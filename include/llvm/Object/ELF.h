//===- ELF.h - ELF object file implementation -------------------*- C++ -*-===//
//
//                     The LLVM Compiler Infrastructure
//
// This file is distributed under the University of Illinois Open Source
// License. See LICENSE.TXT for details.
//
//===----------------------------------------------------------------------===//
//
// This file declares the ELFObjectFile template class.
//
//===----------------------------------------------------------------------===//

#ifndef LLVM_OBJECT_ELF_H
#define LLVM_OBJECT_ELF_H

#include "llvm/ADT/DenseMap.h"
#include "llvm/ADT/PointerIntPair.h"
#include "llvm/ADT/SmallVector.h"
#include "llvm/ADT/StringSwitch.h"
#include "llvm/ADT/Triple.h"
#include "llvm/Object/ObjectFile.h"
#include "llvm/Support/Casting.h"
#include "llvm/Support/ELF.h"
#include "llvm/Support/Endian.h"
#include "llvm/Support/ErrorHandling.h"
#include "llvm/Support/MemoryBuffer.h"
#include "llvm/Support/raw_ostream.h"
#include <algorithm>
#include <limits>
#include <utility>

namespace llvm {
namespace object {

using support::endianness;

template<endianness target_endianness, std::size_t max_alignment, bool is64Bits>
struct ELFType {
  static const endianness TargetEndianness = target_endianness;
  static const std::size_t MaxAlignment = max_alignment;
  static const bool Is64Bits = is64Bits;
};

template<typename T, int max_align>
struct MaximumAlignment {
  enum {value = AlignOf<T>::Alignment > max_align ? max_align
                                                  : AlignOf<T>::Alignment};
};

// Subclasses of ELFObjectFile may need this for template instantiation
inline std::pair<unsigned char, unsigned char>
getElfArchType(MemoryBuffer *Object) {
  if (Object->getBufferSize() < ELF::EI_NIDENT)
    return std::make_pair((uint8_t)ELF::ELFCLASSNONE,(uint8_t)ELF::ELFDATANONE);
  return std::make_pair((uint8_t) Object->getBufferStart()[ELF::EI_CLASS],
                        (uint8_t) Object->getBufferStart()[ELF::EI_DATA]);
}

// Templates to choose Elf_Addr and Elf_Off depending on is64Bits.
template<endianness target_endianness, std::size_t max_alignment>
struct ELFDataTypeTypedefHelperCommon {
  typedef support::detail::packed_endian_specific_integral
    <uint16_t, target_endianness,
     MaximumAlignment<uint16_t, max_alignment>::value> Elf_Half;
  typedef support::detail::packed_endian_specific_integral
    <uint32_t, target_endianness,
     MaximumAlignment<uint32_t, max_alignment>::value> Elf_Word;
  typedef support::detail::packed_endian_specific_integral
    <int32_t, target_endianness,
     MaximumAlignment<int32_t, max_alignment>::value> Elf_Sword;
  typedef support::detail::packed_endian_specific_integral
    <uint64_t, target_endianness,
     MaximumAlignment<uint64_t, max_alignment>::value> Elf_Xword;
  typedef support::detail::packed_endian_specific_integral
    <int64_t, target_endianness,
     MaximumAlignment<int64_t, max_alignment>::value> Elf_Sxword;
};

template<class ELFT>
struct ELFDataTypeTypedefHelper;

/// ELF 32bit types.
template<endianness TargetEndianness, std::size_t MaxAlign>
struct ELFDataTypeTypedefHelper<ELFType<TargetEndianness, MaxAlign, false> >
  : ELFDataTypeTypedefHelperCommon<TargetEndianness, MaxAlign> {
  typedef uint32_t value_type;
  typedef support::detail::packed_endian_specific_integral
    <value_type, TargetEndianness,
     MaximumAlignment<value_type, MaxAlign>::value> Elf_Addr;
  typedef support::detail::packed_endian_specific_integral
    <value_type, TargetEndianness,
     MaximumAlignment<value_type, MaxAlign>::value> Elf_Off;
};

/// ELF 64bit types.
template<endianness TargetEndianness, std::size_t MaxAlign>
struct ELFDataTypeTypedefHelper<ELFType<TargetEndianness, MaxAlign, true> >
  : ELFDataTypeTypedefHelperCommon<TargetEndianness, MaxAlign> {
  typedef uint64_t value_type;
  typedef support::detail::packed_endian_specific_integral
    <value_type, TargetEndianness,
     MaximumAlignment<value_type, MaxAlign>::value> Elf_Addr;
  typedef support::detail::packed_endian_specific_integral
    <value_type, TargetEndianness,
     MaximumAlignment<value_type, MaxAlign>::value> Elf_Off;
};

// I really don't like doing this, but the alternative is copypasta.
#define LLVM_ELF_IMPORT_TYPES(E, M, W)                                         \
typedef typename ELFDataTypeTypedefHelper<ELFType<E,M,W> >::Elf_Addr Elf_Addr; \
typedef typename ELFDataTypeTypedefHelper<ELFType<E,M,W> >::Elf_Off Elf_Off;   \
typedef typename ELFDataTypeTypedefHelper<ELFType<E,M,W> >::Elf_Half Elf_Half; \
typedef typename ELFDataTypeTypedefHelper<ELFType<E,M,W> >::Elf_Word Elf_Word; \
typedef typename                                                               \
  ELFDataTypeTypedefHelper<ELFType<E,M,W> >::Elf_Sword Elf_Sword;              \
typedef typename                                                               \
  ELFDataTypeTypedefHelper<ELFType<E,M,W> >::Elf_Xword Elf_Xword;              \
typedef typename                                                               \
  ELFDataTypeTypedefHelper<ELFType<E,M,W> >::Elf_Sxword Elf_Sxword;

#define LLVM_ELF_IMPORT_TYPES_ELFT(ELFT)                                       \
  LLVM_ELF_IMPORT_TYPES(ELFT::TargetEndianness, ELFT::MaxAlignment,            \
  ELFT::Is64Bits)

// Section header.
template<class ELFT>
struct Elf_Shdr_Base;

template<endianness TargetEndianness, std::size_t MaxAlign>
struct Elf_Shdr_Base<ELFType<TargetEndianness, MaxAlign, false> > {
  LLVM_ELF_IMPORT_TYPES(TargetEndianness, MaxAlign, false)
  Elf_Word sh_name;     // Section name (index into string table)
  Elf_Word sh_type;     // Section type (SHT_*)
  Elf_Word sh_flags;    // Section flags (SHF_*)
  Elf_Addr sh_addr;     // Address where section is to be loaded
  Elf_Off  sh_offset;   // File offset of section data, in bytes
  Elf_Word sh_size;     // Size of section, in bytes
  Elf_Word sh_link;     // Section type-specific header table index link
  Elf_Word sh_info;     // Section type-specific extra information
  Elf_Word sh_addralign;// Section address alignment
  Elf_Word sh_entsize;  // Size of records contained within the section
};

template<endianness TargetEndianness, std::size_t MaxAlign>
struct Elf_Shdr_Base<ELFType<TargetEndianness, MaxAlign, true> > {
  LLVM_ELF_IMPORT_TYPES(TargetEndianness, MaxAlign, true)
  Elf_Word  sh_name;     // Section name (index into string table)
  Elf_Word  sh_type;     // Section type (SHT_*)
  Elf_Xword sh_flags;    // Section flags (SHF_*)
  Elf_Addr  sh_addr;     // Address where section is to be loaded
  Elf_Off   sh_offset;   // File offset of section data, in bytes
  Elf_Xword sh_size;     // Size of section, in bytes
  Elf_Word  sh_link;     // Section type-specific header table index link
  Elf_Word  sh_info;     // Section type-specific extra information
  Elf_Xword sh_addralign;// Section address alignment
  Elf_Xword sh_entsize;  // Size of records contained within the section
};

template<class ELFT>
struct Elf_Shdr_Impl : Elf_Shdr_Base<ELFT> {
  using Elf_Shdr_Base<ELFT>::sh_entsize;
  using Elf_Shdr_Base<ELFT>::sh_size;

  /// @brief Get the number of entities this section contains if it has any.
  unsigned getEntityCount() const {
    if (sh_entsize == 0)
      return 0;
    return sh_size / sh_entsize;
  }
};

template<class ELFT>
struct Elf_Sym_Base;

template<endianness TargetEndianness, std::size_t MaxAlign>
struct Elf_Sym_Base<ELFType<TargetEndianness, MaxAlign, false> > {
  LLVM_ELF_IMPORT_TYPES(TargetEndianness, MaxAlign, false)
  Elf_Word      st_name;  // Symbol name (index into string table)
  Elf_Addr      st_value; // Value or address associated with the symbol
  Elf_Word      st_size;  // Size of the symbol
  unsigned char st_info;  // Symbol's type and binding attributes
  unsigned char st_other; // Must be zero; reserved
  Elf_Half      st_shndx; // Which section (header table index) it's defined in
};

template<endianness TargetEndianness, std::size_t MaxAlign>
struct Elf_Sym_Base<ELFType<TargetEndianness, MaxAlign, true> > {
  LLVM_ELF_IMPORT_TYPES(TargetEndianness, MaxAlign, true)
  Elf_Word      st_name;  // Symbol name (index into string table)
  unsigned char st_info;  // Symbol's type and binding attributes
  unsigned char st_other; // Must be zero; reserved
  Elf_Half      st_shndx; // Which section (header table index) it's defined in
  Elf_Addr      st_value; // Value or address associated with the symbol
  Elf_Xword     st_size;  // Size of the symbol
};

template<class ELFT>
struct Elf_Sym_Impl : Elf_Sym_Base<ELFT> {
  using Elf_Sym_Base<ELFT>::st_info;

  // These accessors and mutators correspond to the ELF32_ST_BIND,
  // ELF32_ST_TYPE, and ELF32_ST_INFO macros defined in the ELF specification:
  unsigned char getBinding() const { return st_info >> 4; }
  unsigned char getType() const { return st_info & 0x0f; }
  void setBinding(unsigned char b) { setBindingAndType(b, getType()); }
  void setType(unsigned char t) { setBindingAndType(getBinding(), t); }
  void setBindingAndType(unsigned char b, unsigned char t) {
    st_info = (b << 4) + (t & 0x0f);
  }
};

/// Elf_Versym: This is the structure of entries in the SHT_GNU_versym section
/// (.gnu.version). This structure is identical for ELF32 and ELF64.
template<class ELFT>
struct Elf_Versym_Impl {
  LLVM_ELF_IMPORT_TYPES_ELFT(ELFT)
  Elf_Half vs_index;   // Version index with flags (e.g. VERSYM_HIDDEN)
};

template<class ELFT>
struct Elf_Verdaux_Impl;

/// Elf_Verdef: This is the structure of entries in the SHT_GNU_verdef section
/// (.gnu.version_d). This structure is identical for ELF32 and ELF64.
template<class ELFT>
struct Elf_Verdef_Impl {
  LLVM_ELF_IMPORT_TYPES_ELFT(ELFT)
  typedef Elf_Verdaux_Impl<ELFT> Elf_Verdaux;
  Elf_Half vd_version; // Version of this structure (e.g. VER_DEF_CURRENT)
  Elf_Half vd_flags;   // Bitwise flags (VER_DEF_*)
  Elf_Half vd_ndx;     // Version index, used in .gnu.version entries
  Elf_Half vd_cnt;     // Number of Verdaux entries
  Elf_Word vd_hash;    // Hash of name
  Elf_Word vd_aux;     // Offset to the first Verdaux entry (in bytes)
  Elf_Word vd_next;    // Offset to the next Verdef entry (in bytes)

  /// Get the first Verdaux entry for this Verdef.
  const Elf_Verdaux *getAux() const {
    return reinterpret_cast<const Elf_Verdaux*>((const char*)this + vd_aux);
  }
};

/// Elf_Verdaux: This is the structure of auxiliary data in the SHT_GNU_verdef
/// section (.gnu.version_d). This structure is identical for ELF32 and ELF64.
template<class ELFT>
struct Elf_Verdaux_Impl {
  LLVM_ELF_IMPORT_TYPES_ELFT(ELFT)
  Elf_Word vda_name; // Version name (offset in string table)
  Elf_Word vda_next; // Offset to next Verdaux entry (in bytes)
};

/// Elf_Verneed: This is the structure of entries in the SHT_GNU_verneed
/// section (.gnu.version_r). This structure is identical for ELF32 and ELF64.
template<class ELFT>
struct Elf_Verneed_Impl {
  LLVM_ELF_IMPORT_TYPES_ELFT(ELFT)
  Elf_Half vn_version; // Version of this structure (e.g. VER_NEED_CURRENT)
  Elf_Half vn_cnt;     // Number of associated Vernaux entries
  Elf_Word vn_file;    // Library name (string table offset)
  Elf_Word vn_aux;     // Offset to first Vernaux entry (in bytes)
  Elf_Word vn_next;    // Offset to next Verneed entry (in bytes)
};

/// Elf_Vernaux: This is the structure of auxiliary data in SHT_GNU_verneed
/// section (.gnu.version_r). This structure is identical for ELF32 and ELF64.
template<class ELFT>
struct Elf_Vernaux_Impl {
  LLVM_ELF_IMPORT_TYPES_ELFT(ELFT)
  Elf_Word vna_hash;  // Hash of dependency name
  Elf_Half vna_flags; // Bitwise Flags (VER_FLAG_*)
  Elf_Half vna_other; // Version index, used in .gnu.version entries
  Elf_Word vna_name;  // Dependency name
  Elf_Word vna_next;  // Offset to next Vernaux entry (in bytes)
};

/// Elf_Dyn_Base: This structure matches the form of entries in the dynamic
///               table section (.dynamic) look like.
template<class ELFT>
struct Elf_Dyn_Base;

template<endianness TargetEndianness, std::size_t MaxAlign>
struct Elf_Dyn_Base<ELFType<TargetEndianness, MaxAlign, false> > {
  LLVM_ELF_IMPORT_TYPES(TargetEndianness, MaxAlign, false)
  Elf_Sword d_tag;
  union {
    Elf_Word d_val;
    Elf_Addr d_ptr;
  } d_un;
};

template<endianness TargetEndianness, std::size_t MaxAlign>
struct Elf_Dyn_Base<ELFType<TargetEndianness, MaxAlign, true> > {
  LLVM_ELF_IMPORT_TYPES(TargetEndianness, MaxAlign, true)
  Elf_Sxword d_tag;
  union {
    Elf_Xword d_val;
    Elf_Addr d_ptr;
  } d_un;
};

/// Elf_Dyn_Impl: This inherits from Elf_Dyn_Base, adding getters and setters.
template<class ELFT>
struct Elf_Dyn_Impl : Elf_Dyn_Base<ELFT> {
  using Elf_Dyn_Base<ELFT>::d_tag;
  using Elf_Dyn_Base<ELFT>::d_un;
  int64_t getTag() const { return d_tag; }
  uint64_t getVal() const { return d_un.d_val; }
  uint64_t getPtr() const { return d_un.ptr; }
};

// Elf_Rel: Elf Relocation
template<class ELFT, bool isRela>
struct Elf_Rel_Base;

template<endianness TargetEndianness, std::size_t MaxAlign>
struct Elf_Rel_Base<ELFType<TargetEndianness, MaxAlign, false>, false> {
  LLVM_ELF_IMPORT_TYPES(TargetEndianness, MaxAlign, false)
  Elf_Addr r_offset;     // Location (file byte offset, or program virtual addr)
  Elf_Word r_info;       // Symbol table index and type of relocation to apply

  uint32_t getRInfo(bool isMips64EL) const {
    assert(!isMips64EL);
    return r_info;
  }
  void setRInfo(uint32_t R) {
    r_info = R;
  }
};

template<endianness TargetEndianness, std::size_t MaxAlign>
struct Elf_Rel_Base<ELFType<TargetEndianness, MaxAlign, true>, false> {
  LLVM_ELF_IMPORT_TYPES(TargetEndianness, MaxAlign, true)
  Elf_Addr  r_offset; // Location (file byte offset, or program virtual addr)
  Elf_Xword r_info;   // Symbol table index and type of relocation to apply

  uint64_t getRInfo(bool isMips64EL) const {
    uint64_t t = r_info;
    if (!isMips64EL)
      return t;
    // Mips64 little endian has a "special" encoding of r_info. Instead of one
    // 64 bit little endian number, it is a little endian 32 bit number followed
    // by a 32 bit big endian number.
    return (t << 32) | ((t >> 8) & 0xff000000) | ((t >> 24) & 0x00ff0000) |
      ((t >> 40) & 0x0000ff00) | ((t >> 56) & 0x000000ff);
  }
  void setRInfo(uint64_t R) {
    // FIXME: Add mips64el support.
    r_info = R;
  }
};

template<endianness TargetEndianness, std::size_t MaxAlign>
struct Elf_Rel_Base<ELFType<TargetEndianness, MaxAlign, false>, true> {
  LLVM_ELF_IMPORT_TYPES(TargetEndianness, MaxAlign, false)
  Elf_Addr  r_offset; // Location (file byte offset, or program virtual addr)
  Elf_Word  r_info;   // Symbol table index and type of relocation to apply
  Elf_Sword r_addend; // Compute value for relocatable field by adding this

  uint32_t getRInfo(bool isMips64EL) const {
    assert(!isMips64EL);
    return r_info;
  }
  void setRInfo(uint32_t R) {
    r_info = R;
  }
};

template<endianness TargetEndianness, std::size_t MaxAlign>
struct Elf_Rel_Base<ELFType<TargetEndianness, MaxAlign, true>, true> {
  LLVM_ELF_IMPORT_TYPES(TargetEndianness, MaxAlign, true)
  Elf_Addr   r_offset; // Location (file byte offset, or program virtual addr)
  Elf_Xword  r_info;   // Symbol table index and type of relocation to apply
  Elf_Sxword r_addend; // Compute value for relocatable field by adding this.

  uint64_t getRInfo(bool isMips64EL) const {
    // Mips64 little endian has a "special" encoding of r_info. Instead of one
    // 64 bit little endian number, it is a little endian 32 bit number followed
    // by a 32 bit big endian number.
    uint64_t t = r_info;
    if (!isMips64EL)
      return t;
    return (t << 32) | ((t >> 8) & 0xff000000) | ((t >> 24) & 0x00ff0000) |
      ((t >> 40) & 0x0000ff00) | ((t >> 56) & 0x000000ff);
  }
  void setRInfo(uint64_t R) {
    // FIXME: Add mips64el support.
    r_info = R;
  }
};

template<class ELFT, bool isRela>
struct Elf_Rel_Impl;

template<endianness TargetEndianness, std::size_t MaxAlign, bool isRela>
struct Elf_Rel_Impl<ELFType<TargetEndianness, MaxAlign, true>, isRela>
       : Elf_Rel_Base<ELFType<TargetEndianness, MaxAlign, true>, isRela> {
  LLVM_ELF_IMPORT_TYPES(TargetEndianness, MaxAlign, true)

  // These accessors and mutators correspond to the ELF64_R_SYM, ELF64_R_TYPE,
  // and ELF64_R_INFO macros defined in the ELF specification:
  uint32_t getSymbol(bool isMips64EL) const {
    return (uint32_t) (this->getRInfo(isMips64EL) >> 32);
  }
  uint32_t getType(bool isMips64EL) const {
    return (uint32_t) (this->getRInfo(isMips64EL) & 0xffffffffL);
  }
  void setSymbol(uint32_t s) { setSymbolAndType(s, getType()); }
  void setType(uint32_t t) { setSymbolAndType(getSymbol(), t); }
  void setSymbolAndType(uint32_t s, uint32_t t) {
    this->setRInfo(((uint64_t)s << 32) + (t&0xffffffffL));
  }
};

template<endianness TargetEndianness, std::size_t MaxAlign, bool isRela>
struct Elf_Rel_Impl<ELFType<TargetEndianness, MaxAlign, false>, isRela>
       : Elf_Rel_Base<ELFType<TargetEndianness, MaxAlign, false>, isRela> {
  LLVM_ELF_IMPORT_TYPES(TargetEndianness, MaxAlign, false)

  // These accessors and mutators correspond to the ELF32_R_SYM, ELF32_R_TYPE,
  // and ELF32_R_INFO macros defined in the ELF specification:
  uint32_t getSymbol(bool isMips64EL) const {
    return this->getRInfo(isMips64EL) >> 8;
  }
  unsigned char getType(bool isMips64EL) const {
    return (unsigned char) (this->getRInfo(isMips64EL) & 0x0ff);
  }
  void setSymbol(uint32_t s) { setSymbolAndType(s, getType()); }
  void setType(unsigned char t) { setSymbolAndType(getSymbol(), t); }
  void setSymbolAndType(uint32_t s, unsigned char t) {
    this->setRInfo((s << 8) + t);
  }
};

template<class ELFT>
struct Elf_Ehdr_Impl {
  LLVM_ELF_IMPORT_TYPES_ELFT(ELFT)
  unsigned char e_ident[ELF::EI_NIDENT]; // ELF Identification bytes
  Elf_Half e_type;     // Type of file (see ET_*)
  Elf_Half e_machine;  // Required architecture for this file (see EM_*)
  Elf_Word e_version;  // Must be equal to 1
  Elf_Addr e_entry;    // Address to jump to in order to start program
  Elf_Off  e_phoff;    // Program header table's file offset, in bytes
  Elf_Off  e_shoff;    // Section header table's file offset, in bytes
  Elf_Word e_flags;    // Processor-specific flags
  Elf_Half e_ehsize;   // Size of ELF header, in bytes
  Elf_Half e_phentsize;// Size of an entry in the program header table
  Elf_Half e_phnum;    // Number of entries in the program header table
  Elf_Half e_shentsize;// Size of an entry in the section header table
  Elf_Half e_shnum;    // Number of entries in the section header table
  Elf_Half e_shstrndx; // Section header table index of section name
                                 // string table
  bool checkMagic() const {
    return (memcmp(e_ident, ELF::ElfMagic, strlen(ELF::ElfMagic))) == 0;
  }
   unsigned char getFileClass() const { return e_ident[ELF::EI_CLASS]; }
   unsigned char getDataEncoding() const { return e_ident[ELF::EI_DATA]; }
};

template<class ELFT>
struct Elf_Phdr_Impl;

template<endianness TargetEndianness, std::size_t MaxAlign>
struct Elf_Phdr_Impl<ELFType<TargetEndianness, MaxAlign, false> > {
  LLVM_ELF_IMPORT_TYPES(TargetEndianness, MaxAlign, false)
  Elf_Word p_type;   // Type of segment
  Elf_Off  p_offset; // FileOffset where segment is located, in bytes
  Elf_Addr p_vaddr;  // Virtual Address of beginning of segment
  Elf_Addr p_paddr;  // Physical address of beginning of segment (OS-specific)
  Elf_Word p_filesz; // Num. of bytes in file image of segment (may be zero)
  Elf_Word p_memsz;  // Num. of bytes in mem image of segment (may be zero)
  Elf_Word p_flags;  // Segment flags
  Elf_Word p_align;  // Segment alignment constraint
};

template<endianness TargetEndianness, std::size_t MaxAlign>
struct Elf_Phdr_Impl<ELFType<TargetEndianness, MaxAlign, true> > {
  LLVM_ELF_IMPORT_TYPES(TargetEndianness, MaxAlign, true)
  Elf_Word p_type;   // Type of segment
  Elf_Word p_flags;  // Segment flags
  Elf_Off  p_offset; // FileOffset where segment is located, in bytes
  Elf_Addr p_vaddr;  // Virtual Address of beginning of segment
  Elf_Addr p_paddr;  // Physical address of beginning of segment (OS-specific)
  Elf_Xword p_filesz; // Num. of bytes in file image of segment (may be zero)
  Elf_Xword p_memsz;  // Num. of bytes in mem image of segment (may be zero)
  Elf_Xword p_align;  // Segment alignment constraint
};

template<class ELFT>
class ELFObjectFile : public ObjectFile {
  LLVM_ELF_IMPORT_TYPES_ELFT(ELFT)

public:
  /// \brief Iterate over constant sized entities.
  template<class EntT>
  class ELFEntityIterator {
  public:
    typedef ptrdiff_t difference_type;
    typedef EntT value_type;
    typedef std::random_access_iterator_tag iterator_category;
    typedef value_type &reference;
    typedef value_type *pointer;

    /// \brief Default construct iterator.
    ELFEntityIterator() : EntitySize(0), Current(0) {}
    ELFEntityIterator(uint64_t EntSize, const char *Start)
      : EntitySize(EntSize)
      , Current(Start) {}

    reference operator *() {
      assert(Current && "Attempted to dereference an invalid iterator!");
      return *reinterpret_cast<pointer>(Current);
    }

    pointer operator ->() {
      assert(Current && "Attempted to dereference an invalid iterator!");
      return reinterpret_cast<pointer>(Current);
    }

    bool operator ==(const ELFEntityIterator &Other) {
      return Current == Other.Current;
    }

    bool operator !=(const ELFEntityIterator &Other) {
      return !(*this == Other);
    }

    ELFEntityIterator &operator ++() {
      assert(Current && "Attempted to increment an invalid iterator!");
      Current += EntitySize;
      return *this;
    }

    ELFEntityIterator operator ++(int) {
      ELFEntityIterator Tmp = *this;
      ++*this;
      return Tmp;
    }

    ELFEntityIterator &operator =(const ELFEntityIterator &Other) {
      EntitySize = Other.EntitySize;
      Current = Other.Current;
      return *this;
    }

    difference_type operator -(const ELFEntityIterator &Other) const {
      assert(EntitySize == Other.EntitySize &&
             "Subtracting iterators of different EntitiySize!");
      return (Current - Other.Current) / EntitySize;
    }

    const char *get() const { return Current; }

  private:
    uint64_t EntitySize;
    const char *Current;
  };

  typedef Elf_Ehdr_Impl<ELFT> Elf_Ehdr;
  typedef Elf_Shdr_Impl<ELFT> Elf_Shdr;
  typedef Elf_Sym_Impl<ELFT> Elf_Sym;
  typedef Elf_Dyn_Impl<ELFT> Elf_Dyn;
  typedef Elf_Phdr_Impl<ELFT> Elf_Phdr;
  typedef Elf_Rel_Impl<ELFT, false> Elf_Rel;
  typedef Elf_Rel_Impl<ELFT, true> Elf_Rela;
  typedef Elf_Verdef_Impl<ELFT> Elf_Verdef;
  typedef Elf_Verdaux_Impl<ELFT> Elf_Verdaux;
  typedef Elf_Verneed_Impl<ELFT> Elf_Verneed;
  typedef Elf_Vernaux_Impl<ELFT> Elf_Vernaux;
  typedef Elf_Versym_Impl<ELFT> Elf_Versym;
  typedef ELFEntityIterator<const Elf_Dyn> Elf_Dyn_iterator;
  typedef ELFEntityIterator<const Elf_Sym> Elf_Sym_iterator;
  typedef ELFEntityIterator<const Elf_Rela> Elf_Rela_Iter;
  typedef ELFEntityIterator<const Elf_Rel> Elf_Rel_Iter;

protected:
  // This flag is used for classof, to distinguish ELFObjectFile from
  // its subclass. If more subclasses will be created, this flag will
  // have to become an enum.
  bool isDyldELFObject;

private:
  const Elf_Ehdr *Header;
  const Elf_Shdr *SectionHeaderTable;
  const Elf_Shdr *dot_shstrtab_sec; // Section header string table.
  const Elf_Shdr *dot_strtab_sec;   // Symbol header string table.
  const Elf_Shdr *dot_dynstr_sec;   // Dynamic symbol string table.

  int SymbolTableIndex;
  int DynamicSymbolTableIndex;
  DenseMap<const Elf_Sym*, ELF::Elf64_Word> ExtendedSymbolTable;

  const Elf_Shdr *dot_dynamic_sec;       // .dynamic
  const Elf_Shdr *dot_gnu_version_sec;   // .gnu.version
  const Elf_Shdr *dot_gnu_version_r_sec; // .gnu.version_r
  const Elf_Shdr *dot_gnu_version_d_sec; // .gnu.version_d

  // Pointer to SONAME entry in dynamic string table
  // This is set the first time getLoadName is called.
  mutable const char *dt_soname;

private:
  uint64_t getROffset(DataRefImpl Rel) const;

  // Records for each version index the corresponding Verdef or Vernaux entry.
  // This is filled the first time LoadVersionMap() is called.
  class VersionMapEntry : public PointerIntPair<const void*, 1> {
    public:
    // If the integer is 0, this is an Elf_Verdef*.
    // If the integer is 1, this is an Elf_Vernaux*.
    VersionMapEntry() : PointerIntPair<const void*, 1>(NULL, 0) { }
    VersionMapEntry(const Elf_Verdef *verdef)
        : PointerIntPair<const void*, 1>(verdef, 0) { }
    VersionMapEntry(const Elf_Vernaux *vernaux)
        : PointerIntPair<const void*, 1>(vernaux, 1) { }
    bool isNull() const { return getPointer() == NULL; }
    bool isVerdef() const { return !isNull() && getInt() == 0; }
    bool isVernaux() const { return !isNull() && getInt() == 1; }
    const Elf_Verdef *getVerdef() const {
      return isVerdef() ? (const Elf_Verdef*)getPointer() : NULL;
    }
    const Elf_Vernaux *getVernaux() const {
      return isVernaux() ? (const Elf_Vernaux*)getPointer() : NULL;
    }
  };
  mutable SmallVector<VersionMapEntry, 16> VersionMap;
  void LoadVersionDefs(const Elf_Shdr *sec) const;
  void LoadVersionNeeds(const Elf_Shdr *ec) const;
  void LoadVersionMap() const;

  /// @brief Get the relocation section that contains \a Rel.
  const Elf_Shdr *getRelSection(DataRefImpl Rel) const {
    return getSection(Rel.d.a);
  }

public:
  bool            isRelocationHasAddend(DataRefImpl Rel) const;
  template<typename T>
  const T        *getEntry(uint32_t Section, uint32_t Entry) const;
  template<typename T>
  const T        *getEntry(const Elf_Shdr *Section, uint32_t Entry) const;
  const Elf_Shdr *getSection(DataRefImpl index) const;
  const Elf_Shdr *getSection(uint32_t index) const;
  const Elf_Rel  *getRel(DataRefImpl Rel) const;
  const Elf_Rela *getRela(DataRefImpl Rela) const;
  const char     *getString(uint32_t section, uint32_t offset) const;
  const char     *getString(const Elf_Shdr *section, uint32_t offset) const;
  error_code      getSymbolVersion(const Elf_Shdr *section,
                                   const Elf_Sym *Symb,
                                   StringRef &Version,
                                   bool &IsDefault) const;
  void VerifyStrTab(const Elf_Shdr *sh) const;

protected:
  const Elf_Sym *getSymbol(DataRefImpl Symb) const; // FIXME: Should be private?
  void            validateSymbol(DataRefImpl Symb) const;
  StringRef       getRelocationTypeName(uint32_t Type) const;

public:
  error_code      getSymbolName(const Elf_Shdr *section,
                                const Elf_Sym *Symb,
                                StringRef &Res) const;
  error_code      getSectionName(const Elf_Shdr *section,
                                 StringRef &Res) const;
  const Elf_Dyn  *getDyn(DataRefImpl DynData) const;
  error_code getSymbolVersion(SymbolRef Symb, StringRef &Version,
                              bool &IsDefault) const;
  uint64_t getSymbolIndex(const Elf_Sym *sym) const;
  error_code getRelocationAddend(DataRefImpl Rel, int64_t &Res) const;
protected:
  virtual error_code getSymbolNext(DataRefImpl Symb, SymbolRef &Res) const;
  virtual error_code getSymbolName(DataRefImpl Symb, StringRef &Res) const;
  virtual error_code getSymbolFileOffset(DataRefImpl Symb, uint64_t &Res) const;
  virtual error_code getSymbolAddress(DataRefImpl Symb, uint64_t &Res) const;
  virtual error_code getSymbolAlignment(DataRefImpl Symb, uint32_t &Res) const;
  virtual error_code getSymbolSize(DataRefImpl Symb, uint64_t &Res) const;
  virtual error_code getSymbolNMTypeChar(DataRefImpl Symb, char &Res) const;
  virtual error_code getSymbolFlags(DataRefImpl Symb, uint32_t &Res) const;
  virtual error_code getSymbolType(DataRefImpl Symb,
                                   SymbolRef::Type &Res) const;
  virtual error_code getSymbolSection(DataRefImpl Symb,
                                      section_iterator &Res) const;
  virtual error_code getSymbolValue(DataRefImpl Symb, uint64_t &Val) const;

  virtual error_code getLibraryNext(DataRefImpl Data, LibraryRef &Result) const;
  virtual error_code getLibraryPath(DataRefImpl Data, StringRef &Res) const;

  virtual error_code getSectionNext(DataRefImpl Sec, SectionRef &Res) const;
  virtual error_code getSectionName(DataRefImpl Sec, StringRef &Res) const;
  virtual error_code getSectionAddress(DataRefImpl Sec, uint64_t &Res) const;
  virtual error_code getSectionSize(DataRefImpl Sec, uint64_t &Res) const;
  virtual error_code getSectionContents(DataRefImpl Sec, StringRef &Res) const;
  virtual error_code getSectionAlignment(DataRefImpl Sec, uint64_t &Res) const;
  virtual error_code isSectionText(DataRefImpl Sec, bool &Res) const;
  virtual error_code isSectionData(DataRefImpl Sec, bool &Res) const;
  virtual error_code isSectionBSS(DataRefImpl Sec, bool &Res) const;
  virtual error_code isSectionRequiredForExecution(DataRefImpl Sec,
                                                   bool &Res) const;
  virtual error_code isSectionVirtual(DataRefImpl Sec, bool &Res) const;
  virtual error_code isSectionZeroInit(DataRefImpl Sec, bool &Res) const;
  virtual error_code isSectionReadOnlyData(DataRefImpl Sec, bool &Res) const;
  virtual error_code sectionContainsSymbol(DataRefImpl Sec, DataRefImpl Symb,
                                           bool &Result) const;
  virtual relocation_iterator getSectionRelBegin(DataRefImpl Sec) const;
  virtual relocation_iterator getSectionRelEnd(DataRefImpl Sec) const;
  virtual section_iterator getRelocatedSection(DataRefImpl Sec) const;

  virtual error_code getRelocationNext(DataRefImpl Rel,
                                       RelocationRef &Res) const;
  virtual error_code getRelocationAddress(DataRefImpl Rel,
                                          uint64_t &Res) const;
  virtual error_code getRelocationOffset(DataRefImpl Rel,
                                         uint64_t &Res) const;
  virtual symbol_iterator getRelocationSymbol(DataRefImpl Rel) const;
  virtual error_code getRelocationType(DataRefImpl Rel,
                                       uint64_t &Res) const;
  virtual error_code getRelocationTypeName(DataRefImpl Rel,
                                           SmallVectorImpl<char> &Result) const;
  virtual error_code getRelocationValueString(DataRefImpl Rel,
                                           SmallVectorImpl<char> &Result) const;

public:
  ELFObjectFile(MemoryBuffer *Object, error_code &ec);

  bool isMips64EL() const {
    return Header->e_machine == ELF::EM_MIPS &&
      Header->getFileClass() == ELF::ELFCLASS64 &&
      Header->getDataEncoding() == ELF::ELFDATA2LSB;
  }

  virtual symbol_iterator begin_symbols() const;
  virtual symbol_iterator end_symbols() const;

  virtual symbol_iterator begin_dynamic_symbols() const;
  virtual symbol_iterator end_dynamic_symbols() const;

  virtual section_iterator begin_sections() const;
  virtual section_iterator end_sections() const;

  virtual library_iterator begin_libraries_needed() const;
  virtual library_iterator end_libraries_needed() const;

  const Elf_Shdr *getDynamicSymbolTableSectionHeader() const {
    return getSection(DynamicSymbolTableIndex);
  }

  const Elf_Shdr *getDynamicStringTableSectionHeader() const {
    return dot_dynstr_sec;
  }

  Elf_Dyn_iterator begin_dynamic_table() const;
  /// \param NULLEnd use one past the first DT_NULL entry as the end instead of
  /// the section size.
  Elf_Dyn_iterator end_dynamic_table(bool NULLEnd = false) const;

  Elf_Sym_iterator begin_elf_dynamic_symbols() const {
    const Elf_Shdr *DynSymtab = getDynamicSymbolTableSectionHeader();
    if (DynSymtab)
      return Elf_Sym_iterator(DynSymtab->sh_entsize,
                              (const char *)base() + DynSymtab->sh_offset);
    return Elf_Sym_iterator(0, 0);
  }

  Elf_Sym_iterator end_elf_dynamic_symbols() const {
    const Elf_Shdr *DynSymtab = getDynamicSymbolTableSectionHeader();
    if (DynSymtab)
      return Elf_Sym_iterator(DynSymtab->sh_entsize, (const char *)base() +
                              DynSymtab->sh_offset + DynSymtab->sh_size);
    return Elf_Sym_iterator(0, 0);
  }

  Elf_Rela_Iter beginELFRela(const Elf_Shdr *sec) const {
    return Elf_Rela_Iter(sec->sh_entsize,
                         (const char *)(base() + sec->sh_offset));
  }

  Elf_Rela_Iter endELFRela(const Elf_Shdr *sec) const {
    return Elf_Rela_Iter(sec->sh_entsize, (const char *)
                         (base() + sec->sh_offset + sec->sh_size));
  }

  Elf_Rel_Iter beginELFRel(const Elf_Shdr *sec) const {
    return Elf_Rel_Iter(sec->sh_entsize,
                        (const char *)(base() + sec->sh_offset));
  }

  Elf_Rel_Iter endELFRel(const Elf_Shdr *sec) const {
    return Elf_Rel_Iter(sec->sh_entsize, (const char *)
                        (base() + sec->sh_offset + sec->sh_size));
  }

  /// \brief Iterate over program header table.
  typedef ELFEntityIterator<const Elf_Phdr> Elf_Phdr_Iter;

  Elf_Phdr_Iter begin_program_headers() const {
    return Elf_Phdr_Iter(Header->e_phentsize,
                         (const char*)base() + Header->e_phoff);
  }

  Elf_Phdr_Iter end_program_headers() const {
    return Elf_Phdr_Iter(Header->e_phentsize,
                         (const char*)base() +
                           Header->e_phoff +
                           (Header->e_phnum * Header->e_phentsize));
  }

  virtual uint8_t getBytesInAddress() const;
  virtual StringRef getFileFormatName() const;
  virtual StringRef getObjectType() const { return "ELF"; }
  virtual unsigned getArch() const;
  virtual StringRef getLoadName() const;
  virtual error_code getSectionContents(const Elf_Shdr *sec,
                                        StringRef &Res) const;

  uint64_t getNumSections() const;
  uint64_t getStringTableIndex() const;
  ELF::Elf64_Word getSymbolTableIndex(const Elf_Sym *symb) const;
  const Elf_Ehdr *getElfHeader() const;
  const Elf_Shdr *getSection(const Elf_Sym *symb) const;
  const Elf_Shdr *getElfSection(section_iterator &It) const;
  const Elf_Sym *getElfSymbol(symbol_iterator &It) const;
  const Elf_Sym *getElfSymbol(uint32_t index) const;

  // Methods for type inquiry through isa, cast, and dyn_cast
  bool isDyldType() const { return isDyldELFObject; }
  static inline bool classof(const Binary *v) {
    return v->getType() == getELFType(ELFT::TargetEndianness == support::little,
                                      ELFT::Is64Bits);
  }
};

// Use an alignment of 2 for the typedefs since that is the worst case for
// ELF files in archives.
typedef ELFObjectFile<ELFType<support::little, 2, false> > ELF32LEObjectFile;
typedef ELFObjectFile<ELFType<support::little, 2, true> > ELF64LEObjectFile;
typedef ELFObjectFile<ELFType<support::big, 2, false> > ELF32BEObjectFile;
typedef ELFObjectFile<ELFType<support::big, 2, true> > ELF64BEObjectFile;

// Iterate through the version definitions, and place each Elf_Verdef
// in the VersionMap according to its index.
template<class ELFT>
void ELFObjectFile<ELFT>::LoadVersionDefs(const Elf_Shdr *sec) const {
  unsigned vd_size = sec->sh_size; // Size of section in bytes
  unsigned vd_count = sec->sh_info; // Number of Verdef entries
  const char *sec_start = (const char*)base() + sec->sh_offset;
  const char *sec_end = sec_start + vd_size;
  // The first Verdef entry is at the start of the section.
  const char *p = sec_start;
  for (unsigned i = 0; i < vd_count; i++) {
    if (p + sizeof(Elf_Verdef) > sec_end)
      report_fatal_error("Section ended unexpectedly while scanning "
                         "version definitions.");
    const Elf_Verdef *vd = reinterpret_cast<const Elf_Verdef *>(p);
    if (vd->vd_version != ELF::VER_DEF_CURRENT)
      report_fatal_error("Unexpected verdef version");
    size_t index = vd->vd_ndx & ELF::VERSYM_VERSION;
    if (index >= VersionMap.size())
      VersionMap.resize(index+1);
    VersionMap[index] = VersionMapEntry(vd);
    p += vd->vd_next;
  }
}

// Iterate through the versions needed section, and place each Elf_Vernaux
// in the VersionMap according to its index.
template<class ELFT>
void ELFObjectFile<ELFT>::LoadVersionNeeds(const Elf_Shdr *sec) const {
  unsigned vn_size = sec->sh_size; // Size of section in bytes
  unsigned vn_count = sec->sh_info; // Number of Verneed entries
  const char *sec_start = (const char*)base() + sec->sh_offset;
  const char *sec_end = sec_start + vn_size;
  // The first Verneed entry is at the start of the section.
  const char *p = sec_start;
  for (unsigned i = 0; i < vn_count; i++) {
    if (p + sizeof(Elf_Verneed) > sec_end)
      report_fatal_error("Section ended unexpectedly while scanning "
                         "version needed records.");
    const Elf_Verneed *vn = reinterpret_cast<const Elf_Verneed *>(p);
    if (vn->vn_version != ELF::VER_NEED_CURRENT)
      report_fatal_error("Unexpected verneed version");
    // Iterate through the Vernaux entries
    const char *paux = p + vn->vn_aux;
    for (unsigned j = 0; j < vn->vn_cnt; j++) {
      if (paux + sizeof(Elf_Vernaux) > sec_end)
        report_fatal_error("Section ended unexpected while scanning auxiliary "
                           "version needed records.");
      const Elf_Vernaux *vna = reinterpret_cast<const Elf_Vernaux *>(paux);
      size_t index = vna->vna_other & ELF::VERSYM_VERSION;
      if (index >= VersionMap.size())
        VersionMap.resize(index+1);
      VersionMap[index] = VersionMapEntry(vna);
      paux += vna->vna_next;
    }
    p += vn->vn_next;
  }
}

template<class ELFT>
void ELFObjectFile<ELFT>::LoadVersionMap() const {
  // If there is no dynamic symtab or version table, there is nothing to do.
  if (getDynamicStringTableSectionHeader() == NULL ||
      dot_gnu_version_sec == NULL)
    return;

  // Has the VersionMap already been loaded?
  if (VersionMap.size() > 0)
    return;

  // The first two version indexes are reserved.
  // Index 0 is LOCAL, index 1 is GLOBAL.
  VersionMap.push_back(VersionMapEntry());
  VersionMap.push_back(VersionMapEntry());

  if (dot_gnu_version_d_sec)
    LoadVersionDefs(dot_gnu_version_d_sec);

  if (dot_gnu_version_r_sec)
    LoadVersionNeeds(dot_gnu_version_r_sec);
}

template<class ELFT>
void ELFObjectFile<ELFT>::validateSymbol(DataRefImpl Symb) const {
#ifndef NDEBUG
  const Elf_Sym  *symb = getSymbol(Symb);
  const Elf_Shdr *SymbolTableSection = getSection(Symb.d.b);
  // FIXME: We really need to do proper error handling in the case of an invalid
  //        input file. Because we don't use exceptions, I think we'll just pass
  //        an error object around.
  if (!(  symb
        && SymbolTableSection
        && symb >= (const Elf_Sym*)(base()
                   + SymbolTableSection->sh_offset)
        && symb <  (const Elf_Sym*)(base()
                   + SymbolTableSection->sh_offset
                   + SymbolTableSection->sh_size)))
    // FIXME: Proper error handling.
    report_fatal_error("Symb must point to a valid symbol!");
#endif
}

template<class ELFT>
error_code ELFObjectFile<ELFT>::getSymbolNext(DataRefImpl Symb,
                                              SymbolRef &Result) const {
  validateSymbol(Symb);
  ++Symb.d.a;
  Result = SymbolRef(Symb, this);
  return object_error::success;
}

template<class ELFT>
error_code ELFObjectFile<ELFT>::getSymbolName(DataRefImpl Symb,
                                              StringRef &Result) const {
  validateSymbol(Symb);
  const Elf_Sym *symb = getSymbol(Symb);
  return getSymbolName(getSection(Symb.d.b), symb, Result);
}

template<class ELFT>
error_code ELFObjectFile<ELFT>::getSymbolVersion(SymbolRef SymRef,
                                                 StringRef &Version,
                                                 bool &IsDefault) const {
  DataRefImpl Symb = SymRef.getRawDataRefImpl();
  validateSymbol(Symb);
  const Elf_Sym *symb = getSymbol(Symb);
  return getSymbolVersion(getSection(Symb.d.b), symb, Version, IsDefault);
}

template<class ELFT>
ELF::Elf64_Word ELFObjectFile<ELFT>
                             ::getSymbolTableIndex(const Elf_Sym *symb) const {
  if (symb->st_shndx == ELF::SHN_XINDEX)
    return ExtendedSymbolTable.lookup(symb);
  return symb->st_shndx;
}

template<class ELFT>
const typename ELFObjectFile<ELFT>::Elf_Shdr *
ELFObjectFile<ELFT>::getSection(const Elf_Sym *symb) const {
  if (symb->st_shndx == ELF::SHN_XINDEX)
    return getSection(ExtendedSymbolTable.lookup(symb));
  if (symb->st_shndx >= ELF::SHN_LORESERVE)
    return 0;
  return getSection(symb->st_shndx);
}

template<class ELFT>
const typename ELFObjectFile<ELFT>::Elf_Ehdr *
ELFObjectFile<ELFT>::getElfHeader() const {
  return Header;
}

template<class ELFT>
const typename ELFObjectFile<ELFT>::Elf_Shdr *
ELFObjectFile<ELFT>::getElfSection(section_iterator &It) const {
  llvm::object::DataRefImpl ShdrRef = It->getRawDataRefImpl();
  return reinterpret_cast<const Elf_Shdr *>(ShdrRef.p);
}

template<class ELFT>
const typename ELFObjectFile<ELFT>::Elf_Sym *
ELFObjectFile<ELFT>::getElfSymbol(symbol_iterator &It) const {
  return getSymbol(It->getRawDataRefImpl());
}

template<class ELFT>
const typename ELFObjectFile<ELFT>::Elf_Sym *
ELFObjectFile<ELFT>::getElfSymbol(uint32_t index) const {
  DataRefImpl SymbolData;
  SymbolData.d.a = index;
  SymbolData.d.b = SymbolTableIndex;
  return getSymbol(SymbolData);
}

template<class ELFT>
error_code ELFObjectFile<ELFT>::getSymbolFileOffset(DataRefImpl Symb,
                                                    uint64_t &Result) const {
  validateSymbol(Symb);
  const Elf_Sym  *symb = getSymbol(Symb);
  const Elf_Shdr *Section;
  switch (getSymbolTableIndex(symb)) {
  case ELF::SHN_COMMON:
   // Unintialized symbols have no offset in the object file
  case ELF::SHN_UNDEF:
    Result = UnknownAddressOrSize;
    return object_error::success;
  case ELF::SHN_ABS:
    Result = symb->st_value;
    return object_error::success;
  default: Section = getSection(symb);
  }

  switch (symb->getType()) {
  case ELF::STT_SECTION:
    Result = Section ? Section->sh_offset : UnknownAddressOrSize;
    return object_error::success;
  case ELF::STT_FUNC:
  case ELF::STT_OBJECT:
  case ELF::STT_NOTYPE:
    Result = symb->st_value +
             (Section ? Section->sh_offset : 0);
    return object_error::success;
  default:
    Result = UnknownAddressOrSize;
    return object_error::success;
  }
}

template<class ELFT>
error_code ELFObjectFile<ELFT>::getSymbolAddress(DataRefImpl Symb,
                                                 uint64_t &Result) const {
  validateSymbol(Symb);
  const Elf_Sym  *symb = getSymbol(Symb);
  const Elf_Shdr *Section;
  switch (getSymbolTableIndex(symb)) {
  case ELF::SHN_COMMON:
  case ELF::SHN_UNDEF:
    Result = UnknownAddressOrSize;
    return object_error::success;
  case ELF::SHN_ABS:
    Result = symb->st_value;
    return object_error::success;
  default: Section = getSection(symb);
  }

  switch (symb->getType()) {
  case ELF::STT_SECTION:
    Result = Section ? Section->sh_addr : UnknownAddressOrSize;
    return object_error::success;
  case ELF::STT_FUNC:
  case ELF::STT_OBJECT:
  case ELF::STT_NOTYPE:
    bool IsRelocatable;
    switch(Header->e_type) {
    case ELF::ET_EXEC:
    case ELF::ET_DYN:
      IsRelocatable = false;
      break;
    default:
      IsRelocatable = true;
    }
    Result = symb->st_value;

    // Clear the ARM/Thumb indicator flag.
    if (Header->e_machine == ELF::EM_ARM)
      Result &= ~1;

    if (IsRelocatable && Section != 0)
      Result += Section->sh_addr;
    return object_error::success;
  default:
    Result = UnknownAddressOrSize;
    return object_error::success;
  }
}

template<class ELFT>
error_code ELFObjectFile<ELFT>::getSymbolAlignment(DataRefImpl Symb,
                                                   uint32_t &Res) const {
  uint32_t flags;
  getSymbolFlags(Symb, flags);
  if (flags & SymbolRef::SF_Common) {
    uint64_t Value;
    getSymbolValue(Symb, Value);
    Res = Value;
  } else {
    Res = 0;
  }
  return object_error::success;
}

template<class ELFT>
error_code ELFObjectFile<ELFT>::getSymbolSize(DataRefImpl Symb,
                                              uint64_t &Result) const {
  validateSymbol(Symb);
  const Elf_Sym  *symb = getSymbol(Symb);
  if (symb->st_size == 0)
    Result = UnknownAddressOrSize;
  Result = symb->st_size;
  return object_error::success;
}

template<class ELFT>
error_code ELFObjectFile<ELFT>::getSymbolNMTypeChar(DataRefImpl Symb,
                                                    char &Result) const {
  validateSymbol(Symb);
  const Elf_Sym  *symb = getSymbol(Symb);
  const Elf_Shdr *Section = getSection(symb);

  char ret = '?';

  if (Section) {
    switch (Section->sh_type) {
    case ELF::SHT_PROGBITS:
    case ELF::SHT_DYNAMIC:
      switch (Section->sh_flags) {
      case (ELF::SHF_ALLOC | ELF::SHF_EXECINSTR):
        ret = 't'; break;
      case (ELF::SHF_ALLOC | ELF::SHF_WRITE):
        ret = 'd'; break;
      case ELF::SHF_ALLOC:
      case (ELF::SHF_ALLOC | ELF::SHF_MERGE):
      case (ELF::SHF_ALLOC | ELF::SHF_MERGE | ELF::SHF_STRINGS):
        ret = 'r'; break;
      }
      break;
    case ELF::SHT_NOBITS: ret = 'b';
    }
  }

  switch (getSymbolTableIndex(symb)) {
  case ELF::SHN_UNDEF:
    if (ret == '?')
      ret = 'U';
    break;
  case ELF::SHN_ABS: ret = 'a'; break;
  case ELF::SHN_COMMON: ret = 'c'; break;
  }

  switch (symb->getBinding()) {
  case ELF::STB_GLOBAL: ret = ::toupper(ret); break;
  case ELF::STB_WEAK:
    if (getSymbolTableIndex(symb) == ELF::SHN_UNDEF)
      ret = 'w';
    else
      if (symb->getType() == ELF::STT_OBJECT)
        ret = 'V';
      else
        ret = 'W';
  }

  if (ret == '?' && symb->getType() == ELF::STT_SECTION) {
    StringRef name;
    if (error_code ec = getSymbolName(Symb, name))
      return ec;
    Result = StringSwitch<char>(name)
      .StartsWith(".debug", 'N')
      .StartsWith(".note", 'n')
      .Default('?');
    return object_error::success;
  }

  Result = ret;
  return object_error::success;
}

template<class ELFT>
error_code ELFObjectFile<ELFT>::getSymbolType(DataRefImpl Symb,
                                              SymbolRef::Type &Result) const {
  validateSymbol(Symb);
  const Elf_Sym  *symb = getSymbol(Symb);

  switch (symb->getType()) {
  case ELF::STT_NOTYPE:
    Result = SymbolRef::ST_Unknown;
    break;
  case ELF::STT_SECTION:
    Result = SymbolRef::ST_Debug;
    break;
  case ELF::STT_FILE:
    Result = SymbolRef::ST_File;
    break;
  case ELF::STT_FUNC:
    Result = SymbolRef::ST_Function;
    break;
  case ELF::STT_OBJECT:
  case ELF::STT_COMMON:
  case ELF::STT_TLS:
    Result = SymbolRef::ST_Data;
    break;
  default:
    Result = SymbolRef::ST_Other;
    break;
  }
  return object_error::success;
}

template<class ELFT>
error_code ELFObjectFile<ELFT>::getSymbolFlags(DataRefImpl Symb,
                                               uint32_t &Result) const {
  validateSymbol(Symb);
  const Elf_Sym  *symb = getSymbol(Symb);

  Result = SymbolRef::SF_None;

  if (symb->getBinding() != ELF::STB_LOCAL)
    Result |= SymbolRef::SF_Global;

  if (symb->getBinding() == ELF::STB_WEAK)
    Result |= SymbolRef::SF_Weak;

  if (symb->st_shndx == ELF::SHN_ABS)
    Result |= SymbolRef::SF_Absolute;

  if (symb->getType() == ELF::STT_FILE ||
      symb->getType() == ELF::STT_SECTION)
    Result |= SymbolRef::SF_FormatSpecific;

  if (getSymbolTableIndex(symb) == ELF::SHN_UNDEF)
    Result |= SymbolRef::SF_Undefined;

  if (symb->getType() == ELF::STT_COMMON ||
      getSymbolTableIndex(symb) == ELF::SHN_COMMON)
    Result |= SymbolRef::SF_Common;

  if (symb->getType() == ELF::STT_TLS)
    Result |= SymbolRef::SF_ThreadLocal;

  return object_error::success;
}

template<class ELFT>
error_code ELFObjectFile<ELFT>::getSymbolSection(DataRefImpl Symb,
                                                 section_iterator &Res) const {
  validateSymbol(Symb);
  const Elf_Sym  *symb = getSymbol(Symb);
  const Elf_Shdr *sec = getSection(symb);
  if (!sec)
    Res = end_sections();
  else {
    DataRefImpl Sec;
    Sec.p = reinterpret_cast<intptr_t>(sec);
    Res = section_iterator(SectionRef(Sec, this));
  }
  return object_error::success;
}

template<class ELFT>
error_code ELFObjectFile<ELFT>::getSymbolValue(DataRefImpl Symb,
                                               uint64_t &Val) const {
  validateSymbol(Symb);
  const Elf_Sym *symb = getSymbol(Symb);
  Val = symb->st_value;
  return object_error::success;
}

template<class ELFT>
error_code ELFObjectFile<ELFT>::getSectionNext(DataRefImpl Sec,
                                               SectionRef &Result) const {
  const uint8_t *sec = reinterpret_cast<const uint8_t *>(Sec.p);
  sec += Header->e_shentsize;
  Sec.p = reinterpret_cast<intptr_t>(sec);
  Result = SectionRef(Sec, this);
  return object_error::success;
}

template<class ELFT>
error_code ELFObjectFile<ELFT>::getSectionName(DataRefImpl Sec,
                                               StringRef &Result) const {
  const Elf_Shdr *sec = reinterpret_cast<const Elf_Shdr *>(Sec.p);
  Result = StringRef(getString(dot_shstrtab_sec, sec->sh_name));
  return object_error::success;
}

template<class ELFT>
error_code ELFObjectFile<ELFT>::getSectionAddress(DataRefImpl Sec,
                                                  uint64_t &Result) const {
  const Elf_Shdr *sec = reinterpret_cast<const Elf_Shdr *>(Sec.p);
  Result = sec->sh_addr;
  return object_error::success;
}

template<class ELFT>
error_code ELFObjectFile<ELFT>::getSectionSize(DataRefImpl Sec,
                                               uint64_t &Result) const {
  const Elf_Shdr *sec = reinterpret_cast<const Elf_Shdr *>(Sec.p);
  Result = sec->sh_size;
  return object_error::success;
}

template<class ELFT>
error_code ELFObjectFile<ELFT>::getSectionContents(DataRefImpl Sec,
                                                   StringRef &Result) const {
  const Elf_Shdr *sec = reinterpret_cast<const Elf_Shdr *>(Sec.p);
  const char *start = (const char*)base() + sec->sh_offset;
  Result = StringRef(start, sec->sh_size);
  return object_error::success;
}

template<class ELFT>
error_code ELFObjectFile<ELFT>::getSectionContents(const Elf_Shdr *Sec,
                                                   StringRef &Result) const {
  const char *start = (const char*)base() + Sec->sh_offset;
  Result = StringRef(start, Sec->sh_size);
  return object_error::success;
}

template<class ELFT>
error_code ELFObjectFile<ELFT>::getSectionAlignment(DataRefImpl Sec,
                                                    uint64_t &Result) const {
  const Elf_Shdr *sec = reinterpret_cast<const Elf_Shdr *>(Sec.p);
  Result = sec->sh_addralign;
  return object_error::success;
}

template<class ELFT>
error_code ELFObjectFile<ELFT>::isSectionText(DataRefImpl Sec,
                                              bool &Result) const {
  const Elf_Shdr *sec = reinterpret_cast<const Elf_Shdr *>(Sec.p);
  if (sec->sh_flags & ELF::SHF_EXECINSTR)
    Result = true;
  else
    Result = false;
  return object_error::success;
}

template<class ELFT>
error_code ELFObjectFile<ELFT>::isSectionData(DataRefImpl Sec,
                                              bool &Result) const {
  const Elf_Shdr *sec = reinterpret_cast<const Elf_Shdr *>(Sec.p);
  if (sec->sh_flags & (ELF::SHF_ALLOC | ELF::SHF_WRITE)
      && sec->sh_type == ELF::SHT_PROGBITS)
    Result = true;
  else
    Result = false;
  return object_error::success;
}

template<class ELFT>
error_code ELFObjectFile<ELFT>::isSectionBSS(DataRefImpl Sec,
                                             bool &Result) const {
  const Elf_Shdr *sec = reinterpret_cast<const Elf_Shdr *>(Sec.p);
  if (sec->sh_flags & (ELF::SHF_ALLOC | ELF::SHF_WRITE)
      && sec->sh_type == ELF::SHT_NOBITS)
    Result = true;
  else
    Result = false;
  return object_error::success;
}

template<class ELFT>
error_code ELFObjectFile<ELFT>::isSectionRequiredForExecution(
    DataRefImpl Sec, bool &Result) const {
  const Elf_Shdr *sec = reinterpret_cast<const Elf_Shdr *>(Sec.p);
  if (sec->sh_flags & ELF::SHF_ALLOC)
    Result = true;
  else
    Result = false;
  return object_error::success;
}

template<class ELFT>
error_code ELFObjectFile<ELFT>::isSectionVirtual(DataRefImpl Sec,
                                                 bool &Result) const {
  const Elf_Shdr *sec = reinterpret_cast<const Elf_Shdr *>(Sec.p);
  if (sec->sh_type == ELF::SHT_NOBITS)
    Result = true;
  else
    Result = false;
  return object_error::success;
}

template<class ELFT>
error_code ELFObjectFile<ELFT>::isSectionZeroInit(DataRefImpl Sec,
                                                  bool &Result) const {
  const Elf_Shdr *sec = reinterpret_cast<const Elf_Shdr *>(Sec.p);
  // For ELF, all zero-init sections are virtual (that is, they occupy no space
  //   in the object image) and vice versa.
  Result = sec->sh_type == ELF::SHT_NOBITS;
  return object_error::success;
}

template<class ELFT>
error_code ELFObjectFile<ELFT>::isSectionReadOnlyData(DataRefImpl Sec,
                                                      bool &Result) const {
  const Elf_Shdr *sec = reinterpret_cast<const Elf_Shdr *>(Sec.p);
  if (sec->sh_flags & ELF::SHF_WRITE || sec->sh_flags & ELF::SHF_EXECINSTR)
    Result = false;
  else
    Result = true;
  return object_error::success;
}

template<class ELFT>
error_code ELFObjectFile<ELFT>::sectionContainsSymbol(DataRefImpl Sec,
                                                      DataRefImpl Symb,
                                                      bool &Result) const {
  validateSymbol(Symb);

  const Elf_Shdr *sec = reinterpret_cast<const Elf_Shdr *>(Sec.p);
  const Elf_Sym  *symb = getSymbol(Symb);

  unsigned shndx = symb->st_shndx;
  bool Reserved = shndx >= ELF::SHN_LORESERVE
               && shndx <= ELF::SHN_HIRESERVE;

  Result = !Reserved && (sec == getSection(symb->st_shndx));
  return object_error::success;
}

template<class ELFT>
relocation_iterator
ELFObjectFile<ELFT>::getSectionRelBegin(DataRefImpl Sec) const {
  DataRefImpl RelData;
  uintptr_t SHT = reinterpret_cast<uintptr_t>(SectionHeaderTable);
  RelData.d.a = (Sec.p - SHT) / Header->e_shentsize;
  RelData.d.b = 0;
  return relocation_iterator(RelocationRef(RelData, this));
}

template<class ELFT>
relocation_iterator
ELFObjectFile<ELFT>::getSectionRelEnd(DataRefImpl Sec) const {
  DataRefImpl RelData;
  uintptr_t SHT = reinterpret_cast<uintptr_t>(SectionHeaderTable);
  const Elf_Shdr *S = reinterpret_cast<const Elf_Shdr *>(Sec.p);
  RelData.d.a = (Sec.p - SHT) / Header->e_shentsize;
  if (S->sh_type != ELF::SHT_RELA && S->sh_type != ELF::SHT_REL)
    RelData.d.b = 0;
  else
    RelData.d.b = S->sh_size / S->sh_entsize;

  return relocation_iterator(RelocationRef(RelData, this));
}

template <class ELFT>
section_iterator
ELFObjectFile<ELFT>::getRelocatedSection(DataRefImpl Sec) const {
  if (Header->e_type != ELF::ET_REL)
    return end_sections();

  const Elf_Shdr *S = reinterpret_cast<const Elf_Shdr *>(Sec.p);
  unsigned sh_type = S->sh_type;
  if (sh_type != ELF::SHT_RELA && sh_type != ELF::SHT_REL)
    return end_sections();

  assert(S->sh_info != 0);
  const Elf_Shdr *R = getSection(S->sh_info);
  DataRefImpl D;
  D.p = reinterpret_cast<uintptr_t>(R);
  return section_iterator(SectionRef(D, this));
}

// Relocations
template<class ELFT>
error_code ELFObjectFile<ELFT>::getRelocationNext(DataRefImpl Rel,
                                                  RelocationRef &Result) const {
  ++Rel.d.b;
  Result = RelocationRef(Rel, this);
  return object_error::success;
}

template <class ELFT>
symbol_iterator
ELFObjectFile<ELFT>::getRelocationSymbol(DataRefImpl Rel) const {
  uint32_t symbolIdx;
  const Elf_Shdr *sec = getRelSection(Rel);
  switch (sec->sh_type) {
    default :
      report_fatal_error("Invalid section type in Rel!");
    case ELF::SHT_REL : {
      symbolIdx = getRel(Rel)->getSymbol(isMips64EL());
      break;
    }
    case ELF::SHT_RELA : {
      symbolIdx = getRela(Rel)->getSymbol(isMips64EL());
      break;
    }
  }
  if (!symbolIdx)
    return end_symbols();

  DataRefImpl SymbolData;
  SymbolData.d.a = symbolIdx;
  SymbolData.d.b = sec->sh_link;
  return symbol_iterator(SymbolRef(SymbolData, this));
}

template<class ELFT>
error_code ELFObjectFile<ELFT>::getRelocationAddress(DataRefImpl Rel,
                                                     uint64_t &Result) const {
  assert((Header->e_type == ELF::ET_EXEC || Header->e_type == ELF::ET_DYN) &&
         "Only executable and shared objects files have addresses");
  Result = getROffset(Rel);
  return object_error::success;
}

template<class ELFT>
error_code ELFObjectFile<ELFT>::getRelocationOffset(DataRefImpl Rel,
                                                    uint64_t &Result) const {
  assert(Header->e_type == ELF::ET_REL &&
         "Only relocatable object files have relocation offsets");
  Result = getROffset(Rel);
  return object_error::success;
}

template<class ELFT>
uint64_t ELFObjectFile<ELFT>::getROffset(DataRefImpl Rel) const {
  const Elf_Shdr *sec = getRelSection(Rel);
  switch (sec->sh_type) {
  default:
    report_fatal_error("Invalid section type in Rel!");
  case ELF::SHT_REL:
    return getRel(Rel)->r_offset;
  case ELF::SHT_RELA:
    return getRela(Rel)->r_offset;
  }
}

template<class ELFT>
error_code ELFObjectFile<ELFT>::getRelocationType(DataRefImpl Rel,
                                                  uint64_t &Result) const {
  const Elf_Shdr *sec = getRelSection(Rel);
  switch (sec->sh_type) {
    default :
      report_fatal_error("Invalid section type in Rel!");
    case ELF::SHT_REL : {
      Result = getRel(Rel)->getType(isMips64EL());
      break;
    }
    case ELF::SHT_RELA : {
      Result = getRela(Rel)->getType(isMips64EL());
      break;
    }
  }
  return object_error::success;
}

#define LLVM_ELF_SWITCH_RELOC_TYPE_NAME(enum) \
  case ELF::enum: Res = #enum; break;

template<class ELFT>
StringRef ELFObjectFile<ELFT>::getRelocationTypeName(uint32_t Type) const {
  StringRef Res = "Unknown";
  switch (Header->e_machine) {
  case ELF::EM_X86_64:
    switch (Type) {
      LLVM_ELF_SWITCH_RELOC_TYPE_NAME(R_X86_64_NONE);
      LLVM_ELF_SWITCH_RELOC_TYPE_NAME(R_X86_64_64);
      LLVM_ELF_SWITCH_RELOC_TYPE_NAME(R_X86_64_PC32);
      LLVM_ELF_SWITCH_RELOC_TYPE_NAME(R_X86_64_GOT32);
      LLVM_ELF_SWITCH_RELOC_TYPE_NAME(R_X86_64_PLT32);
      LLVM_ELF_SWITCH_RELOC_TYPE_NAME(R_X86_64_COPY);
      LLVM_ELF_SWITCH_RELOC_TYPE_NAME(R_X86_64_GLOB_DAT);
      LLVM_ELF_SWITCH_RELOC_TYPE_NAME(R_X86_64_JUMP_SLOT);
      LLVM_ELF_SWITCH_RELOC_TYPE_NAME(R_X86_64_RELATIVE);
      LLVM_ELF_SWITCH_RELOC_TYPE_NAME(R_X86_64_GOTPCREL);
      LLVM_ELF_SWITCH_RELOC_TYPE_NAME(R_X86_64_32);
      LLVM_ELF_SWITCH_RELOC_TYPE_NAME(R_X86_64_32S);
      LLVM_ELF_SWITCH_RELOC_TYPE_NAME(R_X86_64_16);
      LLVM_ELF_SWITCH_RELOC_TYPE_NAME(R_X86_64_PC16);
      LLVM_ELF_SWITCH_RELOC_TYPE_NAME(R_X86_64_8);
      LLVM_ELF_SWITCH_RELOC_TYPE_NAME(R_X86_64_PC8);
      LLVM_ELF_SWITCH_RELOC_TYPE_NAME(R_X86_64_DTPMOD64);
      LLVM_ELF_SWITCH_RELOC_TYPE_NAME(R_X86_64_DTPOFF64);
      LLVM_ELF_SWITCH_RELOC_TYPE_NAME(R_X86_64_TPOFF64);
      LLVM_ELF_SWITCH_RELOC_TYPE_NAME(R_X86_64_TLSGD);
      LLVM_ELF_SWITCH_RELOC_TYPE_NAME(R_X86_64_TLSLD);
      LLVM_ELF_SWITCH_RELOC_TYPE_NAME(R_X86_64_DTPOFF32);
      LLVM_ELF_SWITCH_RELOC_TYPE_NAME(R_X86_64_GOTTPOFF);
      LLVM_ELF_SWITCH_RELOC_TYPE_NAME(R_X86_64_TPOFF32);
      LLVM_ELF_SWITCH_RELOC_TYPE_NAME(R_X86_64_PC64);
      LLVM_ELF_SWITCH_RELOC_TYPE_NAME(R_X86_64_GOTOFF64);
      LLVM_ELF_SWITCH_RELOC_TYPE_NAME(R_X86_64_GOTPC32);
      LLVM_ELF_SWITCH_RELOC_TYPE_NAME(R_X86_64_GOT64);
      LLVM_ELF_SWITCH_RELOC_TYPE_NAME(R_X86_64_GOTPCREL64);
      LLVM_ELF_SWITCH_RELOC_TYPE_NAME(R_X86_64_GOTPC64);
      LLVM_ELF_SWITCH_RELOC_TYPE_NAME(R_X86_64_GOTPLT64);
      LLVM_ELF_SWITCH_RELOC_TYPE_NAME(R_X86_64_PLTOFF64);
      LLVM_ELF_SWITCH_RELOC_TYPE_NAME(R_X86_64_SIZE32);
      LLVM_ELF_SWITCH_RELOC_TYPE_NAME(R_X86_64_SIZE64);
      LLVM_ELF_SWITCH_RELOC_TYPE_NAME(R_X86_64_GOTPC32_TLSDESC);
      LLVM_ELF_SWITCH_RELOC_TYPE_NAME(R_X86_64_TLSDESC_CALL);
      LLVM_ELF_SWITCH_RELOC_TYPE_NAME(R_X86_64_TLSDESC);
      LLVM_ELF_SWITCH_RELOC_TYPE_NAME(R_X86_64_IRELATIVE);
    default: break;
    }
    break;
  case ELF::EM_386:
    switch (Type) {
      LLVM_ELF_SWITCH_RELOC_TYPE_NAME(R_386_NONE);
      LLVM_ELF_SWITCH_RELOC_TYPE_NAME(R_386_32);
      LLVM_ELF_SWITCH_RELOC_TYPE_NAME(R_386_PC32);
      LLVM_ELF_SWITCH_RELOC_TYPE_NAME(R_386_GOT32);
      LLVM_ELF_SWITCH_RELOC_TYPE_NAME(R_386_PLT32);
      LLVM_ELF_SWITCH_RELOC_TYPE_NAME(R_386_COPY);
      LLVM_ELF_SWITCH_RELOC_TYPE_NAME(R_386_GLOB_DAT);
      LLVM_ELF_SWITCH_RELOC_TYPE_NAME(R_386_JUMP_SLOT);
      LLVM_ELF_SWITCH_RELOC_TYPE_NAME(R_386_RELATIVE);
      LLVM_ELF_SWITCH_RELOC_TYPE_NAME(R_386_GOTOFF);
      LLVM_ELF_SWITCH_RELOC_TYPE_NAME(R_386_GOTPC);
      LLVM_ELF_SWITCH_RELOC_TYPE_NAME(R_386_32PLT);
      LLVM_ELF_SWITCH_RELOC_TYPE_NAME(R_386_TLS_TPOFF);
      LLVM_ELF_SWITCH_RELOC_TYPE_NAME(R_386_TLS_IE);
      LLVM_ELF_SWITCH_RELOC_TYPE_NAME(R_386_TLS_GOTIE);
      LLVM_ELF_SWITCH_RELOC_TYPE_NAME(R_386_TLS_LE);
      LLVM_ELF_SWITCH_RELOC_TYPE_NAME(R_386_TLS_GD);
      LLVM_ELF_SWITCH_RELOC_TYPE_NAME(R_386_TLS_LDM);
      LLVM_ELF_SWITCH_RELOC_TYPE_NAME(R_386_16);
      LLVM_ELF_SWITCH_RELOC_TYPE_NAME(R_386_PC16);
      LLVM_ELF_SWITCH_RELOC_TYPE_NAME(R_386_8);
      LLVM_ELF_SWITCH_RELOC_TYPE_NAME(R_386_PC8);
      LLVM_ELF_SWITCH_RELOC_TYPE_NAME(R_386_TLS_GD_32);
      LLVM_ELF_SWITCH_RELOC_TYPE_NAME(R_386_TLS_GD_PUSH);
      LLVM_ELF_SWITCH_RELOC_TYPE_NAME(R_386_TLS_GD_CALL);
      LLVM_ELF_SWITCH_RELOC_TYPE_NAME(R_386_TLS_GD_POP);
      LLVM_ELF_SWITCH_RELOC_TYPE_NAME(R_386_TLS_LDM_32);
      LLVM_ELF_SWITCH_RELOC_TYPE_NAME(R_386_TLS_LDM_PUSH);
      LLVM_ELF_SWITCH_RELOC_TYPE_NAME(R_386_TLS_LDM_CALL);
      LLVM_ELF_SWITCH_RELOC_TYPE_NAME(R_386_TLS_LDM_POP);
      LLVM_ELF_SWITCH_RELOC_TYPE_NAME(R_386_TLS_LDO_32);
      LLVM_ELF_SWITCH_RELOC_TYPE_NAME(R_386_TLS_IE_32);
      LLVM_ELF_SWITCH_RELOC_TYPE_NAME(R_386_TLS_LE_32);
      LLVM_ELF_SWITCH_RELOC_TYPE_NAME(R_386_TLS_DTPMOD32);
      LLVM_ELF_SWITCH_RELOC_TYPE_NAME(R_386_TLS_DTPOFF32);
      LLVM_ELF_SWITCH_RELOC_TYPE_NAME(R_386_TLS_TPOFF32);
      LLVM_ELF_SWITCH_RELOC_TYPE_NAME(R_386_TLS_GOTDESC);
      LLVM_ELF_SWITCH_RELOC_TYPE_NAME(R_386_TLS_DESC_CALL);
      LLVM_ELF_SWITCH_RELOC_TYPE_NAME(R_386_TLS_DESC);
      LLVM_ELF_SWITCH_RELOC_TYPE_NAME(R_386_IRELATIVE);
    default: break;
    }
    break;
  case ELF::EM_MIPS:
    switch (Type) {
      LLVM_ELF_SWITCH_RELOC_TYPE_NAME(R_MIPS_NONE);
      LLVM_ELF_SWITCH_RELOC_TYPE_NAME(R_MIPS_16);
      LLVM_ELF_SWITCH_RELOC_TYPE_NAME(R_MIPS_32);
      LLVM_ELF_SWITCH_RELOC_TYPE_NAME(R_MIPS_REL32);
      LLVM_ELF_SWITCH_RELOC_TYPE_NAME(R_MIPS_26);
      LLVM_ELF_SWITCH_RELOC_TYPE_NAME(R_MIPS_HI16);
      LLVM_ELF_SWITCH_RELOC_TYPE_NAME(R_MIPS_LO16);
      LLVM_ELF_SWITCH_RELOC_TYPE_NAME(R_MIPS_GPREL16);
      LLVM_ELF_SWITCH_RELOC_TYPE_NAME(R_MIPS_LITERAL);
      LLVM_ELF_SWITCH_RELOC_TYPE_NAME(R_MIPS_GOT16);
      LLVM_ELF_SWITCH_RELOC_TYPE_NAME(R_MIPS_PC16);
      LLVM_ELF_SWITCH_RELOC_TYPE_NAME(R_MIPS_CALL16);
      LLVM_ELF_SWITCH_RELOC_TYPE_NAME(R_MIPS_GPREL32);
      LLVM_ELF_SWITCH_RELOC_TYPE_NAME(R_MIPS_SHIFT5);
      LLVM_ELF_SWITCH_RELOC_TYPE_NAME(R_MIPS_SHIFT6);
      LLVM_ELF_SWITCH_RELOC_TYPE_NAME(R_MIPS_64);
      LLVM_ELF_SWITCH_RELOC_TYPE_NAME(R_MIPS_GOT_DISP);
      LLVM_ELF_SWITCH_RELOC_TYPE_NAME(R_MIPS_GOT_PAGE);
      LLVM_ELF_SWITCH_RELOC_TYPE_NAME(R_MIPS_GOT_OFST);
      LLVM_ELF_SWITCH_RELOC_TYPE_NAME(R_MIPS_GOT_HI16);
      LLVM_ELF_SWITCH_RELOC_TYPE_NAME(R_MIPS_GOT_LO16);
      LLVM_ELF_SWITCH_RELOC_TYPE_NAME(R_MIPS_SUB);
      LLVM_ELF_SWITCH_RELOC_TYPE_NAME(R_MIPS_INSERT_A);
      LLVM_ELF_SWITCH_RELOC_TYPE_NAME(R_MIPS_INSERT_B);
      LLVM_ELF_SWITCH_RELOC_TYPE_NAME(R_MIPS_DELETE);
      LLVM_ELF_SWITCH_RELOC_TYPE_NAME(R_MIPS_HIGHER);
      LLVM_ELF_SWITCH_RELOC_TYPE_NAME(R_MIPS_HIGHEST);
      LLVM_ELF_SWITCH_RELOC_TYPE_NAME(R_MIPS_CALL_HI16);
      LLVM_ELF_SWITCH_RELOC_TYPE_NAME(R_MIPS_CALL_LO16);
      LLVM_ELF_SWITCH_RELOC_TYPE_NAME(R_MIPS_SCN_DISP);
      LLVM_ELF_SWITCH_RELOC_TYPE_NAME(R_MIPS_REL16);
      LLVM_ELF_SWITCH_RELOC_TYPE_NAME(R_MIPS_ADD_IMMEDIATE);
      LLVM_ELF_SWITCH_RELOC_TYPE_NAME(R_MIPS_PJUMP);
      LLVM_ELF_SWITCH_RELOC_TYPE_NAME(R_MIPS_RELGOT);
      LLVM_ELF_SWITCH_RELOC_TYPE_NAME(R_MIPS_JALR);
      LLVM_ELF_SWITCH_RELOC_TYPE_NAME(R_MIPS_TLS_DTPMOD32);
      LLVM_ELF_SWITCH_RELOC_TYPE_NAME(R_MIPS_TLS_DTPREL32);
      LLVM_ELF_SWITCH_RELOC_TYPE_NAME(R_MIPS_TLS_DTPMOD64);
      LLVM_ELF_SWITCH_RELOC_TYPE_NAME(R_MIPS_TLS_DTPREL64);
      LLVM_ELF_SWITCH_RELOC_TYPE_NAME(R_MIPS_TLS_GD);
      LLVM_ELF_SWITCH_RELOC_TYPE_NAME(R_MIPS_TLS_LDM);
      LLVM_ELF_SWITCH_RELOC_TYPE_NAME(R_MIPS_TLS_DTPREL_HI16);
      LLVM_ELF_SWITCH_RELOC_TYPE_NAME(R_MIPS_TLS_DTPREL_LO16);
      LLVM_ELF_SWITCH_RELOC_TYPE_NAME(R_MIPS_TLS_GOTTPREL);
      LLVM_ELF_SWITCH_RELOC_TYPE_NAME(R_MIPS_TLS_TPREL32);
      LLVM_ELF_SWITCH_RELOC_TYPE_NAME(R_MIPS_TLS_TPREL64);
      LLVM_ELF_SWITCH_RELOC_TYPE_NAME(R_MIPS_TLS_TPREL_HI16);
      LLVM_ELF_SWITCH_RELOC_TYPE_NAME(R_MIPS_TLS_TPREL_LO16);
      LLVM_ELF_SWITCH_RELOC_TYPE_NAME(R_MIPS_GLOB_DAT);
      LLVM_ELF_SWITCH_RELOC_TYPE_NAME(R_MIPS_COPY);
      LLVM_ELF_SWITCH_RELOC_TYPE_NAME(R_MIPS_JUMP_SLOT);
      LLVM_ELF_SWITCH_RELOC_TYPE_NAME(R_MIPS_NUM);
    default: break;
    }
    break;
  case ELF::EM_AARCH64:
    switch (Type) {
      LLVM_ELF_SWITCH_RELOC_TYPE_NAME(R_AARCH64_NONE);
      LLVM_ELF_SWITCH_RELOC_TYPE_NAME(R_AARCH64_ABS64);
      LLVM_ELF_SWITCH_RELOC_TYPE_NAME(R_AARCH64_ABS32);
      LLVM_ELF_SWITCH_RELOC_TYPE_NAME(R_AARCH64_ABS16);
      LLVM_ELF_SWITCH_RELOC_TYPE_NAME(R_AARCH64_PREL64);
      LLVM_ELF_SWITCH_RELOC_TYPE_NAME(R_AARCH64_PREL32);
      LLVM_ELF_SWITCH_RELOC_TYPE_NAME(R_AARCH64_PREL16);
      LLVM_ELF_SWITCH_RELOC_TYPE_NAME(R_AARCH64_MOVW_UABS_G0);
      LLVM_ELF_SWITCH_RELOC_TYPE_NAME(R_AARCH64_MOVW_UABS_G0_NC);
      LLVM_ELF_SWITCH_RELOC_TYPE_NAME(R_AARCH64_MOVW_UABS_G1);
      LLVM_ELF_SWITCH_RELOC_TYPE_NAME(R_AARCH64_MOVW_UABS_G1_NC);
      LLVM_ELF_SWITCH_RELOC_TYPE_NAME(R_AARCH64_MOVW_UABS_G2);
      LLVM_ELF_SWITCH_RELOC_TYPE_NAME(R_AARCH64_MOVW_UABS_G2_NC);
      LLVM_ELF_SWITCH_RELOC_TYPE_NAME(R_AARCH64_MOVW_UABS_G3);
      LLVM_ELF_SWITCH_RELOC_TYPE_NAME(R_AARCH64_MOVW_SABS_G0);
      LLVM_ELF_SWITCH_RELOC_TYPE_NAME(R_AARCH64_MOVW_SABS_G1);
      LLVM_ELF_SWITCH_RELOC_TYPE_NAME(R_AARCH64_MOVW_SABS_G2);
      LLVM_ELF_SWITCH_RELOC_TYPE_NAME(R_AARCH64_LD_PREL_LO19);
      LLVM_ELF_SWITCH_RELOC_TYPE_NAME(R_AARCH64_ADR_PREL_LO21);
      LLVM_ELF_SWITCH_RELOC_TYPE_NAME(R_AARCH64_ADR_PREL_PG_HI21);
      LLVM_ELF_SWITCH_RELOC_TYPE_NAME(R_AARCH64_ADD_ABS_LO12_NC);
      LLVM_ELF_SWITCH_RELOC_TYPE_NAME(R_AARCH64_LDST8_ABS_LO12_NC);
      LLVM_ELF_SWITCH_RELOC_TYPE_NAME(R_AARCH64_TSTBR14);
      LLVM_ELF_SWITCH_RELOC_TYPE_NAME(R_AARCH64_CONDBR19);
      LLVM_ELF_SWITCH_RELOC_TYPE_NAME(R_AARCH64_JUMP26);
      LLVM_ELF_SWITCH_RELOC_TYPE_NAME(R_AARCH64_CALL26);
      LLVM_ELF_SWITCH_RELOC_TYPE_NAME(R_AARCH64_LDST16_ABS_LO12_NC);
      LLVM_ELF_SWITCH_RELOC_TYPE_NAME(R_AARCH64_LDST32_ABS_LO12_NC);
      LLVM_ELF_SWITCH_RELOC_TYPE_NAME(R_AARCH64_LDST64_ABS_LO12_NC);
      LLVM_ELF_SWITCH_RELOC_TYPE_NAME(R_AARCH64_LDST128_ABS_LO12_NC);
      LLVM_ELF_SWITCH_RELOC_TYPE_NAME(R_AARCH64_ADR_GOT_PAGE);
      LLVM_ELF_SWITCH_RELOC_TYPE_NAME(R_AARCH64_LD64_GOT_LO12_NC);
      LLVM_ELF_SWITCH_RELOC_TYPE_NAME(R_AARCH64_TLSLD_MOVW_DTPREL_G2);
      LLVM_ELF_SWITCH_RELOC_TYPE_NAME(R_AARCH64_TLSLD_MOVW_DTPREL_G1);
      LLVM_ELF_SWITCH_RELOC_TYPE_NAME(R_AARCH64_TLSLD_MOVW_DTPREL_G1_NC);
      LLVM_ELF_SWITCH_RELOC_TYPE_NAME(R_AARCH64_TLSLD_MOVW_DTPREL_G0);
      LLVM_ELF_SWITCH_RELOC_TYPE_NAME(R_AARCH64_TLSLD_MOVW_DTPREL_G0_NC);
      LLVM_ELF_SWITCH_RELOC_TYPE_NAME(R_AARCH64_TLSLD_ADD_DTPREL_HI12);
      LLVM_ELF_SWITCH_RELOC_TYPE_NAME(R_AARCH64_TLSLD_ADD_DTPREL_LO12);
      LLVM_ELF_SWITCH_RELOC_TYPE_NAME(R_AARCH64_TLSLD_ADD_DTPREL_LO12_NC);
      LLVM_ELF_SWITCH_RELOC_TYPE_NAME(R_AARCH64_TLSLD_LDST8_DTPREL_LO12);
      LLVM_ELF_SWITCH_RELOC_TYPE_NAME(R_AARCH64_TLSLD_LDST8_DTPREL_LO12_NC);
      LLVM_ELF_SWITCH_RELOC_TYPE_NAME(R_AARCH64_TLSLD_LDST16_DTPREL_LO12);
      LLVM_ELF_SWITCH_RELOC_TYPE_NAME(R_AARCH64_TLSLD_LDST16_DTPREL_LO12_NC);
      LLVM_ELF_SWITCH_RELOC_TYPE_NAME(R_AARCH64_TLSLD_LDST32_DTPREL_LO12);
      LLVM_ELF_SWITCH_RELOC_TYPE_NAME(R_AARCH64_TLSLD_LDST32_DTPREL_LO12_NC);
      LLVM_ELF_SWITCH_RELOC_TYPE_NAME(R_AARCH64_TLSLD_LDST64_DTPREL_LO12);
      LLVM_ELF_SWITCH_RELOC_TYPE_NAME(R_AARCH64_TLSLD_LDST64_DTPREL_LO12_NC);
      LLVM_ELF_SWITCH_RELOC_TYPE_NAME(R_AARCH64_TLSIE_MOVW_GOTTPREL_G1);
      LLVM_ELF_SWITCH_RELOC_TYPE_NAME(R_AARCH64_TLSIE_MOVW_GOTTPREL_G0_NC);
      LLVM_ELF_SWITCH_RELOC_TYPE_NAME(R_AARCH64_TLSIE_ADR_GOTTPREL_PAGE21);
      LLVM_ELF_SWITCH_RELOC_TYPE_NAME(R_AARCH64_TLSIE_LD64_GOTTPREL_LO12_NC);
      LLVM_ELF_SWITCH_RELOC_TYPE_NAME(R_AARCH64_TLSIE_LD_GOTTPREL_PREL19);
      LLVM_ELF_SWITCH_RELOC_TYPE_NAME(R_AARCH64_TLSLE_MOVW_TPREL_G2);
      LLVM_ELF_SWITCH_RELOC_TYPE_NAME(R_AARCH64_TLSLE_MOVW_TPREL_G1);
      LLVM_ELF_SWITCH_RELOC_TYPE_NAME(R_AARCH64_TLSLE_MOVW_TPREL_G1_NC);
      LLVM_ELF_SWITCH_RELOC_TYPE_NAME(R_AARCH64_TLSLE_MOVW_TPREL_G0);
      LLVM_ELF_SWITCH_RELOC_TYPE_NAME(R_AARCH64_TLSLE_MOVW_TPREL_G0_NC);
      LLVM_ELF_SWITCH_RELOC_TYPE_NAME(R_AARCH64_TLSLE_ADD_TPREL_HI12);
      LLVM_ELF_SWITCH_RELOC_TYPE_NAME(R_AARCH64_TLSLE_ADD_TPREL_LO12);
      LLVM_ELF_SWITCH_RELOC_TYPE_NAME(R_AARCH64_TLSLE_ADD_TPREL_LO12_NC);
      LLVM_ELF_SWITCH_RELOC_TYPE_NAME(R_AARCH64_TLSLE_LDST8_TPREL_LO12);
      LLVM_ELF_SWITCH_RELOC_TYPE_NAME(R_AARCH64_TLSLE_LDST8_TPREL_LO12_NC);
      LLVM_ELF_SWITCH_RELOC_TYPE_NAME(R_AARCH64_TLSLE_LDST16_TPREL_LO12);
      LLVM_ELF_SWITCH_RELOC_TYPE_NAME(R_AARCH64_TLSLE_LDST16_TPREL_LO12_NC);
      LLVM_ELF_SWITCH_RELOC_TYPE_NAME(R_AARCH64_TLSLE_LDST32_TPREL_LO12);
      LLVM_ELF_SWITCH_RELOC_TYPE_NAME(R_AARCH64_TLSLE_LDST32_TPREL_LO12_NC);
      LLVM_ELF_SWITCH_RELOC_TYPE_NAME(R_AARCH64_TLSLE_LDST64_TPREL_LO12);
      LLVM_ELF_SWITCH_RELOC_TYPE_NAME(R_AARCH64_TLSLE_LDST64_TPREL_LO12_NC);
      LLVM_ELF_SWITCH_RELOC_TYPE_NAME(R_AARCH64_TLSDESC_ADR_PAGE);
      LLVM_ELF_SWITCH_RELOC_TYPE_NAME(R_AARCH64_TLSDESC_LD64_LO12_NC);
      LLVM_ELF_SWITCH_RELOC_TYPE_NAME(R_AARCH64_TLSDESC_ADD_LO12_NC);
      LLVM_ELF_SWITCH_RELOC_TYPE_NAME(R_AARCH64_TLSDESC_CALL);
    default: break;
    }
    break;
  case ELF::EM_ARM:
    switch (Type) {
      LLVM_ELF_SWITCH_RELOC_TYPE_NAME(R_ARM_NONE);
      LLVM_ELF_SWITCH_RELOC_TYPE_NAME(R_ARM_PC24);
      LLVM_ELF_SWITCH_RELOC_TYPE_NAME(R_ARM_ABS32);
      LLVM_ELF_SWITCH_RELOC_TYPE_NAME(R_ARM_REL32);
      LLVM_ELF_SWITCH_RELOC_TYPE_NAME(R_ARM_LDR_PC_G0);
      LLVM_ELF_SWITCH_RELOC_TYPE_NAME(R_ARM_ABS16);
      LLVM_ELF_SWITCH_RELOC_TYPE_NAME(R_ARM_ABS12);
      LLVM_ELF_SWITCH_RELOC_TYPE_NAME(R_ARM_THM_ABS5);
      LLVM_ELF_SWITCH_RELOC_TYPE_NAME(R_ARM_ABS8);
      LLVM_ELF_SWITCH_RELOC_TYPE_NAME(R_ARM_SBREL32);
      LLVM_ELF_SWITCH_RELOC_TYPE_NAME(R_ARM_THM_CALL);
      LLVM_ELF_SWITCH_RELOC_TYPE_NAME(R_ARM_THM_PC8);
      LLVM_ELF_SWITCH_RELOC_TYPE_NAME(R_ARM_BREL_ADJ);
      LLVM_ELF_SWITCH_RELOC_TYPE_NAME(R_ARM_TLS_DESC);
      LLVM_ELF_SWITCH_RELOC_TYPE_NAME(R_ARM_THM_SWI8);
      LLVM_ELF_SWITCH_RELOC_TYPE_NAME(R_ARM_XPC25);
      LLVM_ELF_SWITCH_RELOC_TYPE_NAME(R_ARM_THM_XPC22);
      LLVM_ELF_SWITCH_RELOC_TYPE_NAME(R_ARM_TLS_DTPMOD32);
      LLVM_ELF_SWITCH_RELOC_TYPE_NAME(R_ARM_TLS_DTPOFF32);
      LLVM_ELF_SWITCH_RELOC_TYPE_NAME(R_ARM_TLS_TPOFF32);
      LLVM_ELF_SWITCH_RELOC_TYPE_NAME(R_ARM_COPY);
      LLVM_ELF_SWITCH_RELOC_TYPE_NAME(R_ARM_GLOB_DAT);
      LLVM_ELF_SWITCH_RELOC_TYPE_NAME(R_ARM_JUMP_SLOT);
      LLVM_ELF_SWITCH_RELOC_TYPE_NAME(R_ARM_RELATIVE);
      LLVM_ELF_SWITCH_RELOC_TYPE_NAME(R_ARM_GOTOFF32);
      LLVM_ELF_SWITCH_RELOC_TYPE_NAME(R_ARM_BASE_PREL);
      LLVM_ELF_SWITCH_RELOC_TYPE_NAME(R_ARM_GOT_BREL);
      LLVM_ELF_SWITCH_RELOC_TYPE_NAME(R_ARM_PLT32);
      LLVM_ELF_SWITCH_RELOC_TYPE_NAME(R_ARM_CALL);
      LLVM_ELF_SWITCH_RELOC_TYPE_NAME(R_ARM_JUMP24);
      LLVM_ELF_SWITCH_RELOC_TYPE_NAME(R_ARM_THM_JUMP24);
      LLVM_ELF_SWITCH_RELOC_TYPE_NAME(R_ARM_BASE_ABS);
      LLVM_ELF_SWITCH_RELOC_TYPE_NAME(R_ARM_ALU_PCREL_7_0);
      LLVM_ELF_SWITCH_RELOC_TYPE_NAME(R_ARM_ALU_PCREL_15_8);
      LLVM_ELF_SWITCH_RELOC_TYPE_NAME(R_ARM_ALU_PCREL_23_15);
      LLVM_ELF_SWITCH_RELOC_TYPE_NAME(R_ARM_LDR_SBREL_11_0_NC);
      LLVM_ELF_SWITCH_RELOC_TYPE_NAME(R_ARM_ALU_SBREL_19_12_NC);
      LLVM_ELF_SWITCH_RELOC_TYPE_NAME(R_ARM_ALU_SBREL_27_20_CK);
      LLVM_ELF_SWITCH_RELOC_TYPE_NAME(R_ARM_TARGET1);
      LLVM_ELF_SWITCH_RELOC_TYPE_NAME(R_ARM_SBREL31);
      LLVM_ELF_SWITCH_RELOC_TYPE_NAME(R_ARM_V4BX);
      LLVM_ELF_SWITCH_RELOC_TYPE_NAME(R_ARM_TARGET2);
      LLVM_ELF_SWITCH_RELOC_TYPE_NAME(R_ARM_PREL31);
      LLVM_ELF_SWITCH_RELOC_TYPE_NAME(R_ARM_MOVW_ABS_NC);
      LLVM_ELF_SWITCH_RELOC_TYPE_NAME(R_ARM_MOVT_ABS);
      LLVM_ELF_SWITCH_RELOC_TYPE_NAME(R_ARM_MOVW_PREL_NC);
      LLVM_ELF_SWITCH_RELOC_TYPE_NAME(R_ARM_MOVT_PREL);
      LLVM_ELF_SWITCH_RELOC_TYPE_NAME(R_ARM_THM_MOVW_ABS_NC);
      LLVM_ELF_SWITCH_RELOC_TYPE_NAME(R_ARM_THM_MOVT_ABS);
      LLVM_ELF_SWITCH_RELOC_TYPE_NAME(R_ARM_THM_MOVW_PREL_NC);
      LLVM_ELF_SWITCH_RELOC_TYPE_NAME(R_ARM_THM_MOVT_PREL);
      LLVM_ELF_SWITCH_RELOC_TYPE_NAME(R_ARM_THM_JUMP19);
      LLVM_ELF_SWITCH_RELOC_TYPE_NAME(R_ARM_THM_JUMP6);
      LLVM_ELF_SWITCH_RELOC_TYPE_NAME(R_ARM_THM_ALU_PREL_11_0);
      LLVM_ELF_SWITCH_RELOC_TYPE_NAME(R_ARM_THM_PC12);
      LLVM_ELF_SWITCH_RELOC_TYPE_NAME(R_ARM_ABS32_NOI);
      LLVM_ELF_SWITCH_RELOC_TYPE_NAME(R_ARM_REL32_NOI);
      LLVM_ELF_SWITCH_RELOC_TYPE_NAME(R_ARM_ALU_PC_G0_NC);
      LLVM_ELF_SWITCH_RELOC_TYPE_NAME(R_ARM_ALU_PC_G0);
      LLVM_ELF_SWITCH_RELOC_TYPE_NAME(R_ARM_ALU_PC_G1_NC);
      LLVM_ELF_SWITCH_RELOC_TYPE_NAME(R_ARM_ALU_PC_G1);
      LLVM_ELF_SWITCH_RELOC_TYPE_NAME(R_ARM_ALU_PC_G2);
      LLVM_ELF_SWITCH_RELOC_TYPE_NAME(R_ARM_LDR_PC_G1);
      LLVM_ELF_SWITCH_RELOC_TYPE_NAME(R_ARM_LDR_PC_G2);
      LLVM_ELF_SWITCH_RELOC_TYPE_NAME(R_ARM_LDRS_PC_G0);
      LLVM_ELF_SWITCH_RELOC_TYPE_NAME(R_ARM_LDRS_PC_G1);
      LLVM_ELF_SWITCH_RELOC_TYPE_NAME(R_ARM_LDRS_PC_G2);
      LLVM_ELF_SWITCH_RELOC_TYPE_NAME(R_ARM_LDC_PC_G0);
      LLVM_ELF_SWITCH_RELOC_TYPE_NAME(R_ARM_LDC_PC_G1);
      LLVM_ELF_SWITCH_RELOC_TYPE_NAME(R_ARM_LDC_PC_G2);
      LLVM_ELF_SWITCH_RELOC_TYPE_NAME(R_ARM_ALU_SB_G0_NC);
      LLVM_ELF_SWITCH_RELOC_TYPE_NAME(R_ARM_ALU_SB_G0);
      LLVM_ELF_SWITCH_RELOC_TYPE_NAME(R_ARM_ALU_SB_G1_NC);
      LLVM_ELF_SWITCH_RELOC_TYPE_NAME(R_ARM_ALU_SB_G1);
      LLVM_ELF_SWITCH_RELOC_TYPE_NAME(R_ARM_ALU_SB_G2);
      LLVM_ELF_SWITCH_RELOC_TYPE_NAME(R_ARM_LDR_SB_G0);
      LLVM_ELF_SWITCH_RELOC_TYPE_NAME(R_ARM_LDR_SB_G1);
      LLVM_ELF_SWITCH_RELOC_TYPE_NAME(R_ARM_LDR_SB_G2);
      LLVM_ELF_SWITCH_RELOC_TYPE_NAME(R_ARM_LDRS_SB_G0);
      LLVM_ELF_SWITCH_RELOC_TYPE_NAME(R_ARM_LDRS_SB_G1);
      LLVM_ELF_SWITCH_RELOC_TYPE_NAME(R_ARM_LDRS_SB_G2);
      LLVM_ELF_SWITCH_RELOC_TYPE_NAME(R_ARM_LDC_SB_G0);
      LLVM_ELF_SWITCH_RELOC_TYPE_NAME(R_ARM_LDC_SB_G1);
      LLVM_ELF_SWITCH_RELOC_TYPE_NAME(R_ARM_LDC_SB_G2);
      LLVM_ELF_SWITCH_RELOC_TYPE_NAME(R_ARM_MOVW_BREL_NC);
      LLVM_ELF_SWITCH_RELOC_TYPE_NAME(R_ARM_MOVT_BREL);
      LLVM_ELF_SWITCH_RELOC_TYPE_NAME(R_ARM_MOVW_BREL);
      LLVM_ELF_SWITCH_RELOC_TYPE_NAME(R_ARM_THM_MOVW_BREL_NC);
      LLVM_ELF_SWITCH_RELOC_TYPE_NAME(R_ARM_THM_MOVT_BREL);
      LLVM_ELF_SWITCH_RELOC_TYPE_NAME(R_ARM_THM_MOVW_BREL);
      LLVM_ELF_SWITCH_RELOC_TYPE_NAME(R_ARM_TLS_GOTDESC);
      LLVM_ELF_SWITCH_RELOC_TYPE_NAME(R_ARM_TLS_CALL);
      LLVM_ELF_SWITCH_RELOC_TYPE_NAME(R_ARM_TLS_DESCSEQ);
      LLVM_ELF_SWITCH_RELOC_TYPE_NAME(R_ARM_THM_TLS_CALL);
      LLVM_ELF_SWITCH_RELOC_TYPE_NAME(R_ARM_PLT32_ABS);
      LLVM_ELF_SWITCH_RELOC_TYPE_NAME(R_ARM_GOT_ABS);
      LLVM_ELF_SWITCH_RELOC_TYPE_NAME(R_ARM_GOT_PREL);
      LLVM_ELF_SWITCH_RELOC_TYPE_NAME(R_ARM_GOT_BREL12);
      LLVM_ELF_SWITCH_RELOC_TYPE_NAME(R_ARM_GOTOFF12);
      LLVM_ELF_SWITCH_RELOC_TYPE_NAME(R_ARM_GOTRELAX);
      LLVM_ELF_SWITCH_RELOC_TYPE_NAME(R_ARM_GNU_VTENTRY);
      LLVM_ELF_SWITCH_RELOC_TYPE_NAME(R_ARM_GNU_VTINHERIT);
      LLVM_ELF_SWITCH_RELOC_TYPE_NAME(R_ARM_THM_JUMP11);
      LLVM_ELF_SWITCH_RELOC_TYPE_NAME(R_ARM_THM_JUMP8);
      LLVM_ELF_SWITCH_RELOC_TYPE_NAME(R_ARM_TLS_GD32);
      LLVM_ELF_SWITCH_RELOC_TYPE_NAME(R_ARM_TLS_LDM32);
      LLVM_ELF_SWITCH_RELOC_TYPE_NAME(R_ARM_TLS_LDO32);
      LLVM_ELF_SWITCH_RELOC_TYPE_NAME(R_ARM_TLS_IE32);
      LLVM_ELF_SWITCH_RELOC_TYPE_NAME(R_ARM_TLS_LE32);
      LLVM_ELF_SWITCH_RELOC_TYPE_NAME(R_ARM_TLS_LDO12);
      LLVM_ELF_SWITCH_RELOC_TYPE_NAME(R_ARM_TLS_LE12);
      LLVM_ELF_SWITCH_RELOC_TYPE_NAME(R_ARM_TLS_IE12GP);
      LLVM_ELF_SWITCH_RELOC_TYPE_NAME(R_ARM_PRIVATE_0);
      LLVM_ELF_SWITCH_RELOC_TYPE_NAME(R_ARM_PRIVATE_1);
      LLVM_ELF_SWITCH_RELOC_TYPE_NAME(R_ARM_PRIVATE_2);
      LLVM_ELF_SWITCH_RELOC_TYPE_NAME(R_ARM_PRIVATE_3);
      LLVM_ELF_SWITCH_RELOC_TYPE_NAME(R_ARM_PRIVATE_4);
      LLVM_ELF_SWITCH_RELOC_TYPE_NAME(R_ARM_PRIVATE_5);
      LLVM_ELF_SWITCH_RELOC_TYPE_NAME(R_ARM_PRIVATE_6);
      LLVM_ELF_SWITCH_RELOC_TYPE_NAME(R_ARM_PRIVATE_7);
      LLVM_ELF_SWITCH_RELOC_TYPE_NAME(R_ARM_PRIVATE_8);
      LLVM_ELF_SWITCH_RELOC_TYPE_NAME(R_ARM_PRIVATE_9);
      LLVM_ELF_SWITCH_RELOC_TYPE_NAME(R_ARM_PRIVATE_10);
      LLVM_ELF_SWITCH_RELOC_TYPE_NAME(R_ARM_PRIVATE_11);
      LLVM_ELF_SWITCH_RELOC_TYPE_NAME(R_ARM_PRIVATE_12);
      LLVM_ELF_SWITCH_RELOC_TYPE_NAME(R_ARM_PRIVATE_13);
      LLVM_ELF_SWITCH_RELOC_TYPE_NAME(R_ARM_PRIVATE_14);
      LLVM_ELF_SWITCH_RELOC_TYPE_NAME(R_ARM_PRIVATE_15);
      LLVM_ELF_SWITCH_RELOC_TYPE_NAME(R_ARM_ME_TOO);
      LLVM_ELF_SWITCH_RELOC_TYPE_NAME(R_ARM_THM_TLS_DESCSEQ16);
      LLVM_ELF_SWITCH_RELOC_TYPE_NAME(R_ARM_THM_TLS_DESCSEQ32);
    default: break;
    }
    break;
  case ELF::EM_HEXAGON:
    switch (Type) {
      LLVM_ELF_SWITCH_RELOC_TYPE_NAME(R_HEX_NONE);
      LLVM_ELF_SWITCH_RELOC_TYPE_NAME(R_HEX_B22_PCREL);
      LLVM_ELF_SWITCH_RELOC_TYPE_NAME(R_HEX_B15_PCREL);
      LLVM_ELF_SWITCH_RELOC_TYPE_NAME(R_HEX_B7_PCREL);
      LLVM_ELF_SWITCH_RELOC_TYPE_NAME(R_HEX_LO16);
      LLVM_ELF_SWITCH_RELOC_TYPE_NAME(R_HEX_HI16);
      LLVM_ELF_SWITCH_RELOC_TYPE_NAME(R_HEX_32);
      LLVM_ELF_SWITCH_RELOC_TYPE_NAME(R_HEX_16);
      LLVM_ELF_SWITCH_RELOC_TYPE_NAME(R_HEX_8);
      LLVM_ELF_SWITCH_RELOC_TYPE_NAME(R_HEX_GPREL16_0);
      LLVM_ELF_SWITCH_RELOC_TYPE_NAME(R_HEX_GPREL16_1);
      LLVM_ELF_SWITCH_RELOC_TYPE_NAME(R_HEX_GPREL16_2);
      LLVM_ELF_SWITCH_RELOC_TYPE_NAME(R_HEX_GPREL16_3);
      LLVM_ELF_SWITCH_RELOC_TYPE_NAME(R_HEX_HL16);
      LLVM_ELF_SWITCH_RELOC_TYPE_NAME(R_HEX_B13_PCREL);
      LLVM_ELF_SWITCH_RELOC_TYPE_NAME(R_HEX_B9_PCREL);
      LLVM_ELF_SWITCH_RELOC_TYPE_NAME(R_HEX_B32_PCREL_X);
      LLVM_ELF_SWITCH_RELOC_TYPE_NAME(R_HEX_32_6_X);
      LLVM_ELF_SWITCH_RELOC_TYPE_NAME(R_HEX_B22_PCREL_X);
      LLVM_ELF_SWITCH_RELOC_TYPE_NAME(R_HEX_B15_PCREL_X);
      LLVM_ELF_SWITCH_RELOC_TYPE_NAME(R_HEX_B13_PCREL_X);
      LLVM_ELF_SWITCH_RELOC_TYPE_NAME(R_HEX_B9_PCREL_X);
      LLVM_ELF_SWITCH_RELOC_TYPE_NAME(R_HEX_B7_PCREL_X);
      LLVM_ELF_SWITCH_RELOC_TYPE_NAME(R_HEX_16_X);
      LLVM_ELF_SWITCH_RELOC_TYPE_NAME(R_HEX_12_X);
      LLVM_ELF_SWITCH_RELOC_TYPE_NAME(R_HEX_11_X);
      LLVM_ELF_SWITCH_RELOC_TYPE_NAME(R_HEX_10_X);
      LLVM_ELF_SWITCH_RELOC_TYPE_NAME(R_HEX_9_X);
      LLVM_ELF_SWITCH_RELOC_TYPE_NAME(R_HEX_8_X);
      LLVM_ELF_SWITCH_RELOC_TYPE_NAME(R_HEX_7_X);
      LLVM_ELF_SWITCH_RELOC_TYPE_NAME(R_HEX_6_X);
      LLVM_ELF_SWITCH_RELOC_TYPE_NAME(R_HEX_32_PCREL);
      LLVM_ELF_SWITCH_RELOC_TYPE_NAME(R_HEX_COPY);
      LLVM_ELF_SWITCH_RELOC_TYPE_NAME(R_HEX_GLOB_DAT);
      LLVM_ELF_SWITCH_RELOC_TYPE_NAME(R_HEX_JMP_SLOT);
      LLVM_ELF_SWITCH_RELOC_TYPE_NAME(R_HEX_RELATIVE);
      LLVM_ELF_SWITCH_RELOC_TYPE_NAME(R_HEX_PLT_B22_PCREL);
      LLVM_ELF_SWITCH_RELOC_TYPE_NAME(R_HEX_GOTREL_LO16);
      LLVM_ELF_SWITCH_RELOC_TYPE_NAME(R_HEX_GOTREL_HI16);
      LLVM_ELF_SWITCH_RELOC_TYPE_NAME(R_HEX_GOTREL_32);
      LLVM_ELF_SWITCH_RELOC_TYPE_NAME(R_HEX_GOT_LO16);
      LLVM_ELF_SWITCH_RELOC_TYPE_NAME(R_HEX_GOT_HI16);
      LLVM_ELF_SWITCH_RELOC_TYPE_NAME(R_HEX_GOT_32);
      LLVM_ELF_SWITCH_RELOC_TYPE_NAME(R_HEX_GOT_16);
      LLVM_ELF_SWITCH_RELOC_TYPE_NAME(R_HEX_DTPMOD_32);
      LLVM_ELF_SWITCH_RELOC_TYPE_NAME(R_HEX_DTPREL_LO16);
      LLVM_ELF_SWITCH_RELOC_TYPE_NAME(R_HEX_DTPREL_HI16);
      LLVM_ELF_SWITCH_RELOC_TYPE_NAME(R_HEX_DTPREL_32);
      LLVM_ELF_SWITCH_RELOC_TYPE_NAME(R_HEX_DTPREL_16);
      LLVM_ELF_SWITCH_RELOC_TYPE_NAME(R_HEX_GD_PLT_B22_PCREL);
      LLVM_ELF_SWITCH_RELOC_TYPE_NAME(R_HEX_GD_GOT_LO16);
      LLVM_ELF_SWITCH_RELOC_TYPE_NAME(R_HEX_GD_GOT_HI16);
      LLVM_ELF_SWITCH_RELOC_TYPE_NAME(R_HEX_GD_GOT_32);
      LLVM_ELF_SWITCH_RELOC_TYPE_NAME(R_HEX_GD_GOT_16);
      LLVM_ELF_SWITCH_RELOC_TYPE_NAME(R_HEX_IE_LO16);
      LLVM_ELF_SWITCH_RELOC_TYPE_NAME(R_HEX_IE_HI16);
      LLVM_ELF_SWITCH_RELOC_TYPE_NAME(R_HEX_IE_32);
      LLVM_ELF_SWITCH_RELOC_TYPE_NAME(R_HEX_IE_GOT_LO16);
      LLVM_ELF_SWITCH_RELOC_TYPE_NAME(R_HEX_IE_GOT_HI16);
      LLVM_ELF_SWITCH_RELOC_TYPE_NAME(R_HEX_IE_GOT_32);
      LLVM_ELF_SWITCH_RELOC_TYPE_NAME(R_HEX_IE_GOT_16);
      LLVM_ELF_SWITCH_RELOC_TYPE_NAME(R_HEX_TPREL_LO16);
      LLVM_ELF_SWITCH_RELOC_TYPE_NAME(R_HEX_TPREL_HI16);
      LLVM_ELF_SWITCH_RELOC_TYPE_NAME(R_HEX_TPREL_32);
      LLVM_ELF_SWITCH_RELOC_TYPE_NAME(R_HEX_TPREL_16);
      LLVM_ELF_SWITCH_RELOC_TYPE_NAME(R_HEX_6_PCREL_X);
      LLVM_ELF_SWITCH_RELOC_TYPE_NAME(R_HEX_GOTREL_32_6_X);
      LLVM_ELF_SWITCH_RELOC_TYPE_NAME(R_HEX_GOTREL_16_X);
      LLVM_ELF_SWITCH_RELOC_TYPE_NAME(R_HEX_GOTREL_11_X);
      LLVM_ELF_SWITCH_RELOC_TYPE_NAME(R_HEX_GOT_32_6_X);
      LLVM_ELF_SWITCH_RELOC_TYPE_NAME(R_HEX_GOT_16_X);
      LLVM_ELF_SWITCH_RELOC_TYPE_NAME(R_HEX_GOT_11_X);
      LLVM_ELF_SWITCH_RELOC_TYPE_NAME(R_HEX_DTPREL_32_6_X);
      LLVM_ELF_SWITCH_RELOC_TYPE_NAME(R_HEX_DTPREL_16_X);
      LLVM_ELF_SWITCH_RELOC_TYPE_NAME(R_HEX_DTPREL_11_X);
      LLVM_ELF_SWITCH_RELOC_TYPE_NAME(R_HEX_GD_GOT_32_6_X);
      LLVM_ELF_SWITCH_RELOC_TYPE_NAME(R_HEX_GD_GOT_16_X);
      LLVM_ELF_SWITCH_RELOC_TYPE_NAME(R_HEX_GD_GOT_11_X);
      LLVM_ELF_SWITCH_RELOC_TYPE_NAME(R_HEX_IE_32_6_X);
      LLVM_ELF_SWITCH_RELOC_TYPE_NAME(R_HEX_IE_16_X);
      LLVM_ELF_SWITCH_RELOC_TYPE_NAME(R_HEX_IE_GOT_32_6_X);
      LLVM_ELF_SWITCH_RELOC_TYPE_NAME(R_HEX_IE_GOT_16_X);
      LLVM_ELF_SWITCH_RELOC_TYPE_NAME(R_HEX_IE_GOT_11_X);
      LLVM_ELF_SWITCH_RELOC_TYPE_NAME(R_HEX_TPREL_32_6_X);
      LLVM_ELF_SWITCH_RELOC_TYPE_NAME(R_HEX_TPREL_16_X);
      LLVM_ELF_SWITCH_RELOC_TYPE_NAME(R_HEX_TPREL_11_X);
    default: break;
    }
    break;
  case ELF::EM_PPC:
    switch (Type) {
      LLVM_ELF_SWITCH_RELOC_TYPE_NAME(R_PPC_NONE);
      LLVM_ELF_SWITCH_RELOC_TYPE_NAME(R_PPC_ADDR32);
      LLVM_ELF_SWITCH_RELOC_TYPE_NAME(R_PPC_ADDR24);
      LLVM_ELF_SWITCH_RELOC_TYPE_NAME(R_PPC_ADDR16);
      LLVM_ELF_SWITCH_RELOC_TYPE_NAME(R_PPC_ADDR16_LO);
      LLVM_ELF_SWITCH_RELOC_TYPE_NAME(R_PPC_ADDR16_HI);
      LLVM_ELF_SWITCH_RELOC_TYPE_NAME(R_PPC_ADDR16_HA);
      LLVM_ELF_SWITCH_RELOC_TYPE_NAME(R_PPC_ADDR14);
      LLVM_ELF_SWITCH_RELOC_TYPE_NAME(R_PPC_ADDR14_BRTAKEN);
      LLVM_ELF_SWITCH_RELOC_TYPE_NAME(R_PPC_ADDR14_BRNTAKEN);
      LLVM_ELF_SWITCH_RELOC_TYPE_NAME(R_PPC_REL24);
      LLVM_ELF_SWITCH_RELOC_TYPE_NAME(R_PPC_REL14);
      LLVM_ELF_SWITCH_RELOC_TYPE_NAME(R_PPC_REL14_BRTAKEN);
      LLVM_ELF_SWITCH_RELOC_TYPE_NAME(R_PPC_REL14_BRNTAKEN);
      LLVM_ELF_SWITCH_RELOC_TYPE_NAME(R_PPC_GOT16);
      LLVM_ELF_SWITCH_RELOC_TYPE_NAME(R_PPC_GOT16_LO);
      LLVM_ELF_SWITCH_RELOC_TYPE_NAME(R_PPC_GOT16_HI);
      LLVM_ELF_SWITCH_RELOC_TYPE_NAME(R_PPC_GOT16_HA);
      LLVM_ELF_SWITCH_RELOC_TYPE_NAME(R_PPC_REL32);
      LLVM_ELF_SWITCH_RELOC_TYPE_NAME(R_PPC_TLS);
      LLVM_ELF_SWITCH_RELOC_TYPE_NAME(R_PPC_DTPMOD32);
      LLVM_ELF_SWITCH_RELOC_TYPE_NAME(R_PPC_TPREL16);
      LLVM_ELF_SWITCH_RELOC_TYPE_NAME(R_PPC_TPREL16_LO);
      LLVM_ELF_SWITCH_RELOC_TYPE_NAME(R_PPC_TPREL16_HI);
      LLVM_ELF_SWITCH_RELOC_TYPE_NAME(R_PPC_TPREL16_HA);
      LLVM_ELF_SWITCH_RELOC_TYPE_NAME(R_PPC_TPREL32);
      LLVM_ELF_SWITCH_RELOC_TYPE_NAME(R_PPC_DTPREL16);
      LLVM_ELF_SWITCH_RELOC_TYPE_NAME(R_PPC_DTPREL16_LO);
      LLVM_ELF_SWITCH_RELOC_TYPE_NAME(R_PPC_DTPREL16_HI);
      LLVM_ELF_SWITCH_RELOC_TYPE_NAME(R_PPC_DTPREL16_HA);
      LLVM_ELF_SWITCH_RELOC_TYPE_NAME(R_PPC_DTPREL32);
      LLVM_ELF_SWITCH_RELOC_TYPE_NAME(R_PPC_GOT_TLSGD16);
      LLVM_ELF_SWITCH_RELOC_TYPE_NAME(R_PPC_GOT_TLSGD16_LO);
      LLVM_ELF_SWITCH_RELOC_TYPE_NAME(R_PPC_GOT_TLSGD16_HI);
      LLVM_ELF_SWITCH_RELOC_TYPE_NAME(R_PPC_GOT_TLSGD16_HA);
      LLVM_ELF_SWITCH_RELOC_TYPE_NAME(R_PPC_GOT_TLSLD16);
      LLVM_ELF_SWITCH_RELOC_TYPE_NAME(R_PPC_GOT_TLSLD16_LO);
      LLVM_ELF_SWITCH_RELOC_TYPE_NAME(R_PPC_GOT_TLSLD16_HI);
      LLVM_ELF_SWITCH_RELOC_TYPE_NAME(R_PPC_GOT_TLSLD16_HA);
      LLVM_ELF_SWITCH_RELOC_TYPE_NAME(R_PPC_GOT_TPREL16);
      LLVM_ELF_SWITCH_RELOC_TYPE_NAME(R_PPC_GOT_TPREL16_LO);
      LLVM_ELF_SWITCH_RELOC_TYPE_NAME(R_PPC_GOT_TPREL16_HI);
      LLVM_ELF_SWITCH_RELOC_TYPE_NAME(R_PPC_GOT_TPREL16_HA);
      LLVM_ELF_SWITCH_RELOC_TYPE_NAME(R_PPC_GOT_DTPREL16);
      LLVM_ELF_SWITCH_RELOC_TYPE_NAME(R_PPC_GOT_DTPREL16_LO);
      LLVM_ELF_SWITCH_RELOC_TYPE_NAME(R_PPC_GOT_DTPREL16_HI);
      LLVM_ELF_SWITCH_RELOC_TYPE_NAME(R_PPC_GOT_DTPREL16_HA);
      LLVM_ELF_SWITCH_RELOC_TYPE_NAME(R_PPC_TLSGD);
      LLVM_ELF_SWITCH_RELOC_TYPE_NAME(R_PPC_TLSLD);
      LLVM_ELF_SWITCH_RELOC_TYPE_NAME(R_PPC_REL16);
      LLVM_ELF_SWITCH_RELOC_TYPE_NAME(R_PPC_REL16_LO);
      LLVM_ELF_SWITCH_RELOC_TYPE_NAME(R_PPC_REL16_HI);
      LLVM_ELF_SWITCH_RELOC_TYPE_NAME(R_PPC_REL16_HA);
    default: break;
    }
    break;
  case ELF::EM_PPC64:
    switch (Type) {
      LLVM_ELF_SWITCH_RELOC_TYPE_NAME(R_PPC64_NONE);
      LLVM_ELF_SWITCH_RELOC_TYPE_NAME(R_PPC64_ADDR32);
      LLVM_ELF_SWITCH_RELOC_TYPE_NAME(R_PPC64_ADDR24);
      LLVM_ELF_SWITCH_RELOC_TYPE_NAME(R_PPC64_ADDR16);
      LLVM_ELF_SWITCH_RELOC_TYPE_NAME(R_PPC64_ADDR16_LO);
      LLVM_ELF_SWITCH_RELOC_TYPE_NAME(R_PPC64_ADDR16_HI);
      LLVM_ELF_SWITCH_RELOC_TYPE_NAME(R_PPC64_ADDR16_HA);
      LLVM_ELF_SWITCH_RELOC_TYPE_NAME(R_PPC64_ADDR14);
      LLVM_ELF_SWITCH_RELOC_TYPE_NAME(R_PPC64_ADDR14_BRTAKEN);
      LLVM_ELF_SWITCH_RELOC_TYPE_NAME(R_PPC64_ADDR14_BRNTAKEN);
      LLVM_ELF_SWITCH_RELOC_TYPE_NAME(R_PPC64_REL24);
      LLVM_ELF_SWITCH_RELOC_TYPE_NAME(R_PPC64_REL14);
      LLVM_ELF_SWITCH_RELOC_TYPE_NAME(R_PPC64_REL14_BRTAKEN);
      LLVM_ELF_SWITCH_RELOC_TYPE_NAME(R_PPC64_REL14_BRNTAKEN);
      LLVM_ELF_SWITCH_RELOC_TYPE_NAME(R_PPC64_GOT16);
      LLVM_ELF_SWITCH_RELOC_TYPE_NAME(R_PPC64_GOT16_LO);
      LLVM_ELF_SWITCH_RELOC_TYPE_NAME(R_PPC64_GOT16_HI);
      LLVM_ELF_SWITCH_RELOC_TYPE_NAME(R_PPC64_GOT16_HA);
      LLVM_ELF_SWITCH_RELOC_TYPE_NAME(R_PPC64_REL32);
      LLVM_ELF_SWITCH_RELOC_TYPE_NAME(R_PPC64_ADDR64);
      LLVM_ELF_SWITCH_RELOC_TYPE_NAME(R_PPC64_ADDR16_HIGHER);
      LLVM_ELF_SWITCH_RELOC_TYPE_NAME(R_PPC64_ADDR16_HIGHERA);
      LLVM_ELF_SWITCH_RELOC_TYPE_NAME(R_PPC64_ADDR16_HIGHEST);
      LLVM_ELF_SWITCH_RELOC_TYPE_NAME(R_PPC64_ADDR16_HIGHESTA);
      LLVM_ELF_SWITCH_RELOC_TYPE_NAME(R_PPC64_REL64);
      LLVM_ELF_SWITCH_RELOC_TYPE_NAME(R_PPC64_TOC16);
      LLVM_ELF_SWITCH_RELOC_TYPE_NAME(R_PPC64_TOC16_LO);
      LLVM_ELF_SWITCH_RELOC_TYPE_NAME(R_PPC64_TOC16_HI);
      LLVM_ELF_SWITCH_RELOC_TYPE_NAME(R_PPC64_TOC16_HA);
      LLVM_ELF_SWITCH_RELOC_TYPE_NAME(R_PPC64_TOC);
      LLVM_ELF_SWITCH_RELOC_TYPE_NAME(R_PPC64_ADDR16_DS);
      LLVM_ELF_SWITCH_RELOC_TYPE_NAME(R_PPC64_ADDR16_LO_DS);
      LLVM_ELF_SWITCH_RELOC_TYPE_NAME(R_PPC64_GOT16_DS);
      LLVM_ELF_SWITCH_RELOC_TYPE_NAME(R_PPC64_GOT16_LO_DS);
      LLVM_ELF_SWITCH_RELOC_TYPE_NAME(R_PPC64_TOC16_DS);
      LLVM_ELF_SWITCH_RELOC_TYPE_NAME(R_PPC64_TOC16_LO_DS);
      LLVM_ELF_SWITCH_RELOC_TYPE_NAME(R_PPC64_TLS);
      LLVM_ELF_SWITCH_RELOC_TYPE_NAME(R_PPC64_DTPMOD64);
      LLVM_ELF_SWITCH_RELOC_TYPE_NAME(R_PPC64_TPREL16);
      LLVM_ELF_SWITCH_RELOC_TYPE_NAME(R_PPC64_TPREL16_LO);
      LLVM_ELF_SWITCH_RELOC_TYPE_NAME(R_PPC64_TPREL16_HI);
      LLVM_ELF_SWITCH_RELOC_TYPE_NAME(R_PPC64_TPREL16_HA);
      LLVM_ELF_SWITCH_RELOC_TYPE_NAME(R_PPC64_TPREL64);
      LLVM_ELF_SWITCH_RELOC_TYPE_NAME(R_PPC64_DTPREL16);
      LLVM_ELF_SWITCH_RELOC_TYPE_NAME(R_PPC64_DTPREL16_LO);
      LLVM_ELF_SWITCH_RELOC_TYPE_NAME(R_PPC64_DTPREL16_HI);
      LLVM_ELF_SWITCH_RELOC_TYPE_NAME(R_PPC64_DTPREL16_HA);
      LLVM_ELF_SWITCH_RELOC_TYPE_NAME(R_PPC64_DTPREL64);
      LLVM_ELF_SWITCH_RELOC_TYPE_NAME(R_PPC64_GOT_TLSGD16);
      LLVM_ELF_SWITCH_RELOC_TYPE_NAME(R_PPC64_GOT_TLSGD16_LO);
      LLVM_ELF_SWITCH_RELOC_TYPE_NAME(R_PPC64_GOT_TLSGD16_HI);
      LLVM_ELF_SWITCH_RELOC_TYPE_NAME(R_PPC64_GOT_TLSGD16_HA);
      LLVM_ELF_SWITCH_RELOC_TYPE_NAME(R_PPC64_GOT_TLSLD16);
      LLVM_ELF_SWITCH_RELOC_TYPE_NAME(R_PPC64_GOT_TLSLD16_LO);
      LLVM_ELF_SWITCH_RELOC_TYPE_NAME(R_PPC64_GOT_TLSLD16_HI);
      LLVM_ELF_SWITCH_RELOC_TYPE_NAME(R_PPC64_GOT_TLSLD16_HA);
      LLVM_ELF_SWITCH_RELOC_TYPE_NAME(R_PPC64_GOT_TPREL16_DS);
      LLVM_ELF_SWITCH_RELOC_TYPE_NAME(R_PPC64_GOT_TPREL16_LO_DS);
      LLVM_ELF_SWITCH_RELOC_TYPE_NAME(R_PPC64_GOT_TPREL16_HI);
      LLVM_ELF_SWITCH_RELOC_TYPE_NAME(R_PPC64_GOT_TPREL16_HA);
      LLVM_ELF_SWITCH_RELOC_TYPE_NAME(R_PPC64_GOT_DTPREL16_DS);
      LLVM_ELF_SWITCH_RELOC_TYPE_NAME(R_PPC64_GOT_DTPREL16_LO_DS);
      LLVM_ELF_SWITCH_RELOC_TYPE_NAME(R_PPC64_GOT_DTPREL16_HI);
      LLVM_ELF_SWITCH_RELOC_TYPE_NAME(R_PPC64_GOT_DTPREL16_HA);
      LLVM_ELF_SWITCH_RELOC_TYPE_NAME(R_PPC64_TPREL16_DS);
      LLVM_ELF_SWITCH_RELOC_TYPE_NAME(R_PPC64_TPREL16_LO_DS);
      LLVM_ELF_SWITCH_RELOC_TYPE_NAME(R_PPC64_TPREL16_HIGHER);
      LLVM_ELF_SWITCH_RELOC_TYPE_NAME(R_PPC64_TPREL16_HIGHERA);
      LLVM_ELF_SWITCH_RELOC_TYPE_NAME(R_PPC64_TPREL16_HIGHEST);
      LLVM_ELF_SWITCH_RELOC_TYPE_NAME(R_PPC64_TPREL16_HIGHESTA);
      LLVM_ELF_SWITCH_RELOC_TYPE_NAME(R_PPC64_DTPREL16_DS);
      LLVM_ELF_SWITCH_RELOC_TYPE_NAME(R_PPC64_DTPREL16_LO_DS);
      LLVM_ELF_SWITCH_RELOC_TYPE_NAME(R_PPC64_DTPREL16_HIGHER);
      LLVM_ELF_SWITCH_RELOC_TYPE_NAME(R_PPC64_DTPREL16_HIGHERA);
      LLVM_ELF_SWITCH_RELOC_TYPE_NAME(R_PPC64_DTPREL16_HIGHEST);
      LLVM_ELF_SWITCH_RELOC_TYPE_NAME(R_PPC64_DTPREL16_HIGHESTA);
      LLVM_ELF_SWITCH_RELOC_TYPE_NAME(R_PPC64_TLSGD);
      LLVM_ELF_SWITCH_RELOC_TYPE_NAME(R_PPC64_TLSLD);
      LLVM_ELF_SWITCH_RELOC_TYPE_NAME(R_PPC64_REL16);
      LLVM_ELF_SWITCH_RELOC_TYPE_NAME(R_PPC64_REL16_LO);
      LLVM_ELF_SWITCH_RELOC_TYPE_NAME(R_PPC64_REL16_HI);
      LLVM_ELF_SWITCH_RELOC_TYPE_NAME(R_PPC64_REL16_HA);
    default: break;
    }
    break;
  case ELF::EM_S390:
    switch (Type) {
      LLVM_ELF_SWITCH_RELOC_TYPE_NAME(R_390_NONE);
      LLVM_ELF_SWITCH_RELOC_TYPE_NAME(R_390_8);
      LLVM_ELF_SWITCH_RELOC_TYPE_NAME(R_390_12);
      LLVM_ELF_SWITCH_RELOC_TYPE_NAME(R_390_16);
      LLVM_ELF_SWITCH_RELOC_TYPE_NAME(R_390_32);
      LLVM_ELF_SWITCH_RELOC_TYPE_NAME(R_390_PC32);
      LLVM_ELF_SWITCH_RELOC_TYPE_NAME(R_390_GOT12);
      LLVM_ELF_SWITCH_RELOC_TYPE_NAME(R_390_GOT32);
      LLVM_ELF_SWITCH_RELOC_TYPE_NAME(R_390_PLT32);
      LLVM_ELF_SWITCH_RELOC_TYPE_NAME(R_390_COPY);
      LLVM_ELF_SWITCH_RELOC_TYPE_NAME(R_390_GLOB_DAT);
      LLVM_ELF_SWITCH_RELOC_TYPE_NAME(R_390_JMP_SLOT);
      LLVM_ELF_SWITCH_RELOC_TYPE_NAME(R_390_RELATIVE);
      LLVM_ELF_SWITCH_RELOC_TYPE_NAME(R_390_GOTOFF);
      LLVM_ELF_SWITCH_RELOC_TYPE_NAME(R_390_GOTPC);
      LLVM_ELF_SWITCH_RELOC_TYPE_NAME(R_390_GOT16);
      LLVM_ELF_SWITCH_RELOC_TYPE_NAME(R_390_PC16);
      LLVM_ELF_SWITCH_RELOC_TYPE_NAME(R_390_PC16DBL);
      LLVM_ELF_SWITCH_RELOC_TYPE_NAME(R_390_PLT16DBL);
      LLVM_ELF_SWITCH_RELOC_TYPE_NAME(R_390_PC32DBL);
      LLVM_ELF_SWITCH_RELOC_TYPE_NAME(R_390_PLT32DBL);
      LLVM_ELF_SWITCH_RELOC_TYPE_NAME(R_390_GOTPCDBL);
      LLVM_ELF_SWITCH_RELOC_TYPE_NAME(R_390_64);
      LLVM_ELF_SWITCH_RELOC_TYPE_NAME(R_390_PC64);
      LLVM_ELF_SWITCH_RELOC_TYPE_NAME(R_390_GOT64);
      LLVM_ELF_SWITCH_RELOC_TYPE_NAME(R_390_PLT64);
      LLVM_ELF_SWITCH_RELOC_TYPE_NAME(R_390_GOTENT);
      LLVM_ELF_SWITCH_RELOC_TYPE_NAME(R_390_GOTOFF16);
      LLVM_ELF_SWITCH_RELOC_TYPE_NAME(R_390_GOTOFF64);
      LLVM_ELF_SWITCH_RELOC_TYPE_NAME(R_390_GOTPLT12);
      LLVM_ELF_SWITCH_RELOC_TYPE_NAME(R_390_GOTPLT16);
      LLVM_ELF_SWITCH_RELOC_TYPE_NAME(R_390_GOTPLT32);
      LLVM_ELF_SWITCH_RELOC_TYPE_NAME(R_390_GOTPLT64);
      LLVM_ELF_SWITCH_RELOC_TYPE_NAME(R_390_GOTPLTENT);
      LLVM_ELF_SWITCH_RELOC_TYPE_NAME(R_390_PLTOFF16);
      LLVM_ELF_SWITCH_RELOC_TYPE_NAME(R_390_PLTOFF32);
      LLVM_ELF_SWITCH_RELOC_TYPE_NAME(R_390_PLTOFF64);
      LLVM_ELF_SWITCH_RELOC_TYPE_NAME(R_390_TLS_LOAD);
      LLVM_ELF_SWITCH_RELOC_TYPE_NAME(R_390_TLS_GDCALL);
      LLVM_ELF_SWITCH_RELOC_TYPE_NAME(R_390_TLS_LDCALL);
      LLVM_ELF_SWITCH_RELOC_TYPE_NAME(R_390_TLS_GD32);
      LLVM_ELF_SWITCH_RELOC_TYPE_NAME(R_390_TLS_GD64);
      LLVM_ELF_SWITCH_RELOC_TYPE_NAME(R_390_TLS_GOTIE12);
      LLVM_ELF_SWITCH_RELOC_TYPE_NAME(R_390_TLS_GOTIE32);
      LLVM_ELF_SWITCH_RELOC_TYPE_NAME(R_390_TLS_GOTIE64);
      LLVM_ELF_SWITCH_RELOC_TYPE_NAME(R_390_TLS_LDM32);
      LLVM_ELF_SWITCH_RELOC_TYPE_NAME(R_390_TLS_LDM64);
      LLVM_ELF_SWITCH_RELOC_TYPE_NAME(R_390_TLS_IE32);
      LLVM_ELF_SWITCH_RELOC_TYPE_NAME(R_390_TLS_IE64);
      LLVM_ELF_SWITCH_RELOC_TYPE_NAME(R_390_TLS_IEENT);
      LLVM_ELF_SWITCH_RELOC_TYPE_NAME(R_390_TLS_LE32);
      LLVM_ELF_SWITCH_RELOC_TYPE_NAME(R_390_TLS_LE64);
      LLVM_ELF_SWITCH_RELOC_TYPE_NAME(R_390_TLS_LDO32);
      LLVM_ELF_SWITCH_RELOC_TYPE_NAME(R_390_TLS_LDO64);
      LLVM_ELF_SWITCH_RELOC_TYPE_NAME(R_390_TLS_DTPMOD);
      LLVM_ELF_SWITCH_RELOC_TYPE_NAME(R_390_TLS_DTPOFF);
      LLVM_ELF_SWITCH_RELOC_TYPE_NAME(R_390_TLS_TPOFF);
      LLVM_ELF_SWITCH_RELOC_TYPE_NAME(R_390_20);
      LLVM_ELF_SWITCH_RELOC_TYPE_NAME(R_390_GOT20);
      LLVM_ELF_SWITCH_RELOC_TYPE_NAME(R_390_GOTPLT20);
      LLVM_ELF_SWITCH_RELOC_TYPE_NAME(R_390_TLS_GOTIE20);
      LLVM_ELF_SWITCH_RELOC_TYPE_NAME(R_390_IRELATIVE);
    default: break;
    }
    break;
  case ELF::EM_VECTORPROC:
    switch (Type) {
      LLVM_ELF_SWITCH_RELOC_TYPE_NAME(R_VECTORPROC_ABS32);
      LLVM_ELF_SWITCH_RELOC_TYPE_NAME(R_VECTORPROC_BRANCH);
    default: break;
    }
    break;

  default: break;
  }
  return Res;
}

#undef LLVM_ELF_SWITCH_RELOC_TYPE_NAME

template<class ELFT>
error_code ELFObjectFile<ELFT>::getRelocationTypeName(
    DataRefImpl Rel, SmallVectorImpl<char> &Result) const {
  const Elf_Shdr *sec = getRelSection(Rel);
  uint32_t type;
  switch (sec->sh_type) {
    default :
      return object_error::parse_failed;
    case ELF::SHT_REL : {
      type = getRel(Rel)->getType(isMips64EL());
      break;
    }
    case ELF::SHT_RELA : {
      type = getRela(Rel)->getType(isMips64EL());
      break;
    }
  }

  if (!isMips64EL()) {
    StringRef Name = getRelocationTypeName(type);
    Result.append(Name.begin(), Name.end());
  } else {
    uint8_t Type1 = (type >>  0) & 0xFF;
    uint8_t Type2 = (type >>  8) & 0xFF;
    uint8_t Type3 = (type >> 16) & 0xFF;

    // Concat all three relocation type names.
    StringRef Name = getRelocationTypeName(Type1);
    Result.append(Name.begin(), Name.end());

    Name = getRelocationTypeName(Type2);
    Result.append(1, '/');
    Result.append(Name.begin(), Name.end());

    Name = getRelocationTypeName(Type3);
    Result.append(1, '/');
    Result.append(Name.begin(), Name.end());
  }

  return object_error::success;
}

template<class ELFT>
error_code ELFObjectFile<ELFT>::getRelocationAddend(
    DataRefImpl Rel, int64_t &Result) const {
  const Elf_Shdr *sec = getRelSection(Rel);
  switch (sec->sh_type) {
    default :
      report_fatal_error("Invalid section type in Rel!");
    case ELF::SHT_REL : {
      Result = 0;
      return object_error::success;
    }
    case ELF::SHT_RELA : {
      Result = getRela(Rel)->r_addend;
      return object_error::success;
    }
  }
}

template<class ELFT>
error_code ELFObjectFile<ELFT>::getRelocationValueString(
    DataRefImpl Rel, SmallVectorImpl<char> &Result) const {
  const Elf_Shdr *sec = getRelSection(Rel);
  uint8_t type;
  StringRef res;
  int64_t addend = 0;
  uint16_t symbol_index = 0;
  switch (sec->sh_type) {
    default:
      return object_error::parse_failed;
    case ELF::SHT_REL: {
      type = getRel(Rel)->getType(isMips64EL());
      symbol_index = getRel(Rel)->getSymbol(isMips64EL());
      // TODO: Read implicit addend from section data.
      break;
    }
    case ELF::SHT_RELA: {
      type = getRela(Rel)->getType(isMips64EL());
      symbol_index = getRela(Rel)->getSymbol(isMips64EL());
      addend = getRela(Rel)->r_addend;
      break;
    }
  }
  const Elf_Sym *symb = getEntry<Elf_Sym>(sec->sh_link, symbol_index);
  StringRef symname;
  if (error_code ec = getSymbolName(getSection(sec->sh_link), symb, symname))
    return ec;
  switch (Header->e_machine) {
  case ELF::EM_X86_64:
    switch (type) {
    case ELF::R_X86_64_PC8:
    case ELF::R_X86_64_PC16:
    case ELF::R_X86_64_PC32: {
        std::string fmtbuf;
        raw_string_ostream fmt(fmtbuf);
        fmt << symname << (addend < 0 ? "" : "+") << addend << "-P";
        fmt.flush();
        Result.append(fmtbuf.begin(), fmtbuf.end());
      }
      break;
    case ELF::R_X86_64_8:
    case ELF::R_X86_64_16:
    case ELF::R_X86_64_32:
    case ELF::R_X86_64_32S:
    case ELF::R_X86_64_64: {
        std::string fmtbuf;
        raw_string_ostream fmt(fmtbuf);
        fmt << symname << (addend < 0 ? "" : "+") << addend;
        fmt.flush();
        Result.append(fmtbuf.begin(), fmtbuf.end());
      }
      break;
    default:
      res = "Unknown";
    }
    break;
  case ELF::EM_AARCH64: {
    std::string fmtbuf;
    raw_string_ostream fmt(fmtbuf);
    fmt << symname;
    if (addend != 0)
      fmt << (addend < 0 ? "" : "+") << addend;
    fmt.flush();
    Result.append(fmtbuf.begin(), fmtbuf.end());
    break;
  }
  case ELF::EM_ARM:
  case ELF::EM_HEXAGON:
    res = symname;
    break;
  case ELF::EM_VECTORPROC:
    res = symname;
    break;
  default:
    res = "Unknown";
  }
  if (Result.empty())
    Result.append(res.begin(), res.end());
  return object_error::success;
}

// Verify that the last byte in the string table in a null.
template<class ELFT>
void ELFObjectFile<ELFT>::VerifyStrTab(const Elf_Shdr *sh) const {
  const char *strtab = (const char*)base() + sh->sh_offset;
  if (strtab[sh->sh_size - 1] != 0)
    // FIXME: Proper error handling.
    report_fatal_error("String table must end with a null terminator!");
}

template<class ELFT>
ELFObjectFile<ELFT>::ELFObjectFile(MemoryBuffer *Object, error_code &ec)
  : ObjectFile(getELFType(
      static_cast<endianness>(ELFT::TargetEndianness) == support::little,
      ELFT::Is64Bits),
      Object)
  , isDyldELFObject(false)
  , SectionHeaderTable(0)
  , dot_shstrtab_sec(0)
  , dot_strtab_sec(0)
  , dot_dynstr_sec(0)
  , dot_dynamic_sec(0)
  , dot_gnu_version_sec(0)
  , dot_gnu_version_r_sec(0)
  , dot_gnu_version_d_sec(0)
  , dt_soname(0)
 {

  const uint64_t FileSize = Data->getBufferSize();

  if (sizeof(Elf_Ehdr) > FileSize)
    // FIXME: Proper error handling.
    report_fatal_error("File too short!");

  Header = reinterpret_cast<const Elf_Ehdr *>(base());

  if (Header->e_shoff == 0)
    return;

  const uint64_t SectionTableOffset = Header->e_shoff;

  if (SectionTableOffset + sizeof(Elf_Shdr) > FileSize)
    // FIXME: Proper error handling.
    report_fatal_error("Section header table goes past end of file!");

  // The getNumSections() call below depends on SectionHeaderTable being set.
  SectionHeaderTable =
    reinterpret_cast<const Elf_Shdr *>(base() + SectionTableOffset);
  const uint64_t SectionTableSize = getNumSections() * Header->e_shentsize;

  if (SectionTableOffset + SectionTableSize > FileSize)
    // FIXME: Proper error handling.
    report_fatal_error("Section table goes past end of file!");

  // To find the symbol tables we walk the section table to find SHT_SYMTAB.
  const Elf_Shdr* SymbolTableSectionHeaderIndex = 0;
  const Elf_Shdr* sh = SectionHeaderTable;

  SymbolTableIndex = -1;
  DynamicSymbolTableIndex = -1;

  for (uint64_t i = 0, e = getNumSections(); i != e; ++i) {
    switch (sh->sh_type) {
    case ELF::SHT_SYMTAB_SHNDX: {
      if (SymbolTableSectionHeaderIndex)
        // FIXME: Proper error handling.
        report_fatal_error("More than one .symtab_shndx!");
      SymbolTableSectionHeaderIndex = sh;
      break;
    }
    case ELF::SHT_SYMTAB: {
      if (SymbolTableIndex != -1)
        report_fatal_error("More than one SHT_SYMTAB!");
      SymbolTableIndex = i;
      break;
    }
    case ELF::SHT_DYNSYM: {
      if (DynamicSymbolTableIndex != -1)
        // FIXME: Proper error handling.
        report_fatal_error("More than one SHT_DYNSYM!");
      DynamicSymbolTableIndex = i;
      break;
    }
    case ELF::SHT_REL:
    case ELF::SHT_RELA:
      break;
    case ELF::SHT_DYNAMIC: {
      if (dot_dynamic_sec != NULL)
        // FIXME: Proper error handling.
        report_fatal_error("More than one .dynamic!");
      dot_dynamic_sec = sh;
      break;
    }
    case ELF::SHT_GNU_versym: {
      if (dot_gnu_version_sec != NULL)
        // FIXME: Proper error handling.
        report_fatal_error("More than one .gnu.version section!");
      dot_gnu_version_sec = sh;
      break;
    }
    case ELF::SHT_GNU_verdef: {
      if (dot_gnu_version_d_sec != NULL)
        // FIXME: Proper error handling.
        report_fatal_error("More than one .gnu.version_d section!");
      dot_gnu_version_d_sec = sh;
      break;
    }
    case ELF::SHT_GNU_verneed: {
      if (dot_gnu_version_r_sec != NULL)
        // FIXME: Proper error handling.
        report_fatal_error("More than one .gnu.version_r section!");
      dot_gnu_version_r_sec = sh;
      break;
    }
    }
    ++sh;
  }

  // Get string table sections.
  dot_shstrtab_sec = getSection(getStringTableIndex());
  if (dot_shstrtab_sec) {
    // Verify that the last byte in the string table in a null.
    VerifyStrTab(dot_shstrtab_sec);
  }

  // Merge this into the above loop.
  for (const char *i = reinterpret_cast<const char *>(SectionHeaderTable),
                  *e = i + getNumSections() * Header->e_shentsize;
                   i != e; i += Header->e_shentsize) {
    const Elf_Shdr *sh = reinterpret_cast<const Elf_Shdr*>(i);
    if (sh->sh_type == ELF::SHT_STRTAB) {
      StringRef SectionName(getString(dot_shstrtab_sec, sh->sh_name));
      if (SectionName == ".strtab") {
        if (dot_strtab_sec != 0)
          // FIXME: Proper error handling.
          report_fatal_error("Already found section named .strtab!");
        dot_strtab_sec = sh;
        VerifyStrTab(dot_strtab_sec);
      } else if (SectionName == ".dynstr") {
        if (dot_dynstr_sec != 0)
          // FIXME: Proper error handling.
          report_fatal_error("Already found section named .dynstr!");
        dot_dynstr_sec = sh;
        VerifyStrTab(dot_dynstr_sec);
      }
    }
  }

  // Build symbol name side-mapping if there is one.
  if (SymbolTableSectionHeaderIndex) {
    const Elf_Word *ShndxTable = reinterpret_cast<const Elf_Word*>(base() +
                                      SymbolTableSectionHeaderIndex->sh_offset);
    error_code ec;
    for (symbol_iterator si = begin_symbols(),
                         se = end_symbols(); si != se; si.increment(ec)) {
      if (ec)
        report_fatal_error("Fewer extended symbol table entries than symbols!");
      if (*ShndxTable != ELF::SHN_UNDEF)
        ExtendedSymbolTable[getSymbol(si->getRawDataRefImpl())] = *ShndxTable;
      ++ShndxTable;
    }
  }
}

// Get the symbol table index in the symtab section given a symbol
template<class ELFT>
uint64_t ELFObjectFile<ELFT>::getSymbolIndex(const Elf_Sym *Sym) const {
  const Elf_Shdr *SymTab = getSection(SymbolTableIndex);
  uintptr_t SymLoc = uintptr_t(Sym);
  uintptr_t SymTabLoc = uintptr_t(base() + SymTab->sh_offset);
  assert(SymLoc > SymTabLoc && "Symbol not in symbol table!");
  uint64_t SymOffset = SymLoc - SymTabLoc;
  assert(SymOffset % SymTab->sh_entsize == 0 &&
         "Symbol not multiple of symbol size!");
  return SymOffset / SymTab->sh_entsize;
}

template<class ELFT>
symbol_iterator ELFObjectFile<ELFT>::begin_symbols() const {
  DataRefImpl SymbolData;
  if (SymbolTableIndex == -1) {
    SymbolData.d.a = 0;
    SymbolData.d.b = 0;
  } else {
    SymbolData.d.a = 0;
    SymbolData.d.b = SymbolTableIndex;
  }
  return symbol_iterator(SymbolRef(SymbolData, this));
}

template<class ELFT>
symbol_iterator ELFObjectFile<ELFT>::end_symbols() const {
  DataRefImpl SymbolData;
  if (SymbolTableIndex == -1) {
    SymbolData.d.a = 0;
    SymbolData.d.b = 0;
  } else {
    const Elf_Shdr *SymbolTableSection = getSection(SymbolTableIndex);
    SymbolData.d.a = SymbolTableSection->getEntityCount();
    SymbolData.d.b = SymbolTableIndex;
  }
  return symbol_iterator(SymbolRef(SymbolData, this));
}

template<class ELFT>
symbol_iterator ELFObjectFile<ELFT>::begin_dynamic_symbols() const {
  DataRefImpl SymbolData;
  if (DynamicSymbolTableIndex == -1) {
    SymbolData.d.a = 0;
    SymbolData.d.b = 0;
  } else {
    SymbolData.d.a = 0;
    SymbolData.d.b = DynamicSymbolTableIndex;
  }
  return symbol_iterator(SymbolRef(SymbolData, this));
}

template<class ELFT>
symbol_iterator ELFObjectFile<ELFT>::end_dynamic_symbols() const {
  DataRefImpl SymbolData;
  if (DynamicSymbolTableIndex == -1) {
    SymbolData.d.a = 0;
    SymbolData.d.b = 0;
  } else {
    const Elf_Shdr *SymbolTableSection = getSection(DynamicSymbolTableIndex);
    SymbolData.d.a = SymbolTableSection->getEntityCount();
    SymbolData.d.b = DynamicSymbolTableIndex;
  }
  return symbol_iterator(SymbolRef(SymbolData, this));
}

template<class ELFT>
section_iterator ELFObjectFile<ELFT>::begin_sections() const {
  DataRefImpl ret;
  ret.p = reinterpret_cast<intptr_t>(base() + Header->e_shoff);
  return section_iterator(SectionRef(ret, this));
}

template<class ELFT>
section_iterator ELFObjectFile<ELFT>::end_sections() const {
  DataRefImpl ret;
  ret.p = reinterpret_cast<intptr_t>(base()
                                     + Header->e_shoff
                                     + (Header->e_shentsize*getNumSections()));
  return section_iterator(SectionRef(ret, this));
}

template<class ELFT>
typename ELFObjectFile<ELFT>::Elf_Dyn_iterator
ELFObjectFile<ELFT>::begin_dynamic_table() const {
  if (dot_dynamic_sec)
    return Elf_Dyn_iterator(dot_dynamic_sec->sh_entsize,
                            (const char *)base() + dot_dynamic_sec->sh_offset);
  return Elf_Dyn_iterator(0, 0);
}

template<class ELFT>
typename ELFObjectFile<ELFT>::Elf_Dyn_iterator
ELFObjectFile<ELFT>::end_dynamic_table(bool NULLEnd) const {
  if (dot_dynamic_sec) {
    Elf_Dyn_iterator Ret(dot_dynamic_sec->sh_entsize,
                         (const char *)base() + dot_dynamic_sec->sh_offset +
                         dot_dynamic_sec->sh_size);

    if (NULLEnd) {
      Elf_Dyn_iterator Start = begin_dynamic_table();
      while (Start != Ret && Start->getTag() != ELF::DT_NULL)
        ++Start;

      // Include the DT_NULL.
      if (Start != Ret)
        ++Start;
      Ret = Start;
    }
    return Ret;
  }
  return Elf_Dyn_iterator(0, 0);
}

template<class ELFT>
StringRef ELFObjectFile<ELFT>::getLoadName() const {
  if (!dt_soname) {
    // Find the DT_SONAME entry
    Elf_Dyn_iterator it = begin_dynamic_table();
    Elf_Dyn_iterator ie = end_dynamic_table();
    while (it != ie && it->getTag() != ELF::DT_SONAME)
      ++it;

    if (it != ie) {
      if (dot_dynstr_sec == NULL)
        report_fatal_error("Dynamic string table is missing");
      dt_soname = getString(dot_dynstr_sec, it->getVal());
    } else {
      dt_soname = "";
    }
  }
  return dt_soname;
}

template<class ELFT>
library_iterator ELFObjectFile<ELFT>::begin_libraries_needed() const {
  // Find the first DT_NEEDED entry
  Elf_Dyn_iterator i = begin_dynamic_table();
  Elf_Dyn_iterator e = end_dynamic_table();
  while (i != e && i->getTag() != ELF::DT_NEEDED)
    ++i;

  DataRefImpl DRI;
  DRI.p = reinterpret_cast<uintptr_t>(i.get());
  return library_iterator(LibraryRef(DRI, this));
}

template<class ELFT>
error_code ELFObjectFile<ELFT>::getLibraryNext(DataRefImpl Data,
                                               LibraryRef &Result) const {
  // Use the same DataRefImpl format as DynRef.
  Elf_Dyn_iterator i = Elf_Dyn_iterator(dot_dynamic_sec->sh_entsize,
                                        reinterpret_cast<const char *>(Data.p));
  Elf_Dyn_iterator e = end_dynamic_table();

  // Skip the current dynamic table entry and find the next DT_NEEDED entry.
  do
    ++i;
  while (i != e && i->getTag() != ELF::DT_NEEDED);

  DataRefImpl DRI;
  DRI.p = reinterpret_cast<uintptr_t>(i.get());
  Result = LibraryRef(DRI, this);
  return object_error::success;
}

template<class ELFT>
error_code ELFObjectFile<ELFT>::getLibraryPath(DataRefImpl Data,
                                               StringRef &Res) const {
  Elf_Dyn_iterator i = Elf_Dyn_iterator(dot_dynamic_sec->sh_entsize,
                                        reinterpret_cast<const char *>(Data.p));
  if (i == end_dynamic_table())
    report_fatal_error("getLibraryPath() called on iterator end");

  if (i->getTag() != ELF::DT_NEEDED)
    report_fatal_error("Invalid library_iterator");

  // This uses .dynstr to lookup the name of the DT_NEEDED entry.
  // THis works as long as DT_STRTAB == .dynstr. This is true most of
  // the time, but the specification allows exceptions.
  // TODO: This should really use DT_STRTAB instead. Doing this requires
  // reading the program headers.
  if (dot_dynstr_sec == NULL)
    report_fatal_error("Dynamic string table is missing");
  Res = getString(dot_dynstr_sec, i->getVal());
  return object_error::success;
}

template<class ELFT>
library_iterator ELFObjectFile<ELFT>::end_libraries_needed() const {
  Elf_Dyn_iterator e = end_dynamic_table();
  DataRefImpl DRI;
  DRI.p = reinterpret_cast<uintptr_t>(e.get());
  return library_iterator(LibraryRef(DRI, this));
}

template<class ELFT>
uint8_t ELFObjectFile<ELFT>::getBytesInAddress() const {
  return ELFT::Is64Bits ? 8 : 4;
}

template<class ELFT>
StringRef ELFObjectFile<ELFT>::getFileFormatName() const {
  switch(Header->e_ident[ELF::EI_CLASS]) {
  case ELF::ELFCLASS32:
    switch(Header->e_machine) {
    case ELF::EM_386:
      return "ELF32-i386";
    case ELF::EM_X86_64:
      return "ELF32-x86-64";
    case ELF::EM_ARM:
      return "ELF32-arm";
    case ELF::EM_HEXAGON:
      return "ELF32-hexagon";
    case ELF::EM_MIPS:
      return "ELF32-mips";
<<<<<<< HEAD
    case ELF::EM_VECTORPROC:
      return "ELF32-vectorproc";
=======
    case ELF::EM_PPC:
      return "ELF32-ppc";
>>>>>>> 163990da
    default:
      return "ELF32-unknown";
    }
  case ELF::ELFCLASS64:
    switch(Header->e_machine) {
    case ELF::EM_386:
      return "ELF64-i386";
    case ELF::EM_X86_64:
      return "ELF64-x86-64";
    case ELF::EM_AARCH64:
      return "ELF64-aarch64";
    case ELF::EM_PPC64:
      return "ELF64-ppc64";
    case ELF::EM_S390:
      return "ELF64-s390";
    default:
      return "ELF64-unknown";
    }
  default:
    // FIXME: Proper error handling.
    report_fatal_error("Invalid ELFCLASS!");
  }
}

template<class ELFT>
unsigned ELFObjectFile<ELFT>::getArch() const {
  switch(Header->e_machine) {
  case ELF::EM_386:
    return Triple::x86;
  case ELF::EM_X86_64:
    return Triple::x86_64;
  case ELF::EM_AARCH64:
    return Triple::aarch64;
  case ELF::EM_ARM:
    return Triple::arm;
  case ELF::EM_HEXAGON:
    return Triple::hexagon;
  case ELF::EM_MIPS:
    return (ELFT::TargetEndianness == support::little) ?
           Triple::mipsel : Triple::mips;
  case ELF::EM_PPC64:
    return Triple::ppc64;
<<<<<<< HEAD
  case ELF::EM_VECTORPROC:
  	return Triple::vectorproc;
=======
  case ELF::EM_S390:
    return Triple::systemz;
>>>>>>> 163990da
  default:
    return Triple::UnknownArch;
  }
}

template<class ELFT>
uint64_t ELFObjectFile<ELFT>::getNumSections() const {
  assert(Header && "Header not initialized!");
  if (Header->e_shnum == ELF::SHN_UNDEF) {
    assert(SectionHeaderTable && "SectionHeaderTable not initialized!");
    return SectionHeaderTable->sh_size;
  }
  return Header->e_shnum;
}

template<class ELFT>
uint64_t
ELFObjectFile<ELFT>::getStringTableIndex() const {
  if (Header->e_shnum == ELF::SHN_UNDEF) {
    if (Header->e_shstrndx == ELF::SHN_HIRESERVE)
      return SectionHeaderTable->sh_link;
    if (Header->e_shstrndx >= getNumSections())
      return 0;
  }
  return Header->e_shstrndx;
}

template<class ELFT>
template<typename T>
inline const T *
ELFObjectFile<ELFT>::getEntry(uint32_t Section, uint32_t Entry) const {
  return getEntry<T>(getSection(Section), Entry);
}

template<class ELFT>
template<typename T>
inline const T *
ELFObjectFile<ELFT>::getEntry(const Elf_Shdr * Section, uint32_t Entry) const {
  return reinterpret_cast<const T *>(
           base()
           + Section->sh_offset
           + (Entry * Section->sh_entsize));
}

template<class ELFT>
const typename ELFObjectFile<ELFT>::Elf_Sym *
ELFObjectFile<ELFT>::getSymbol(DataRefImpl Symb) const {
  return getEntry<Elf_Sym>(Symb.d.b, Symb.d.a);
}

template<class ELFT>
const typename ELFObjectFile<ELFT>::Elf_Rel *
ELFObjectFile<ELFT>::getRel(DataRefImpl Rel) const {
  return getEntry<Elf_Rel>(Rel.d.a, Rel.d.b);
}

template<class ELFT>
const typename ELFObjectFile<ELFT>::Elf_Rela *
ELFObjectFile<ELFT>::getRela(DataRefImpl Rela) const {
  return getEntry<Elf_Rela>(Rela.d.a, Rela.d.b);
}

template<class ELFT>
const typename ELFObjectFile<ELFT>::Elf_Shdr *
ELFObjectFile<ELFT>::getSection(DataRefImpl Symb) const {
  const Elf_Shdr *sec = getSection(Symb.d.b);
  if (sec->sh_type != ELF::SHT_SYMTAB || sec->sh_type != ELF::SHT_DYNSYM)
    // FIXME: Proper error handling.
    report_fatal_error("Invalid symbol table section!");
  return sec;
}

template<class ELFT>
const typename ELFObjectFile<ELFT>::Elf_Shdr *
ELFObjectFile<ELFT>::getSection(uint32_t index) const {
  if (index == 0)
    return 0;
  if (!SectionHeaderTable || index >= getNumSections())
    // FIXME: Proper error handling.
    report_fatal_error("Invalid section index!");

  return reinterpret_cast<const Elf_Shdr *>(
         reinterpret_cast<const char *>(SectionHeaderTable)
         + (index * Header->e_shentsize));
}

template<class ELFT>
const char *ELFObjectFile<ELFT>::getString(uint32_t section,
                                           ELF::Elf32_Word offset) const {
  return getString(getSection(section), offset);
}

template<class ELFT>
const char *ELFObjectFile<ELFT>::getString(const Elf_Shdr *section,
                                           ELF::Elf32_Word offset) const {
  assert(section && section->sh_type == ELF::SHT_STRTAB && "Invalid section!");
  if (offset >= section->sh_size)
    // FIXME: Proper error handling.
    report_fatal_error("Symbol name offset outside of string table!");
  return (const char *)base() + section->sh_offset + offset;
}

template<class ELFT>
error_code ELFObjectFile<ELFT>::getSymbolName(const Elf_Shdr *section,
                                              const Elf_Sym *symb,
                                              StringRef &Result) const {
  if (symb->st_name == 0) {
    const Elf_Shdr *section = getSection(symb);
    if (!section)
      Result = "";
    else
      Result = getString(dot_shstrtab_sec, section->sh_name);
    return object_error::success;
  }

  if (DynamicSymbolTableIndex != -1 &&
      section == getSection(DynamicSymbolTableIndex)) {
    // Symbol is in .dynsym, use .dynstr string table
    Result = getString(dot_dynstr_sec, symb->st_name);
  } else {
    // Use the default symbol table name section.
    Result = getString(dot_strtab_sec, symb->st_name);
  }
  return object_error::success;
}

template<class ELFT>
error_code ELFObjectFile<ELFT>::getSectionName(const Elf_Shdr *section,
                                               StringRef &Result) const {
  Result = StringRef(getString(dot_shstrtab_sec, section->sh_name));
  return object_error::success;
}

template<class ELFT>
error_code ELFObjectFile<ELFT>::getSymbolVersion(const Elf_Shdr *section,
                                                 const Elf_Sym *symb,
                                                 StringRef &Version,
                                                 bool &IsDefault) const {
  // Handle non-dynamic symbols.
  if (section != getSection(DynamicSymbolTableIndex)) {
    // Non-dynamic symbols can have versions in their names
    // A name of the form 'foo@V1' indicates version 'V1', non-default.
    // A name of the form 'foo@@V2' indicates version 'V2', default version.
    StringRef Name;
    error_code ec = getSymbolName(section, symb, Name);
    if (ec != object_error::success)
      return ec;
    size_t atpos = Name.find('@');
    if (atpos == StringRef::npos) {
      Version = "";
      IsDefault = false;
      return object_error::success;
    }
    ++atpos;
    if (atpos < Name.size() && Name[atpos] == '@') {
      IsDefault = true;
      ++atpos;
    } else {
      IsDefault = false;
    }
    Version = Name.substr(atpos);
    return object_error::success;
  }

  // This is a dynamic symbol. Look in the GNU symbol version table.
  if (dot_gnu_version_sec == NULL) {
    // No version table.
    Version = "";
    IsDefault = false;
    return object_error::success;
  }

  // Determine the position in the symbol table of this entry.
  const char *sec_start = (const char*)base() + section->sh_offset;
  size_t entry_index = ((const char*)symb - sec_start)/section->sh_entsize;

  // Get the corresponding version index entry
  const Elf_Versym *vs = getEntry<Elf_Versym>(dot_gnu_version_sec, entry_index);
  size_t version_index = vs->vs_index & ELF::VERSYM_VERSION;

  // Special markers for unversioned symbols.
  if (version_index == ELF::VER_NDX_LOCAL ||
      version_index == ELF::VER_NDX_GLOBAL) {
    Version = "";
    IsDefault = false;
    return object_error::success;
  }

  // Lookup this symbol in the version table
  LoadVersionMap();
  if (version_index >= VersionMap.size() || VersionMap[version_index].isNull())
    report_fatal_error("Symbol has version index without corresponding "
                       "define or reference entry");
  const VersionMapEntry &entry = VersionMap[version_index];

  // Get the version name string
  size_t name_offset;
  if (entry.isVerdef()) {
    // The first Verdaux entry holds the name.
    name_offset = entry.getVerdef()->getAux()->vda_name;
  } else {
    name_offset = entry.getVernaux()->vna_name;
  }
  Version = getString(dot_dynstr_sec, name_offset);

  // Set IsDefault
  if (entry.isVerdef()) {
    IsDefault = !(vs->vs_index & ELF::VERSYM_HIDDEN);
  } else {
    IsDefault = false;
  }

  return object_error::success;
}

/// FIXME: Maybe we should have a base ElfObjectFile that is not a template
/// and make these member functions?
static inline error_code getELFRelocationAddend(const RelocationRef R,
                                                int64_t &Addend) {
  const ObjectFile *Obj = R.getObjectFile();
  DataRefImpl DRI = R.getRawDataRefImpl();
  // Little-endian 32-bit
  if (const ELF32LEObjectFile *ELFObj = dyn_cast<ELF32LEObjectFile>(Obj))
    return ELFObj->getRelocationAddend(DRI, Addend);

  // Big-endian 32-bit
  if (const ELF32BEObjectFile *ELFObj = dyn_cast<ELF32BEObjectFile>(Obj))
    return ELFObj->getRelocationAddend(DRI, Addend);

  // Little-endian 64-bit
  if (const ELF64LEObjectFile *ELFObj = dyn_cast<ELF64LEObjectFile>(Obj))
    return ELFObj->getRelocationAddend(DRI, Addend);

  // Big-endian 64-bit
  if (const ELF64BEObjectFile *ELFObj = dyn_cast<ELF64BEObjectFile>(Obj))
    return ELFObj->getRelocationAddend(DRI, Addend);

  llvm_unreachable("Object passed to getELFRelocationAddend() is not ELF");
}

/// This is a generic interface for retrieving GNU symbol version
/// information from an ELFObjectFile.
static inline error_code GetELFSymbolVersion(const ObjectFile *Obj,
                                             const SymbolRef &Sym,
                                             StringRef &Version,
                                             bool &IsDefault) {
  // Little-endian 32-bit
  if (const ELF32LEObjectFile *ELFObj = dyn_cast<ELF32LEObjectFile>(Obj))
    return ELFObj->getSymbolVersion(Sym, Version, IsDefault);

  // Big-endian 32-bit
  if (const ELF32BEObjectFile *ELFObj = dyn_cast<ELF32BEObjectFile>(Obj))
    return ELFObj->getSymbolVersion(Sym, Version, IsDefault);

  // Little-endian 64-bit
  if (const ELF64LEObjectFile *ELFObj = dyn_cast<ELF64LEObjectFile>(Obj))
    return ELFObj->getSymbolVersion(Sym, Version, IsDefault);

  // Big-endian 64-bit
  if (const ELF64BEObjectFile *ELFObj = dyn_cast<ELF64BEObjectFile>(Obj))
    return ELFObj->getSymbolVersion(Sym, Version, IsDefault);

  llvm_unreachable("Object passed to GetELFSymbolVersion() is not ELF");
}

/// This function returns the hash value for a symbol in the .dynsym section
/// Name of the API remains consistent as specified in the libelf
/// REF : http://www.sco.com/developers/gabi/latest/ch5.dynamic.html#hash
static inline unsigned elf_hash(StringRef &symbolName) {
  unsigned h = 0, g;
  for (unsigned i = 0, j = symbolName.size(); i < j; i++) {
    h = (h << 4) + symbolName[i];
    g = h & 0xf0000000L;
    if (g != 0)
      h ^= g >> 24;
    h &= ~g;
  }
  return h;
}

}
}

#endif<|MERGE_RESOLUTION|>--- conflicted
+++ resolved
@@ -2761,13 +2761,10 @@
       return "ELF32-hexagon";
     case ELF::EM_MIPS:
       return "ELF32-mips";
-<<<<<<< HEAD
     case ELF::EM_VECTORPROC:
       return "ELF32-vectorproc";
-=======
     case ELF::EM_PPC:
       return "ELF32-ppc";
->>>>>>> 163990da
     default:
       return "ELF32-unknown";
     }
@@ -2810,13 +2807,10 @@
            Triple::mipsel : Triple::mips;
   case ELF::EM_PPC64:
     return Triple::ppc64;
-<<<<<<< HEAD
   case ELF::EM_VECTORPROC:
   	return Triple::vectorproc;
-=======
   case ELF::EM_S390:
     return Triple::systemz;
->>>>>>> 163990da
   default:
     return Triple::UnknownArch;
   }
