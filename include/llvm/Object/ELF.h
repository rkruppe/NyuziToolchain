--- conflicted
+++ resolved
@@ -529,733 +529,10 @@
   return ArrayRef<uint8_t>(Start, Sec->sh_size);
 }
 
-<<<<<<< HEAD
-template<class ELFT>
-error_code ELFObjectFile<ELFT>::getRelocationOffset(DataRefImpl Rel,
-                                                    uint64_t &Result) const {
-  assert(Header->e_type == ELF::ET_REL &&
-         "Only relocatable object files have relocation offsets");
-  Result = getROffset(Rel);
-  return object_error::success;
-}
-
-template<class ELFT>
-uint64_t ELFObjectFile<ELFT>::getROffset(DataRefImpl Rel) const {
-  const Elf_Shdr *sec = getRelSection(Rel);
-  switch (sec->sh_type) {
-  default:
-    report_fatal_error("Invalid section type in Rel!");
-  case ELF::SHT_REL:
-    return getRel(Rel)->r_offset;
-  case ELF::SHT_RELA:
-    return getRela(Rel)->r_offset;
-  }
-}
-
-template<class ELFT>
-error_code ELFObjectFile<ELFT>::getRelocationType(DataRefImpl Rel,
-                                                  uint64_t &Result) const {
-  const Elf_Shdr *sec = getRelSection(Rel);
-  switch (sec->sh_type) {
-    default :
-      report_fatal_error("Invalid section type in Rel!");
-    case ELF::SHT_REL : {
-      Result = getRel(Rel)->getType(isMips64EL());
-      break;
-    }
-    case ELF::SHT_RELA : {
-      Result = getRela(Rel)->getType(isMips64EL());
-      break;
-    }
-  }
-  return object_error::success;
-}
-
-#define LLVM_ELF_SWITCH_RELOC_TYPE_NAME(enum) \
-  case ELF::enum: Res = #enum; break;
-
-template<class ELFT>
-StringRef ELFObjectFile<ELFT>::getRelocationTypeName(uint32_t Type) const {
-  StringRef Res = "Unknown";
-  switch (Header->e_machine) {
-  case ELF::EM_X86_64:
-    switch (Type) {
-      LLVM_ELF_SWITCH_RELOC_TYPE_NAME(R_X86_64_NONE);
-      LLVM_ELF_SWITCH_RELOC_TYPE_NAME(R_X86_64_64);
-      LLVM_ELF_SWITCH_RELOC_TYPE_NAME(R_X86_64_PC32);
-      LLVM_ELF_SWITCH_RELOC_TYPE_NAME(R_X86_64_GOT32);
-      LLVM_ELF_SWITCH_RELOC_TYPE_NAME(R_X86_64_PLT32);
-      LLVM_ELF_SWITCH_RELOC_TYPE_NAME(R_X86_64_COPY);
-      LLVM_ELF_SWITCH_RELOC_TYPE_NAME(R_X86_64_GLOB_DAT);
-      LLVM_ELF_SWITCH_RELOC_TYPE_NAME(R_X86_64_JUMP_SLOT);
-      LLVM_ELF_SWITCH_RELOC_TYPE_NAME(R_X86_64_RELATIVE);
-      LLVM_ELF_SWITCH_RELOC_TYPE_NAME(R_X86_64_GOTPCREL);
-      LLVM_ELF_SWITCH_RELOC_TYPE_NAME(R_X86_64_32);
-      LLVM_ELF_SWITCH_RELOC_TYPE_NAME(R_X86_64_32S);
-      LLVM_ELF_SWITCH_RELOC_TYPE_NAME(R_X86_64_16);
-      LLVM_ELF_SWITCH_RELOC_TYPE_NAME(R_X86_64_PC16);
-      LLVM_ELF_SWITCH_RELOC_TYPE_NAME(R_X86_64_8);
-      LLVM_ELF_SWITCH_RELOC_TYPE_NAME(R_X86_64_PC8);
-      LLVM_ELF_SWITCH_RELOC_TYPE_NAME(R_X86_64_DTPMOD64);
-      LLVM_ELF_SWITCH_RELOC_TYPE_NAME(R_X86_64_DTPOFF64);
-      LLVM_ELF_SWITCH_RELOC_TYPE_NAME(R_X86_64_TPOFF64);
-      LLVM_ELF_SWITCH_RELOC_TYPE_NAME(R_X86_64_TLSGD);
-      LLVM_ELF_SWITCH_RELOC_TYPE_NAME(R_X86_64_TLSLD);
-      LLVM_ELF_SWITCH_RELOC_TYPE_NAME(R_X86_64_DTPOFF32);
-      LLVM_ELF_SWITCH_RELOC_TYPE_NAME(R_X86_64_GOTTPOFF);
-      LLVM_ELF_SWITCH_RELOC_TYPE_NAME(R_X86_64_TPOFF32);
-      LLVM_ELF_SWITCH_RELOC_TYPE_NAME(R_X86_64_PC64);
-      LLVM_ELF_SWITCH_RELOC_TYPE_NAME(R_X86_64_GOTOFF64);
-      LLVM_ELF_SWITCH_RELOC_TYPE_NAME(R_X86_64_GOTPC32);
-      LLVM_ELF_SWITCH_RELOC_TYPE_NAME(R_X86_64_GOT64);
-      LLVM_ELF_SWITCH_RELOC_TYPE_NAME(R_X86_64_GOTPCREL64);
-      LLVM_ELF_SWITCH_RELOC_TYPE_NAME(R_X86_64_GOTPC64);
-      LLVM_ELF_SWITCH_RELOC_TYPE_NAME(R_X86_64_GOTPLT64);
-      LLVM_ELF_SWITCH_RELOC_TYPE_NAME(R_X86_64_PLTOFF64);
-      LLVM_ELF_SWITCH_RELOC_TYPE_NAME(R_X86_64_SIZE32);
-      LLVM_ELF_SWITCH_RELOC_TYPE_NAME(R_X86_64_SIZE64);
-      LLVM_ELF_SWITCH_RELOC_TYPE_NAME(R_X86_64_GOTPC32_TLSDESC);
-      LLVM_ELF_SWITCH_RELOC_TYPE_NAME(R_X86_64_TLSDESC_CALL);
-      LLVM_ELF_SWITCH_RELOC_TYPE_NAME(R_X86_64_TLSDESC);
-      LLVM_ELF_SWITCH_RELOC_TYPE_NAME(R_X86_64_IRELATIVE);
-    default: break;
-    }
-    break;
-  case ELF::EM_386:
-    switch (Type) {
-      LLVM_ELF_SWITCH_RELOC_TYPE_NAME(R_386_NONE);
-      LLVM_ELF_SWITCH_RELOC_TYPE_NAME(R_386_32);
-      LLVM_ELF_SWITCH_RELOC_TYPE_NAME(R_386_PC32);
-      LLVM_ELF_SWITCH_RELOC_TYPE_NAME(R_386_GOT32);
-      LLVM_ELF_SWITCH_RELOC_TYPE_NAME(R_386_PLT32);
-      LLVM_ELF_SWITCH_RELOC_TYPE_NAME(R_386_COPY);
-      LLVM_ELF_SWITCH_RELOC_TYPE_NAME(R_386_GLOB_DAT);
-      LLVM_ELF_SWITCH_RELOC_TYPE_NAME(R_386_JUMP_SLOT);
-      LLVM_ELF_SWITCH_RELOC_TYPE_NAME(R_386_RELATIVE);
-      LLVM_ELF_SWITCH_RELOC_TYPE_NAME(R_386_GOTOFF);
-      LLVM_ELF_SWITCH_RELOC_TYPE_NAME(R_386_GOTPC);
-      LLVM_ELF_SWITCH_RELOC_TYPE_NAME(R_386_32PLT);
-      LLVM_ELF_SWITCH_RELOC_TYPE_NAME(R_386_TLS_TPOFF);
-      LLVM_ELF_SWITCH_RELOC_TYPE_NAME(R_386_TLS_IE);
-      LLVM_ELF_SWITCH_RELOC_TYPE_NAME(R_386_TLS_GOTIE);
-      LLVM_ELF_SWITCH_RELOC_TYPE_NAME(R_386_TLS_LE);
-      LLVM_ELF_SWITCH_RELOC_TYPE_NAME(R_386_TLS_GD);
-      LLVM_ELF_SWITCH_RELOC_TYPE_NAME(R_386_TLS_LDM);
-      LLVM_ELF_SWITCH_RELOC_TYPE_NAME(R_386_16);
-      LLVM_ELF_SWITCH_RELOC_TYPE_NAME(R_386_PC16);
-      LLVM_ELF_SWITCH_RELOC_TYPE_NAME(R_386_8);
-      LLVM_ELF_SWITCH_RELOC_TYPE_NAME(R_386_PC8);
-      LLVM_ELF_SWITCH_RELOC_TYPE_NAME(R_386_TLS_GD_32);
-      LLVM_ELF_SWITCH_RELOC_TYPE_NAME(R_386_TLS_GD_PUSH);
-      LLVM_ELF_SWITCH_RELOC_TYPE_NAME(R_386_TLS_GD_CALL);
-      LLVM_ELF_SWITCH_RELOC_TYPE_NAME(R_386_TLS_GD_POP);
-      LLVM_ELF_SWITCH_RELOC_TYPE_NAME(R_386_TLS_LDM_32);
-      LLVM_ELF_SWITCH_RELOC_TYPE_NAME(R_386_TLS_LDM_PUSH);
-      LLVM_ELF_SWITCH_RELOC_TYPE_NAME(R_386_TLS_LDM_CALL);
-      LLVM_ELF_SWITCH_RELOC_TYPE_NAME(R_386_TLS_LDM_POP);
-      LLVM_ELF_SWITCH_RELOC_TYPE_NAME(R_386_TLS_LDO_32);
-      LLVM_ELF_SWITCH_RELOC_TYPE_NAME(R_386_TLS_IE_32);
-      LLVM_ELF_SWITCH_RELOC_TYPE_NAME(R_386_TLS_LE_32);
-      LLVM_ELF_SWITCH_RELOC_TYPE_NAME(R_386_TLS_DTPMOD32);
-      LLVM_ELF_SWITCH_RELOC_TYPE_NAME(R_386_TLS_DTPOFF32);
-      LLVM_ELF_SWITCH_RELOC_TYPE_NAME(R_386_TLS_TPOFF32);
-      LLVM_ELF_SWITCH_RELOC_TYPE_NAME(R_386_TLS_GOTDESC);
-      LLVM_ELF_SWITCH_RELOC_TYPE_NAME(R_386_TLS_DESC_CALL);
-      LLVM_ELF_SWITCH_RELOC_TYPE_NAME(R_386_TLS_DESC);
-      LLVM_ELF_SWITCH_RELOC_TYPE_NAME(R_386_IRELATIVE);
-    default: break;
-    }
-    break;
-  case ELF::EM_MIPS:
-    switch (Type) {
-      LLVM_ELF_SWITCH_RELOC_TYPE_NAME(R_MIPS_NONE);
-      LLVM_ELF_SWITCH_RELOC_TYPE_NAME(R_MIPS_16);
-      LLVM_ELF_SWITCH_RELOC_TYPE_NAME(R_MIPS_32);
-      LLVM_ELF_SWITCH_RELOC_TYPE_NAME(R_MIPS_REL32);
-      LLVM_ELF_SWITCH_RELOC_TYPE_NAME(R_MIPS_26);
-      LLVM_ELF_SWITCH_RELOC_TYPE_NAME(R_MIPS_HI16);
-      LLVM_ELF_SWITCH_RELOC_TYPE_NAME(R_MIPS_LO16);
-      LLVM_ELF_SWITCH_RELOC_TYPE_NAME(R_MIPS_GPREL16);
-      LLVM_ELF_SWITCH_RELOC_TYPE_NAME(R_MIPS_LITERAL);
-      LLVM_ELF_SWITCH_RELOC_TYPE_NAME(R_MIPS_GOT16);
-      LLVM_ELF_SWITCH_RELOC_TYPE_NAME(R_MIPS_PC16);
-      LLVM_ELF_SWITCH_RELOC_TYPE_NAME(R_MIPS_CALL16);
-      LLVM_ELF_SWITCH_RELOC_TYPE_NAME(R_MIPS_GPREL32);
-      LLVM_ELF_SWITCH_RELOC_TYPE_NAME(R_MIPS_SHIFT5);
-      LLVM_ELF_SWITCH_RELOC_TYPE_NAME(R_MIPS_SHIFT6);
-      LLVM_ELF_SWITCH_RELOC_TYPE_NAME(R_MIPS_64);
-      LLVM_ELF_SWITCH_RELOC_TYPE_NAME(R_MIPS_GOT_DISP);
-      LLVM_ELF_SWITCH_RELOC_TYPE_NAME(R_MIPS_GOT_PAGE);
-      LLVM_ELF_SWITCH_RELOC_TYPE_NAME(R_MIPS_GOT_OFST);
-      LLVM_ELF_SWITCH_RELOC_TYPE_NAME(R_MIPS_GOT_HI16);
-      LLVM_ELF_SWITCH_RELOC_TYPE_NAME(R_MIPS_GOT_LO16);
-      LLVM_ELF_SWITCH_RELOC_TYPE_NAME(R_MIPS_SUB);
-      LLVM_ELF_SWITCH_RELOC_TYPE_NAME(R_MIPS_INSERT_A);
-      LLVM_ELF_SWITCH_RELOC_TYPE_NAME(R_MIPS_INSERT_B);
-      LLVM_ELF_SWITCH_RELOC_TYPE_NAME(R_MIPS_DELETE);
-      LLVM_ELF_SWITCH_RELOC_TYPE_NAME(R_MIPS_HIGHER);
-      LLVM_ELF_SWITCH_RELOC_TYPE_NAME(R_MIPS_HIGHEST);
-      LLVM_ELF_SWITCH_RELOC_TYPE_NAME(R_MIPS_CALL_HI16);
-      LLVM_ELF_SWITCH_RELOC_TYPE_NAME(R_MIPS_CALL_LO16);
-      LLVM_ELF_SWITCH_RELOC_TYPE_NAME(R_MIPS_SCN_DISP);
-      LLVM_ELF_SWITCH_RELOC_TYPE_NAME(R_MIPS_REL16);
-      LLVM_ELF_SWITCH_RELOC_TYPE_NAME(R_MIPS_ADD_IMMEDIATE);
-      LLVM_ELF_SWITCH_RELOC_TYPE_NAME(R_MIPS_PJUMP);
-      LLVM_ELF_SWITCH_RELOC_TYPE_NAME(R_MIPS_RELGOT);
-      LLVM_ELF_SWITCH_RELOC_TYPE_NAME(R_MIPS_JALR);
-      LLVM_ELF_SWITCH_RELOC_TYPE_NAME(R_MIPS_TLS_DTPMOD32);
-      LLVM_ELF_SWITCH_RELOC_TYPE_NAME(R_MIPS_TLS_DTPREL32);
-      LLVM_ELF_SWITCH_RELOC_TYPE_NAME(R_MIPS_TLS_DTPMOD64);
-      LLVM_ELF_SWITCH_RELOC_TYPE_NAME(R_MIPS_TLS_DTPREL64);
-      LLVM_ELF_SWITCH_RELOC_TYPE_NAME(R_MIPS_TLS_GD);
-      LLVM_ELF_SWITCH_RELOC_TYPE_NAME(R_MIPS_TLS_LDM);
-      LLVM_ELF_SWITCH_RELOC_TYPE_NAME(R_MIPS_TLS_DTPREL_HI16);
-      LLVM_ELF_SWITCH_RELOC_TYPE_NAME(R_MIPS_TLS_DTPREL_LO16);
-      LLVM_ELF_SWITCH_RELOC_TYPE_NAME(R_MIPS_TLS_GOTTPREL);
-      LLVM_ELF_SWITCH_RELOC_TYPE_NAME(R_MIPS_TLS_TPREL32);
-      LLVM_ELF_SWITCH_RELOC_TYPE_NAME(R_MIPS_TLS_TPREL64);
-      LLVM_ELF_SWITCH_RELOC_TYPE_NAME(R_MIPS_TLS_TPREL_HI16);
-      LLVM_ELF_SWITCH_RELOC_TYPE_NAME(R_MIPS_TLS_TPREL_LO16);
-      LLVM_ELF_SWITCH_RELOC_TYPE_NAME(R_MIPS_GLOB_DAT);
-      LLVM_ELF_SWITCH_RELOC_TYPE_NAME(R_MIPS_COPY);
-      LLVM_ELF_SWITCH_RELOC_TYPE_NAME(R_MIPS_JUMP_SLOT);
-      LLVM_ELF_SWITCH_RELOC_TYPE_NAME(R_MIPS_NUM);
-    default: break;
-    }
-    break;
-  case ELF::EM_AARCH64:
-    switch (Type) {
-      LLVM_ELF_SWITCH_RELOC_TYPE_NAME(R_AARCH64_NONE);
-      LLVM_ELF_SWITCH_RELOC_TYPE_NAME(R_AARCH64_ABS64);
-      LLVM_ELF_SWITCH_RELOC_TYPE_NAME(R_AARCH64_ABS32);
-      LLVM_ELF_SWITCH_RELOC_TYPE_NAME(R_AARCH64_ABS16);
-      LLVM_ELF_SWITCH_RELOC_TYPE_NAME(R_AARCH64_PREL64);
-      LLVM_ELF_SWITCH_RELOC_TYPE_NAME(R_AARCH64_PREL32);
-      LLVM_ELF_SWITCH_RELOC_TYPE_NAME(R_AARCH64_PREL16);
-      LLVM_ELF_SWITCH_RELOC_TYPE_NAME(R_AARCH64_MOVW_UABS_G0);
-      LLVM_ELF_SWITCH_RELOC_TYPE_NAME(R_AARCH64_MOVW_UABS_G0_NC);
-      LLVM_ELF_SWITCH_RELOC_TYPE_NAME(R_AARCH64_MOVW_UABS_G1);
-      LLVM_ELF_SWITCH_RELOC_TYPE_NAME(R_AARCH64_MOVW_UABS_G1_NC);
-      LLVM_ELF_SWITCH_RELOC_TYPE_NAME(R_AARCH64_MOVW_UABS_G2);
-      LLVM_ELF_SWITCH_RELOC_TYPE_NAME(R_AARCH64_MOVW_UABS_G2_NC);
-      LLVM_ELF_SWITCH_RELOC_TYPE_NAME(R_AARCH64_MOVW_UABS_G3);
-      LLVM_ELF_SWITCH_RELOC_TYPE_NAME(R_AARCH64_MOVW_SABS_G0);
-      LLVM_ELF_SWITCH_RELOC_TYPE_NAME(R_AARCH64_MOVW_SABS_G1);
-      LLVM_ELF_SWITCH_RELOC_TYPE_NAME(R_AARCH64_MOVW_SABS_G2);
-      LLVM_ELF_SWITCH_RELOC_TYPE_NAME(R_AARCH64_LD_PREL_LO19);
-      LLVM_ELF_SWITCH_RELOC_TYPE_NAME(R_AARCH64_ADR_PREL_LO21);
-      LLVM_ELF_SWITCH_RELOC_TYPE_NAME(R_AARCH64_ADR_PREL_PG_HI21);
-      LLVM_ELF_SWITCH_RELOC_TYPE_NAME(R_AARCH64_ADD_ABS_LO12_NC);
-      LLVM_ELF_SWITCH_RELOC_TYPE_NAME(R_AARCH64_LDST8_ABS_LO12_NC);
-      LLVM_ELF_SWITCH_RELOC_TYPE_NAME(R_AARCH64_TSTBR14);
-      LLVM_ELF_SWITCH_RELOC_TYPE_NAME(R_AARCH64_CONDBR19);
-      LLVM_ELF_SWITCH_RELOC_TYPE_NAME(R_AARCH64_JUMP26);
-      LLVM_ELF_SWITCH_RELOC_TYPE_NAME(R_AARCH64_CALL26);
-      LLVM_ELF_SWITCH_RELOC_TYPE_NAME(R_AARCH64_LDST16_ABS_LO12_NC);
-      LLVM_ELF_SWITCH_RELOC_TYPE_NAME(R_AARCH64_LDST32_ABS_LO12_NC);
-      LLVM_ELF_SWITCH_RELOC_TYPE_NAME(R_AARCH64_LDST64_ABS_LO12_NC);
-      LLVM_ELF_SWITCH_RELOC_TYPE_NAME(R_AARCH64_LDST128_ABS_LO12_NC);
-      LLVM_ELF_SWITCH_RELOC_TYPE_NAME(R_AARCH64_ADR_GOT_PAGE);
-      LLVM_ELF_SWITCH_RELOC_TYPE_NAME(R_AARCH64_LD64_GOT_LO12_NC);
-      LLVM_ELF_SWITCH_RELOC_TYPE_NAME(R_AARCH64_TLSLD_MOVW_DTPREL_G2);
-      LLVM_ELF_SWITCH_RELOC_TYPE_NAME(R_AARCH64_TLSLD_MOVW_DTPREL_G1);
-      LLVM_ELF_SWITCH_RELOC_TYPE_NAME(R_AARCH64_TLSLD_MOVW_DTPREL_G1_NC);
-      LLVM_ELF_SWITCH_RELOC_TYPE_NAME(R_AARCH64_TLSLD_MOVW_DTPREL_G0);
-      LLVM_ELF_SWITCH_RELOC_TYPE_NAME(R_AARCH64_TLSLD_MOVW_DTPREL_G0_NC);
-      LLVM_ELF_SWITCH_RELOC_TYPE_NAME(R_AARCH64_TLSLD_ADD_DTPREL_HI12);
-      LLVM_ELF_SWITCH_RELOC_TYPE_NAME(R_AARCH64_TLSLD_ADD_DTPREL_LO12);
-      LLVM_ELF_SWITCH_RELOC_TYPE_NAME(R_AARCH64_TLSLD_ADD_DTPREL_LO12_NC);
-      LLVM_ELF_SWITCH_RELOC_TYPE_NAME(R_AARCH64_TLSLD_LDST8_DTPREL_LO12);
-      LLVM_ELF_SWITCH_RELOC_TYPE_NAME(R_AARCH64_TLSLD_LDST8_DTPREL_LO12_NC);
-      LLVM_ELF_SWITCH_RELOC_TYPE_NAME(R_AARCH64_TLSLD_LDST16_DTPREL_LO12);
-      LLVM_ELF_SWITCH_RELOC_TYPE_NAME(R_AARCH64_TLSLD_LDST16_DTPREL_LO12_NC);
-      LLVM_ELF_SWITCH_RELOC_TYPE_NAME(R_AARCH64_TLSLD_LDST32_DTPREL_LO12);
-      LLVM_ELF_SWITCH_RELOC_TYPE_NAME(R_AARCH64_TLSLD_LDST32_DTPREL_LO12_NC);
-      LLVM_ELF_SWITCH_RELOC_TYPE_NAME(R_AARCH64_TLSLD_LDST64_DTPREL_LO12);
-      LLVM_ELF_SWITCH_RELOC_TYPE_NAME(R_AARCH64_TLSLD_LDST64_DTPREL_LO12_NC);
-      LLVM_ELF_SWITCH_RELOC_TYPE_NAME(R_AARCH64_TLSIE_MOVW_GOTTPREL_G1);
-      LLVM_ELF_SWITCH_RELOC_TYPE_NAME(R_AARCH64_TLSIE_MOVW_GOTTPREL_G0_NC);
-      LLVM_ELF_SWITCH_RELOC_TYPE_NAME(R_AARCH64_TLSIE_ADR_GOTTPREL_PAGE21);
-      LLVM_ELF_SWITCH_RELOC_TYPE_NAME(R_AARCH64_TLSIE_LD64_GOTTPREL_LO12_NC);
-      LLVM_ELF_SWITCH_RELOC_TYPE_NAME(R_AARCH64_TLSIE_LD_GOTTPREL_PREL19);
-      LLVM_ELF_SWITCH_RELOC_TYPE_NAME(R_AARCH64_TLSLE_MOVW_TPREL_G2);
-      LLVM_ELF_SWITCH_RELOC_TYPE_NAME(R_AARCH64_TLSLE_MOVW_TPREL_G1);
-      LLVM_ELF_SWITCH_RELOC_TYPE_NAME(R_AARCH64_TLSLE_MOVW_TPREL_G1_NC);
-      LLVM_ELF_SWITCH_RELOC_TYPE_NAME(R_AARCH64_TLSLE_MOVW_TPREL_G0);
-      LLVM_ELF_SWITCH_RELOC_TYPE_NAME(R_AARCH64_TLSLE_MOVW_TPREL_G0_NC);
-      LLVM_ELF_SWITCH_RELOC_TYPE_NAME(R_AARCH64_TLSLE_ADD_TPREL_HI12);
-      LLVM_ELF_SWITCH_RELOC_TYPE_NAME(R_AARCH64_TLSLE_ADD_TPREL_LO12);
-      LLVM_ELF_SWITCH_RELOC_TYPE_NAME(R_AARCH64_TLSLE_ADD_TPREL_LO12_NC);
-      LLVM_ELF_SWITCH_RELOC_TYPE_NAME(R_AARCH64_TLSLE_LDST8_TPREL_LO12);
-      LLVM_ELF_SWITCH_RELOC_TYPE_NAME(R_AARCH64_TLSLE_LDST8_TPREL_LO12_NC);
-      LLVM_ELF_SWITCH_RELOC_TYPE_NAME(R_AARCH64_TLSLE_LDST16_TPREL_LO12);
-      LLVM_ELF_SWITCH_RELOC_TYPE_NAME(R_AARCH64_TLSLE_LDST16_TPREL_LO12_NC);
-      LLVM_ELF_SWITCH_RELOC_TYPE_NAME(R_AARCH64_TLSLE_LDST32_TPREL_LO12);
-      LLVM_ELF_SWITCH_RELOC_TYPE_NAME(R_AARCH64_TLSLE_LDST32_TPREL_LO12_NC);
-      LLVM_ELF_SWITCH_RELOC_TYPE_NAME(R_AARCH64_TLSLE_LDST64_TPREL_LO12);
-      LLVM_ELF_SWITCH_RELOC_TYPE_NAME(R_AARCH64_TLSLE_LDST64_TPREL_LO12_NC);
-      LLVM_ELF_SWITCH_RELOC_TYPE_NAME(R_AARCH64_TLSDESC_ADR_PAGE);
-      LLVM_ELF_SWITCH_RELOC_TYPE_NAME(R_AARCH64_TLSDESC_LD64_LO12_NC);
-      LLVM_ELF_SWITCH_RELOC_TYPE_NAME(R_AARCH64_TLSDESC_ADD_LO12_NC);
-      LLVM_ELF_SWITCH_RELOC_TYPE_NAME(R_AARCH64_TLSDESC_CALL);
-    default: break;
-    }
-    break;
-  case ELF::EM_ARM:
-    switch (Type) {
-      LLVM_ELF_SWITCH_RELOC_TYPE_NAME(R_ARM_NONE);
-      LLVM_ELF_SWITCH_RELOC_TYPE_NAME(R_ARM_PC24);
-      LLVM_ELF_SWITCH_RELOC_TYPE_NAME(R_ARM_ABS32);
-      LLVM_ELF_SWITCH_RELOC_TYPE_NAME(R_ARM_REL32);
-      LLVM_ELF_SWITCH_RELOC_TYPE_NAME(R_ARM_LDR_PC_G0);
-      LLVM_ELF_SWITCH_RELOC_TYPE_NAME(R_ARM_ABS16);
-      LLVM_ELF_SWITCH_RELOC_TYPE_NAME(R_ARM_ABS12);
-      LLVM_ELF_SWITCH_RELOC_TYPE_NAME(R_ARM_THM_ABS5);
-      LLVM_ELF_SWITCH_RELOC_TYPE_NAME(R_ARM_ABS8);
-      LLVM_ELF_SWITCH_RELOC_TYPE_NAME(R_ARM_SBREL32);
-      LLVM_ELF_SWITCH_RELOC_TYPE_NAME(R_ARM_THM_CALL);
-      LLVM_ELF_SWITCH_RELOC_TYPE_NAME(R_ARM_THM_PC8);
-      LLVM_ELF_SWITCH_RELOC_TYPE_NAME(R_ARM_BREL_ADJ);
-      LLVM_ELF_SWITCH_RELOC_TYPE_NAME(R_ARM_TLS_DESC);
-      LLVM_ELF_SWITCH_RELOC_TYPE_NAME(R_ARM_THM_SWI8);
-      LLVM_ELF_SWITCH_RELOC_TYPE_NAME(R_ARM_XPC25);
-      LLVM_ELF_SWITCH_RELOC_TYPE_NAME(R_ARM_THM_XPC22);
-      LLVM_ELF_SWITCH_RELOC_TYPE_NAME(R_ARM_TLS_DTPMOD32);
-      LLVM_ELF_SWITCH_RELOC_TYPE_NAME(R_ARM_TLS_DTPOFF32);
-      LLVM_ELF_SWITCH_RELOC_TYPE_NAME(R_ARM_TLS_TPOFF32);
-      LLVM_ELF_SWITCH_RELOC_TYPE_NAME(R_ARM_COPY);
-      LLVM_ELF_SWITCH_RELOC_TYPE_NAME(R_ARM_GLOB_DAT);
-      LLVM_ELF_SWITCH_RELOC_TYPE_NAME(R_ARM_JUMP_SLOT);
-      LLVM_ELF_SWITCH_RELOC_TYPE_NAME(R_ARM_RELATIVE);
-      LLVM_ELF_SWITCH_RELOC_TYPE_NAME(R_ARM_GOTOFF32);
-      LLVM_ELF_SWITCH_RELOC_TYPE_NAME(R_ARM_BASE_PREL);
-      LLVM_ELF_SWITCH_RELOC_TYPE_NAME(R_ARM_GOT_BREL);
-      LLVM_ELF_SWITCH_RELOC_TYPE_NAME(R_ARM_PLT32);
-      LLVM_ELF_SWITCH_RELOC_TYPE_NAME(R_ARM_CALL);
-      LLVM_ELF_SWITCH_RELOC_TYPE_NAME(R_ARM_JUMP24);
-      LLVM_ELF_SWITCH_RELOC_TYPE_NAME(R_ARM_THM_JUMP24);
-      LLVM_ELF_SWITCH_RELOC_TYPE_NAME(R_ARM_BASE_ABS);
-      LLVM_ELF_SWITCH_RELOC_TYPE_NAME(R_ARM_ALU_PCREL_7_0);
-      LLVM_ELF_SWITCH_RELOC_TYPE_NAME(R_ARM_ALU_PCREL_15_8);
-      LLVM_ELF_SWITCH_RELOC_TYPE_NAME(R_ARM_ALU_PCREL_23_15);
-      LLVM_ELF_SWITCH_RELOC_TYPE_NAME(R_ARM_LDR_SBREL_11_0_NC);
-      LLVM_ELF_SWITCH_RELOC_TYPE_NAME(R_ARM_ALU_SBREL_19_12_NC);
-      LLVM_ELF_SWITCH_RELOC_TYPE_NAME(R_ARM_ALU_SBREL_27_20_CK);
-      LLVM_ELF_SWITCH_RELOC_TYPE_NAME(R_ARM_TARGET1);
-      LLVM_ELF_SWITCH_RELOC_TYPE_NAME(R_ARM_SBREL31);
-      LLVM_ELF_SWITCH_RELOC_TYPE_NAME(R_ARM_V4BX);
-      LLVM_ELF_SWITCH_RELOC_TYPE_NAME(R_ARM_TARGET2);
-      LLVM_ELF_SWITCH_RELOC_TYPE_NAME(R_ARM_PREL31);
-      LLVM_ELF_SWITCH_RELOC_TYPE_NAME(R_ARM_MOVW_ABS_NC);
-      LLVM_ELF_SWITCH_RELOC_TYPE_NAME(R_ARM_MOVT_ABS);
-      LLVM_ELF_SWITCH_RELOC_TYPE_NAME(R_ARM_MOVW_PREL_NC);
-      LLVM_ELF_SWITCH_RELOC_TYPE_NAME(R_ARM_MOVT_PREL);
-      LLVM_ELF_SWITCH_RELOC_TYPE_NAME(R_ARM_THM_MOVW_ABS_NC);
-      LLVM_ELF_SWITCH_RELOC_TYPE_NAME(R_ARM_THM_MOVT_ABS);
-      LLVM_ELF_SWITCH_RELOC_TYPE_NAME(R_ARM_THM_MOVW_PREL_NC);
-      LLVM_ELF_SWITCH_RELOC_TYPE_NAME(R_ARM_THM_MOVT_PREL);
-      LLVM_ELF_SWITCH_RELOC_TYPE_NAME(R_ARM_THM_JUMP19);
-      LLVM_ELF_SWITCH_RELOC_TYPE_NAME(R_ARM_THM_JUMP6);
-      LLVM_ELF_SWITCH_RELOC_TYPE_NAME(R_ARM_THM_ALU_PREL_11_0);
-      LLVM_ELF_SWITCH_RELOC_TYPE_NAME(R_ARM_THM_PC12);
-      LLVM_ELF_SWITCH_RELOC_TYPE_NAME(R_ARM_ABS32_NOI);
-      LLVM_ELF_SWITCH_RELOC_TYPE_NAME(R_ARM_REL32_NOI);
-      LLVM_ELF_SWITCH_RELOC_TYPE_NAME(R_ARM_ALU_PC_G0_NC);
-      LLVM_ELF_SWITCH_RELOC_TYPE_NAME(R_ARM_ALU_PC_G0);
-      LLVM_ELF_SWITCH_RELOC_TYPE_NAME(R_ARM_ALU_PC_G1_NC);
-      LLVM_ELF_SWITCH_RELOC_TYPE_NAME(R_ARM_ALU_PC_G1);
-      LLVM_ELF_SWITCH_RELOC_TYPE_NAME(R_ARM_ALU_PC_G2);
-      LLVM_ELF_SWITCH_RELOC_TYPE_NAME(R_ARM_LDR_PC_G1);
-      LLVM_ELF_SWITCH_RELOC_TYPE_NAME(R_ARM_LDR_PC_G2);
-      LLVM_ELF_SWITCH_RELOC_TYPE_NAME(R_ARM_LDRS_PC_G0);
-      LLVM_ELF_SWITCH_RELOC_TYPE_NAME(R_ARM_LDRS_PC_G1);
-      LLVM_ELF_SWITCH_RELOC_TYPE_NAME(R_ARM_LDRS_PC_G2);
-      LLVM_ELF_SWITCH_RELOC_TYPE_NAME(R_ARM_LDC_PC_G0);
-      LLVM_ELF_SWITCH_RELOC_TYPE_NAME(R_ARM_LDC_PC_G1);
-      LLVM_ELF_SWITCH_RELOC_TYPE_NAME(R_ARM_LDC_PC_G2);
-      LLVM_ELF_SWITCH_RELOC_TYPE_NAME(R_ARM_ALU_SB_G0_NC);
-      LLVM_ELF_SWITCH_RELOC_TYPE_NAME(R_ARM_ALU_SB_G0);
-      LLVM_ELF_SWITCH_RELOC_TYPE_NAME(R_ARM_ALU_SB_G1_NC);
-      LLVM_ELF_SWITCH_RELOC_TYPE_NAME(R_ARM_ALU_SB_G1);
-      LLVM_ELF_SWITCH_RELOC_TYPE_NAME(R_ARM_ALU_SB_G2);
-      LLVM_ELF_SWITCH_RELOC_TYPE_NAME(R_ARM_LDR_SB_G0);
-      LLVM_ELF_SWITCH_RELOC_TYPE_NAME(R_ARM_LDR_SB_G1);
-      LLVM_ELF_SWITCH_RELOC_TYPE_NAME(R_ARM_LDR_SB_G2);
-      LLVM_ELF_SWITCH_RELOC_TYPE_NAME(R_ARM_LDRS_SB_G0);
-      LLVM_ELF_SWITCH_RELOC_TYPE_NAME(R_ARM_LDRS_SB_G1);
-      LLVM_ELF_SWITCH_RELOC_TYPE_NAME(R_ARM_LDRS_SB_G2);
-      LLVM_ELF_SWITCH_RELOC_TYPE_NAME(R_ARM_LDC_SB_G0);
-      LLVM_ELF_SWITCH_RELOC_TYPE_NAME(R_ARM_LDC_SB_G1);
-      LLVM_ELF_SWITCH_RELOC_TYPE_NAME(R_ARM_LDC_SB_G2);
-      LLVM_ELF_SWITCH_RELOC_TYPE_NAME(R_ARM_MOVW_BREL_NC);
-      LLVM_ELF_SWITCH_RELOC_TYPE_NAME(R_ARM_MOVT_BREL);
-      LLVM_ELF_SWITCH_RELOC_TYPE_NAME(R_ARM_MOVW_BREL);
-      LLVM_ELF_SWITCH_RELOC_TYPE_NAME(R_ARM_THM_MOVW_BREL_NC);
-      LLVM_ELF_SWITCH_RELOC_TYPE_NAME(R_ARM_THM_MOVT_BREL);
-      LLVM_ELF_SWITCH_RELOC_TYPE_NAME(R_ARM_THM_MOVW_BREL);
-      LLVM_ELF_SWITCH_RELOC_TYPE_NAME(R_ARM_TLS_GOTDESC);
-      LLVM_ELF_SWITCH_RELOC_TYPE_NAME(R_ARM_TLS_CALL);
-      LLVM_ELF_SWITCH_RELOC_TYPE_NAME(R_ARM_TLS_DESCSEQ);
-      LLVM_ELF_SWITCH_RELOC_TYPE_NAME(R_ARM_THM_TLS_CALL);
-      LLVM_ELF_SWITCH_RELOC_TYPE_NAME(R_ARM_PLT32_ABS);
-      LLVM_ELF_SWITCH_RELOC_TYPE_NAME(R_ARM_GOT_ABS);
-      LLVM_ELF_SWITCH_RELOC_TYPE_NAME(R_ARM_GOT_PREL);
-      LLVM_ELF_SWITCH_RELOC_TYPE_NAME(R_ARM_GOT_BREL12);
-      LLVM_ELF_SWITCH_RELOC_TYPE_NAME(R_ARM_GOTOFF12);
-      LLVM_ELF_SWITCH_RELOC_TYPE_NAME(R_ARM_GOTRELAX);
-      LLVM_ELF_SWITCH_RELOC_TYPE_NAME(R_ARM_GNU_VTENTRY);
-      LLVM_ELF_SWITCH_RELOC_TYPE_NAME(R_ARM_GNU_VTINHERIT);
-      LLVM_ELF_SWITCH_RELOC_TYPE_NAME(R_ARM_THM_JUMP11);
-      LLVM_ELF_SWITCH_RELOC_TYPE_NAME(R_ARM_THM_JUMP8);
-      LLVM_ELF_SWITCH_RELOC_TYPE_NAME(R_ARM_TLS_GD32);
-      LLVM_ELF_SWITCH_RELOC_TYPE_NAME(R_ARM_TLS_LDM32);
-      LLVM_ELF_SWITCH_RELOC_TYPE_NAME(R_ARM_TLS_LDO32);
-      LLVM_ELF_SWITCH_RELOC_TYPE_NAME(R_ARM_TLS_IE32);
-      LLVM_ELF_SWITCH_RELOC_TYPE_NAME(R_ARM_TLS_LE32);
-      LLVM_ELF_SWITCH_RELOC_TYPE_NAME(R_ARM_TLS_LDO12);
-      LLVM_ELF_SWITCH_RELOC_TYPE_NAME(R_ARM_TLS_LE12);
-      LLVM_ELF_SWITCH_RELOC_TYPE_NAME(R_ARM_TLS_IE12GP);
-      LLVM_ELF_SWITCH_RELOC_TYPE_NAME(R_ARM_PRIVATE_0);
-      LLVM_ELF_SWITCH_RELOC_TYPE_NAME(R_ARM_PRIVATE_1);
-      LLVM_ELF_SWITCH_RELOC_TYPE_NAME(R_ARM_PRIVATE_2);
-      LLVM_ELF_SWITCH_RELOC_TYPE_NAME(R_ARM_PRIVATE_3);
-      LLVM_ELF_SWITCH_RELOC_TYPE_NAME(R_ARM_PRIVATE_4);
-      LLVM_ELF_SWITCH_RELOC_TYPE_NAME(R_ARM_PRIVATE_5);
-      LLVM_ELF_SWITCH_RELOC_TYPE_NAME(R_ARM_PRIVATE_6);
-      LLVM_ELF_SWITCH_RELOC_TYPE_NAME(R_ARM_PRIVATE_7);
-      LLVM_ELF_SWITCH_RELOC_TYPE_NAME(R_ARM_PRIVATE_8);
-      LLVM_ELF_SWITCH_RELOC_TYPE_NAME(R_ARM_PRIVATE_9);
-      LLVM_ELF_SWITCH_RELOC_TYPE_NAME(R_ARM_PRIVATE_10);
-      LLVM_ELF_SWITCH_RELOC_TYPE_NAME(R_ARM_PRIVATE_11);
-      LLVM_ELF_SWITCH_RELOC_TYPE_NAME(R_ARM_PRIVATE_12);
-      LLVM_ELF_SWITCH_RELOC_TYPE_NAME(R_ARM_PRIVATE_13);
-      LLVM_ELF_SWITCH_RELOC_TYPE_NAME(R_ARM_PRIVATE_14);
-      LLVM_ELF_SWITCH_RELOC_TYPE_NAME(R_ARM_PRIVATE_15);
-      LLVM_ELF_SWITCH_RELOC_TYPE_NAME(R_ARM_ME_TOO);
-      LLVM_ELF_SWITCH_RELOC_TYPE_NAME(R_ARM_THM_TLS_DESCSEQ16);
-      LLVM_ELF_SWITCH_RELOC_TYPE_NAME(R_ARM_THM_TLS_DESCSEQ32);
-    default: break;
-    }
-    break;
-  case ELF::EM_HEXAGON:
-    switch (Type) {
-      LLVM_ELF_SWITCH_RELOC_TYPE_NAME(R_HEX_NONE);
-      LLVM_ELF_SWITCH_RELOC_TYPE_NAME(R_HEX_B22_PCREL);
-      LLVM_ELF_SWITCH_RELOC_TYPE_NAME(R_HEX_B15_PCREL);
-      LLVM_ELF_SWITCH_RELOC_TYPE_NAME(R_HEX_B7_PCREL);
-      LLVM_ELF_SWITCH_RELOC_TYPE_NAME(R_HEX_LO16);
-      LLVM_ELF_SWITCH_RELOC_TYPE_NAME(R_HEX_HI16);
-      LLVM_ELF_SWITCH_RELOC_TYPE_NAME(R_HEX_32);
-      LLVM_ELF_SWITCH_RELOC_TYPE_NAME(R_HEX_16);
-      LLVM_ELF_SWITCH_RELOC_TYPE_NAME(R_HEX_8);
-      LLVM_ELF_SWITCH_RELOC_TYPE_NAME(R_HEX_GPREL16_0);
-      LLVM_ELF_SWITCH_RELOC_TYPE_NAME(R_HEX_GPREL16_1);
-      LLVM_ELF_SWITCH_RELOC_TYPE_NAME(R_HEX_GPREL16_2);
-      LLVM_ELF_SWITCH_RELOC_TYPE_NAME(R_HEX_GPREL16_3);
-      LLVM_ELF_SWITCH_RELOC_TYPE_NAME(R_HEX_HL16);
-      LLVM_ELF_SWITCH_RELOC_TYPE_NAME(R_HEX_B13_PCREL);
-      LLVM_ELF_SWITCH_RELOC_TYPE_NAME(R_HEX_B9_PCREL);
-      LLVM_ELF_SWITCH_RELOC_TYPE_NAME(R_HEX_B32_PCREL_X);
-      LLVM_ELF_SWITCH_RELOC_TYPE_NAME(R_HEX_32_6_X);
-      LLVM_ELF_SWITCH_RELOC_TYPE_NAME(R_HEX_B22_PCREL_X);
-      LLVM_ELF_SWITCH_RELOC_TYPE_NAME(R_HEX_B15_PCREL_X);
-      LLVM_ELF_SWITCH_RELOC_TYPE_NAME(R_HEX_B13_PCREL_X);
-      LLVM_ELF_SWITCH_RELOC_TYPE_NAME(R_HEX_B9_PCREL_X);
-      LLVM_ELF_SWITCH_RELOC_TYPE_NAME(R_HEX_B7_PCREL_X);
-      LLVM_ELF_SWITCH_RELOC_TYPE_NAME(R_HEX_16_X);
-      LLVM_ELF_SWITCH_RELOC_TYPE_NAME(R_HEX_12_X);
-      LLVM_ELF_SWITCH_RELOC_TYPE_NAME(R_HEX_11_X);
-      LLVM_ELF_SWITCH_RELOC_TYPE_NAME(R_HEX_10_X);
-      LLVM_ELF_SWITCH_RELOC_TYPE_NAME(R_HEX_9_X);
-      LLVM_ELF_SWITCH_RELOC_TYPE_NAME(R_HEX_8_X);
-      LLVM_ELF_SWITCH_RELOC_TYPE_NAME(R_HEX_7_X);
-      LLVM_ELF_SWITCH_RELOC_TYPE_NAME(R_HEX_6_X);
-      LLVM_ELF_SWITCH_RELOC_TYPE_NAME(R_HEX_32_PCREL);
-      LLVM_ELF_SWITCH_RELOC_TYPE_NAME(R_HEX_COPY);
-      LLVM_ELF_SWITCH_RELOC_TYPE_NAME(R_HEX_GLOB_DAT);
-      LLVM_ELF_SWITCH_RELOC_TYPE_NAME(R_HEX_JMP_SLOT);
-      LLVM_ELF_SWITCH_RELOC_TYPE_NAME(R_HEX_RELATIVE);
-      LLVM_ELF_SWITCH_RELOC_TYPE_NAME(R_HEX_PLT_B22_PCREL);
-      LLVM_ELF_SWITCH_RELOC_TYPE_NAME(R_HEX_GOTREL_LO16);
-      LLVM_ELF_SWITCH_RELOC_TYPE_NAME(R_HEX_GOTREL_HI16);
-      LLVM_ELF_SWITCH_RELOC_TYPE_NAME(R_HEX_GOTREL_32);
-      LLVM_ELF_SWITCH_RELOC_TYPE_NAME(R_HEX_GOT_LO16);
-      LLVM_ELF_SWITCH_RELOC_TYPE_NAME(R_HEX_GOT_HI16);
-      LLVM_ELF_SWITCH_RELOC_TYPE_NAME(R_HEX_GOT_32);
-      LLVM_ELF_SWITCH_RELOC_TYPE_NAME(R_HEX_GOT_16);
-      LLVM_ELF_SWITCH_RELOC_TYPE_NAME(R_HEX_DTPMOD_32);
-      LLVM_ELF_SWITCH_RELOC_TYPE_NAME(R_HEX_DTPREL_LO16);
-      LLVM_ELF_SWITCH_RELOC_TYPE_NAME(R_HEX_DTPREL_HI16);
-      LLVM_ELF_SWITCH_RELOC_TYPE_NAME(R_HEX_DTPREL_32);
-      LLVM_ELF_SWITCH_RELOC_TYPE_NAME(R_HEX_DTPREL_16);
-      LLVM_ELF_SWITCH_RELOC_TYPE_NAME(R_HEX_GD_PLT_B22_PCREL);
-      LLVM_ELF_SWITCH_RELOC_TYPE_NAME(R_HEX_GD_GOT_LO16);
-      LLVM_ELF_SWITCH_RELOC_TYPE_NAME(R_HEX_GD_GOT_HI16);
-      LLVM_ELF_SWITCH_RELOC_TYPE_NAME(R_HEX_GD_GOT_32);
-      LLVM_ELF_SWITCH_RELOC_TYPE_NAME(R_HEX_GD_GOT_16);
-      LLVM_ELF_SWITCH_RELOC_TYPE_NAME(R_HEX_IE_LO16);
-      LLVM_ELF_SWITCH_RELOC_TYPE_NAME(R_HEX_IE_HI16);
-      LLVM_ELF_SWITCH_RELOC_TYPE_NAME(R_HEX_IE_32);
-      LLVM_ELF_SWITCH_RELOC_TYPE_NAME(R_HEX_IE_GOT_LO16);
-      LLVM_ELF_SWITCH_RELOC_TYPE_NAME(R_HEX_IE_GOT_HI16);
-      LLVM_ELF_SWITCH_RELOC_TYPE_NAME(R_HEX_IE_GOT_32);
-      LLVM_ELF_SWITCH_RELOC_TYPE_NAME(R_HEX_IE_GOT_16);
-      LLVM_ELF_SWITCH_RELOC_TYPE_NAME(R_HEX_TPREL_LO16);
-      LLVM_ELF_SWITCH_RELOC_TYPE_NAME(R_HEX_TPREL_HI16);
-      LLVM_ELF_SWITCH_RELOC_TYPE_NAME(R_HEX_TPREL_32);
-      LLVM_ELF_SWITCH_RELOC_TYPE_NAME(R_HEX_TPREL_16);
-      LLVM_ELF_SWITCH_RELOC_TYPE_NAME(R_HEX_6_PCREL_X);
-      LLVM_ELF_SWITCH_RELOC_TYPE_NAME(R_HEX_GOTREL_32_6_X);
-      LLVM_ELF_SWITCH_RELOC_TYPE_NAME(R_HEX_GOTREL_16_X);
-      LLVM_ELF_SWITCH_RELOC_TYPE_NAME(R_HEX_GOTREL_11_X);
-      LLVM_ELF_SWITCH_RELOC_TYPE_NAME(R_HEX_GOT_32_6_X);
-      LLVM_ELF_SWITCH_RELOC_TYPE_NAME(R_HEX_GOT_16_X);
-      LLVM_ELF_SWITCH_RELOC_TYPE_NAME(R_HEX_GOT_11_X);
-      LLVM_ELF_SWITCH_RELOC_TYPE_NAME(R_HEX_DTPREL_32_6_X);
-      LLVM_ELF_SWITCH_RELOC_TYPE_NAME(R_HEX_DTPREL_16_X);
-      LLVM_ELF_SWITCH_RELOC_TYPE_NAME(R_HEX_DTPREL_11_X);
-      LLVM_ELF_SWITCH_RELOC_TYPE_NAME(R_HEX_GD_GOT_32_6_X);
-      LLVM_ELF_SWITCH_RELOC_TYPE_NAME(R_HEX_GD_GOT_16_X);
-      LLVM_ELF_SWITCH_RELOC_TYPE_NAME(R_HEX_GD_GOT_11_X);
-      LLVM_ELF_SWITCH_RELOC_TYPE_NAME(R_HEX_IE_32_6_X);
-      LLVM_ELF_SWITCH_RELOC_TYPE_NAME(R_HEX_IE_16_X);
-      LLVM_ELF_SWITCH_RELOC_TYPE_NAME(R_HEX_IE_GOT_32_6_X);
-      LLVM_ELF_SWITCH_RELOC_TYPE_NAME(R_HEX_IE_GOT_16_X);
-      LLVM_ELF_SWITCH_RELOC_TYPE_NAME(R_HEX_IE_GOT_11_X);
-      LLVM_ELF_SWITCH_RELOC_TYPE_NAME(R_HEX_TPREL_32_6_X);
-      LLVM_ELF_SWITCH_RELOC_TYPE_NAME(R_HEX_TPREL_16_X);
-      LLVM_ELF_SWITCH_RELOC_TYPE_NAME(R_HEX_TPREL_11_X);
-    default: break;
-    }
-    break;
-  case ELF::EM_PPC:
-    switch (Type) {
-      LLVM_ELF_SWITCH_RELOC_TYPE_NAME(R_PPC_NONE);
-      LLVM_ELF_SWITCH_RELOC_TYPE_NAME(R_PPC_ADDR32);
-      LLVM_ELF_SWITCH_RELOC_TYPE_NAME(R_PPC_ADDR24);
-      LLVM_ELF_SWITCH_RELOC_TYPE_NAME(R_PPC_ADDR16);
-      LLVM_ELF_SWITCH_RELOC_TYPE_NAME(R_PPC_ADDR16_LO);
-      LLVM_ELF_SWITCH_RELOC_TYPE_NAME(R_PPC_ADDR16_HI);
-      LLVM_ELF_SWITCH_RELOC_TYPE_NAME(R_PPC_ADDR16_HA);
-      LLVM_ELF_SWITCH_RELOC_TYPE_NAME(R_PPC_ADDR14);
-      LLVM_ELF_SWITCH_RELOC_TYPE_NAME(R_PPC_ADDR14_BRTAKEN);
-      LLVM_ELF_SWITCH_RELOC_TYPE_NAME(R_PPC_ADDR14_BRNTAKEN);
-      LLVM_ELF_SWITCH_RELOC_TYPE_NAME(R_PPC_REL24);
-      LLVM_ELF_SWITCH_RELOC_TYPE_NAME(R_PPC_REL14);
-      LLVM_ELF_SWITCH_RELOC_TYPE_NAME(R_PPC_REL14_BRTAKEN);
-      LLVM_ELF_SWITCH_RELOC_TYPE_NAME(R_PPC_REL14_BRNTAKEN);
-      LLVM_ELF_SWITCH_RELOC_TYPE_NAME(R_PPC_GOT16);
-      LLVM_ELF_SWITCH_RELOC_TYPE_NAME(R_PPC_GOT16_LO);
-      LLVM_ELF_SWITCH_RELOC_TYPE_NAME(R_PPC_GOT16_HI);
-      LLVM_ELF_SWITCH_RELOC_TYPE_NAME(R_PPC_GOT16_HA);
-      LLVM_ELF_SWITCH_RELOC_TYPE_NAME(R_PPC_REL32);
-      LLVM_ELF_SWITCH_RELOC_TYPE_NAME(R_PPC_TLS);
-      LLVM_ELF_SWITCH_RELOC_TYPE_NAME(R_PPC_DTPMOD32);
-      LLVM_ELF_SWITCH_RELOC_TYPE_NAME(R_PPC_TPREL16);
-      LLVM_ELF_SWITCH_RELOC_TYPE_NAME(R_PPC_TPREL16_LO);
-      LLVM_ELF_SWITCH_RELOC_TYPE_NAME(R_PPC_TPREL16_HI);
-      LLVM_ELF_SWITCH_RELOC_TYPE_NAME(R_PPC_TPREL16_HA);
-      LLVM_ELF_SWITCH_RELOC_TYPE_NAME(R_PPC_TPREL32);
-      LLVM_ELF_SWITCH_RELOC_TYPE_NAME(R_PPC_DTPREL16);
-      LLVM_ELF_SWITCH_RELOC_TYPE_NAME(R_PPC_DTPREL16_LO);
-      LLVM_ELF_SWITCH_RELOC_TYPE_NAME(R_PPC_DTPREL16_HI);
-      LLVM_ELF_SWITCH_RELOC_TYPE_NAME(R_PPC_DTPREL16_HA);
-      LLVM_ELF_SWITCH_RELOC_TYPE_NAME(R_PPC_DTPREL32);
-      LLVM_ELF_SWITCH_RELOC_TYPE_NAME(R_PPC_GOT_TLSGD16);
-      LLVM_ELF_SWITCH_RELOC_TYPE_NAME(R_PPC_GOT_TLSGD16_LO);
-      LLVM_ELF_SWITCH_RELOC_TYPE_NAME(R_PPC_GOT_TLSGD16_HI);
-      LLVM_ELF_SWITCH_RELOC_TYPE_NAME(R_PPC_GOT_TLSGD16_HA);
-      LLVM_ELF_SWITCH_RELOC_TYPE_NAME(R_PPC_GOT_TLSLD16);
-      LLVM_ELF_SWITCH_RELOC_TYPE_NAME(R_PPC_GOT_TLSLD16_LO);
-      LLVM_ELF_SWITCH_RELOC_TYPE_NAME(R_PPC_GOT_TLSLD16_HI);
-      LLVM_ELF_SWITCH_RELOC_TYPE_NAME(R_PPC_GOT_TLSLD16_HA);
-      LLVM_ELF_SWITCH_RELOC_TYPE_NAME(R_PPC_GOT_TPREL16);
-      LLVM_ELF_SWITCH_RELOC_TYPE_NAME(R_PPC_GOT_TPREL16_LO);
-      LLVM_ELF_SWITCH_RELOC_TYPE_NAME(R_PPC_GOT_TPREL16_HI);
-      LLVM_ELF_SWITCH_RELOC_TYPE_NAME(R_PPC_GOT_TPREL16_HA);
-      LLVM_ELF_SWITCH_RELOC_TYPE_NAME(R_PPC_GOT_DTPREL16);
-      LLVM_ELF_SWITCH_RELOC_TYPE_NAME(R_PPC_GOT_DTPREL16_LO);
-      LLVM_ELF_SWITCH_RELOC_TYPE_NAME(R_PPC_GOT_DTPREL16_HI);
-      LLVM_ELF_SWITCH_RELOC_TYPE_NAME(R_PPC_GOT_DTPREL16_HA);
-      LLVM_ELF_SWITCH_RELOC_TYPE_NAME(R_PPC_TLSGD);
-      LLVM_ELF_SWITCH_RELOC_TYPE_NAME(R_PPC_TLSLD);
-      LLVM_ELF_SWITCH_RELOC_TYPE_NAME(R_PPC_REL16);
-      LLVM_ELF_SWITCH_RELOC_TYPE_NAME(R_PPC_REL16_LO);
-      LLVM_ELF_SWITCH_RELOC_TYPE_NAME(R_PPC_REL16_HI);
-      LLVM_ELF_SWITCH_RELOC_TYPE_NAME(R_PPC_REL16_HA);
-    default: break;
-    }
-    break;
-  case ELF::EM_PPC64:
-    switch (Type) {
-      LLVM_ELF_SWITCH_RELOC_TYPE_NAME(R_PPC64_NONE);
-      LLVM_ELF_SWITCH_RELOC_TYPE_NAME(R_PPC64_ADDR32);
-      LLVM_ELF_SWITCH_RELOC_TYPE_NAME(R_PPC64_ADDR24);
-      LLVM_ELF_SWITCH_RELOC_TYPE_NAME(R_PPC64_ADDR16);
-      LLVM_ELF_SWITCH_RELOC_TYPE_NAME(R_PPC64_ADDR16_LO);
-      LLVM_ELF_SWITCH_RELOC_TYPE_NAME(R_PPC64_ADDR16_HI);
-      LLVM_ELF_SWITCH_RELOC_TYPE_NAME(R_PPC64_ADDR16_HA);
-      LLVM_ELF_SWITCH_RELOC_TYPE_NAME(R_PPC64_ADDR14);
-      LLVM_ELF_SWITCH_RELOC_TYPE_NAME(R_PPC64_ADDR14_BRTAKEN);
-      LLVM_ELF_SWITCH_RELOC_TYPE_NAME(R_PPC64_ADDR14_BRNTAKEN);
-      LLVM_ELF_SWITCH_RELOC_TYPE_NAME(R_PPC64_REL24);
-      LLVM_ELF_SWITCH_RELOC_TYPE_NAME(R_PPC64_REL14);
-      LLVM_ELF_SWITCH_RELOC_TYPE_NAME(R_PPC64_REL14_BRTAKEN);
-      LLVM_ELF_SWITCH_RELOC_TYPE_NAME(R_PPC64_REL14_BRNTAKEN);
-      LLVM_ELF_SWITCH_RELOC_TYPE_NAME(R_PPC64_GOT16);
-      LLVM_ELF_SWITCH_RELOC_TYPE_NAME(R_PPC64_GOT16_LO);
-      LLVM_ELF_SWITCH_RELOC_TYPE_NAME(R_PPC64_GOT16_HI);
-      LLVM_ELF_SWITCH_RELOC_TYPE_NAME(R_PPC64_GOT16_HA);
-      LLVM_ELF_SWITCH_RELOC_TYPE_NAME(R_PPC64_REL32);
-      LLVM_ELF_SWITCH_RELOC_TYPE_NAME(R_PPC64_ADDR64);
-      LLVM_ELF_SWITCH_RELOC_TYPE_NAME(R_PPC64_ADDR16_HIGHER);
-      LLVM_ELF_SWITCH_RELOC_TYPE_NAME(R_PPC64_ADDR16_HIGHERA);
-      LLVM_ELF_SWITCH_RELOC_TYPE_NAME(R_PPC64_ADDR16_HIGHEST);
-      LLVM_ELF_SWITCH_RELOC_TYPE_NAME(R_PPC64_ADDR16_HIGHESTA);
-      LLVM_ELF_SWITCH_RELOC_TYPE_NAME(R_PPC64_REL64);
-      LLVM_ELF_SWITCH_RELOC_TYPE_NAME(R_PPC64_TOC16);
-      LLVM_ELF_SWITCH_RELOC_TYPE_NAME(R_PPC64_TOC16_LO);
-      LLVM_ELF_SWITCH_RELOC_TYPE_NAME(R_PPC64_TOC16_HI);
-      LLVM_ELF_SWITCH_RELOC_TYPE_NAME(R_PPC64_TOC16_HA);
-      LLVM_ELF_SWITCH_RELOC_TYPE_NAME(R_PPC64_TOC);
-      LLVM_ELF_SWITCH_RELOC_TYPE_NAME(R_PPC64_ADDR16_DS);
-      LLVM_ELF_SWITCH_RELOC_TYPE_NAME(R_PPC64_ADDR16_LO_DS);
-      LLVM_ELF_SWITCH_RELOC_TYPE_NAME(R_PPC64_GOT16_DS);
-      LLVM_ELF_SWITCH_RELOC_TYPE_NAME(R_PPC64_GOT16_LO_DS);
-      LLVM_ELF_SWITCH_RELOC_TYPE_NAME(R_PPC64_TOC16_DS);
-      LLVM_ELF_SWITCH_RELOC_TYPE_NAME(R_PPC64_TOC16_LO_DS);
-      LLVM_ELF_SWITCH_RELOC_TYPE_NAME(R_PPC64_TLS);
-      LLVM_ELF_SWITCH_RELOC_TYPE_NAME(R_PPC64_DTPMOD64);
-      LLVM_ELF_SWITCH_RELOC_TYPE_NAME(R_PPC64_TPREL16);
-      LLVM_ELF_SWITCH_RELOC_TYPE_NAME(R_PPC64_TPREL16_LO);
-      LLVM_ELF_SWITCH_RELOC_TYPE_NAME(R_PPC64_TPREL16_HI);
-      LLVM_ELF_SWITCH_RELOC_TYPE_NAME(R_PPC64_TPREL16_HA);
-      LLVM_ELF_SWITCH_RELOC_TYPE_NAME(R_PPC64_TPREL64);
-      LLVM_ELF_SWITCH_RELOC_TYPE_NAME(R_PPC64_DTPREL16);
-      LLVM_ELF_SWITCH_RELOC_TYPE_NAME(R_PPC64_DTPREL16_LO);
-      LLVM_ELF_SWITCH_RELOC_TYPE_NAME(R_PPC64_DTPREL16_HI);
-      LLVM_ELF_SWITCH_RELOC_TYPE_NAME(R_PPC64_DTPREL16_HA);
-      LLVM_ELF_SWITCH_RELOC_TYPE_NAME(R_PPC64_DTPREL64);
-      LLVM_ELF_SWITCH_RELOC_TYPE_NAME(R_PPC64_GOT_TLSGD16);
-      LLVM_ELF_SWITCH_RELOC_TYPE_NAME(R_PPC64_GOT_TLSGD16_LO);
-      LLVM_ELF_SWITCH_RELOC_TYPE_NAME(R_PPC64_GOT_TLSGD16_HI);
-      LLVM_ELF_SWITCH_RELOC_TYPE_NAME(R_PPC64_GOT_TLSGD16_HA);
-      LLVM_ELF_SWITCH_RELOC_TYPE_NAME(R_PPC64_GOT_TLSLD16);
-      LLVM_ELF_SWITCH_RELOC_TYPE_NAME(R_PPC64_GOT_TLSLD16_LO);
-      LLVM_ELF_SWITCH_RELOC_TYPE_NAME(R_PPC64_GOT_TLSLD16_HI);
-      LLVM_ELF_SWITCH_RELOC_TYPE_NAME(R_PPC64_GOT_TLSLD16_HA);
-      LLVM_ELF_SWITCH_RELOC_TYPE_NAME(R_PPC64_GOT_TPREL16_DS);
-      LLVM_ELF_SWITCH_RELOC_TYPE_NAME(R_PPC64_GOT_TPREL16_LO_DS);
-      LLVM_ELF_SWITCH_RELOC_TYPE_NAME(R_PPC64_GOT_TPREL16_HI);
-      LLVM_ELF_SWITCH_RELOC_TYPE_NAME(R_PPC64_GOT_TPREL16_HA);
-      LLVM_ELF_SWITCH_RELOC_TYPE_NAME(R_PPC64_GOT_DTPREL16_DS);
-      LLVM_ELF_SWITCH_RELOC_TYPE_NAME(R_PPC64_GOT_DTPREL16_LO_DS);
-      LLVM_ELF_SWITCH_RELOC_TYPE_NAME(R_PPC64_GOT_DTPREL16_HI);
-      LLVM_ELF_SWITCH_RELOC_TYPE_NAME(R_PPC64_GOT_DTPREL16_HA);
-      LLVM_ELF_SWITCH_RELOC_TYPE_NAME(R_PPC64_TPREL16_DS);
-      LLVM_ELF_SWITCH_RELOC_TYPE_NAME(R_PPC64_TPREL16_LO_DS);
-      LLVM_ELF_SWITCH_RELOC_TYPE_NAME(R_PPC64_TPREL16_HIGHER);
-      LLVM_ELF_SWITCH_RELOC_TYPE_NAME(R_PPC64_TPREL16_HIGHERA);
-      LLVM_ELF_SWITCH_RELOC_TYPE_NAME(R_PPC64_TPREL16_HIGHEST);
-      LLVM_ELF_SWITCH_RELOC_TYPE_NAME(R_PPC64_TPREL16_HIGHESTA);
-      LLVM_ELF_SWITCH_RELOC_TYPE_NAME(R_PPC64_DTPREL16_DS);
-      LLVM_ELF_SWITCH_RELOC_TYPE_NAME(R_PPC64_DTPREL16_LO_DS);
-      LLVM_ELF_SWITCH_RELOC_TYPE_NAME(R_PPC64_DTPREL16_HIGHER);
-      LLVM_ELF_SWITCH_RELOC_TYPE_NAME(R_PPC64_DTPREL16_HIGHERA);
-      LLVM_ELF_SWITCH_RELOC_TYPE_NAME(R_PPC64_DTPREL16_HIGHEST);
-      LLVM_ELF_SWITCH_RELOC_TYPE_NAME(R_PPC64_DTPREL16_HIGHESTA);
-      LLVM_ELF_SWITCH_RELOC_TYPE_NAME(R_PPC64_TLSGD);
-      LLVM_ELF_SWITCH_RELOC_TYPE_NAME(R_PPC64_TLSLD);
-      LLVM_ELF_SWITCH_RELOC_TYPE_NAME(R_PPC64_REL16);
-      LLVM_ELF_SWITCH_RELOC_TYPE_NAME(R_PPC64_REL16_LO);
-      LLVM_ELF_SWITCH_RELOC_TYPE_NAME(R_PPC64_REL16_HI);
-      LLVM_ELF_SWITCH_RELOC_TYPE_NAME(R_PPC64_REL16_HA);
-    default: break;
-    }
-    break;
-  case ELF::EM_S390:
-    switch (Type) {
-      LLVM_ELF_SWITCH_RELOC_TYPE_NAME(R_390_NONE);
-      LLVM_ELF_SWITCH_RELOC_TYPE_NAME(R_390_8);
-      LLVM_ELF_SWITCH_RELOC_TYPE_NAME(R_390_12);
-      LLVM_ELF_SWITCH_RELOC_TYPE_NAME(R_390_16);
-      LLVM_ELF_SWITCH_RELOC_TYPE_NAME(R_390_32);
-      LLVM_ELF_SWITCH_RELOC_TYPE_NAME(R_390_PC32);
-      LLVM_ELF_SWITCH_RELOC_TYPE_NAME(R_390_GOT12);
-      LLVM_ELF_SWITCH_RELOC_TYPE_NAME(R_390_GOT32);
-      LLVM_ELF_SWITCH_RELOC_TYPE_NAME(R_390_PLT32);
-      LLVM_ELF_SWITCH_RELOC_TYPE_NAME(R_390_COPY);
-      LLVM_ELF_SWITCH_RELOC_TYPE_NAME(R_390_GLOB_DAT);
-      LLVM_ELF_SWITCH_RELOC_TYPE_NAME(R_390_JMP_SLOT);
-      LLVM_ELF_SWITCH_RELOC_TYPE_NAME(R_390_RELATIVE);
-      LLVM_ELF_SWITCH_RELOC_TYPE_NAME(R_390_GOTOFF);
-      LLVM_ELF_SWITCH_RELOC_TYPE_NAME(R_390_GOTPC);
-      LLVM_ELF_SWITCH_RELOC_TYPE_NAME(R_390_GOT16);
-      LLVM_ELF_SWITCH_RELOC_TYPE_NAME(R_390_PC16);
-      LLVM_ELF_SWITCH_RELOC_TYPE_NAME(R_390_PC16DBL);
-      LLVM_ELF_SWITCH_RELOC_TYPE_NAME(R_390_PLT16DBL);
-      LLVM_ELF_SWITCH_RELOC_TYPE_NAME(R_390_PC32DBL);
-      LLVM_ELF_SWITCH_RELOC_TYPE_NAME(R_390_PLT32DBL);
-      LLVM_ELF_SWITCH_RELOC_TYPE_NAME(R_390_GOTPCDBL);
-      LLVM_ELF_SWITCH_RELOC_TYPE_NAME(R_390_64);
-      LLVM_ELF_SWITCH_RELOC_TYPE_NAME(R_390_PC64);
-      LLVM_ELF_SWITCH_RELOC_TYPE_NAME(R_390_GOT64);
-      LLVM_ELF_SWITCH_RELOC_TYPE_NAME(R_390_PLT64);
-      LLVM_ELF_SWITCH_RELOC_TYPE_NAME(R_390_GOTENT);
-      LLVM_ELF_SWITCH_RELOC_TYPE_NAME(R_390_GOTOFF16);
-      LLVM_ELF_SWITCH_RELOC_TYPE_NAME(R_390_GOTOFF64);
-      LLVM_ELF_SWITCH_RELOC_TYPE_NAME(R_390_GOTPLT12);
-      LLVM_ELF_SWITCH_RELOC_TYPE_NAME(R_390_GOTPLT16);
-      LLVM_ELF_SWITCH_RELOC_TYPE_NAME(R_390_GOTPLT32);
-      LLVM_ELF_SWITCH_RELOC_TYPE_NAME(R_390_GOTPLT64);
-      LLVM_ELF_SWITCH_RELOC_TYPE_NAME(R_390_GOTPLTENT);
-      LLVM_ELF_SWITCH_RELOC_TYPE_NAME(R_390_PLTOFF16);
-      LLVM_ELF_SWITCH_RELOC_TYPE_NAME(R_390_PLTOFF32);
-      LLVM_ELF_SWITCH_RELOC_TYPE_NAME(R_390_PLTOFF64);
-      LLVM_ELF_SWITCH_RELOC_TYPE_NAME(R_390_TLS_LOAD);
-      LLVM_ELF_SWITCH_RELOC_TYPE_NAME(R_390_TLS_GDCALL);
-      LLVM_ELF_SWITCH_RELOC_TYPE_NAME(R_390_TLS_LDCALL);
-      LLVM_ELF_SWITCH_RELOC_TYPE_NAME(R_390_TLS_GD32);
-      LLVM_ELF_SWITCH_RELOC_TYPE_NAME(R_390_TLS_GD64);
-      LLVM_ELF_SWITCH_RELOC_TYPE_NAME(R_390_TLS_GOTIE12);
-      LLVM_ELF_SWITCH_RELOC_TYPE_NAME(R_390_TLS_GOTIE32);
-      LLVM_ELF_SWITCH_RELOC_TYPE_NAME(R_390_TLS_GOTIE64);
-      LLVM_ELF_SWITCH_RELOC_TYPE_NAME(R_390_TLS_LDM32);
-      LLVM_ELF_SWITCH_RELOC_TYPE_NAME(R_390_TLS_LDM64);
-      LLVM_ELF_SWITCH_RELOC_TYPE_NAME(R_390_TLS_IE32);
-      LLVM_ELF_SWITCH_RELOC_TYPE_NAME(R_390_TLS_IE64);
-      LLVM_ELF_SWITCH_RELOC_TYPE_NAME(R_390_TLS_IEENT);
-      LLVM_ELF_SWITCH_RELOC_TYPE_NAME(R_390_TLS_LE32);
-      LLVM_ELF_SWITCH_RELOC_TYPE_NAME(R_390_TLS_LE64);
-      LLVM_ELF_SWITCH_RELOC_TYPE_NAME(R_390_TLS_LDO32);
-      LLVM_ELF_SWITCH_RELOC_TYPE_NAME(R_390_TLS_LDO64);
-      LLVM_ELF_SWITCH_RELOC_TYPE_NAME(R_390_TLS_DTPMOD);
-      LLVM_ELF_SWITCH_RELOC_TYPE_NAME(R_390_TLS_DTPOFF);
-      LLVM_ELF_SWITCH_RELOC_TYPE_NAME(R_390_TLS_TPOFF);
-      LLVM_ELF_SWITCH_RELOC_TYPE_NAME(R_390_20);
-      LLVM_ELF_SWITCH_RELOC_TYPE_NAME(R_390_GOT20);
-      LLVM_ELF_SWITCH_RELOC_TYPE_NAME(R_390_GOTPLT20);
-      LLVM_ELF_SWITCH_RELOC_TYPE_NAME(R_390_TLS_GOTIE20);
-      LLVM_ELF_SWITCH_RELOC_TYPE_NAME(R_390_IRELATIVE);
-    default: break;
-    }
-    break;
-  case ELF::EM_VECTORPROC:
-    switch (Type) {
-      LLVM_ELF_SWITCH_RELOC_TYPE_NAME(R_VECTORPROC_ABS32);
-      LLVM_ELF_SWITCH_RELOC_TYPE_NAME(R_VECTORPROC_BRANCH);
-    default: break;
-    }
-    break;
-
-  default: break;
-  }
-  return Res;
-=======
+
 template <class ELFT>
 StringRef ELFFile<ELFT>::getRelocationTypeName(uint32_t Type) const {
   return getELFRelocationTypeName(Header->e_machine, Type);
->>>>>>> a39e6da6
 }
 
 template <class ELFT>
@@ -1283,106 +560,6 @@
   }
 }
 
-<<<<<<< HEAD
-template<class ELFT>
-error_code ELFObjectFile<ELFT>::getRelocationAddend(
-    DataRefImpl Rel, int64_t &Result) const {
-  const Elf_Shdr *sec = getRelSection(Rel);
-  switch (sec->sh_type) {
-    default :
-      report_fatal_error("Invalid section type in Rel!");
-    case ELF::SHT_REL : {
-      Result = 0;
-      return object_error::success;
-    }
-    case ELF::SHT_RELA : {
-      Result = getRela(Rel)->r_addend;
-      return object_error::success;
-    }
-  }
-}
-
-template<class ELFT>
-error_code ELFObjectFile<ELFT>::getRelocationValueString(
-    DataRefImpl Rel, SmallVectorImpl<char> &Result) const {
-  const Elf_Shdr *sec = getRelSection(Rel);
-  uint8_t type;
-  StringRef res;
-  int64_t addend = 0;
-  uint16_t symbol_index = 0;
-  switch (sec->sh_type) {
-    default:
-      return object_error::parse_failed;
-    case ELF::SHT_REL: {
-      type = getRel(Rel)->getType(isMips64EL());
-      symbol_index = getRel(Rel)->getSymbol(isMips64EL());
-      // TODO: Read implicit addend from section data.
-      break;
-    }
-    case ELF::SHT_RELA: {
-      type = getRela(Rel)->getType(isMips64EL());
-      symbol_index = getRela(Rel)->getSymbol(isMips64EL());
-      addend = getRela(Rel)->r_addend;
-      break;
-    }
-  }
-  const Elf_Sym *symb = getEntry<Elf_Sym>(sec->sh_link, symbol_index);
-  StringRef symname;
-  if (error_code ec = getSymbolName(getSection(sec->sh_link), symb, symname))
-    return ec;
-  switch (Header->e_machine) {
-  case ELF::EM_X86_64:
-    switch (type) {
-    case ELF::R_X86_64_PC8:
-    case ELF::R_X86_64_PC16:
-    case ELF::R_X86_64_PC32: {
-        std::string fmtbuf;
-        raw_string_ostream fmt(fmtbuf);
-        fmt << symname << (addend < 0 ? "" : "+") << addend << "-P";
-        fmt.flush();
-        Result.append(fmtbuf.begin(), fmtbuf.end());
-      }
-      break;
-    case ELF::R_X86_64_8:
-    case ELF::R_X86_64_16:
-    case ELF::R_X86_64_32:
-    case ELF::R_X86_64_32S:
-    case ELF::R_X86_64_64: {
-        std::string fmtbuf;
-        raw_string_ostream fmt(fmtbuf);
-        fmt << symname << (addend < 0 ? "" : "+") << addend;
-        fmt.flush();
-        Result.append(fmtbuf.begin(), fmtbuf.end());
-      }
-      break;
-    default:
-      res = "Unknown";
-    }
-    break;
-  case ELF::EM_AARCH64: {
-    std::string fmtbuf;
-    raw_string_ostream fmt(fmtbuf);
-    fmt << symname;
-    if (addend != 0)
-      fmt << (addend < 0 ? "" : "+") << addend;
-    fmt.flush();
-    Result.append(fmtbuf.begin(), fmtbuf.end());
-    break;
-  }
-  case ELF::EM_ARM:
-  case ELF::EM_HEXAGON:
-    res = symname;
-    break;
-  case ELF::EM_VECTORPROC:
-    res = symname;
-    break;
-  default:
-    res = "Unknown";
-  }
-  if (Result.empty())
-    Result.append(res.begin(), res.end());
-  return object_error::success;
-=======
 template <class ELFT>
 template <class RelT>
 std::pair<const typename ELFFile<ELFT>::Elf_Shdr *,
@@ -1393,7 +570,6 @@
   const Elf_Shdr *SymTable = getSection(Sec->sh_link);
   return std::make_pair(
       SymTable, getEntry<Elf_Sym>(SymTable, Rel->getSymbol(isMips64EL())));
->>>>>>> a39e6da6
 }
 
 // Verify that the last byte in the string table in a null.
@@ -1649,175 +825,9 @@
   return dt_soname;
 }
 
-<<<<<<< HEAD
-template<class ELFT>
-library_iterator ELFObjectFile<ELFT>::begin_libraries_needed() const {
-  // Find the first DT_NEEDED entry
-  Elf_Dyn_iterator i = begin_dynamic_table();
-  Elf_Dyn_iterator e = end_dynamic_table();
-  while (i != e && i->getTag() != ELF::DT_NEEDED)
-    ++i;
-
-  DataRefImpl DRI;
-  DRI.p = reinterpret_cast<uintptr_t>(i.get());
-  return library_iterator(LibraryRef(DRI, this));
-}
-
-template<class ELFT>
-error_code ELFObjectFile<ELFT>::getLibraryNext(DataRefImpl Data,
-                                               LibraryRef &Result) const {
-  // Use the same DataRefImpl format as DynRef.
-  Elf_Dyn_iterator i = Elf_Dyn_iterator(dot_dynamic_sec->sh_entsize,
-                                        reinterpret_cast<const char *>(Data.p));
-  Elf_Dyn_iterator e = end_dynamic_table();
-
-  // Skip the current dynamic table entry and find the next DT_NEEDED entry.
-  do
-    ++i;
-  while (i != e && i->getTag() != ELF::DT_NEEDED);
-
-  DataRefImpl DRI;
-  DRI.p = reinterpret_cast<uintptr_t>(i.get());
-  Result = LibraryRef(DRI, this);
-  return object_error::success;
-}
-
-template<class ELFT>
-error_code ELFObjectFile<ELFT>::getLibraryPath(DataRefImpl Data,
-                                               StringRef &Res) const {
-  Elf_Dyn_iterator i = Elf_Dyn_iterator(dot_dynamic_sec->sh_entsize,
-                                        reinterpret_cast<const char *>(Data.p));
-  if (i == end_dynamic_table())
-    report_fatal_error("getLibraryPath() called on iterator end");
-
-  if (i->getTag() != ELF::DT_NEEDED)
-    report_fatal_error("Invalid library_iterator");
-
-  // This uses .dynstr to lookup the name of the DT_NEEDED entry.
-  // THis works as long as DT_STRTAB == .dynstr. This is true most of
-  // the time, but the specification allows exceptions.
-  // TODO: This should really use DT_STRTAB instead. Doing this requires
-  // reading the program headers.
-  if (dot_dynstr_sec == NULL)
-    report_fatal_error("Dynamic string table is missing");
-  Res = getString(dot_dynstr_sec, i->getVal());
-  return object_error::success;
-}
-
-template<class ELFT>
-library_iterator ELFObjectFile<ELFT>::end_libraries_needed() const {
-  Elf_Dyn_iterator e = end_dynamic_table();
-  DataRefImpl DRI;
-  DRI.p = reinterpret_cast<uintptr_t>(e.get());
-  return library_iterator(LibraryRef(DRI, this));
-}
-
-template<class ELFT>
-uint8_t ELFObjectFile<ELFT>::getBytesInAddress() const {
-  return ELFT::Is64Bits ? 8 : 4;
-}
-
-template<class ELFT>
-StringRef ELFObjectFile<ELFT>::getFileFormatName() const {
-  switch(Header->e_ident[ELF::EI_CLASS]) {
-  case ELF::ELFCLASS32:
-    switch(Header->e_machine) {
-    case ELF::EM_386:
-      return "ELF32-i386";
-    case ELF::EM_X86_64:
-      return "ELF32-x86-64";
-    case ELF::EM_ARM:
-      return "ELF32-arm";
-    case ELF::EM_HEXAGON:
-      return "ELF32-hexagon";
-    case ELF::EM_MIPS:
-      return "ELF32-mips";
-    case ELF::EM_VECTORPROC:
-      return "ELF32-vectorproc";
-    case ELF::EM_PPC:
-      return "ELF32-ppc";
-    default:
-      return "ELF32-unknown";
-    }
-  case ELF::ELFCLASS64:
-    switch(Header->e_machine) {
-    case ELF::EM_386:
-      return "ELF64-i386";
-    case ELF::EM_X86_64:
-      return "ELF64-x86-64";
-    case ELF::EM_AARCH64:
-      return "ELF64-aarch64";
-    case ELF::EM_PPC64:
-      return "ELF64-ppc64";
-    case ELF::EM_S390:
-      return "ELF64-s390";
-    default:
-      return "ELF64-unknown";
-    }
-  default:
-    // FIXME: Proper error handling.
-    report_fatal_error("Invalid ELFCLASS!");
-  }
-}
-
-template<class ELFT>
-unsigned ELFObjectFile<ELFT>::getArch() const {
-  switch(Header->e_machine) {
-  case ELF::EM_386:
-    return Triple::x86;
-  case ELF::EM_X86_64:
-    return Triple::x86_64;
-  case ELF::EM_AARCH64:
-    return Triple::aarch64;
-  case ELF::EM_ARM:
-    return Triple::arm;
-  case ELF::EM_HEXAGON:
-    return Triple::hexagon;
-  case ELF::EM_MIPS:
-    return (ELFT::TargetEndianness == support::little) ?
-           Triple::mipsel : Triple::mips;
-  case ELF::EM_PPC64:
-    return Triple::ppc64;
-  case ELF::EM_VECTORPROC:
-  	return Triple::vectorproc;
-  case ELF::EM_S390:
-    return Triple::systemz;
-  default:
-    return Triple::UnknownArch;
-  }
-}
-
-template<class ELFT>
-uint64_t ELFObjectFile<ELFT>::getNumSections() const {
-  assert(Header && "Header not initialized!");
-  if (Header->e_shnum == ELF::SHN_UNDEF) {
-    assert(SectionHeaderTable && "SectionHeaderTable not initialized!");
-    return SectionHeaderTable->sh_size;
-  }
-  return Header->e_shnum;
-}
-
-template<class ELFT>
-uint64_t
-ELFObjectFile<ELFT>::getStringTableIndex() const {
-  if (Header->e_shnum == ELF::SHN_UNDEF) {
-    if (Header->e_shstrndx == ELF::SHN_HIRESERVE)
-      return SectionHeaderTable->sh_link;
-    if (Header->e_shstrndx >= getNumSections())
-      return 0;
-  }
-  return Header->e_shstrndx;
-}
-
-template<class ELFT>
-template<typename T>
-inline const T *
-ELFObjectFile<ELFT>::getEntry(uint32_t Section, uint32_t Entry) const {
-=======
 template <class ELFT>
 template <typename T>
 const T *ELFFile<ELFT>::getEntry(uint32_t Section, uint32_t Entry) const {
->>>>>>> a39e6da6
   return getEntry<T>(getSection(Section), Entry);
 }
 
