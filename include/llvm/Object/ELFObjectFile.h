--- conflicted
+++ resolved
@@ -788,11 +788,8 @@
   }
   case ELF::EM_ARM:
   case ELF::EM_HEXAGON:
-<<<<<<< HEAD
   case ELF::EM_VECTORPROC:
-=======
   case ELF::EM_MIPS:
->>>>>>> 34fde703
     res = *SymName;
     break;
   default:
