--- conflicted
+++ resolved
@@ -956,10 +956,8 @@
     return Triple::ppc;
   case ELF::EM_PPC64:
     return IsLittleEndian ? Triple::ppc64le : Triple::ppc64;
-<<<<<<< HEAD
   case ELF::EM_NYUZI:
     return Triple::nyuzi;
-=======
   case ELF::EM_RISCV:
     switch (EF.getHeader()->e_ident[ELF::EI_CLASS]) {
     case ELF::ELFCLASS32:
@@ -969,7 +967,6 @@
     default:
       report_fatal_error("Invalid ELFCLASS!");
     }
->>>>>>> f3b7382c
   case ELF::EM_S390:
     return Triple::systemz;
 
