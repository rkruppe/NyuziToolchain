--- conflicted
+++ resolved
@@ -708,79 +708,7 @@
 ELFObjectFile<ELFT>::getRelocationAddend(DataRefImpl Rel) const {
   if (getRelSection(Rel)->sh_type != ELF::SHT_RELA)
     return object_error::parse_failed;
-<<<<<<< HEAD
-  case ELF::SHT_REL: {
-    type = getRel(Rel)->getType(EF.isMips64EL());
-    symbol_index = getRel(Rel)->getSymbol(EF.isMips64EL());
-    // TODO: Read implicit addend from section data.
-    break;
-  }
-  case ELF::SHT_RELA: {
-    type = getRela(Rel)->getType(EF.isMips64EL());
-    symbol_index = getRela(Rel)->getSymbol(EF.isMips64EL());
-    addend = getRela(Rel)->r_addend;
-    break;
-  }
-  }
-  const Elf_Sym *symb =
-      EF.template getEntry<Elf_Sym>(sec->sh_link, symbol_index);
-  ErrorOr<StringRef> SymName =
-      EF.getSymbolName(EF.getSection(sec->sh_link), symb);
-  if (!SymName)
-    return SymName.getError();
-  switch (EF.getHeader()->e_machine) {
-  case ELF::EM_X86_64:
-    switch (type) {
-    case ELF::R_X86_64_PC8:
-    case ELF::R_X86_64_PC16:
-    case ELF::R_X86_64_PC32: {
-      std::string fmtbuf;
-      raw_string_ostream fmt(fmtbuf);
-      fmt << *SymName << (addend < 0 ? "" : "+") << addend << "-P";
-      fmt.flush();
-      Result.append(fmtbuf.begin(), fmtbuf.end());
-    } break;
-    case ELF::R_X86_64_8:
-    case ELF::R_X86_64_16:
-    case ELF::R_X86_64_32:
-    case ELF::R_X86_64_32S:
-    case ELF::R_X86_64_64: {
-      std::string fmtbuf;
-      raw_string_ostream fmt(fmtbuf);
-      fmt << *SymName << (addend < 0 ? "" : "+") << addend;
-      fmt.flush();
-      Result.append(fmtbuf.begin(), fmtbuf.end());
-    } break;
-    default:
-      res = "Unknown";
-    }
-    break;
-  case ELF::EM_AARCH64: {
-    std::string fmtbuf;
-    raw_string_ostream fmt(fmtbuf);
-    fmt << *SymName;
-    if (addend != 0)
-      fmt << (addend < 0 ? "" : "+") << addend;
-    fmt.flush();
-    Result.append(fmtbuf.begin(), fmtbuf.end());
-    break;
-  }
-  case ELF::EM_386:
-  case ELF::EM_ARM:
-  case ELF::EM_HEXAGON:
-  case ELF::EM_NYUZI:
-  case ELF::EM_MIPS:
-    res = *SymName;
-    break;
-  default:
-    res = "Unknown";
-  }
-  if (Result.empty())
-    Result.append(res.begin(), res.end());
-  return object_error::success;
-=======
   return (int64_t)getRela(Rel)->r_addend;
->>>>>>> 8f043453
 }
 
 template <class ELFT>
