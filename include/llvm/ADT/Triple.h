--- conflicted
+++ resolved
@@ -82,12 +82,9 @@
     hsail64,    // AMD HSAIL with 64-bit pointers
     spir,       // SPIR: standard portable IR for OpenCL 32-bit version
     spir64,     // SPIR: standard portable IR for OpenCL 64-bit version
+    nyuzi,      // Nyuzi
     kalimba,    // Kalimba: generic kalimba
-<<<<<<< HEAD
-    nyuzi
-=======
     LastArchType = kalimba
->>>>>>> 96126444
   };
   enum SubArchType {
     NoSubArch,
