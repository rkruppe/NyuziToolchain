//===-- llvm/Support/ELF.h - ELF constants and data structures --*- C++ -*-===//
//
//                     The LLVM Compiler Infrastructure
//
// This file is distributed under the University of Illinois Open Source
// License. See LICENSE.TXT for details.
//
//===----------------------------------------------------------------------===//
//
// This header contains common, non-processor-specific data structures and
// constants for the ELF file format.
//
// The details of the ELF32 bits in this file are largely based on the Tool
// Interface Standard (TIS) Executable and Linking Format (ELF) Specification
// Version 1.2, May 1995. The ELF64 stuff is based on ELF-64 Object File Format
// Version 1.5, Draft 2, May 1998 as well as OpenBSD header files.
//
//===----------------------------------------------------------------------===//

#ifndef LLVM_SUPPORT_ELF_H
#define LLVM_SUPPORT_ELF_H

#include "llvm/Support/DataTypes.h"
#include <cstring>

namespace llvm {

namespace ELF {

typedef uint32_t Elf32_Addr; // Program address
typedef uint32_t Elf32_Off;  // File offset
typedef uint16_t Elf32_Half;
typedef uint32_t Elf32_Word;
typedef int32_t  Elf32_Sword;

typedef uint64_t Elf64_Addr;
typedef uint64_t Elf64_Off;
typedef uint16_t Elf64_Half;
typedef uint32_t Elf64_Word;
typedef int32_t  Elf64_Sword;
typedef uint64_t Elf64_Xword;
typedef int64_t  Elf64_Sxword;

// Object file magic string.
static const char ElfMagic[] = { 0x7f, 'E', 'L', 'F', '\0' };

// e_ident size and indices.
enum {
  EI_MAG0       = 0,          // File identification index.
  EI_MAG1       = 1,          // File identification index.
  EI_MAG2       = 2,          // File identification index.
  EI_MAG3       = 3,          // File identification index.
  EI_CLASS      = 4,          // File class.
  EI_DATA       = 5,          // Data encoding.
  EI_VERSION    = 6,          // File version.
  EI_OSABI      = 7,          // OS/ABI identification.
  EI_ABIVERSION = 8,          // ABI version.
  EI_PAD        = 9,          // Start of padding bytes.
  EI_NIDENT     = 16          // Number of bytes in e_ident.
};

struct Elf32_Ehdr {
  unsigned char e_ident[EI_NIDENT]; // ELF Identification bytes
  Elf32_Half    e_type;      // Type of file (see ET_* below)
  Elf32_Half    e_machine;   // Required architecture for this file (see EM_*)
  Elf32_Word    e_version;   // Must be equal to 1
  Elf32_Addr    e_entry;     // Address to jump to in order to start program
  Elf32_Off     e_phoff;     // Program header table's file offset, in bytes
  Elf32_Off     e_shoff;     // Section header table's file offset, in bytes
  Elf32_Word    e_flags;     // Processor-specific flags
  Elf32_Half    e_ehsize;    // Size of ELF header, in bytes
  Elf32_Half    e_phentsize; // Size of an entry in the program header table
  Elf32_Half    e_phnum;     // Number of entries in the program header table
  Elf32_Half    e_shentsize; // Size of an entry in the section header table
  Elf32_Half    e_shnum;     // Number of entries in the section header table
  Elf32_Half    e_shstrndx;  // Sect hdr table index of sect name string table
  bool checkMagic() const {
    return (memcmp(e_ident, ElfMagic, strlen(ElfMagic))) == 0;
  }
  unsigned char getFileClass() const { return e_ident[EI_CLASS]; }
  unsigned char getDataEncoding() const { return e_ident[EI_DATA]; }
};

// 64-bit ELF header. Fields are the same as for ELF32, but with different
// types (see above).
struct Elf64_Ehdr {
  unsigned char e_ident[EI_NIDENT];
  Elf64_Half    e_type;
  Elf64_Half    e_machine;
  Elf64_Word    e_version;
  Elf64_Addr    e_entry;
  Elf64_Off     e_phoff;
  Elf64_Off     e_shoff;
  Elf64_Word    e_flags;
  Elf64_Half    e_ehsize;
  Elf64_Half    e_phentsize;
  Elf64_Half    e_phnum;
  Elf64_Half    e_shentsize;
  Elf64_Half    e_shnum;
  Elf64_Half    e_shstrndx;
  bool checkMagic() const {
    return (memcmp(e_ident, ElfMagic, strlen(ElfMagic))) == 0;
  }
  unsigned char getFileClass() const { return e_ident[EI_CLASS]; }
  unsigned char getDataEncoding() const { return e_ident[EI_DATA]; }
};

// File types
enum {
  ET_NONE   = 0,      // No file type
  ET_REL    = 1,      // Relocatable file
  ET_EXEC   = 2,      // Executable file
  ET_DYN    = 3,      // Shared object file
  ET_CORE   = 4,      // Core file
  ET_LOPROC = 0xff00, // Beginning of processor-specific codes
  ET_HIPROC = 0xffff  // Processor-specific
};

// Versioning
enum {
  EV_NONE = 0,
  EV_CURRENT = 1
};

// Machine architectures
enum {
  EM_NONE          = 0, // No machine
  EM_M32           = 1, // AT&T WE 32100
  EM_SPARC         = 2, // SPARC
  EM_386           = 3, // Intel 386
  EM_68K           = 4, // Motorola 68000
  EM_88K           = 5, // Motorola 88000
  EM_486           = 6, // Intel 486 (deprecated)
  EM_860           = 7, // Intel 80860
  EM_MIPS          = 8, // MIPS R3000
  EM_S370          = 9, // IBM System/370
  EM_MIPS_RS3_LE   = 10, // MIPS RS3000 Little-endian
  EM_PARISC        = 15, // Hewlett-Packard PA-RISC
  EM_VPP500        = 17, // Fujitsu VPP500
  EM_SPARC32PLUS   = 18, // Enhanced instruction set SPARC
  EM_960           = 19, // Intel 80960
  EM_PPC           = 20, // PowerPC
  EM_PPC64         = 21, // PowerPC64
  EM_S390          = 22, // IBM System/390
  EM_SPU           = 23, // IBM SPU/SPC
  EM_V800          = 36, // NEC V800
  EM_FR20          = 37, // Fujitsu FR20
  EM_RH32          = 38, // TRW RH-32
  EM_RCE           = 39, // Motorola RCE
  EM_ARM           = 40, // ARM
  EM_ALPHA         = 41, // DEC Alpha
  EM_SH            = 42, // Hitachi SH
  EM_SPARCV9       = 43, // SPARC V9
  EM_TRICORE       = 44, // Siemens TriCore
  EM_ARC           = 45, // Argonaut RISC Core
  EM_H8_300        = 46, // Hitachi H8/300
  EM_H8_300H       = 47, // Hitachi H8/300H
  EM_H8S           = 48, // Hitachi H8S
  EM_H8_500        = 49, // Hitachi H8/500
  EM_IA_64         = 50, // Intel IA-64 processor architecture
  EM_MIPS_X        = 51, // Stanford MIPS-X
  EM_COLDFIRE      = 52, // Motorola ColdFire
  EM_68HC12        = 53, // Motorola M68HC12
  EM_MMA           = 54, // Fujitsu MMA Multimedia Accelerator
  EM_PCP           = 55, // Siemens PCP
  EM_NCPU          = 56, // Sony nCPU embedded RISC processor
  EM_NDR1          = 57, // Denso NDR1 microprocessor
  EM_STARCORE      = 58, // Motorola Star*Core processor
  EM_ME16          = 59, // Toyota ME16 processor
  EM_ST100         = 60, // STMicroelectronics ST100 processor
  EM_TINYJ         = 61, // Advanced Logic Corp. TinyJ embedded processor family
  EM_X86_64        = 62, // AMD x86-64 architecture
  EM_PDSP          = 63, // Sony DSP Processor
  EM_PDP10         = 64, // Digital Equipment Corp. PDP-10
  EM_PDP11         = 65, // Digital Equipment Corp. PDP-11
  EM_FX66          = 66, // Siemens FX66 microcontroller
  EM_ST9PLUS       = 67, // STMicroelectronics ST9+ 8/16 bit microcontroller
  EM_ST7           = 68, // STMicroelectronics ST7 8-bit microcontroller
  EM_68HC16        = 69, // Motorola MC68HC16 Microcontroller
  EM_68HC11        = 70, // Motorola MC68HC11 Microcontroller
  EM_68HC08        = 71, // Motorola MC68HC08 Microcontroller
  EM_68HC05        = 72, // Motorola MC68HC05 Microcontroller
  EM_SVX           = 73, // Silicon Graphics SVx
  EM_ST19          = 74, // STMicroelectronics ST19 8-bit microcontroller
  EM_VAX           = 75, // Digital VAX
  EM_CRIS          = 76, // Axis Communications 32-bit embedded processor
  EM_JAVELIN       = 77, // Infineon Technologies 32-bit embedded processor
  EM_FIREPATH      = 78, // Element 14 64-bit DSP Processor
  EM_ZSP           = 79, // LSI Logic 16-bit DSP Processor
  EM_MMIX          = 80, // Donald Knuth's educational 64-bit processor
  EM_HUANY         = 81, // Harvard University machine-independent object files
  EM_PRISM         = 82, // SiTera Prism
  EM_AVR           = 83, // Atmel AVR 8-bit microcontroller
  EM_FR30          = 84, // Fujitsu FR30
  EM_D10V          = 85, // Mitsubishi D10V
  EM_D30V          = 86, // Mitsubishi D30V
  EM_V850          = 87, // NEC v850
  EM_M32R          = 88, // Mitsubishi M32R
  EM_MN10300       = 89, // Matsushita MN10300
  EM_MN10200       = 90, // Matsushita MN10200
  EM_PJ            = 91, // picoJava
  EM_OPENRISC      = 92, // OpenRISC 32-bit embedded processor
  EM_ARC_COMPACT   = 93, // ARC International ARCompact processor (old
                         // spelling/synonym: EM_ARC_A5)
  EM_XTENSA        = 94, // Tensilica Xtensa Architecture
  EM_VIDEOCORE     = 95, // Alphamosaic VideoCore processor
  EM_TMM_GPP       = 96, // Thompson Multimedia General Purpose Processor
  EM_NS32K         = 97, // National Semiconductor 32000 series
  EM_TPC           = 98, // Tenor Network TPC processor
  EM_SNP1K         = 99, // Trebia SNP 1000 processor
  EM_ST200         = 100, // STMicroelectronics (www.st.com) ST200
  EM_IP2K          = 101, // Ubicom IP2xxx microcontroller family
  EM_MAX           = 102, // MAX Processor
  EM_CR            = 103, // National Semiconductor CompactRISC microprocessor
  EM_F2MC16        = 104, // Fujitsu F2MC16
  EM_MSP430        = 105, // Texas Instruments embedded microcontroller msp430
  EM_BLACKFIN      = 106, // Analog Devices Blackfin (DSP) processor
  EM_SE_C33        = 107, // S1C33 Family of Seiko Epson processors
  EM_SEP           = 108, // Sharp embedded microprocessor
  EM_ARCA          = 109, // Arca RISC Microprocessor
  EM_UNICORE       = 110, // Microprocessor series from PKU-Unity Ltd. and MPRC
                          // of Peking University
  EM_EXCESS        = 111, // eXcess: 16/32/64-bit configurable embedded CPU
  EM_DXP           = 112, // Icera Semiconductor Inc. Deep Execution Processor
  EM_ALTERA_NIOS2  = 113, // Altera Nios II soft-core processor
  EM_CRX           = 114, // National Semiconductor CompactRISC CRX
  EM_XGATE         = 115, // Motorola XGATE embedded processor
  EM_C166          = 116, // Infineon C16x/XC16x processor
  EM_M16C          = 117, // Renesas M16C series microprocessors
  EM_DSPIC30F      = 118, // Microchip Technology dsPIC30F Digital Signal
                          // Controller
  EM_CE            = 119, // Freescale Communication Engine RISC core
  EM_M32C          = 120, // Renesas M32C series microprocessors
  EM_TSK3000       = 131, // Altium TSK3000 core
  EM_RS08          = 132, // Freescale RS08 embedded processor
  EM_SHARC         = 133, // Analog Devices SHARC family of 32-bit DSP
                          // processors
  EM_ECOG2         = 134, // Cyan Technology eCOG2 microprocessor
  EM_SCORE7        = 135, // Sunplus S+core7 RISC processor
  EM_DSP24         = 136, // New Japan Radio (NJR) 24-bit DSP Processor
  EM_VIDEOCORE3    = 137, // Broadcom VideoCore III processor
  EM_LATTICEMICO32 = 138, // RISC processor for Lattice FPGA architecture
  EM_SE_C17        = 139, // Seiko Epson C17 family
  EM_TI_C6000      = 140, // The Texas Instruments TMS320C6000 DSP family
  EM_TI_C2000      = 141, // The Texas Instruments TMS320C2000 DSP family
  EM_TI_C5500      = 142, // The Texas Instruments TMS320C55x DSP family
  EM_MMDSP_PLUS    = 160, // STMicroelectronics 64bit VLIW Data Signal Processor
  EM_CYPRESS_M8C   = 161, // Cypress M8C microprocessor
  EM_R32C          = 162, // Renesas R32C series microprocessors
  EM_TRIMEDIA      = 163, // NXP Semiconductors TriMedia architecture family
  EM_HEXAGON       = 164, // Qualcomm Hexagon processor
  EM_8051          = 165, // Intel 8051 and variants
  EM_STXP7X        = 166, // STMicroelectronics STxP7x family of configurable
                          // and extensible RISC processors
  EM_NDS32         = 167, // Andes Technology compact code size embedded RISC
                          // processor family
  EM_ECOG1         = 168, // Cyan Technology eCOG1X family
  EM_ECOG1X        = 168, // Cyan Technology eCOG1X family
  EM_MAXQ30        = 169, // Dallas Semiconductor MAXQ30 Core Micro-controllers
  EM_XIMO16        = 170, // New Japan Radio (NJR) 16-bit DSP Processor
  EM_MANIK         = 171, // M2000 Reconfigurable RISC Microprocessor
  EM_CRAYNV2       = 172, // Cray Inc. NV2 vector architecture
  EM_RX            = 173, // Renesas RX family
  EM_METAG         = 174, // Imagination Technologies META processor
                          // architecture
  EM_MCST_ELBRUS   = 175, // MCST Elbrus general purpose hardware architecture
  EM_ECOG16        = 176, // Cyan Technology eCOG16 family
  EM_CR16          = 177, // National Semiconductor CompactRISC CR16 16-bit
                          // microprocessor
  EM_ETPU          = 178, // Freescale Extended Time Processing Unit
  EM_SLE9X         = 179, // Infineon Technologies SLE9X core
  EM_L10M          = 180, // Intel L10M
  EM_K10M          = 181, // Intel K10M
  EM_AARCH64       = 183, // ARM AArch64
  EM_AVR32         = 185, // Atmel Corporation 32-bit microprocessor family
  EM_STM8          = 186, // STMicroeletronics STM8 8-bit microcontroller
  EM_TILE64        = 187, // Tilera TILE64 multicore architecture family
  EM_TILEPRO       = 188, // Tilera TILEPro multicore architecture family
  EM_CUDA          = 190, // NVIDIA CUDA architecture
  EM_TILEGX        = 191, // Tilera TILE-Gx multicore architecture family
  EM_CLOUDSHIELD   = 192, // CloudShield architecture family
  EM_COREA_1ST     = 193, // KIPO-KAIST Core-A 1st generation processor family
  EM_COREA_2ND     = 194, // KIPO-KAIST Core-A 2nd generation processor family
  EM_ARC_COMPACT2  = 195, // Synopsys ARCompact V2
  EM_OPEN8         = 196, // Open8 8-bit RISC soft processor core
  EM_RL78          = 197, // Renesas RL78 family
  EM_VIDEOCORE5    = 198, // Broadcom VideoCore V processor
  EM_78KOR         = 199, // Renesas 78KOR family
<<<<<<< HEAD
  EM_56800EX       = 200, // Freescale 56800EX Digital Signal Controller (DSC)
  EM_VECTORPROC    = 31337,
  EM_MBLAZE        = 47787 // Xilinx MicroBlaze
=======
  EM_56800EX       = 200  // Freescale 56800EX Digital Signal Controller (DSC)
>>>>>>> a39e6da6
};

// Object file classes.
enum {
  ELFCLASSNONE = 0,
  ELFCLASS32 = 1, // 32-bit object file
  ELFCLASS64 = 2  // 64-bit object file
};

// Object file byte orderings.
enum {
  ELFDATANONE = 0, // Invalid data encoding.
  ELFDATA2LSB = 1, // Little-endian object file
  ELFDATA2MSB = 2  // Big-endian object file
};

// OS ABI identification.
enum {
  ELFOSABI_NONE = 0,          // UNIX System V ABI
  ELFOSABI_HPUX = 1,          // HP-UX operating system
  ELFOSABI_NETBSD = 2,        // NetBSD
  ELFOSABI_GNU = 3,           // GNU/Linux
  ELFOSABI_LINUX = 3,         // Historical alias for ELFOSABI_GNU.
  ELFOSABI_HURD = 4,          // GNU/Hurd
  ELFOSABI_SOLARIS = 6,       // Solaris
  ELFOSABI_AIX = 7,           // AIX
  ELFOSABI_IRIX = 8,          // IRIX
  ELFOSABI_FREEBSD = 9,       // FreeBSD
  ELFOSABI_TRU64 = 10,        // TRU64 UNIX
  ELFOSABI_MODESTO = 11,      // Novell Modesto
  ELFOSABI_OPENBSD = 12,      // OpenBSD
  ELFOSABI_OPENVMS = 13,      // OpenVMS
  ELFOSABI_NSK = 14,          // Hewlett-Packard Non-Stop Kernel
  ELFOSABI_AROS = 15,         // AROS
  ELFOSABI_FENIXOS = 16,      // FenixOS
  ELFOSABI_C6000_ELFABI = 64, // Bare-metal TMS320C6000
  ELFOSABI_C6000_LINUX = 65,  // Linux TMS320C6000
  ELFOSABI_ARM = 97,          // ARM
  ELFOSABI_STANDALONE = 255   // Standalone (embedded) application
};

// X86_64 relocations.
enum {
  R_X86_64_NONE       = 0,
  R_X86_64_64         = 1,
  R_X86_64_PC32       = 2,
  R_X86_64_GOT32      = 3,
  R_X86_64_PLT32      = 4,
  R_X86_64_COPY       = 5,
  R_X86_64_GLOB_DAT   = 6,
  R_X86_64_JUMP_SLOT  = 7,
  R_X86_64_RELATIVE   = 8,
  R_X86_64_GOTPCREL   = 9,
  R_X86_64_32         = 10,
  R_X86_64_32S        = 11,
  R_X86_64_16         = 12,
  R_X86_64_PC16       = 13,
  R_X86_64_8          = 14,
  R_X86_64_PC8        = 15,
  R_X86_64_DTPMOD64   = 16,
  R_X86_64_DTPOFF64   = 17,
  R_X86_64_TPOFF64    = 18,
  R_X86_64_TLSGD      = 19,
  R_X86_64_TLSLD      = 20,
  R_X86_64_DTPOFF32   = 21,
  R_X86_64_GOTTPOFF   = 22,
  R_X86_64_TPOFF32    = 23,
  R_X86_64_PC64       = 24,
  R_X86_64_GOTOFF64   = 25,
  R_X86_64_GOTPC32    = 26,
  R_X86_64_GOT64      = 27,
  R_X86_64_GOTPCREL64 = 28,
  R_X86_64_GOTPC64    = 29,
  R_X86_64_GOTPLT64   = 30,
  R_X86_64_PLTOFF64   = 31,
  R_X86_64_SIZE32     = 32,
  R_X86_64_SIZE64     = 33,
  R_X86_64_GOTPC32_TLSDESC = 34,
  R_X86_64_TLSDESC_CALL    = 35,
  R_X86_64_TLSDESC    = 36,
  R_X86_64_IRELATIVE  = 37
};

// i386 relocations.
// TODO: this is just a subset
enum {
  R_386_NONE          = 0,
  R_386_32            = 1,
  R_386_PC32          = 2,
  R_386_GOT32         = 3,
  R_386_PLT32         = 4,
  R_386_COPY          = 5,
  R_386_GLOB_DAT      = 6,
  R_386_JUMP_SLOT     = 7,
  R_386_RELATIVE      = 8,
  R_386_GOTOFF        = 9,
  R_386_GOTPC         = 10,
  R_386_32PLT         = 11,
  R_386_TLS_TPOFF     = 14,
  R_386_TLS_IE        = 15,
  R_386_TLS_GOTIE     = 16,
  R_386_TLS_LE        = 17,
  R_386_TLS_GD        = 18,
  R_386_TLS_LDM       = 19,
  R_386_16            = 20,
  R_386_PC16          = 21,
  R_386_8             = 22,
  R_386_PC8           = 23,
  R_386_TLS_GD_32     = 24,
  R_386_TLS_GD_PUSH   = 25,
  R_386_TLS_GD_CALL   = 26,
  R_386_TLS_GD_POP    = 27,
  R_386_TLS_LDM_32    = 28,
  R_386_TLS_LDM_PUSH  = 29,
  R_386_TLS_LDM_CALL  = 30,
  R_386_TLS_LDM_POP   = 31,
  R_386_TLS_LDO_32    = 32,
  R_386_TLS_IE_32     = 33,
  R_386_TLS_LE_32     = 34,
  R_386_TLS_DTPMOD32  = 35,
  R_386_TLS_DTPOFF32  = 36,
  R_386_TLS_TPOFF32   = 37,
  R_386_TLS_GOTDESC   = 39,
  R_386_TLS_DESC_CALL = 40,
  R_386_TLS_DESC      = 41,
  R_386_IRELATIVE     = 42,
  R_386_NUM           = 43
};

// ELF Relocation types for PPC32
enum {
  R_PPC_NONE                  = 0,      /* No relocation. */
  R_PPC_ADDR32                = 1,
  R_PPC_ADDR24                = 2,
  R_PPC_ADDR16                = 3,
  R_PPC_ADDR16_LO             = 4,
  R_PPC_ADDR16_HI             = 5,
  R_PPC_ADDR16_HA             = 6,
  R_PPC_ADDR14                = 7,
  R_PPC_ADDR14_BRTAKEN        = 8,
  R_PPC_ADDR14_BRNTAKEN       = 9,
  R_PPC_REL24                 = 10,
  R_PPC_REL14                 = 11,
  R_PPC_REL14_BRTAKEN         = 12,
  R_PPC_REL14_BRNTAKEN        = 13,
  R_PPC_GOT16                 = 14,
  R_PPC_GOT16_LO              = 15,
  R_PPC_GOT16_HI              = 16,
  R_PPC_GOT16_HA              = 17,
  R_PPC_REL32                 = 26,
  R_PPC_TLS                   = 67,
  R_PPC_DTPMOD32              = 68,
  R_PPC_TPREL16               = 69,
  R_PPC_TPREL16_LO            = 70,
  R_PPC_TPREL16_HI            = 71,
  R_PPC_TPREL16_HA            = 72,
  R_PPC_TPREL32               = 73,
  R_PPC_DTPREL16              = 74,
  R_PPC_DTPREL16_LO           = 75,
  R_PPC_DTPREL16_HI           = 76,
  R_PPC_DTPREL16_HA           = 77,
  R_PPC_DTPREL32              = 78,
  R_PPC_GOT_TLSGD16           = 79,
  R_PPC_GOT_TLSGD16_LO        = 80,
  R_PPC_GOT_TLSGD16_HI        = 81,
  R_PPC_GOT_TLSGD16_HA        = 82,
  R_PPC_GOT_TLSLD16           = 83,
  R_PPC_GOT_TLSLD16_LO        = 84,
  R_PPC_GOT_TLSLD16_HI        = 85,
  R_PPC_GOT_TLSLD16_HA        = 86,
  R_PPC_GOT_TPREL16           = 87,
  R_PPC_GOT_TPREL16_LO        = 88,
  R_PPC_GOT_TPREL16_HI        = 89,
  R_PPC_GOT_TPREL16_HA        = 90,
  R_PPC_GOT_DTPREL16          = 91,
  R_PPC_GOT_DTPREL16_LO       = 92,
  R_PPC_GOT_DTPREL16_HI       = 93,
  R_PPC_GOT_DTPREL16_HA       = 94,
  R_PPC_TLSGD                 = 95,
  R_PPC_TLSLD                 = 96,
  R_PPC_REL16                 = 249,
  R_PPC_REL16_LO              = 250,
  R_PPC_REL16_HI              = 251,
  R_PPC_REL16_HA              = 252
};

// ELF Relocation types for PPC64
enum {
  R_PPC64_NONE                = 0,
  R_PPC64_ADDR32              = 1,
  R_PPC64_ADDR24              = 2,
  R_PPC64_ADDR16              = 3,
  R_PPC64_ADDR16_LO           = 4,
  R_PPC64_ADDR16_HI           = 5,
  R_PPC64_ADDR16_HA           = 6,
  R_PPC64_ADDR14              = 7,
  R_PPC64_ADDR14_BRTAKEN      = 8,
  R_PPC64_ADDR14_BRNTAKEN     = 9,
  R_PPC64_REL24               = 10,
  R_PPC64_REL14               = 11,
  R_PPC64_REL14_BRTAKEN       = 12,
  R_PPC64_REL14_BRNTAKEN      = 13,
  R_PPC64_GOT16               = 14,
  R_PPC64_GOT16_LO            = 15,
  R_PPC64_GOT16_HI            = 16,
  R_PPC64_GOT16_HA            = 17,
  R_PPC64_REL32               = 26,
  R_PPC64_ADDR64              = 38,
  R_PPC64_ADDR16_HIGHER       = 39,
  R_PPC64_ADDR16_HIGHERA      = 40,
  R_PPC64_ADDR16_HIGHEST      = 41,
  R_PPC64_ADDR16_HIGHESTA     = 42,
  R_PPC64_REL64               = 44,
  R_PPC64_TOC16               = 47,
  R_PPC64_TOC16_LO            = 48,
  R_PPC64_TOC16_HI            = 49,
  R_PPC64_TOC16_HA            = 50,
  R_PPC64_TOC                 = 51,
  R_PPC64_ADDR16_DS           = 56,
  R_PPC64_ADDR16_LO_DS        = 57,
  R_PPC64_GOT16_DS            = 58,
  R_PPC64_GOT16_LO_DS         = 59,
  R_PPC64_TOC16_DS            = 63,
  R_PPC64_TOC16_LO_DS         = 64,
  R_PPC64_TLS                 = 67,
  R_PPC64_DTPMOD64            = 68,
  R_PPC64_TPREL16             = 69,
  R_PPC64_TPREL16_LO          = 70,
  R_PPC64_TPREL16_HI          = 71,
  R_PPC64_TPREL16_HA          = 72,
  R_PPC64_TPREL64             = 73,
  R_PPC64_DTPREL16            = 74,
  R_PPC64_DTPREL16_LO         = 75,
  R_PPC64_DTPREL16_HI         = 76,
  R_PPC64_DTPREL16_HA         = 77,
  R_PPC64_DTPREL64            = 78,
  R_PPC64_GOT_TLSGD16         = 79,
  R_PPC64_GOT_TLSGD16_LO      = 80,
  R_PPC64_GOT_TLSGD16_HI      = 81,
  R_PPC64_GOT_TLSGD16_HA      = 82,
  R_PPC64_GOT_TLSLD16         = 83,
  R_PPC64_GOT_TLSLD16_LO      = 84,
  R_PPC64_GOT_TLSLD16_HI      = 85,
  R_PPC64_GOT_TLSLD16_HA      = 86,
  R_PPC64_GOT_TPREL16_DS      = 87,
  R_PPC64_GOT_TPREL16_LO_DS   = 88,
  R_PPC64_GOT_TPREL16_HI      = 89,
  R_PPC64_GOT_TPREL16_HA      = 90,
  R_PPC64_GOT_DTPREL16_DS     = 91,
  R_PPC64_GOT_DTPREL16_LO_DS  = 92,
  R_PPC64_GOT_DTPREL16_HI     = 93,
  R_PPC64_GOT_DTPREL16_HA     = 94,
  R_PPC64_TPREL16_DS          = 95,
  R_PPC64_TPREL16_LO_DS       = 96,
  R_PPC64_TPREL16_HIGHER      = 97,
  R_PPC64_TPREL16_HIGHERA     = 98,
  R_PPC64_TPREL16_HIGHEST     = 99,
  R_PPC64_TPREL16_HIGHESTA    = 100,
  R_PPC64_DTPREL16_DS         = 101,
  R_PPC64_DTPREL16_LO_DS      = 102,
  R_PPC64_DTPREL16_HIGHER     = 103,
  R_PPC64_DTPREL16_HIGHERA    = 104,
  R_PPC64_DTPREL16_HIGHEST    = 105,
  R_PPC64_DTPREL16_HIGHESTA   = 106,
  R_PPC64_TLSGD               = 107,
  R_PPC64_TLSLD               = 108,
  R_PPC64_REL16               = 249,
  R_PPC64_REL16_LO            = 250,
  R_PPC64_REL16_HI            = 251,
  R_PPC64_REL16_HA            = 252
};

// ELF Relocation types for AArch64

enum {
  R_AARCH64_NONE                        = 0x100,

  R_AARCH64_ABS64                       = 0x101,
  R_AARCH64_ABS32                       = 0x102,
  R_AARCH64_ABS16                       = 0x103,
  R_AARCH64_PREL64                      = 0x104,
  R_AARCH64_PREL32                      = 0x105,
  R_AARCH64_PREL16                      = 0x106,

  R_AARCH64_MOVW_UABS_G0                = 0x107,
  R_AARCH64_MOVW_UABS_G0_NC             = 0x108,
  R_AARCH64_MOVW_UABS_G1                = 0x109,
  R_AARCH64_MOVW_UABS_G1_NC             = 0x10a,
  R_AARCH64_MOVW_UABS_G2                = 0x10b,
  R_AARCH64_MOVW_UABS_G2_NC             = 0x10c,
  R_AARCH64_MOVW_UABS_G3                = 0x10d,
  R_AARCH64_MOVW_SABS_G0                = 0x10e,
  R_AARCH64_MOVW_SABS_G1                = 0x10f,
  R_AARCH64_MOVW_SABS_G2                = 0x110,

  R_AARCH64_LD_PREL_LO19                = 0x111,
  R_AARCH64_ADR_PREL_LO21               = 0x112,
  R_AARCH64_ADR_PREL_PG_HI21            = 0x113,
  R_AARCH64_ADD_ABS_LO12_NC             = 0x115,
  R_AARCH64_LDST8_ABS_LO12_NC           = 0x116,

  R_AARCH64_TSTBR14                     = 0x117,
  R_AARCH64_CONDBR19                    = 0x118,
  R_AARCH64_JUMP26                      = 0x11a,
  R_AARCH64_CALL26                      = 0x11b,

  R_AARCH64_LDST16_ABS_LO12_NC          = 0x11c,
  R_AARCH64_LDST32_ABS_LO12_NC          = 0x11d,
  R_AARCH64_LDST64_ABS_LO12_NC          = 0x11e,

  R_AARCH64_LDST128_ABS_LO12_NC         = 0x12b,

  R_AARCH64_ADR_GOT_PAGE                = 0x137,
  R_AARCH64_LD64_GOT_LO12_NC            = 0x138,

  R_AARCH64_TLSLD_MOVW_DTPREL_G2        = 0x20b,
  R_AARCH64_TLSLD_MOVW_DTPREL_G1        = 0x20c,
  R_AARCH64_TLSLD_MOVW_DTPREL_G1_NC     = 0x20d,
  R_AARCH64_TLSLD_MOVW_DTPREL_G0        = 0x20e,
  R_AARCH64_TLSLD_MOVW_DTPREL_G0_NC     = 0x20f,
  R_AARCH64_TLSLD_ADD_DTPREL_HI12       = 0x210,
  R_AARCH64_TLSLD_ADD_DTPREL_LO12       = 0x211,
  R_AARCH64_TLSLD_ADD_DTPREL_LO12_NC    = 0x212,
  R_AARCH64_TLSLD_LDST8_DTPREL_LO12     = 0x213,
  R_AARCH64_TLSLD_LDST8_DTPREL_LO12_NC  = 0x214,
  R_AARCH64_TLSLD_LDST16_DTPREL_LO12    = 0x215,
  R_AARCH64_TLSLD_LDST16_DTPREL_LO12_NC = 0x216,
  R_AARCH64_TLSLD_LDST32_DTPREL_LO12    = 0x217,
  R_AARCH64_TLSLD_LDST32_DTPREL_LO12_NC = 0x218,
  R_AARCH64_TLSLD_LDST64_DTPREL_LO12    = 0x219,
  R_AARCH64_TLSLD_LDST64_DTPREL_LO12_NC = 0x21a,

  R_AARCH64_TLSIE_MOVW_GOTTPREL_G1      = 0x21b,
  R_AARCH64_TLSIE_MOVW_GOTTPREL_G0_NC   = 0x21c,
  R_AARCH64_TLSIE_ADR_GOTTPREL_PAGE21   = 0x21d,
  R_AARCH64_TLSIE_LD64_GOTTPREL_LO12_NC = 0x21e,
  R_AARCH64_TLSIE_LD_GOTTPREL_PREL19    = 0x21f,

  R_AARCH64_TLSLE_MOVW_TPREL_G2         = 0x220,
  R_AARCH64_TLSLE_MOVW_TPREL_G1         = 0x221,
  R_AARCH64_TLSLE_MOVW_TPREL_G1_NC      = 0x222,
  R_AARCH64_TLSLE_MOVW_TPREL_G0         = 0x223,
  R_AARCH64_TLSLE_MOVW_TPREL_G0_NC      = 0x224,
  R_AARCH64_TLSLE_ADD_TPREL_HI12        = 0x225,
  R_AARCH64_TLSLE_ADD_TPREL_LO12        = 0x226,
  R_AARCH64_TLSLE_ADD_TPREL_LO12_NC     = 0x227,
  R_AARCH64_TLSLE_LDST8_TPREL_LO12      = 0x228,
  R_AARCH64_TLSLE_LDST8_TPREL_LO12_NC   = 0x229,
  R_AARCH64_TLSLE_LDST16_TPREL_LO12     = 0x22a,
  R_AARCH64_TLSLE_LDST16_TPREL_LO12_NC  = 0x22b,
  R_AARCH64_TLSLE_LDST32_TPREL_LO12     = 0x22c,
  R_AARCH64_TLSLE_LDST32_TPREL_LO12_NC  = 0x22d,
  R_AARCH64_TLSLE_LDST64_TPREL_LO12     = 0x22e,
  R_AARCH64_TLSLE_LDST64_TPREL_LO12_NC  = 0x22f,

  R_AARCH64_TLSDESC_ADR_PAGE            = 0x232,
  R_AARCH64_TLSDESC_LD64_LO12_NC        = 0x233,
  R_AARCH64_TLSDESC_ADD_LO12_NC         = 0x234,

  R_AARCH64_TLSDESC_CALL                = 0x239
};

// ARM Specific e_flags
enum {
  EF_ARM_SOFT_FLOAT =     0x00000200U,
  EF_ARM_VFP_FLOAT =      0x00000400U,
  EF_ARM_EABI_UNKNOWN =   0x00000000U,
  EF_ARM_EABI_VER1 =      0x01000000U,
  EF_ARM_EABI_VER2 =      0x02000000U,
  EF_ARM_EABI_VER3 =      0x03000000U,
  EF_ARM_EABI_VER4 =      0x04000000U,
  EF_ARM_EABI_VER5 =      0x05000000U,
  EF_ARM_EABIMASK =       0xFF000000U
};

// ELF Relocation types for ARM
// Meets 2.08 ABI Specs.

enum {
  R_ARM_NONE                  = 0x00,
  R_ARM_PC24                  = 0x01,
  R_ARM_ABS32                 = 0x02,
  R_ARM_REL32                 = 0x03,
  R_ARM_LDR_PC_G0             = 0x04,
  R_ARM_ABS16                 = 0x05,
  R_ARM_ABS12                 = 0x06,
  R_ARM_THM_ABS5              = 0x07,
  R_ARM_ABS8                  = 0x08,
  R_ARM_SBREL32               = 0x09,
  R_ARM_THM_CALL              = 0x0a,
  R_ARM_THM_PC8               = 0x0b,
  R_ARM_BREL_ADJ              = 0x0c,
  R_ARM_TLS_DESC              = 0x0d,
  R_ARM_THM_SWI8              = 0x0e,
  R_ARM_XPC25                 = 0x0f,
  R_ARM_THM_XPC22             = 0x10,
  R_ARM_TLS_DTPMOD32          = 0x11,
  R_ARM_TLS_DTPOFF32          = 0x12,
  R_ARM_TLS_TPOFF32           = 0x13,
  R_ARM_COPY                  = 0x14,
  R_ARM_GLOB_DAT              = 0x15,
  R_ARM_JUMP_SLOT             = 0x16,
  R_ARM_RELATIVE              = 0x17,
  R_ARM_GOTOFF32              = 0x18,
  R_ARM_BASE_PREL             = 0x19,
  R_ARM_GOT_BREL              = 0x1a,
  R_ARM_PLT32                 = 0x1b,
  R_ARM_CALL                  = 0x1c,
  R_ARM_JUMP24                = 0x1d,
  R_ARM_THM_JUMP24            = 0x1e,
  R_ARM_BASE_ABS              = 0x1f,
  R_ARM_ALU_PCREL_7_0         = 0x20,
  R_ARM_ALU_PCREL_15_8        = 0x21,
  R_ARM_ALU_PCREL_23_15       = 0x22,
  R_ARM_LDR_SBREL_11_0_NC     = 0x23,
  R_ARM_ALU_SBREL_19_12_NC    = 0x24,
  R_ARM_ALU_SBREL_27_20_CK    = 0x25,
  R_ARM_TARGET1               = 0x26,
  R_ARM_SBREL31               = 0x27,
  R_ARM_V4BX                  = 0x28,
  R_ARM_TARGET2               = 0x29,
  R_ARM_PREL31                = 0x2a,
  R_ARM_MOVW_ABS_NC           = 0x2b,
  R_ARM_MOVT_ABS              = 0x2c,
  R_ARM_MOVW_PREL_NC          = 0x2d,
  R_ARM_MOVT_PREL             = 0x2e,
  R_ARM_THM_MOVW_ABS_NC       = 0x2f,
  R_ARM_THM_MOVT_ABS          = 0x30,
  R_ARM_THM_MOVW_PREL_NC      = 0x31,
  R_ARM_THM_MOVT_PREL         = 0x32,
  R_ARM_THM_JUMP19            = 0x33,
  R_ARM_THM_JUMP6             = 0x34,
  R_ARM_THM_ALU_PREL_11_0     = 0x35,
  R_ARM_THM_PC12              = 0x36,
  R_ARM_ABS32_NOI             = 0x37,
  R_ARM_REL32_NOI             = 0x38,
  R_ARM_ALU_PC_G0_NC          = 0x39,
  R_ARM_ALU_PC_G0             = 0x3a,
  R_ARM_ALU_PC_G1_NC          = 0x3b,
  R_ARM_ALU_PC_G1             = 0x3c,
  R_ARM_ALU_PC_G2             = 0x3d,
  R_ARM_LDR_PC_G1             = 0x3e,
  R_ARM_LDR_PC_G2             = 0x3f,
  R_ARM_LDRS_PC_G0            = 0x40,
  R_ARM_LDRS_PC_G1            = 0x41,
  R_ARM_LDRS_PC_G2            = 0x42,
  R_ARM_LDC_PC_G0             = 0x43,
  R_ARM_LDC_PC_G1             = 0x44,
  R_ARM_LDC_PC_G2             = 0x45,
  R_ARM_ALU_SB_G0_NC          = 0x46,
  R_ARM_ALU_SB_G0             = 0x47,
  R_ARM_ALU_SB_G1_NC          = 0x48,
  R_ARM_ALU_SB_G1             = 0x49,
  R_ARM_ALU_SB_G2             = 0x4a,
  R_ARM_LDR_SB_G0             = 0x4b,
  R_ARM_LDR_SB_G1             = 0x4c,
  R_ARM_LDR_SB_G2             = 0x4d,
  R_ARM_LDRS_SB_G0            = 0x4e,
  R_ARM_LDRS_SB_G1            = 0x4f,
  R_ARM_LDRS_SB_G2            = 0x50,
  R_ARM_LDC_SB_G0             = 0x51,
  R_ARM_LDC_SB_G1             = 0x52,
  R_ARM_LDC_SB_G2             = 0x53,
  R_ARM_MOVW_BREL_NC          = 0x54,
  R_ARM_MOVT_BREL             = 0x55,
  R_ARM_MOVW_BREL             = 0x56,
  R_ARM_THM_MOVW_BREL_NC      = 0x57,
  R_ARM_THM_MOVT_BREL         = 0x58,
  R_ARM_THM_MOVW_BREL         = 0x59,
  R_ARM_TLS_GOTDESC           = 0x5a,
  R_ARM_TLS_CALL              = 0x5b,
  R_ARM_TLS_DESCSEQ           = 0x5c,
  R_ARM_THM_TLS_CALL          = 0x5d,
  R_ARM_PLT32_ABS             = 0x5e,
  R_ARM_GOT_ABS               = 0x5f,
  R_ARM_GOT_PREL              = 0x60,
  R_ARM_GOT_BREL12            = 0x61,
  R_ARM_GOTOFF12              = 0x62,
  R_ARM_GOTRELAX              = 0x63,
  R_ARM_GNU_VTENTRY           = 0x64,
  R_ARM_GNU_VTINHERIT         = 0x65,
  R_ARM_THM_JUMP11            = 0x66,
  R_ARM_THM_JUMP8             = 0x67,
  R_ARM_TLS_GD32              = 0x68,
  R_ARM_TLS_LDM32             = 0x69,
  R_ARM_TLS_LDO32             = 0x6a,
  R_ARM_TLS_IE32              = 0x6b,
  R_ARM_TLS_LE32              = 0x6c,
  R_ARM_TLS_LDO12             = 0x6d,
  R_ARM_TLS_LE12              = 0x6e,
  R_ARM_TLS_IE12GP            = 0x6f,
  R_ARM_PRIVATE_0             = 0x70,
  R_ARM_PRIVATE_1             = 0x71,
  R_ARM_PRIVATE_2             = 0x72,
  R_ARM_PRIVATE_3             = 0x73,
  R_ARM_PRIVATE_4             = 0x74,
  R_ARM_PRIVATE_5             = 0x75,
  R_ARM_PRIVATE_6             = 0x76,
  R_ARM_PRIVATE_7             = 0x77,
  R_ARM_PRIVATE_8             = 0x78,
  R_ARM_PRIVATE_9             = 0x79,
  R_ARM_PRIVATE_10            = 0x7a,
  R_ARM_PRIVATE_11            = 0x7b,
  R_ARM_PRIVATE_12            = 0x7c,
  R_ARM_PRIVATE_13            = 0x7d,
  R_ARM_PRIVATE_14            = 0x7e,
  R_ARM_PRIVATE_15            = 0x7f,
  R_ARM_ME_TOO                = 0x80,
  R_ARM_THM_TLS_DESCSEQ16     = 0x81,
  R_ARM_THM_TLS_DESCSEQ32     = 0x82
};

// Mips Specific e_flags
enum {
  EF_MIPS_NOREORDER = 0x00000001, // Don't reorder instructions
  EF_MIPS_PIC       = 0x00000002, // Position independent code
  EF_MIPS_CPIC      = 0x00000004, // Call object with Position independent code
  EF_MIPS_ABI_O32   = 0x00001000, // This file follows the first MIPS 32 bit ABI

  //ARCH_ASE
  EF_MIPS_MICROMIPS = 0x02000000, // microMIPS
  EF_MIPS_ARCH_ASE_M16 =
                      0x04000000, // Has Mips-16 ISA extensions
  //ARCH
  EF_MIPS_ARCH_1    = 0x00000000, // MIPS1 instruction set
  EF_MIPS_ARCH_2    = 0x10000000, // MIPS2 instruction set
  EF_MIPS_ARCH_3    = 0x20000000, // MIPS3 instruction set
  EF_MIPS_ARCH_4    = 0x30000000, // MIPS4 instruction set
  EF_MIPS_ARCH_5    = 0x40000000, // MIPS5 instruction set
  EF_MIPS_ARCH_32   = 0x50000000, // MIPS32 instruction set per linux not elf.h
  EF_MIPS_ARCH_64   = 0x60000000, // MIPS64 instruction set per linux not elf.h
  EF_MIPS_ARCH_32R2 = 0x70000000, // mips32r2
  EF_MIPS_ARCH_64R2 = 0x80000000, // mips64r2
  EF_MIPS_ARCH      = 0xf0000000  // Mask for applying EF_MIPS_ARCH_ variant
};

// ELF Relocation types for Mips
// .
enum {
  R_MIPS_NONE              =  0,
  R_MIPS_16                =  1,
  R_MIPS_32                =  2,
  R_MIPS_REL32             =  3,
  R_MIPS_26                =  4,
  R_MIPS_HI16              =  5,
  R_MIPS_LO16              =  6,
  R_MIPS_GPREL16           =  7,
  R_MIPS_LITERAL           =  8,
  R_MIPS_GOT16             =  9,
  R_MIPS_GOT               =  9,
  R_MIPS_PC16              = 10,
  R_MIPS_CALL16            = 11,
  R_MIPS_GPREL32           = 12,
  R_MIPS_UNUSED1           = 13,
  R_MIPS_UNUSED2           = 14,
  R_MIPS_SHIFT5            = 16,
  R_MIPS_SHIFT6            = 17,
  R_MIPS_64                = 18,
  R_MIPS_GOT_DISP          = 19,
  R_MIPS_GOT_PAGE          = 20,
  R_MIPS_GOT_OFST          = 21,
  R_MIPS_GOT_HI16          = 22,
  R_MIPS_GOT_LO16          = 23,
  R_MIPS_SUB               = 24,
  R_MIPS_INSERT_A          = 25,
  R_MIPS_INSERT_B          = 26,
  R_MIPS_DELETE            = 27,
  R_MIPS_HIGHER            = 28,
  R_MIPS_HIGHEST           = 29,
  R_MIPS_CALL_HI16         = 30,
  R_MIPS_CALL_LO16         = 31,
  R_MIPS_SCN_DISP          = 32,
  R_MIPS_REL16             = 33,
  R_MIPS_ADD_IMMEDIATE     = 34,
  R_MIPS_PJUMP             = 35,
  R_MIPS_RELGOT            = 36,
  R_MIPS_JALR              = 37,
  R_MIPS_TLS_DTPMOD32      = 38,
  R_MIPS_TLS_DTPREL32      = 39,
  R_MIPS_TLS_DTPMOD64      = 40,
  R_MIPS_TLS_DTPREL64      = 41,
  R_MIPS_TLS_GD            = 42,
  R_MIPS_TLS_LDM           = 43,
  R_MIPS_TLS_DTPREL_HI16   = 44,
  R_MIPS_TLS_DTPREL_LO16   = 45,
  R_MIPS_TLS_GOTTPREL      = 46,
  R_MIPS_TLS_TPREL32       = 47,
  R_MIPS_TLS_TPREL64       = 48,
  R_MIPS_TLS_TPREL_HI16    = 49,
  R_MIPS_TLS_TPREL_LO16    = 50,
  R_MIPS_GLOB_DAT          = 51,
  R_MIPS_COPY              = 126,
  R_MIPS_JUMP_SLOT         = 127,
  R_MIPS_NUM               = 218
};

// Special values for the st_other field in the symbol table entry for MIPS.
enum {
  STO_MIPS_MICROMIPS       = 0x80 // MIPS Specific ISA for MicroMips
};

// Hexagon Specific e_flags
// Release 5 ABI
enum {
  // Object processor version flags, bits[3:0]
  EF_HEXAGON_MACH_V2      = 0x00000001,   // Hexagon V2
  EF_HEXAGON_MACH_V3      = 0x00000002,   // Hexagon V3
  EF_HEXAGON_MACH_V4      = 0x00000003,   // Hexagon V4
  EF_HEXAGON_MACH_V5      = 0x00000004,   // Hexagon V5

  // Highest ISA version flags
  EF_HEXAGON_ISA_MACH     = 0x00000000,   // Same as specified in bits[3:0]
                                          // of e_flags
  EF_HEXAGON_ISA_V2       = 0x00000010,   // Hexagon V2 ISA
  EF_HEXAGON_ISA_V3       = 0x00000020,   // Hexagon V3 ISA
  EF_HEXAGON_ISA_V4       = 0x00000030,   // Hexagon V4 ISA
  EF_HEXAGON_ISA_V5       = 0x00000040    // Hexagon V5 ISA
};

// Hexagon specific Section indexes for common small data
// Release 5 ABI
enum {
  SHN_HEXAGON_SCOMMON     = 0xff00,       // Other access sizes
  SHN_HEXAGON_SCOMMON_1   = 0xff01,       // Byte-sized access
  SHN_HEXAGON_SCOMMON_2   = 0xff02,       // Half-word-sized access
  SHN_HEXAGON_SCOMMON_4   = 0xff03,       // Word-sized access
  SHN_HEXAGON_SCOMMON_8   = 0xff04        // Double-word-size access
};

// ELF Relocation types for Hexagon
// Release 5 ABI
enum {
  R_HEX_NONE              =  0,
  R_HEX_B22_PCREL         =  1,
  R_HEX_B15_PCREL         =  2,
  R_HEX_B7_PCREL          =  3,
  R_HEX_LO16              =  4,
  R_HEX_HI16              =  5,
  R_HEX_32                =  6,
  R_HEX_16                =  7,
  R_HEX_8                 =  8,
  R_HEX_GPREL16_0         =  9,
  R_HEX_GPREL16_1         =  10,
  R_HEX_GPREL16_2         =  11,
  R_HEX_GPREL16_3         =  12,
  R_HEX_HL16              =  13,
  R_HEX_B13_PCREL         =  14,
  R_HEX_B9_PCREL          =  15,
  R_HEX_B32_PCREL_X       =  16,
  R_HEX_32_6_X            =  17,
  R_HEX_B22_PCREL_X       =  18,
  R_HEX_B15_PCREL_X       =  19,
  R_HEX_B13_PCREL_X       =  20,
  R_HEX_B9_PCREL_X        =  21,
  R_HEX_B7_PCREL_X        =  22,
  R_HEX_16_X              =  23,
  R_HEX_12_X              =  24,
  R_HEX_11_X              =  25,
  R_HEX_10_X              =  26,
  R_HEX_9_X               =  27,
  R_HEX_8_X               =  28,
  R_HEX_7_X               =  29,
  R_HEX_6_X               =  30,
  R_HEX_32_PCREL          =  31,
  R_HEX_COPY              =  32,
  R_HEX_GLOB_DAT          =  33,
  R_HEX_JMP_SLOT          =  34,
  R_HEX_RELATIVE          =  35,
  R_HEX_PLT_B22_PCREL     =  36,
  R_HEX_GOTREL_LO16       =  37,
  R_HEX_GOTREL_HI16       =  38,
  R_HEX_GOTREL_32         =  39,
  R_HEX_GOT_LO16          =  40,
  R_HEX_GOT_HI16          =  41,
  R_HEX_GOT_32            =  42,
  R_HEX_GOT_16            =  43,
  R_HEX_DTPMOD_32         =  44,
  R_HEX_DTPREL_LO16       =  45,
  R_HEX_DTPREL_HI16       =  46,
  R_HEX_DTPREL_32         =  47,
  R_HEX_DTPREL_16         =  48,
  R_HEX_GD_PLT_B22_PCREL  =  49,
  R_HEX_GD_GOT_LO16       =  50,
  R_HEX_GD_GOT_HI16       =  51,
  R_HEX_GD_GOT_32         =  52,
  R_HEX_GD_GOT_16         =  53,
  R_HEX_IE_LO16           =  54,
  R_HEX_IE_HI16           =  55,
  R_HEX_IE_32             =  56,
  R_HEX_IE_GOT_LO16       =  57,
  R_HEX_IE_GOT_HI16       =  58,
  R_HEX_IE_GOT_32         =  59,
  R_HEX_IE_GOT_16         =  60,
  R_HEX_TPREL_LO16        =  61,
  R_HEX_TPREL_HI16        =  62,
  R_HEX_TPREL_32          =  63,
  R_HEX_TPREL_16          =  64,
  R_HEX_6_PCREL_X         =  65,
  R_HEX_GOTREL_32_6_X     =  66,
  R_HEX_GOTREL_16_X       =  67,
  R_HEX_GOTREL_11_X       =  68,
  R_HEX_GOT_32_6_X        =  69,
  R_HEX_GOT_16_X          =  70,
  R_HEX_GOT_11_X          =  71,
  R_HEX_DTPREL_32_6_X     =  72,
  R_HEX_DTPREL_16_X       =  73,
  R_HEX_DTPREL_11_X       =  74,
  R_HEX_GD_GOT_32_6_X     =  75,
  R_HEX_GD_GOT_16_X       =  76,
  R_HEX_GD_GOT_11_X       =  77,
  R_HEX_IE_32_6_X         =  78,
  R_HEX_IE_16_X           =  79,
  R_HEX_IE_GOT_32_6_X     =  80,
  R_HEX_IE_GOT_16_X       =  81,
  R_HEX_IE_GOT_11_X       =  82,
  R_HEX_TPREL_32_6_X      =  83,
  R_HEX_TPREL_16_X        =  84,
  R_HEX_TPREL_11_X        =  85
};

// ELF relocation types for VectorProc
enum
{
  R_VECTORPROC_ABS32 = 0,	
  R_VECTORPROC_BRANCH = 1
};

// ELF Relocation types for S390/zSeries
enum {
  R_390_NONE        =  0,
  R_390_8           =  1,
  R_390_12          =  2,
  R_390_16          =  3,
  R_390_32          =  4,
  R_390_PC32        =  5,
  R_390_GOT12       =  6,
  R_390_GOT32       =  7,
  R_390_PLT32       =  8,
  R_390_COPY        =  9,
  R_390_GLOB_DAT    = 10,
  R_390_JMP_SLOT    = 11,
  R_390_RELATIVE    = 12,
  R_390_GOTOFF      = 13,
  R_390_GOTPC       = 14,
  R_390_GOT16       = 15,
  R_390_PC16        = 16,
  R_390_PC16DBL     = 17,
  R_390_PLT16DBL    = 18,
  R_390_PC32DBL     = 19,
  R_390_PLT32DBL    = 20,
  R_390_GOTPCDBL    = 21,
  R_390_64          = 22,
  R_390_PC64        = 23,
  R_390_GOT64       = 24,
  R_390_PLT64       = 25,
  R_390_GOTENT      = 26,
  R_390_GOTOFF16    = 27,
  R_390_GOTOFF64    = 28,
  R_390_GOTPLT12    = 29,
  R_390_GOTPLT16    = 30,
  R_390_GOTPLT32    = 31,
  R_390_GOTPLT64    = 32,
  R_390_GOTPLTENT   = 33,
  R_390_PLTOFF16    = 34,
  R_390_PLTOFF32    = 35,
  R_390_PLTOFF64    = 36,
  R_390_TLS_LOAD    = 37,
  R_390_TLS_GDCALL  = 38,
  R_390_TLS_LDCALL  = 39,
  R_390_TLS_GD32    = 40,
  R_390_TLS_GD64    = 41,
  R_390_TLS_GOTIE12 = 42,
  R_390_TLS_GOTIE32 = 43,
  R_390_TLS_GOTIE64 = 44,
  R_390_TLS_LDM32   = 45,
  R_390_TLS_LDM64   = 46,
  R_390_TLS_IE32    = 47,
  R_390_TLS_IE64    = 48,
  R_390_TLS_IEENT   = 49,
  R_390_TLS_LE32    = 50,
  R_390_TLS_LE64    = 51,
  R_390_TLS_LDO32   = 52,
  R_390_TLS_LDO64   = 53,
  R_390_TLS_DTPMOD  = 54,
  R_390_TLS_DTPOFF  = 55,
  R_390_TLS_TPOFF   = 56,
  R_390_20          = 57,
  R_390_GOT20       = 58,
  R_390_GOTPLT20    = 59,
  R_390_TLS_GOTIE20 = 60,
  R_390_IRELATIVE   = 61
};

// Section header.
struct Elf32_Shdr {
  Elf32_Word sh_name;      // Section name (index into string table)
  Elf32_Word sh_type;      // Section type (SHT_*)
  Elf32_Word sh_flags;     // Section flags (SHF_*)
  Elf32_Addr sh_addr;      // Address where section is to be loaded
  Elf32_Off  sh_offset;    // File offset of section data, in bytes
  Elf32_Word sh_size;      // Size of section, in bytes
  Elf32_Word sh_link;      // Section type-specific header table index link
  Elf32_Word sh_info;      // Section type-specific extra information
  Elf32_Word sh_addralign; // Section address alignment
  Elf32_Word sh_entsize;   // Size of records contained within the section
};

// Section header for ELF64 - same fields as ELF32, different types.
struct Elf64_Shdr {
  Elf64_Word  sh_name;
  Elf64_Word  sh_type;
  Elf64_Xword sh_flags;
  Elf64_Addr  sh_addr;
  Elf64_Off   sh_offset;
  Elf64_Xword sh_size;
  Elf64_Word  sh_link;
  Elf64_Word  sh_info;
  Elf64_Xword sh_addralign;
  Elf64_Xword sh_entsize;
};

// Special section indices.
enum {
  SHN_UNDEF     = 0,      // Undefined, missing, irrelevant, or meaningless
  SHN_LORESERVE = 0xff00, // Lowest reserved index
  SHN_LOPROC    = 0xff00, // Lowest processor-specific index
  SHN_HIPROC    = 0xff1f, // Highest processor-specific index
  SHN_LOOS      = 0xff20, // Lowest operating system-specific index
  SHN_HIOS      = 0xff3f, // Highest operating system-specific index
  SHN_ABS       = 0xfff1, // Symbol has absolute value; does not need relocation
  SHN_COMMON    = 0xfff2, // FORTRAN COMMON or C external global variables
  SHN_XINDEX    = 0xffff, // Mark that the index is >= SHN_LORESERVE
  SHN_HIRESERVE = 0xffff  // Highest reserved index
};

// Section types.
enum {
  SHT_NULL          = 0,  // No associated section (inactive entry).
  SHT_PROGBITS      = 1,  // Program-defined contents.
  SHT_SYMTAB        = 2,  // Symbol table.
  SHT_STRTAB        = 3,  // String table.
  SHT_RELA          = 4,  // Relocation entries; explicit addends.
  SHT_HASH          = 5,  // Symbol hash table.
  SHT_DYNAMIC       = 6,  // Information for dynamic linking.
  SHT_NOTE          = 7,  // Information about the file.
  SHT_NOBITS        = 8,  // Data occupies no space in the file.
  SHT_REL           = 9,  // Relocation entries; no explicit addends.
  SHT_SHLIB         = 10, // Reserved.
  SHT_DYNSYM        = 11, // Symbol table.
  SHT_INIT_ARRAY    = 14, // Pointers to initialization functions.
  SHT_FINI_ARRAY    = 15, // Pointers to termination functions.
  SHT_PREINIT_ARRAY = 16, // Pointers to pre-init functions.
  SHT_GROUP         = 17, // Section group.
  SHT_SYMTAB_SHNDX  = 18, // Indices for SHN_XINDEX entries.
  SHT_LOOS          = 0x60000000, // Lowest operating system-specific type.
  SHT_GNU_ATTRIBUTES= 0x6ffffff5, // Object attributes.
  SHT_GNU_HASH      = 0x6ffffff6, // GNU-style hash table.
  SHT_GNU_verdef    = 0x6ffffffd, // GNU version definitions.
  SHT_GNU_verneed   = 0x6ffffffe, // GNU version references.
  SHT_GNU_versym    = 0x6fffffff, // GNU symbol versions table.
  SHT_HIOS          = 0x6fffffff, // Highest operating system-specific type.
  SHT_LOPROC        = 0x70000000, // Lowest processor arch-specific type.
  // Fixme: All this is duplicated in MCSectionELF. Why??
  // Exception Index table
  SHT_ARM_EXIDX           = 0x70000001U,
  // BPABI DLL dynamic linking pre-emption map
  SHT_ARM_PREEMPTMAP      = 0x70000002U,
  //  Object file compatibility attributes
  SHT_ARM_ATTRIBUTES      = 0x70000003U,
  SHT_ARM_DEBUGOVERLAY    = 0x70000004U,
  SHT_ARM_OVERLAYSECTION  = 0x70000005U,
  SHT_HEX_ORDERED         = 0x70000000, // Link editor is to sort the entries in
                                        // this section based on their sizes
  SHT_X86_64_UNWIND       = 0x70000001, // Unwind information

  SHT_MIPS_REGINFO        = 0x70000006, // Register usage information
  SHT_MIPS_OPTIONS        = 0x7000000d, // General options

  SHT_HIPROC        = 0x7fffffff, // Highest processor arch-specific type.
  SHT_LOUSER        = 0x80000000, // Lowest type reserved for applications.
  SHT_HIUSER        = 0xffffffff  // Highest type reserved for applications.
};

// Section flags.
enum {
  // Section data should be writable during execution.
  SHF_WRITE = 0x1,

  // Section occupies memory during program execution.
  SHF_ALLOC = 0x2,

  // Section contains executable machine instructions.
  SHF_EXECINSTR = 0x4,

  // The data in this section may be merged.
  SHF_MERGE = 0x10,

  // The data in this section is null-terminated strings.
  SHF_STRINGS = 0x20,

  // A field in this section holds a section header table index.
  SHF_INFO_LINK = 0x40U,

  // Adds special ordering requirements for link editors.
  SHF_LINK_ORDER = 0x80U,

  // This section requires special OS-specific processing to avoid incorrect
  // behavior.
  SHF_OS_NONCONFORMING = 0x100U,

  // This section is a member of a section group.
  SHF_GROUP = 0x200U,

  // This section holds Thread-Local Storage.
  SHF_TLS = 0x400U,

  // This section is excluded from the final executable or shared library.
  SHF_EXCLUDE = 0x80000000U,

  // Start of target-specific flags.

  /// XCORE_SHF_CP_SECTION - All sections with the "c" flag are grouped
  /// together by the linker to form the constant pool and the cp register is
  /// set to the start of the constant pool by the boot code.
  XCORE_SHF_CP_SECTION = 0x800U,

  /// XCORE_SHF_DP_SECTION - All sections with the "d" flag are grouped
  /// together by the linker to form the data section and the dp register is
  /// set to the start of the section by the boot code.
  XCORE_SHF_DP_SECTION = 0x1000U,

  SHF_MASKOS   = 0x0ff00000,

  // Bits indicating processor-specific flags.
  SHF_MASKPROC = 0xf0000000,

  // If an object file section does not have this flag set, then it may not hold
  // more than 2GB and can be freely referred to in objects using smaller code
  // models. Otherwise, only objects using larger code models can refer to them.
  // For example, a medium code model object can refer to data in a section that
  // sets this flag besides being able to refer to data in a section that does
  // not set it; likewise, a small code model object can refer only to code in a
  // section that does not set this flag.
  SHF_X86_64_LARGE = 0x10000000,

  // All sections with the GPREL flag are grouped into a global data area
  // for faster accesses
  SHF_HEX_GPREL = 0x10000000,

  // Do not strip this section. FIXME: We need target specific SHF_ enums.
  SHF_MIPS_NOSTRIP = 0x8000000
};

// Section Group Flags
enum {
  GRP_COMDAT = 0x1,
  GRP_MASKOS = 0x0ff00000,
  GRP_MASKPROC = 0xf0000000
};

// Symbol table entries for ELF32.
struct Elf32_Sym {
  Elf32_Word    st_name;  // Symbol name (index into string table)
  Elf32_Addr    st_value; // Value or address associated with the symbol
  Elf32_Word    st_size;  // Size of the symbol
  unsigned char st_info;  // Symbol's type and binding attributes
  unsigned char st_other; // Must be zero; reserved
  Elf32_Half    st_shndx; // Which section (header table index) it's defined in

  // These accessors and mutators correspond to the ELF32_ST_BIND,
  // ELF32_ST_TYPE, and ELF32_ST_INFO macros defined in the ELF specification:
  unsigned char getBinding() const { return st_info >> 4; }
  unsigned char getType() const { return st_info & 0x0f; }
  void setBinding(unsigned char b) { setBindingAndType(b, getType()); }
  void setType(unsigned char t) { setBindingAndType(getBinding(), t); }
  void setBindingAndType(unsigned char b, unsigned char t) {
    st_info = (b << 4) + (t & 0x0f);
  }
};

// Symbol table entries for ELF64.
struct Elf64_Sym {
  Elf64_Word      st_name;  // Symbol name (index into string table)
  unsigned char   st_info;  // Symbol's type and binding attributes
  unsigned char   st_other; // Must be zero; reserved
  Elf64_Half      st_shndx; // Which section (header tbl index) it's defined in
  Elf64_Addr      st_value; // Value or address associated with the symbol
  Elf64_Xword     st_size;  // Size of the symbol

  // These accessors and mutators are identical to those defined for ELF32
  // symbol table entries.
  unsigned char getBinding() const { return st_info >> 4; }
  unsigned char getType() const { return st_info & 0x0f; }
  void setBinding(unsigned char b) { setBindingAndType(b, getType()); }
  void setType(unsigned char t) { setBindingAndType(getBinding(), t); }
  void setBindingAndType(unsigned char b, unsigned char t) {
    st_info = (b << 4) + (t & 0x0f);
  }
};

// The size (in bytes) of symbol table entries.
enum {
  SYMENTRY_SIZE32 = 16, // 32-bit symbol entry size
  SYMENTRY_SIZE64 = 24  // 64-bit symbol entry size.
};

// Symbol bindings.
enum {
  STB_LOCAL = 0,   // Local symbol, not visible outside obj file containing def
  STB_GLOBAL = 1,  // Global symbol, visible to all object files being combined
  STB_WEAK = 2,    // Weak symbol, like global but lower-precedence
  STB_LOOS   = 10, // Lowest operating system-specific binding type
  STB_HIOS   = 12, // Highest operating system-specific binding type
  STB_LOPROC = 13, // Lowest processor-specific binding type
  STB_HIPROC = 15  // Highest processor-specific binding type
};

// Symbol types.
enum {
  STT_NOTYPE  = 0,   // Symbol's type is not specified
  STT_OBJECT  = 1,   // Symbol is a data object (variable, array, etc.)
  STT_FUNC    = 2,   // Symbol is executable code (function, etc.)
  STT_SECTION = 3,   // Symbol refers to a section
  STT_FILE    = 4,   // Local, absolute symbol that refers to a file
  STT_COMMON  = 5,   // An uninitialized common block
  STT_TLS     = 6,   // Thread local data object
  STT_LOOS    = 7,   // Lowest operating system-specific symbol type
  STT_HIOS    = 8,   // Highest operating system-specific symbol type
  STT_GNU_IFUNC = 10, // GNU indirect function
  STT_LOPROC  = 13,  // Lowest processor-specific symbol type
  STT_HIPROC  = 15   // Highest processor-specific symbol type
};

enum {
  STV_DEFAULT   = 0,  // Visibility is specified by binding type
  STV_INTERNAL  = 1,  // Defined by processor supplements
  STV_HIDDEN    = 2,  // Not visible to other components
  STV_PROTECTED = 3   // Visible in other components but not preemptable
};

// Symbol number.
enum {
  STN_UNDEF = 0
};

// Relocation entry, without explicit addend.
struct Elf32_Rel {
  Elf32_Addr r_offset; // Location (file byte offset, or program virtual addr)
  Elf32_Word r_info;   // Symbol table index and type of relocation to apply

  // These accessors and mutators correspond to the ELF32_R_SYM, ELF32_R_TYPE,
  // and ELF32_R_INFO macros defined in the ELF specification:
  Elf32_Word getSymbol() const { return (r_info >> 8); }
  unsigned char getType() const { return (unsigned char) (r_info & 0x0ff); }
  void setSymbol(Elf32_Word s) { setSymbolAndType(s, getType()); }
  void setType(unsigned char t) { setSymbolAndType(getSymbol(), t); }
  void setSymbolAndType(Elf32_Word s, unsigned char t) {
    r_info = (s << 8) + t;
  }
};

// Relocation entry with explicit addend.
struct Elf32_Rela {
  Elf32_Addr  r_offset; // Location (file byte offset, or program virtual addr)
  Elf32_Word  r_info;   // Symbol table index and type of relocation to apply
  Elf32_Sword r_addend; // Compute value for relocatable field by adding this

  // These accessors and mutators correspond to the ELF32_R_SYM, ELF32_R_TYPE,
  // and ELF32_R_INFO macros defined in the ELF specification:
  Elf32_Word getSymbol() const { return (r_info >> 8); }
  unsigned char getType() const { return (unsigned char) (r_info & 0x0ff); }
  void setSymbol(Elf32_Word s) { setSymbolAndType(s, getType()); }
  void setType(unsigned char t) { setSymbolAndType(getSymbol(), t); }
  void setSymbolAndType(Elf32_Word s, unsigned char t) {
    r_info = (s << 8) + t;
  }
};

// Relocation entry, without explicit addend.
struct Elf64_Rel {
  Elf64_Addr r_offset; // Location (file byte offset, or program virtual addr).
  Elf64_Xword r_info;   // Symbol table index and type of relocation to apply.

  // These accessors and mutators correspond to the ELF64_R_SYM, ELF64_R_TYPE,
  // and ELF64_R_INFO macros defined in the ELF specification:
  Elf64_Word getSymbol() const { return (r_info >> 32); }
  Elf64_Word getType() const {
    return (Elf64_Word) (r_info & 0xffffffffL);
  }
  void setSymbol(Elf64_Word s) { setSymbolAndType(s, getType()); }
  void setType(Elf64_Word t) { setSymbolAndType(getSymbol(), t); }
  void setSymbolAndType(Elf64_Word s, Elf64_Word t) {
    r_info = ((Elf64_Xword)s << 32) + (t&0xffffffffL);
  }
};

// Relocation entry with explicit addend.
struct Elf64_Rela {
  Elf64_Addr  r_offset; // Location (file byte offset, or program virtual addr).
  Elf64_Xword  r_info;   // Symbol table index and type of relocation to apply.
  Elf64_Sxword r_addend; // Compute value for relocatable field by adding this.

  // These accessors and mutators correspond to the ELF64_R_SYM, ELF64_R_TYPE,
  // and ELF64_R_INFO macros defined in the ELF specification:
  Elf64_Word getSymbol() const { return (r_info >> 32); }
  Elf64_Word getType() const {
    return (Elf64_Word) (r_info & 0xffffffffL);
  }
  void setSymbol(Elf64_Word s) { setSymbolAndType(s, getType()); }
  void setType(Elf64_Word t) { setSymbolAndType(getSymbol(), t); }
  void setSymbolAndType(Elf64_Word s, Elf64_Word t) {
    r_info = ((Elf64_Xword)s << 32) + (t&0xffffffffL);
  }
};

// Program header for ELF32.
struct Elf32_Phdr {
  Elf32_Word p_type;   // Type of segment
  Elf32_Off  p_offset; // File offset where segment is located, in bytes
  Elf32_Addr p_vaddr;  // Virtual address of beginning of segment
  Elf32_Addr p_paddr;  // Physical address of beginning of segment (OS-specific)
  Elf32_Word p_filesz; // Num. of bytes in file image of segment (may be zero)
  Elf32_Word p_memsz;  // Num. of bytes in mem image of segment (may be zero)
  Elf32_Word p_flags;  // Segment flags
  Elf32_Word p_align;  // Segment alignment constraint
};

// Program header for ELF64.
struct Elf64_Phdr {
  Elf64_Word   p_type;   // Type of segment
  Elf64_Word   p_flags;  // Segment flags
  Elf64_Off    p_offset; // File offset where segment is located, in bytes
  Elf64_Addr   p_vaddr;  // Virtual address of beginning of segment
  Elf64_Addr   p_paddr;  // Physical addr of beginning of segment (OS-specific)
  Elf64_Xword  p_filesz; // Num. of bytes in file image of segment (may be zero)
  Elf64_Xword  p_memsz;  // Num. of bytes in mem image of segment (may be zero)
  Elf64_Xword  p_align;  // Segment alignment constraint
};

// Segment types.
enum {
  PT_NULL    = 0, // Unused segment.
  PT_LOAD    = 1, // Loadable segment.
  PT_DYNAMIC = 2, // Dynamic linking information.
  PT_INTERP  = 3, // Interpreter pathname.
  PT_NOTE    = 4, // Auxiliary information.
  PT_SHLIB   = 5, // Reserved.
  PT_PHDR    = 6, // The program header table itself.
  PT_TLS     = 7, // The thread-local storage template.
  PT_LOOS    = 0x60000000, // Lowest operating system-specific pt entry type.
  PT_HIOS    = 0x6fffffff, // Highest operating system-specific pt entry type.
  PT_LOPROC  = 0x70000000, // Lowest processor-specific program hdr entry type.
  PT_HIPROC  = 0x7fffffff, // Highest processor-specific program hdr entry type.

  // x86-64 program header types.
  // These all contain stack unwind tables.
  PT_GNU_EH_FRAME  = 0x6474e550,
  PT_SUNW_EH_FRAME = 0x6474e550,
  PT_SUNW_UNWIND   = 0x6464e550,

  PT_GNU_STACK  = 0x6474e551, // Indicates stack executability.
  PT_GNU_RELRO  = 0x6474e552, // Read-only after relocation.

  // ARM program header types.
  PT_ARM_ARCHEXT = 0x70000000, // Platform architecture compatibility info
  // These all contain stack unwind tables.
  PT_ARM_EXIDX   = 0x70000001,
  PT_ARM_UNWIND  = 0x70000001
};

// Segment flag bits.
enum {
  PF_X        = 1,         // Execute
  PF_W        = 2,         // Write
  PF_R        = 4,         // Read
  PF_MASKOS   = 0x0ff00000,// Bits for operating system-specific semantics.
  PF_MASKPROC = 0xf0000000 // Bits for processor-specific semantics.
};

// Dynamic table entry for ELF32.
struct Elf32_Dyn
{
  Elf32_Sword d_tag;            // Type of dynamic table entry.
  union
  {
      Elf32_Word d_val;         // Integer value of entry.
      Elf32_Addr d_ptr;         // Pointer value of entry.
  } d_un;
};

// Dynamic table entry for ELF64.
struct Elf64_Dyn
{
  Elf64_Sxword d_tag;           // Type of dynamic table entry.
  union
  {
      Elf64_Xword d_val;        // Integer value of entry.
      Elf64_Addr  d_ptr;        // Pointer value of entry.
  } d_un;
};

// Dynamic table entry tags.
enum {
  DT_NULL         = 0,        // Marks end of dynamic array.
  DT_NEEDED       = 1,        // String table offset of needed library.
  DT_PLTRELSZ     = 2,        // Size of relocation entries in PLT.
  DT_PLTGOT       = 3,        // Address associated with linkage table.
  DT_HASH         = 4,        // Address of symbolic hash table.
  DT_STRTAB       = 5,        // Address of dynamic string table.
  DT_SYMTAB       = 6,        // Address of dynamic symbol table.
  DT_RELA         = 7,        // Address of relocation table (Rela entries).
  DT_RELASZ       = 8,        // Size of Rela relocation table.
  DT_RELAENT      = 9,        // Size of a Rela relocation entry.
  DT_STRSZ        = 10,       // Total size of the string table.
  DT_SYMENT       = 11,       // Size of a symbol table entry.
  DT_INIT         = 12,       // Address of initialization function.
  DT_FINI         = 13,       // Address of termination function.
  DT_SONAME       = 14,       // String table offset of a shared objects name.
  DT_RPATH        = 15,       // String table offset of library search path.
  DT_SYMBOLIC     = 16,       // Changes symbol resolution algorithm.
  DT_REL          = 17,       // Address of relocation table (Rel entries).
  DT_RELSZ        = 18,       // Size of Rel relocation table.
  DT_RELENT       = 19,       // Size of a Rel relocation entry.
  DT_PLTREL       = 20,       // Type of relocation entry used for linking.
  DT_DEBUG        = 21,       // Reserved for debugger.
  DT_TEXTREL      = 22,       // Relocations exist for non-writable segments.
  DT_JMPREL       = 23,       // Address of relocations associated with PLT.
  DT_BIND_NOW     = 24,       // Process all relocations before execution.
  DT_INIT_ARRAY   = 25,       // Pointer to array of initialization functions.
  DT_FINI_ARRAY   = 26,       // Pointer to array of termination functions.
  DT_INIT_ARRAYSZ = 27,       // Size of DT_INIT_ARRAY.
  DT_FINI_ARRAYSZ = 28,       // Size of DT_FINI_ARRAY.
  DT_RUNPATH      = 29,       // String table offset of lib search path.
  DT_FLAGS        = 30,       // Flags.
  DT_ENCODING     = 32,       // Values from here to DT_LOOS follow the rules
                              // for the interpretation of the d_un union.

  DT_PREINIT_ARRAY = 32,      // Pointer to array of preinit functions.
  DT_PREINIT_ARRAYSZ = 33,    // Size of the DT_PREINIT_ARRAY array.

  DT_LOOS         = 0x60000000, // Start of environment specific tags.
  DT_HIOS         = 0x6FFFFFFF, // End of environment specific tags.
  DT_LOPROC       = 0x70000000, // Start of processor specific tags.
  DT_HIPROC       = 0x7FFFFFFF, // End of processor specific tags.

  DT_RELACOUNT    = 0x6FFFFFF9, // ELF32_Rela count.
  DT_RELCOUNT     = 0x6FFFFFFA, // ELF32_Rel count.

  DT_FLAGS_1      = 0X6FFFFFFB, // Flags_1.
  DT_VERDEF       = 0X6FFFFFFC, // The address of the version definition table.
  DT_VERDEFNUM    = 0X6FFFFFFD, // The number of entries in DT_VERDEF.
  DT_VERNEED      = 0X6FFFFFFE, // The address of the version Dependency table.
  DT_VERNEEDNUM   = 0X6FFFFFFF, // The number of entries in DT_VERNEED.

  // Mips specific dynamic table entry tags.
  DT_MIPS_RLD_VERSION   = 0x70000001, // 32 bit version number for runtime
                                      // linker interface.
  DT_MIPS_TIME_STAMP    = 0x70000002, // Time stamp.
  DT_MIPS_ICHECKSUM     = 0x70000003, // Checksum of external strings
                                      // and common sizes.
  DT_MIPS_IVERSION      = 0x70000004, // Index of version string
                                      // in string table.
  DT_MIPS_FLAGS         = 0x70000005, // 32 bits of flags.
  DT_MIPS_BASE_ADDRESS  = 0x70000006, // Base address of the segment.
  DT_MIPS_MSYM          = 0x70000007, // Address of .msym section.
  DT_MIPS_CONFLICT      = 0x70000008, // Address of .conflict section.
  DT_MIPS_LIBLIST       = 0x70000009, // Address of .liblist section.
  DT_MIPS_LOCAL_GOTNO   = 0x7000000a, // Number of local global offset
                                      // table entries.
  DT_MIPS_CONFLICTNO    = 0x7000000b, // Number of entries
                                      // in the .conflict section.
  DT_MIPS_LIBLISTNO     = 0x70000010, // Number of entries
                                      // in the .liblist section.
  DT_MIPS_SYMTABNO      = 0x70000011, // Number of entries
                                      // in the .dynsym section.
  DT_MIPS_UNREFEXTNO    = 0x70000012, // Index of first external dynamic symbol
                                      // not referenced locally.
  DT_MIPS_GOTSYM        = 0x70000013, // Index of first dynamic symbol
                                      // in global offset table.
  DT_MIPS_HIPAGENO      = 0x70000014, // Number of page table entries
                                      // in global offset table.
  DT_MIPS_RLD_MAP       = 0x70000016, // Address of run time loader map,
                                      // used for debugging.
  DT_MIPS_DELTA_CLASS       = 0x70000017, // Delta C++ class definition.
  DT_MIPS_DELTA_CLASS_NO    = 0x70000018, // Number of entries
                                          // in DT_MIPS_DELTA_CLASS.
  DT_MIPS_DELTA_INSTANCE    = 0x70000019, // Delta C++ class instances.
  DT_MIPS_DELTA_INSTANCE_NO = 0x7000001A, // Number of entries
                                          // in DT_MIPS_DELTA_INSTANCE.
  DT_MIPS_DELTA_RELOC       = 0x7000001B, // Delta relocations.
  DT_MIPS_DELTA_RELOC_NO    = 0x7000001C, // Number of entries
                                          // in DT_MIPS_DELTA_RELOC.
  DT_MIPS_DELTA_SYM         = 0x7000001D, // Delta symbols that Delta
                                          // relocations refer to.
  DT_MIPS_DELTA_SYM_NO      = 0x7000001E, // Number of entries
                                          // in DT_MIPS_DELTA_SYM.
  DT_MIPS_DELTA_CLASSSYM    = 0x70000020, // Delta symbols that hold
                                          // class declarations.
  DT_MIPS_DELTA_CLASSSYM_NO = 0x70000021, // Number of entries
                                          // in DT_MIPS_DELTA_CLASSSYM.
  DT_MIPS_CXX_FLAGS         = 0x70000022, // Flags indicating information
                                          // about C++ flavor.
  DT_MIPS_PIXIE_INIT        = 0x70000023, // Pixie information.
  DT_MIPS_SYMBOL_LIB        = 0x70000024, // Address of .MIPS.symlib
  DT_MIPS_LOCALPAGE_GOTIDX  = 0x70000025, // The GOT index of the first PTE
                                          // for a segment
  DT_MIPS_LOCAL_GOTIDX      = 0x70000026, // The GOT index of the first PTE
                                          // for a local symbol
  DT_MIPS_HIDDEN_GOTIDX     = 0x70000027, // The GOT index of the first PTE
                                          // for a hidden symbol
  DT_MIPS_PROTECTED_GOTIDX  = 0x70000028, // The GOT index of the first PTE
                                          // for a protected symbol
  DT_MIPS_OPTIONS           = 0x70000029, // Address of `.MIPS.options'.
  DT_MIPS_INTERFACE         = 0x7000002A, // Address of `.interface'.
  DT_MIPS_DYNSTR_ALIGN      = 0x7000002B, // Unknown.
  DT_MIPS_INTERFACE_SIZE    = 0x7000002C, // Size of the .interface section.
  DT_MIPS_RLD_TEXT_RESOLVE_ADDR = 0x7000002D, // Size of rld_text_resolve
                                              // function stored in the GOT.
  DT_MIPS_PERF_SUFFIX       = 0x7000002E, // Default suffix of DSO to be added
                                          // by rld on dlopen() calls.
  DT_MIPS_COMPACT_SIZE      = 0x7000002F, // Size of compact relocation
                                          // section (O32).
  DT_MIPS_GP_VALUE          = 0x70000030, // GP value for auxiliary GOTs.
  DT_MIPS_AUX_DYNAMIC       = 0x70000031, // Address of auxiliary .dynamic.
  DT_MIPS_PLTGOT            = 0x70000032, // Address of the base of the PLTGOT.
  DT_MIPS_RWPLT             = 0x70000034  // Points to the base
                                          // of a writable PLT.
};

// DT_FLAGS values.
enum {
  DF_ORIGIN     = 0x01, // The object may reference $ORIGIN.
  DF_SYMBOLIC   = 0x02, // Search the shared lib before searching the exe.
  DF_TEXTREL    = 0x04, // Relocations may modify a non-writable segment.
  DF_BIND_NOW   = 0x08, // Process all relocations on load.
  DF_STATIC_TLS = 0x10  // Reject attempts to load dynamically.
};

// State flags selectable in the `d_un.d_val' element of the DT_FLAGS_1 entry.
enum {
  DF_1_NOW        = 0x00000001, // Set RTLD_NOW for this object.
  DF_1_GLOBAL     = 0x00000002, // Set RTLD_GLOBAL for this object.
  DF_1_GROUP      = 0x00000004, // Set RTLD_GROUP for this object.
  DF_1_NODELETE   = 0x00000008, // Set RTLD_NODELETE for this object.
  DF_1_LOADFLTR   = 0x00000010, // Trigger filtee loading at runtime.
  DF_1_INITFIRST  = 0x00000020, // Set RTLD_INITFIRST for this object.
  DF_1_NOOPEN     = 0x00000040, // Set RTLD_NOOPEN for this object.
  DF_1_ORIGIN     = 0x00000080, // $ORIGIN must be handled.
  DF_1_DIRECT     = 0x00000100, // Direct binding enabled.
  DF_1_TRANS      = 0x00000200,
  DF_1_INTERPOSE  = 0x00000400, // Object is used to interpose.
  DF_1_NODEFLIB   = 0x00000800, // Ignore default lib search path.
  DF_1_NODUMP     = 0x00001000, // Object can't be dldump'ed.
  DF_1_CONFALT    = 0x00002000, // Configuration alternative created.
  DF_1_ENDFILTEE  = 0x00004000, // Filtee terminates filters search.
  DF_1_DISPRELDNE = 0x00008000, // Disp reloc applied at build time.
  DF_1_DISPRELPND = 0x00010000  // Disp reloc applied at run-time.
};

// DT_MIPS_FLAGS values.
enum {
  RHF_NONE                    = 0x00000000, // No flags.
  RHF_QUICKSTART              = 0x00000001, // Uses shortcut pointers.
  RHF_NOTPOT                  = 0x00000002, // Hash size is not a power of two.
  RHS_NO_LIBRARY_REPLACEMENT  = 0x00000004, // Ignore LD_LIBRARY_PATH.
  RHF_NO_MOVE                 = 0x00000008, // DSO address may not be relocated.
  RHF_SGI_ONLY                = 0x00000010, // SGI specific features.
  RHF_GUARANTEE_INIT          = 0x00000020, // Guarantee that .init will finish
                                            // executing before any non-init
                                            // code in DSO is called.
  RHF_DELTA_C_PLUS_PLUS       = 0x00000040, // Contains Delta C++ code.
  RHF_GUARANTEE_START_INIT    = 0x00000080, // Guarantee that .init will start
                                            // executing before any non-init
                                            // code in DSO is called.
  RHF_PIXIE                   = 0x00000100, // Generated by pixie.
  RHF_DEFAULT_DELAY_LOAD      = 0x00000200, // Delay-load DSO by default.
  RHF_REQUICKSTART            = 0x00000400, // Object may be requickstarted
  RHF_REQUICKSTARTED          = 0x00000800, // Object has been requickstarted
  RHF_CORD                    = 0x00001000, // Generated by cord.
  RHF_NO_UNRES_UNDEF          = 0x00002000, // Object contains no unresolved
                                            // undef symbols.
  RHF_RLD_ORDER_SAFE          = 0x00004000  // Symbol table is in a safe order.
};

// ElfXX_VerDef structure version (GNU versioning)
enum {
  VER_DEF_NONE    = 0,
  VER_DEF_CURRENT = 1
};

// VerDef Flags (ElfXX_VerDef::vd_flags)
enum {
  VER_FLG_BASE = 0x1,
  VER_FLG_WEAK = 0x2,
  VER_FLG_INFO = 0x4
};

// Special constants for the version table. (SHT_GNU_versym/.gnu.version)
enum {
  VER_NDX_LOCAL  = 0,      // Unversioned local symbol
  VER_NDX_GLOBAL = 1,      // Unversioned global symbol
  VERSYM_VERSION = 0x7fff, // Version Index mask
  VERSYM_HIDDEN  = 0x8000  // Hidden bit (non-default version)
};

// ElfXX_VerNeed structure version (GNU versioning)
enum {
  VER_NEED_NONE = 0,
  VER_NEED_CURRENT = 1
};

} // end namespace ELF

} // end namespace llvm

#endif<|MERGE_RESOLUTION|>--- conflicted
+++ resolved
@@ -286,13 +286,8 @@
   EM_RL78          = 197, // Renesas RL78 family
   EM_VIDEOCORE5    = 198, // Broadcom VideoCore V processor
   EM_78KOR         = 199, // Renesas 78KOR family
-<<<<<<< HEAD
   EM_56800EX       = 200, // Freescale 56800EX Digital Signal Controller (DSC)
-  EM_VECTORPROC    = 31337,
-  EM_MBLAZE        = 47787 // Xilinx MicroBlaze
-=======
-  EM_56800EX       = 200  // Freescale 56800EX Digital Signal Controller (DSC)
->>>>>>> a39e6da6
+  EM_VECTORPROC    = 31337 // VectorProc GPGPU
 };
 
 // Object file classes.
