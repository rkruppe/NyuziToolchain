//===-- llvm/Support/ELF.h - ELF constants and data structures --*- C++ -*-===//
//
//                     The LLVM Compiler Infrastructure
//
// This file is distributed under the University of Illinois Open Source
// License. See LICENSE.TXT for details.
//
//===----------------------------------------------------------------------===//
//
// This header contains common, non-processor-specific data structures and
// constants for the ELF file format.
//
// The details of the ELF32 bits in this file are largely based on the Tool
// Interface Standard (TIS) Executable and Linking Format (ELF) Specification
// Version 1.2, May 1995. The ELF64 stuff is based on ELF-64 Object File Format
// Version 1.5, Draft 2, May 1998 as well as OpenBSD header files.
//
//===----------------------------------------------------------------------===//

#ifndef LLVM_SUPPORT_ELF_H
#define LLVM_SUPPORT_ELF_H

#include "llvm/Support/Compiler.h"
#include "llvm/Support/DataTypes.h"
#include <cstring>

namespace llvm {

namespace ELF {

typedef uint32_t Elf32_Addr; // Program address
typedef uint32_t Elf32_Off;  // File offset
typedef uint16_t Elf32_Half;
typedef uint32_t Elf32_Word;
typedef int32_t  Elf32_Sword;

typedef uint64_t Elf64_Addr;
typedef uint64_t Elf64_Off;
typedef uint16_t Elf64_Half;
typedef uint32_t Elf64_Word;
typedef int32_t  Elf64_Sword;
typedef uint64_t Elf64_Xword;
typedef int64_t  Elf64_Sxword;

// Object file magic string.
static const char ElfMagic[] = { 0x7f, 'E', 'L', 'F', '\0' };

// e_ident size and indices.
enum {
  EI_MAG0       = 0,          // File identification index.
  EI_MAG1       = 1,          // File identification index.
  EI_MAG2       = 2,          // File identification index.
  EI_MAG3       = 3,          // File identification index.
  EI_CLASS      = 4,          // File class.
  EI_DATA       = 5,          // Data encoding.
  EI_VERSION    = 6,          // File version.
  EI_OSABI      = 7,          // OS/ABI identification.
  EI_ABIVERSION = 8,          // ABI version.
  EI_PAD        = 9,          // Start of padding bytes.
  EI_NIDENT     = 16          // Number of bytes in e_ident.
};

struct Elf32_Ehdr {
  unsigned char e_ident[EI_NIDENT]; // ELF Identification bytes
  Elf32_Half    e_type;      // Type of file (see ET_* below)
  Elf32_Half    e_machine;   // Required architecture for this file (see EM_*)
  Elf32_Word    e_version;   // Must be equal to 1
  Elf32_Addr    e_entry;     // Address to jump to in order to start program
  Elf32_Off     e_phoff;     // Program header table's file offset, in bytes
  Elf32_Off     e_shoff;     // Section header table's file offset, in bytes
  Elf32_Word    e_flags;     // Processor-specific flags
  Elf32_Half    e_ehsize;    // Size of ELF header, in bytes
  Elf32_Half    e_phentsize; // Size of an entry in the program header table
  Elf32_Half    e_phnum;     // Number of entries in the program header table
  Elf32_Half    e_shentsize; // Size of an entry in the section header table
  Elf32_Half    e_shnum;     // Number of entries in the section header table
  Elf32_Half    e_shstrndx;  // Sect hdr table index of sect name string table
  bool checkMagic() const {
    return (memcmp(e_ident, ElfMagic, strlen(ElfMagic))) == 0;
  }
  unsigned char getFileClass() const { return e_ident[EI_CLASS]; }
  unsigned char getDataEncoding() const { return e_ident[EI_DATA]; }
};

// 64-bit ELF header. Fields are the same as for ELF32, but with different
// types (see above).
struct Elf64_Ehdr {
  unsigned char e_ident[EI_NIDENT];
  Elf64_Half    e_type;
  Elf64_Half    e_machine;
  Elf64_Word    e_version;
  Elf64_Addr    e_entry;
  Elf64_Off     e_phoff;
  Elf64_Off     e_shoff;
  Elf64_Word    e_flags;
  Elf64_Half    e_ehsize;
  Elf64_Half    e_phentsize;
  Elf64_Half    e_phnum;
  Elf64_Half    e_shentsize;
  Elf64_Half    e_shnum;
  Elf64_Half    e_shstrndx;
  bool checkMagic() const {
    return (memcmp(e_ident, ElfMagic, strlen(ElfMagic))) == 0;
  }
  unsigned char getFileClass() const { return e_ident[EI_CLASS]; }
  unsigned char getDataEncoding() const { return e_ident[EI_DATA]; }
};

// File types
enum {
  ET_NONE   = 0,      // No file type
  ET_REL    = 1,      // Relocatable file
  ET_EXEC   = 2,      // Executable file
  ET_DYN    = 3,      // Shared object file
  ET_CORE   = 4,      // Core file
  ET_LOPROC = 0xff00, // Beginning of processor-specific codes
  ET_HIPROC = 0xffff  // Processor-specific
};

// Versioning
enum {
  EV_NONE = 0,
  EV_CURRENT = 1
};

// Machine architectures
// See current registered ELF machine architectures at:
//    http://www.uxsglobal.com/developers/gabi/latest/ch4.eheader.html
enum {
  EM_NONE          = 0, // No machine
  EM_M32           = 1, // AT&T WE 32100
  EM_SPARC         = 2, // SPARC
  EM_386           = 3, // Intel 386
  EM_68K           = 4, // Motorola 68000
  EM_88K           = 5, // Motorola 88000
  EM_IAMCU         = 6, // Intel MCU
  EM_860           = 7, // Intel 80860
  EM_MIPS          = 8, // MIPS R3000
  EM_S370          = 9, // IBM System/370
  EM_MIPS_RS3_LE   = 10, // MIPS RS3000 Little-endian
  EM_PARISC        = 15, // Hewlett-Packard PA-RISC
  EM_VPP500        = 17, // Fujitsu VPP500
  EM_SPARC32PLUS   = 18, // Enhanced instruction set SPARC
  EM_960           = 19, // Intel 80960
  EM_PPC           = 20, // PowerPC
  EM_PPC64         = 21, // PowerPC64
  EM_S390          = 22, // IBM System/390
  EM_SPU           = 23, // IBM SPU/SPC
  EM_V800          = 36, // NEC V800
  EM_FR20          = 37, // Fujitsu FR20
  EM_RH32          = 38, // TRW RH-32
  EM_RCE           = 39, // Motorola RCE
  EM_ARM           = 40, // ARM
  EM_ALPHA         = 41, // DEC Alpha
  EM_SH            = 42, // Hitachi SH
  EM_SPARCV9       = 43, // SPARC V9
  EM_TRICORE       = 44, // Siemens TriCore
  EM_ARC           = 45, // Argonaut RISC Core
  EM_H8_300        = 46, // Hitachi H8/300
  EM_H8_300H       = 47, // Hitachi H8/300H
  EM_H8S           = 48, // Hitachi H8S
  EM_H8_500        = 49, // Hitachi H8/500
  EM_IA_64         = 50, // Intel IA-64 processor architecture
  EM_MIPS_X        = 51, // Stanford MIPS-X
  EM_COLDFIRE      = 52, // Motorola ColdFire
  EM_68HC12        = 53, // Motorola M68HC12
  EM_MMA           = 54, // Fujitsu MMA Multimedia Accelerator
  EM_PCP           = 55, // Siemens PCP
  EM_NCPU          = 56, // Sony nCPU embedded RISC processor
  EM_NDR1          = 57, // Denso NDR1 microprocessor
  EM_STARCORE      = 58, // Motorola Star*Core processor
  EM_ME16          = 59, // Toyota ME16 processor
  EM_ST100         = 60, // STMicroelectronics ST100 processor
  EM_TINYJ         = 61, // Advanced Logic Corp. TinyJ embedded processor family
  EM_X86_64        = 62, // AMD x86-64 architecture
  EM_PDSP          = 63, // Sony DSP Processor
  EM_PDP10         = 64, // Digital Equipment Corp. PDP-10
  EM_PDP11         = 65, // Digital Equipment Corp. PDP-11
  EM_FX66          = 66, // Siemens FX66 microcontroller
  EM_ST9PLUS       = 67, // STMicroelectronics ST9+ 8/16 bit microcontroller
  EM_ST7           = 68, // STMicroelectronics ST7 8-bit microcontroller
  EM_68HC16        = 69, // Motorola MC68HC16 Microcontroller
  EM_68HC11        = 70, // Motorola MC68HC11 Microcontroller
  EM_68HC08        = 71, // Motorola MC68HC08 Microcontroller
  EM_68HC05        = 72, // Motorola MC68HC05 Microcontroller
  EM_SVX           = 73, // Silicon Graphics SVx
  EM_ST19          = 74, // STMicroelectronics ST19 8-bit microcontroller
  EM_VAX           = 75, // Digital VAX
  EM_CRIS          = 76, // Axis Communications 32-bit embedded processor
  EM_JAVELIN       = 77, // Infineon Technologies 32-bit embedded processor
  EM_FIREPATH      = 78, // Element 14 64-bit DSP Processor
  EM_ZSP           = 79, // LSI Logic 16-bit DSP Processor
  EM_MMIX          = 80, // Donald Knuth's educational 64-bit processor
  EM_HUANY         = 81, // Harvard University machine-independent object files
  EM_PRISM         = 82, // SiTera Prism
  EM_AVR           = 83, // Atmel AVR 8-bit microcontroller
  EM_FR30          = 84, // Fujitsu FR30
  EM_D10V          = 85, // Mitsubishi D10V
  EM_D30V          = 86, // Mitsubishi D30V
  EM_V850          = 87, // NEC v850
  EM_M32R          = 88, // Mitsubishi M32R
  EM_MN10300       = 89, // Matsushita MN10300
  EM_MN10200       = 90, // Matsushita MN10200
  EM_PJ            = 91, // picoJava
  EM_OPENRISC      = 92, // OpenRISC 32-bit embedded processor
  EM_ARC_COMPACT   = 93, // ARC International ARCompact processor (old
                         // spelling/synonym: EM_ARC_A5)
  EM_XTENSA        = 94, // Tensilica Xtensa Architecture
  EM_VIDEOCORE     = 95, // Alphamosaic VideoCore processor
  EM_TMM_GPP       = 96, // Thompson Multimedia General Purpose Processor
  EM_NS32K         = 97, // National Semiconductor 32000 series
  EM_TPC           = 98, // Tenor Network TPC processor
  EM_SNP1K         = 99, // Trebia SNP 1000 processor
  EM_ST200         = 100, // STMicroelectronics (www.st.com) ST200
  EM_IP2K          = 101, // Ubicom IP2xxx microcontroller family
  EM_MAX           = 102, // MAX Processor
  EM_CR            = 103, // National Semiconductor CompactRISC microprocessor
  EM_F2MC16        = 104, // Fujitsu F2MC16
  EM_MSP430        = 105, // Texas Instruments embedded microcontroller msp430
  EM_BLACKFIN      = 106, // Analog Devices Blackfin (DSP) processor
  EM_SE_C33        = 107, // S1C33 Family of Seiko Epson processors
  EM_SEP           = 108, // Sharp embedded microprocessor
  EM_ARCA          = 109, // Arca RISC Microprocessor
  EM_UNICORE       = 110, // Microprocessor series from PKU-Unity Ltd. and MPRC
                          // of Peking University
  EM_EXCESS        = 111, // eXcess: 16/32/64-bit configurable embedded CPU
  EM_DXP           = 112, // Icera Semiconductor Inc. Deep Execution Processor
  EM_ALTERA_NIOS2  = 113, // Altera Nios II soft-core processor
  EM_CRX           = 114, // National Semiconductor CompactRISC CRX
  EM_XGATE         = 115, // Motorola XGATE embedded processor
  EM_C166          = 116, // Infineon C16x/XC16x processor
  EM_M16C          = 117, // Renesas M16C series microprocessors
  EM_DSPIC30F      = 118, // Microchip Technology dsPIC30F Digital Signal
                          // Controller
  EM_CE            = 119, // Freescale Communication Engine RISC core
  EM_M32C          = 120, // Renesas M32C series microprocessors
  EM_TSK3000       = 131, // Altium TSK3000 core
  EM_RS08          = 132, // Freescale RS08 embedded processor
  EM_SHARC         = 133, // Analog Devices SHARC family of 32-bit DSP
                          // processors
  EM_ECOG2         = 134, // Cyan Technology eCOG2 microprocessor
  EM_SCORE7        = 135, // Sunplus S+core7 RISC processor
  EM_DSP24         = 136, // New Japan Radio (NJR) 24-bit DSP Processor
  EM_VIDEOCORE3    = 137, // Broadcom VideoCore III processor
  EM_LATTICEMICO32 = 138, // RISC processor for Lattice FPGA architecture
  EM_SE_C17        = 139, // Seiko Epson C17 family
  EM_TI_C6000      = 140, // The Texas Instruments TMS320C6000 DSP family
  EM_TI_C2000      = 141, // The Texas Instruments TMS320C2000 DSP family
  EM_TI_C5500      = 142, // The Texas Instruments TMS320C55x DSP family
  EM_MMDSP_PLUS    = 160, // STMicroelectronics 64bit VLIW Data Signal Processor
  EM_CYPRESS_M8C   = 161, // Cypress M8C microprocessor
  EM_R32C          = 162, // Renesas R32C series microprocessors
  EM_TRIMEDIA      = 163, // NXP Semiconductors TriMedia architecture family
  EM_HEXAGON       = 164, // Qualcomm Hexagon processor
  EM_8051          = 165, // Intel 8051 and variants
  EM_STXP7X        = 166, // STMicroelectronics STxP7x family of configurable
                          // and extensible RISC processors
  EM_NDS32         = 167, // Andes Technology compact code size embedded RISC
                          // processor family
  EM_ECOG1         = 168, // Cyan Technology eCOG1X family
  EM_ECOG1X        = 168, // Cyan Technology eCOG1X family
  EM_MAXQ30        = 169, // Dallas Semiconductor MAXQ30 Core Micro-controllers
  EM_XIMO16        = 170, // New Japan Radio (NJR) 16-bit DSP Processor
  EM_MANIK         = 171, // M2000 Reconfigurable RISC Microprocessor
  EM_CRAYNV2       = 172, // Cray Inc. NV2 vector architecture
  EM_RX            = 173, // Renesas RX family
  EM_METAG         = 174, // Imagination Technologies META processor
                          // architecture
  EM_MCST_ELBRUS   = 175, // MCST Elbrus general purpose hardware architecture
  EM_ECOG16        = 176, // Cyan Technology eCOG16 family
  EM_CR16          = 177, // National Semiconductor CompactRISC CR16 16-bit
                          // microprocessor
  EM_ETPU          = 178, // Freescale Extended Time Processing Unit
  EM_SLE9X         = 179, // Infineon Technologies SLE9X core
  EM_L10M          = 180, // Intel L10M
  EM_K10M          = 181, // Intel K10M
  EM_AARCH64       = 183, // ARM AArch64
  EM_AVR32         = 185, // Atmel Corporation 32-bit microprocessor family
  EM_STM8          = 186, // STMicroeletronics STM8 8-bit microcontroller
  EM_TILE64        = 187, // Tilera TILE64 multicore architecture family
  EM_TILEPRO       = 188, // Tilera TILEPro multicore architecture family
  EM_CUDA          = 190, // NVIDIA CUDA architecture
  EM_TILEGX        = 191, // Tilera TILE-Gx multicore architecture family
  EM_CLOUDSHIELD   = 192, // CloudShield architecture family
  EM_COREA_1ST     = 193, // KIPO-KAIST Core-A 1st generation processor family
  EM_COREA_2ND     = 194, // KIPO-KAIST Core-A 2nd generation processor family
  EM_ARC_COMPACT2  = 195, // Synopsys ARCompact V2
  EM_OPEN8         = 196, // Open8 8-bit RISC soft processor core
  EM_RL78          = 197, // Renesas RL78 family
  EM_VIDEOCORE5    = 198, // Broadcom VideoCore V processor
  EM_78KOR         = 199, // Renesas 78KOR family
  EM_56800EX       = 200, // Freescale 56800EX Digital Signal Controller (DSC)
  EM_BA1           = 201, // Beyond BA1 CPU architecture
  EM_BA2           = 202, // Beyond BA2 CPU architecture
  EM_XCORE         = 203, // XMOS xCORE processor family
  EM_MCHP_PIC      = 204, // Microchip 8-bit PIC(r) family
  EM_INTEL205      = 205, // Reserved by Intel
  EM_INTEL206      = 206, // Reserved by Intel
  EM_INTEL207      = 207, // Reserved by Intel
  EM_INTEL208      = 208, // Reserved by Intel
  EM_INTEL209      = 209, // Reserved by Intel
  EM_KM32          = 210, // KM211 KM32 32-bit processor
  EM_KMX32         = 211, // KM211 KMX32 32-bit processor
  EM_KMX16         = 212, // KM211 KMX16 16-bit processor
  EM_KMX8          = 213, // KM211 KMX8 8-bit processor
  EM_KVARC         = 214, // KM211 KVARC processor
  EM_CDP           = 215, // Paneve CDP architecture family
  EM_COGE          = 216, // Cognitive Smart Memory Processor
  EM_COOL          = 217, // iCelero CoolEngine
  EM_NORC          = 218, // Nanoradio Optimized RISC
  EM_CSR_KALIMBA   = 219, // CSR Kalimba architecture family
  EM_AMDGPU        = 224, // AMD GPU architecture
<<<<<<< HEAD
  EM_NYUZI         = 9999 // Nyuzi GPGPU
=======

  // A request has been made to the maintainer of the official registry for
  // such numbers for an official value for WebAssembly. As soon as one is
  // allocated, this enum will be updated to use it.
  EM_WEBASSEMBLY   = 0x4157, // WebAssembly architecture
>>>>>>> c70338de
};

// Object file classes.
enum {
  ELFCLASSNONE = 0,
  ELFCLASS32 = 1, // 32-bit object file
  ELFCLASS64 = 2  // 64-bit object file
};

// Object file byte orderings.
enum {
  ELFDATANONE = 0, // Invalid data encoding.
  ELFDATA2LSB = 1, // Little-endian object file
  ELFDATA2MSB = 2  // Big-endian object file
};

// OS ABI identification.
enum {
  ELFOSABI_NONE = 0,          // UNIX System V ABI
  ELFOSABI_HPUX = 1,          // HP-UX operating system
  ELFOSABI_NETBSD = 2,        // NetBSD
  ELFOSABI_GNU = 3,           // GNU/Linux
  ELFOSABI_LINUX = 3,         // Historical alias for ELFOSABI_GNU.
  ELFOSABI_HURD = 4,          // GNU/Hurd
  ELFOSABI_SOLARIS = 6,       // Solaris
  ELFOSABI_AIX = 7,           // AIX
  ELFOSABI_IRIX = 8,          // IRIX
  ELFOSABI_FREEBSD = 9,       // FreeBSD
  ELFOSABI_TRU64 = 10,        // TRU64 UNIX
  ELFOSABI_MODESTO = 11,      // Novell Modesto
  ELFOSABI_OPENBSD = 12,      // OpenBSD
  ELFOSABI_OPENVMS = 13,      // OpenVMS
  ELFOSABI_NSK = 14,          // Hewlett-Packard Non-Stop Kernel
  ELFOSABI_AROS = 15,         // AROS
  ELFOSABI_FENIXOS = 16,      // FenixOS
  ELFOSABI_CLOUDABI = 17,     // Nuxi CloudABI
  ELFOSABI_C6000_ELFABI = 64, // Bare-metal TMS320C6000
  ELFOSABI_AMDGPU_HSA = 64,   // AMD HSA runtime
  ELFOSABI_C6000_LINUX = 65,  // Linux TMS320C6000
  ELFOSABI_ARM = 97,          // ARM
  ELFOSABI_STANDALONE = 255   // Standalone (embedded) application
};

#define ELF_RELOC(name, value) name = value,

// X86_64 relocations.
enum {
#include "ELFRelocs/x86_64.def"
};

// i386 relocations.
enum {
#include "ELFRelocs/i386.def"
};

// ELF Relocation types for PPC32
enum {
#include "ELFRelocs/PowerPC.def"
};

// Specific e_flags for PPC64
enum {
  // e_flags bits specifying ABI:
  // 1 for original ABI using function descriptors,
  // 2 for revised ABI without function descriptors,
  // 0 for unspecified or not using any features affected by the differences.
  EF_PPC64_ABI = 3
};

// Special values for the st_other field in the symbol table entry for PPC64.
enum {
  STO_PPC64_LOCAL_BIT = 5,
  STO_PPC64_LOCAL_MASK = (7 << STO_PPC64_LOCAL_BIT)
};
static inline int64_t
decodePPC64LocalEntryOffset(unsigned Other) {
  unsigned Val = (Other & STO_PPC64_LOCAL_MASK) >> STO_PPC64_LOCAL_BIT;
  return ((1 << Val) >> 2) << 2;
}
static inline unsigned
encodePPC64LocalEntryOffset(int64_t Offset) {
  unsigned Val = (Offset >= 4 * 4
                  ? (Offset >= 8 * 4
                     ? (Offset >= 16 * 4 ? 6 : 5)
                     : 4)
                  : (Offset >= 2 * 4
                     ? 3
                     : (Offset >= 1 * 4 ? 2 : 0)));
  return Val << STO_PPC64_LOCAL_BIT;
}

// ELF Relocation types for PPC64
enum {
#include "ELFRelocs/PowerPC64.def"
};

// ELF Relocation types for AArch64
enum {
#include "ELFRelocs/AArch64.def"
};

// ARM Specific e_flags
enum : unsigned {
  EF_ARM_SOFT_FLOAT =     0x00000200U,
  EF_ARM_VFP_FLOAT =      0x00000400U,
  EF_ARM_EABI_UNKNOWN =   0x00000000U,
  EF_ARM_EABI_VER1 =      0x01000000U,
  EF_ARM_EABI_VER2 =      0x02000000U,
  EF_ARM_EABI_VER3 =      0x03000000U,
  EF_ARM_EABI_VER4 =      0x04000000U,
  EF_ARM_EABI_VER5 =      0x05000000U,
  EF_ARM_EABIMASK =       0xFF000000U
};

// ELF Relocation types for ARM
enum {
#include "ELFRelocs/ARM.def"
};

// AVR specific e_flags
enum : unsigned {
  EF_AVR_ARCH_AVR1    = 1,
  EF_AVR_ARCH_AVR2    = 2,
  EF_AVR_ARCH_AVR25   = 25,
  EF_AVR_ARCH_AVR3    = 3,
  EF_AVR_ARCH_AVR31   = 31,
  EF_AVR_ARCH_AVR35   = 35,
  EF_AVR_ARCH_AVR4    = 4,
  EF_AVR_ARCH_AVR5    = 5,
  EF_AVR_ARCH_AVR51   = 51,
  EF_AVR_ARCH_AVR6    = 6,
  EF_AVR_ARCH_AVRTINY = 100,
  EF_AVR_ARCH_XMEGA1  = 101,
  EF_AVR_ARCH_XMEGA2  = 102,
  EF_AVR_ARCH_XMEGA3  = 103,
  EF_AVR_ARCH_XMEGA4  = 104,
  EF_AVR_ARCH_XMEGA5  = 105,
  EF_AVR_ARCH_XMEGA6  = 106,
  EF_AVR_ARCH_XMEGA7  = 107
};

// ELF Relocation types for AVR
enum {
#include "ELFRelocs/AVR.def"
};

// Mips Specific e_flags
enum : unsigned {
  EF_MIPS_NOREORDER = 0x00000001, // Don't reorder instructions
  EF_MIPS_PIC       = 0x00000002, // Position independent code
  EF_MIPS_CPIC      = 0x00000004, // Call object with Position independent code
  EF_MIPS_ABI2      = 0x00000020, // File uses N32 ABI
  EF_MIPS_32BITMODE = 0x00000100, // Code compiled for a 64-bit machine
                                  // in 32-bit mode
  EF_MIPS_FP64      = 0x00000200, // Code compiled for a 32-bit machine
                                  // but uses 64-bit FP registers
  EF_MIPS_NAN2008   = 0x00000400, // Uses IEE 754-2008 NaN encoding

  // ABI flags
  EF_MIPS_ABI_O32    = 0x00001000, // This file follows the first MIPS 32 bit ABI
  EF_MIPS_ABI_O64    = 0x00002000, // O32 ABI extended for 64-bit architecture.
  EF_MIPS_ABI_EABI32 = 0x00003000, // EABI in 32 bit mode.
  EF_MIPS_ABI_EABI64 = 0x00004000, // EABI in 64 bit mode.
  EF_MIPS_ABI        = 0x0000f000, // Mask for selecting EF_MIPS_ABI_ variant.

  // MIPS machine variant
  EF_MIPS_MACH_3900    = 0x00810000, // Toshiba R3900
  EF_MIPS_MACH_4010    = 0x00820000, // LSI R4010
  EF_MIPS_MACH_4100    = 0x00830000, // NEC VR4100
  EF_MIPS_MACH_4650    = 0x00850000, // MIPS R4650
  EF_MIPS_MACH_4120    = 0x00870000, // NEC VR4120
  EF_MIPS_MACH_4111    = 0x00880000, // NEC VR4111/VR4181
  EF_MIPS_MACH_SB1     = 0x008a0000, // Broadcom SB-1
  EF_MIPS_MACH_OCTEON  = 0x008b0000, // Cavium Networks Octeon
  EF_MIPS_MACH_XLR     = 0x008c0000, // RMI Xlr
  EF_MIPS_MACH_OCTEON2 = 0x008d0000, // Cavium Networks Octeon2
  EF_MIPS_MACH_OCTEON3 = 0x008e0000, // Cavium Networks Octeon3
  EF_MIPS_MACH_5400    = 0x00910000, // NEC VR5400
  EF_MIPS_MACH_5900    = 0x00920000, // MIPS R5900
  EF_MIPS_MACH_5500    = 0x00980000, // NEC VR5500
  EF_MIPS_MACH_9000    = 0x00990000, // Unknown
  EF_MIPS_MACH_LS2E    = 0x00a00000, // ST Microelectronics Loongson 2E
  EF_MIPS_MACH_LS2F    = 0x00a10000, // ST Microelectronics Loongson 2F
  EF_MIPS_MACH_LS3A    = 0x00a20000, // Loongson 3A
  EF_MIPS_MACH         = 0x00ff0000, // EF_MIPS_MACH_xxx selection mask

  // ARCH_ASE
  EF_MIPS_MICROMIPS = 0x02000000, // microMIPS
  EF_MIPS_ARCH_ASE_M16 =
                      0x04000000, // Has Mips-16 ISA extensions
  EF_MIPS_ARCH_ASE_MDMX =
                      0x08000000, // Has MDMX multimedia extensions
  EF_MIPS_ARCH_ASE  = 0x0f000000, // Mask for EF_MIPS_ARCH_ASE_xxx flags

  // ARCH
  EF_MIPS_ARCH_1    = 0x00000000, // MIPS1 instruction set
  EF_MIPS_ARCH_2    = 0x10000000, // MIPS2 instruction set
  EF_MIPS_ARCH_3    = 0x20000000, // MIPS3 instruction set
  EF_MIPS_ARCH_4    = 0x30000000, // MIPS4 instruction set
  EF_MIPS_ARCH_5    = 0x40000000, // MIPS5 instruction set
  EF_MIPS_ARCH_32   = 0x50000000, // MIPS32 instruction set per linux not elf.h
  EF_MIPS_ARCH_64   = 0x60000000, // MIPS64 instruction set per linux not elf.h
  EF_MIPS_ARCH_32R2 = 0x70000000, // mips32r2, mips32r3, mips32r5
  EF_MIPS_ARCH_64R2 = 0x80000000, // mips64r2, mips64r3, mips64r5
  EF_MIPS_ARCH_32R6 = 0x90000000, // mips32r6
  EF_MIPS_ARCH_64R6 = 0xa0000000, // mips64r6
  EF_MIPS_ARCH      = 0xf0000000  // Mask for applying EF_MIPS_ARCH_ variant
};

// ELF Relocation types for Mips
enum {
#include "ELFRelocs/Mips.def"
};

// Special values for the st_other field in the symbol table entry for MIPS.
enum {
  STO_MIPS_OPTIONAL        = 0x04,  // Symbol whose definition is optional
  STO_MIPS_PLT             = 0x08,  // PLT entry related dynamic table record
  STO_MIPS_PIC             = 0x20,  // PIC func in an object mixes PIC/non-PIC
  STO_MIPS_MICROMIPS       = 0x80,  // MIPS Specific ISA for MicroMips
  STO_MIPS_MIPS16          = 0xf0   // MIPS Specific ISA for Mips16
};

// .MIPS.options section descriptor kinds
enum {
  ODK_NULL       = 0,   // Undefined
  ODK_REGINFO    = 1,   // Register usage information
  ODK_EXCEPTIONS = 2,   // Exception processing options
  ODK_PAD        = 3,   // Section padding options
  ODK_HWPATCH    = 4,   // Hardware patches applied
  ODK_FILL       = 5,   // Linker fill value
  ODK_TAGS       = 6,   // Space for tool identification
  ODK_HWAND      = 7,   // Hardware AND patches applied
  ODK_HWOR       = 8,   // Hardware OR patches applied
  ODK_GP_GROUP   = 9,   // GP group to use for text/data sections
  ODK_IDENT      = 10,  // ID information
  ODK_PAGESIZE   = 11   // Page size information
};

// Hexagon-specific e_flags
enum {
  // Object processor version flags, bits[11:0]
  EF_HEXAGON_MACH_V2      = 0x00000001,   // Hexagon V2
  EF_HEXAGON_MACH_V3      = 0x00000002,   // Hexagon V3
  EF_HEXAGON_MACH_V4      = 0x00000003,   // Hexagon V4
  EF_HEXAGON_MACH_V5      = 0x00000004,   // Hexagon V5
  EF_HEXAGON_MACH_V55     = 0x00000005,   // Hexagon V55
  EF_HEXAGON_MACH_V60     = 0x00000060,   // Hexagon V60

  // Highest ISA version flags
  EF_HEXAGON_ISA_MACH     = 0x00000000,   // Same as specified in bits[11:0]
                                          // of e_flags
  EF_HEXAGON_ISA_V2       = 0x00000010,   // Hexagon V2 ISA
  EF_HEXAGON_ISA_V3       = 0x00000020,   // Hexagon V3 ISA
  EF_HEXAGON_ISA_V4       = 0x00000030,   // Hexagon V4 ISA
  EF_HEXAGON_ISA_V5       = 0x00000040,   // Hexagon V5 ISA
  EF_HEXAGON_ISA_V55      = 0x00000050,   // Hexagon V55 ISA
  EF_HEXAGON_ISA_V60      = 0x00000060,   // Hexagon V60 ISA
};

// Hexagon-specific section indexes for common small data
enum {
  SHN_HEXAGON_SCOMMON     = 0xff00,       // Other access sizes
  SHN_HEXAGON_SCOMMON_1   = 0xff01,       // Byte-sized access
  SHN_HEXAGON_SCOMMON_2   = 0xff02,       // Half-word-sized access
  SHN_HEXAGON_SCOMMON_4   = 0xff03,       // Word-sized access
  SHN_HEXAGON_SCOMMON_8   = 0xff04        // Double-word-size access
};

// ELF Relocation types for Hexagon
enum {
#include "ELFRelocs/Hexagon.def"
};

// ELF relocation types for Nyuzi
enum
{
#include "ELFRelocs/Nyuzi.def"
};

// ELF Relocation types for S390/zSeries
enum {
#include "ELFRelocs/SystemZ.def"
};

// ELF Relocation type for Sparc.
enum {
#include "ELFRelocs/Sparc.def"
};

// ELF Relocation types for WebAssembly
enum {
#include "ELFRelocs/WebAssembly.def"
};

#undef ELF_RELOC

// Section header.
struct Elf32_Shdr {
  Elf32_Word sh_name;      // Section name (index into string table)
  Elf32_Word sh_type;      // Section type (SHT_*)
  Elf32_Word sh_flags;     // Section flags (SHF_*)
  Elf32_Addr sh_addr;      // Address where section is to be loaded
  Elf32_Off  sh_offset;    // File offset of section data, in bytes
  Elf32_Word sh_size;      // Size of section, in bytes
  Elf32_Word sh_link;      // Section type-specific header table index link
  Elf32_Word sh_info;      // Section type-specific extra information
  Elf32_Word sh_addralign; // Section address alignment
  Elf32_Word sh_entsize;   // Size of records contained within the section
};

// Section header for ELF64 - same fields as ELF32, different types.
struct Elf64_Shdr {
  Elf64_Word  sh_name;
  Elf64_Word  sh_type;
  Elf64_Xword sh_flags;
  Elf64_Addr  sh_addr;
  Elf64_Off   sh_offset;
  Elf64_Xword sh_size;
  Elf64_Word  sh_link;
  Elf64_Word  sh_info;
  Elf64_Xword sh_addralign;
  Elf64_Xword sh_entsize;
};

// Special section indices.
enum {
  SHN_UNDEF     = 0,      // Undefined, missing, irrelevant, or meaningless
  SHN_LORESERVE = 0xff00, // Lowest reserved index
  SHN_LOPROC    = 0xff00, // Lowest processor-specific index
  SHN_HIPROC    = 0xff1f, // Highest processor-specific index
  SHN_LOOS      = 0xff20, // Lowest operating system-specific index
  SHN_HIOS      = 0xff3f, // Highest operating system-specific index
  SHN_ABS       = 0xfff1, // Symbol has absolute value; does not need relocation
  SHN_COMMON    = 0xfff2, // FORTRAN COMMON or C external global variables
  SHN_XINDEX    = 0xffff, // Mark that the index is >= SHN_LORESERVE
  SHN_HIRESERVE = 0xffff  // Highest reserved index
};

// Section types.
enum : unsigned {
  SHT_NULL          = 0,  // No associated section (inactive entry).
  SHT_PROGBITS      = 1,  // Program-defined contents.
  SHT_SYMTAB        = 2,  // Symbol table.
  SHT_STRTAB        = 3,  // String table.
  SHT_RELA          = 4,  // Relocation entries; explicit addends.
  SHT_HASH          = 5,  // Symbol hash table.
  SHT_DYNAMIC       = 6,  // Information for dynamic linking.
  SHT_NOTE          = 7,  // Information about the file.
  SHT_NOBITS        = 8,  // Data occupies no space in the file.
  SHT_REL           = 9,  // Relocation entries; no explicit addends.
  SHT_SHLIB         = 10, // Reserved.
  SHT_DYNSYM        = 11, // Symbol table.
  SHT_INIT_ARRAY    = 14, // Pointers to initialization functions.
  SHT_FINI_ARRAY    = 15, // Pointers to termination functions.
  SHT_PREINIT_ARRAY = 16, // Pointers to pre-init functions.
  SHT_GROUP         = 17, // Section group.
  SHT_SYMTAB_SHNDX  = 18, // Indices for SHN_XINDEX entries.
  SHT_LOOS          = 0x60000000, // Lowest operating system-specific type.
  SHT_GNU_ATTRIBUTES= 0x6ffffff5, // Object attributes.
  SHT_GNU_HASH      = 0x6ffffff6, // GNU-style hash table.
  SHT_GNU_verdef    = 0x6ffffffd, // GNU version definitions.
  SHT_GNU_verneed   = 0x6ffffffe, // GNU version references.
  SHT_GNU_versym    = 0x6fffffff, // GNU symbol versions table.
  SHT_HIOS          = 0x6fffffff, // Highest operating system-specific type.
  SHT_LOPROC        = 0x70000000, // Lowest processor arch-specific type.
  // Fixme: All this is duplicated in MCSectionELF. Why??
  // Exception Index table
  SHT_ARM_EXIDX           = 0x70000001U,
  // BPABI DLL dynamic linking pre-emption map
  SHT_ARM_PREEMPTMAP      = 0x70000002U,
  //  Object file compatibility attributes
  SHT_ARM_ATTRIBUTES      = 0x70000003U,
  SHT_ARM_DEBUGOVERLAY    = 0x70000004U,
  SHT_ARM_OVERLAYSECTION  = 0x70000005U,
  SHT_HEX_ORDERED         = 0x70000000, // Link editor is to sort the entries in
                                        // this section based on their sizes
  SHT_X86_64_UNWIND       = 0x70000001, // Unwind information

  SHT_MIPS_REGINFO        = 0x70000006, // Register usage information
  SHT_MIPS_OPTIONS        = 0x7000000d, // General options
  SHT_MIPS_ABIFLAGS       = 0x7000002a, // ABI information.

  SHT_HIPROC        = 0x7fffffff, // Highest processor arch-specific type.
  SHT_LOUSER        = 0x80000000, // Lowest type reserved for applications.
  SHT_HIUSER        = 0xffffffff  // Highest type reserved for applications.
};

// Section flags.
enum : unsigned {
  // Section data should be writable during execution.
  SHF_WRITE = 0x1,

  // Section occupies memory during program execution.
  SHF_ALLOC = 0x2,

  // Section contains executable machine instructions.
  SHF_EXECINSTR = 0x4,

  // The data in this section may be merged.
  SHF_MERGE = 0x10,

  // The data in this section is null-terminated strings.
  SHF_STRINGS = 0x20,

  // A field in this section holds a section header table index.
  SHF_INFO_LINK = 0x40U,

  // Adds special ordering requirements for link editors.
  SHF_LINK_ORDER = 0x80U,

  // This section requires special OS-specific processing to avoid incorrect
  // behavior.
  SHF_OS_NONCONFORMING = 0x100U,

  // This section is a member of a section group.
  SHF_GROUP = 0x200U,

  // This section holds Thread-Local Storage.
  SHF_TLS = 0x400U,

  // This section is excluded from the final executable or shared library.
  SHF_EXCLUDE = 0x80000000U,

  // Start of target-specific flags.

  /// XCORE_SHF_CP_SECTION - All sections with the "c" flag are grouped
  /// together by the linker to form the constant pool and the cp register is
  /// set to the start of the constant pool by the boot code.
  XCORE_SHF_CP_SECTION = 0x800U,

  /// XCORE_SHF_DP_SECTION - All sections with the "d" flag are grouped
  /// together by the linker to form the data section and the dp register is
  /// set to the start of the section by the boot code.
  XCORE_SHF_DP_SECTION = 0x1000U,

  SHF_MASKOS   = 0x0ff00000,

  // Bits indicating processor-specific flags.
  SHF_MASKPROC = 0xf0000000,

  // If an object file section does not have this flag set, then it may not hold
  // more than 2GB and can be freely referred to in objects using smaller code
  // models. Otherwise, only objects using larger code models can refer to them.
  // For example, a medium code model object can refer to data in a section that
  // sets this flag besides being able to refer to data in a section that does
  // not set it; likewise, a small code model object can refer only to code in a
  // section that does not set this flag.
  SHF_X86_64_LARGE = 0x10000000,

  // All sections with the GPREL flag are grouped into a global data area
  // for faster accesses
  SHF_HEX_GPREL = 0x10000000,

  // Section contains text/data which may be replicated in other sections.
  // Linker must retain only one copy.
  SHF_MIPS_NODUPES = 0x01000000,

  // Linker must generate implicit hidden weak names.
  SHF_MIPS_NAMES   = 0x02000000,

  // Section data local to process.
  SHF_MIPS_LOCAL   = 0x04000000,

  // Do not strip this section.
  SHF_MIPS_NOSTRIP = 0x08000000,

  // Section must be part of global data area.
  SHF_MIPS_GPREL   = 0x10000000,

  // This section should be merged.
  SHF_MIPS_MERGE   = 0x20000000,

  // Address size to be inferred from section entry size.
  SHF_MIPS_ADDR    = 0x40000000,

  // Section data is string data by default.
  SHF_MIPS_STRING  = 0x80000000,

  SHF_AMDGPU_HSA_GLOBAL   = 0x00100000,
  SHF_AMDGPU_HSA_READONLY = 0x00200000,
  SHF_AMDGPU_HSA_CODE     = 0x00400000,
  SHF_AMDGPU_HSA_AGENT    = 0x00800000
};

// Section Group Flags
enum : unsigned {
  GRP_COMDAT = 0x1,
  GRP_MASKOS = 0x0ff00000,
  GRP_MASKPROC = 0xf0000000
};

// Symbol table entries for ELF32.
struct Elf32_Sym {
  Elf32_Word    st_name;  // Symbol name (index into string table)
  Elf32_Addr    st_value; // Value or address associated with the symbol
  Elf32_Word    st_size;  // Size of the symbol
  unsigned char st_info;  // Symbol's type and binding attributes
  unsigned char st_other; // Must be zero; reserved
  Elf32_Half    st_shndx; // Which section (header table index) it's defined in

  // These accessors and mutators correspond to the ELF32_ST_BIND,
  // ELF32_ST_TYPE, and ELF32_ST_INFO macros defined in the ELF specification:
  unsigned char getBinding() const { return st_info >> 4; }
  unsigned char getType() const { return st_info & 0x0f; }
  void setBinding(unsigned char b) { setBindingAndType(b, getType()); }
  void setType(unsigned char t) { setBindingAndType(getBinding(), t); }
  void setBindingAndType(unsigned char b, unsigned char t) {
    st_info = (b << 4) + (t & 0x0f);
  }
};

// Symbol table entries for ELF64.
struct Elf64_Sym {
  Elf64_Word      st_name;  // Symbol name (index into string table)
  unsigned char   st_info;  // Symbol's type and binding attributes
  unsigned char   st_other; // Must be zero; reserved
  Elf64_Half      st_shndx; // Which section (header tbl index) it's defined in
  Elf64_Addr      st_value; // Value or address associated with the symbol
  Elf64_Xword     st_size;  // Size of the symbol

  // These accessors and mutators are identical to those defined for ELF32
  // symbol table entries.
  unsigned char getBinding() const { return st_info >> 4; }
  unsigned char getType() const { return st_info & 0x0f; }
  void setBinding(unsigned char b) { setBindingAndType(b, getType()); }
  void setType(unsigned char t) { setBindingAndType(getBinding(), t); }
  void setBindingAndType(unsigned char b, unsigned char t) {
    st_info = (b << 4) + (t & 0x0f);
  }
};

// The size (in bytes) of symbol table entries.
enum {
  SYMENTRY_SIZE32 = 16, // 32-bit symbol entry size
  SYMENTRY_SIZE64 = 24  // 64-bit symbol entry size.
};

// Symbol bindings.
enum {
  STB_LOCAL = 0,   // Local symbol, not visible outside obj file containing def
  STB_GLOBAL = 1,  // Global symbol, visible to all object files being combined
  STB_WEAK = 2,    // Weak symbol, like global but lower-precedence
  STB_GNU_UNIQUE = 10,
  STB_LOOS   = 10, // Lowest operating system-specific binding type
  STB_HIOS   = 12, // Highest operating system-specific binding type
  STB_LOPROC = 13, // Lowest processor-specific binding type
  STB_HIPROC = 15  // Highest processor-specific binding type
};

// Symbol types.
enum {
  STT_NOTYPE  = 0,   // Symbol's type is not specified
  STT_OBJECT  = 1,   // Symbol is a data object (variable, array, etc.)
  STT_FUNC    = 2,   // Symbol is executable code (function, etc.)
  STT_SECTION = 3,   // Symbol refers to a section
  STT_FILE    = 4,   // Local, absolute symbol that refers to a file
  STT_COMMON  = 5,   // An uninitialized common block
  STT_TLS     = 6,   // Thread local data object
  STT_GNU_IFUNC = 10, // GNU indirect function
  STT_LOOS    = 10,  // Lowest operating system-specific symbol type
  STT_HIOS    = 12,  // Highest operating system-specific symbol type
  STT_LOPROC  = 13,  // Lowest processor-specific symbol type
  STT_HIPROC  = 15,  // Highest processor-specific symbol type

  // AMDGPU symbol types
  STT_AMDGPU_HSA_KERNEL            = 10,
  STT_AMDGPU_HSA_INDIRECT_FUNCTION = 11,
  STT_AMDGPU_HSA_METADATA          = 12
};

enum {
  STV_DEFAULT   = 0,  // Visibility is specified by binding type
  STV_INTERNAL  = 1,  // Defined by processor supplements
  STV_HIDDEN    = 2,  // Not visible to other components
  STV_PROTECTED = 3   // Visible in other components but not preemptable
};

// Symbol number.
enum {
  STN_UNDEF = 0
};

// Special relocation symbols used in the MIPS64 ELF relocation entries
enum {
  RSS_UNDEF = 0, // None
  RSS_GP = 1,    // Value of gp
  RSS_GP0 = 2,   // Value of gp used to create object being relocated
  RSS_LOC = 3    // Address of location being relocated
};

// Relocation entry, without explicit addend.
struct Elf32_Rel {
  Elf32_Addr r_offset; // Location (file byte offset, or program virtual addr)
  Elf32_Word r_info;   // Symbol table index and type of relocation to apply

  // These accessors and mutators correspond to the ELF32_R_SYM, ELF32_R_TYPE,
  // and ELF32_R_INFO macros defined in the ELF specification:
  Elf32_Word getSymbol() const { return (r_info >> 8); }
  unsigned char getType() const { return (unsigned char) (r_info & 0x0ff); }
  void setSymbol(Elf32_Word s) { setSymbolAndType(s, getType()); }
  void setType(unsigned char t) { setSymbolAndType(getSymbol(), t); }
  void setSymbolAndType(Elf32_Word s, unsigned char t) {
    r_info = (s << 8) + t;
  }
};

// Relocation entry with explicit addend.
struct Elf32_Rela {
  Elf32_Addr  r_offset; // Location (file byte offset, or program virtual addr)
  Elf32_Word  r_info;   // Symbol table index and type of relocation to apply
  Elf32_Sword r_addend; // Compute value for relocatable field by adding this

  // These accessors and mutators correspond to the ELF32_R_SYM, ELF32_R_TYPE,
  // and ELF32_R_INFO macros defined in the ELF specification:
  Elf32_Word getSymbol() const { return (r_info >> 8); }
  unsigned char getType() const { return (unsigned char) (r_info & 0x0ff); }
  void setSymbol(Elf32_Word s) { setSymbolAndType(s, getType()); }
  void setType(unsigned char t) { setSymbolAndType(getSymbol(), t); }
  void setSymbolAndType(Elf32_Word s, unsigned char t) {
    r_info = (s << 8) + t;
  }
};

// Relocation entry, without explicit addend.
struct Elf64_Rel {
  Elf64_Addr r_offset; // Location (file byte offset, or program virtual addr).
  Elf64_Xword r_info;   // Symbol table index and type of relocation to apply.

  // These accessors and mutators correspond to the ELF64_R_SYM, ELF64_R_TYPE,
  // and ELF64_R_INFO macros defined in the ELF specification:
  Elf64_Word getSymbol() const { return (r_info >> 32); }
  Elf64_Word getType() const {
    return (Elf64_Word) (r_info & 0xffffffffL);
  }
  void setSymbol(Elf64_Word s) { setSymbolAndType(s, getType()); }
  void setType(Elf64_Word t) { setSymbolAndType(getSymbol(), t); }
  void setSymbolAndType(Elf64_Word s, Elf64_Word t) {
    r_info = ((Elf64_Xword)s << 32) + (t&0xffffffffL);
  }
};

// Relocation entry with explicit addend.
struct Elf64_Rela {
  Elf64_Addr  r_offset; // Location (file byte offset, or program virtual addr).
  Elf64_Xword  r_info;   // Symbol table index and type of relocation to apply.
  Elf64_Sxword r_addend; // Compute value for relocatable field by adding this.

  // These accessors and mutators correspond to the ELF64_R_SYM, ELF64_R_TYPE,
  // and ELF64_R_INFO macros defined in the ELF specification:
  Elf64_Word getSymbol() const { return (r_info >> 32); }
  Elf64_Word getType() const {
    return (Elf64_Word) (r_info & 0xffffffffL);
  }
  void setSymbol(Elf64_Word s) { setSymbolAndType(s, getType()); }
  void setType(Elf64_Word t) { setSymbolAndType(getSymbol(), t); }
  void setSymbolAndType(Elf64_Word s, Elf64_Word t) {
    r_info = ((Elf64_Xword)s << 32) + (t&0xffffffffL);
  }
};

// Program header for ELF32.
struct Elf32_Phdr {
  Elf32_Word p_type;   // Type of segment
  Elf32_Off  p_offset; // File offset where segment is located, in bytes
  Elf32_Addr p_vaddr;  // Virtual address of beginning of segment
  Elf32_Addr p_paddr;  // Physical address of beginning of segment (OS-specific)
  Elf32_Word p_filesz; // Num. of bytes in file image of segment (may be zero)
  Elf32_Word p_memsz;  // Num. of bytes in mem image of segment (may be zero)
  Elf32_Word p_flags;  // Segment flags
  Elf32_Word p_align;  // Segment alignment constraint
};

// Program header for ELF64.
struct Elf64_Phdr {
  Elf64_Word   p_type;   // Type of segment
  Elf64_Word   p_flags;  // Segment flags
  Elf64_Off    p_offset; // File offset where segment is located, in bytes
  Elf64_Addr   p_vaddr;  // Virtual address of beginning of segment
  Elf64_Addr   p_paddr;  // Physical addr of beginning of segment (OS-specific)
  Elf64_Xword  p_filesz; // Num. of bytes in file image of segment (may be zero)
  Elf64_Xword  p_memsz;  // Num. of bytes in mem image of segment (may be zero)
  Elf64_Xword  p_align;  // Segment alignment constraint
};

// Segment types.
enum {
  PT_NULL    = 0, // Unused segment.
  PT_LOAD    = 1, // Loadable segment.
  PT_DYNAMIC = 2, // Dynamic linking information.
  PT_INTERP  = 3, // Interpreter pathname.
  PT_NOTE    = 4, // Auxiliary information.
  PT_SHLIB   = 5, // Reserved.
  PT_PHDR    = 6, // The program header table itself.
  PT_TLS     = 7, // The thread-local storage template.
  PT_LOOS    = 0x60000000, // Lowest operating system-specific pt entry type.
  PT_HIOS    = 0x6fffffff, // Highest operating system-specific pt entry type.
  PT_LOPROC  = 0x70000000, // Lowest processor-specific program hdr entry type.
  PT_HIPROC  = 0x7fffffff, // Highest processor-specific program hdr entry type.

  // x86-64 program header types.
  // These all contain stack unwind tables.
  PT_GNU_EH_FRAME  = 0x6474e550,
  PT_SUNW_EH_FRAME = 0x6474e550,
  PT_SUNW_UNWIND   = 0x6464e550,

  PT_GNU_STACK  = 0x6474e551, // Indicates stack executability.
  PT_GNU_RELRO  = 0x6474e552, // Read-only after relocation.

  // ARM program header types.
  PT_ARM_ARCHEXT = 0x70000000, // Platform architecture compatibility info
  // These all contain stack unwind tables.
  PT_ARM_EXIDX   = 0x70000001,
  PT_ARM_UNWIND  = 0x70000001,

  // MIPS program header types.
  PT_MIPS_REGINFO  = 0x70000000,  // Register usage information.
  PT_MIPS_RTPROC   = 0x70000001,  // Runtime procedure table.
  PT_MIPS_OPTIONS  = 0x70000002,  // Options segment.
  PT_MIPS_ABIFLAGS = 0x70000003,  // Abiflags segment.

  // AMDGPU program header types.
  PT_AMDGPU_HSA_LOAD_GLOBAL_PROGRAM = 0x60000000,
  PT_AMDGPU_HSA_LOAD_GLOBAL_AGENT   = 0x60000001,
  PT_AMDGPU_HSA_LOAD_READONLY_AGENT = 0x60000002,
  PT_AMDGPU_HSA_LOAD_CODE_AGENT     = 0x60000003,

  // WebAssembly program header types.
  PT_WEBASSEMBLY_FUNCTIONS = PT_LOPROC + 0, // Function definitions.
};

// Segment flag bits.
enum : unsigned {
  PF_X        = 1,         // Execute
  PF_W        = 2,         // Write
  PF_R        = 4,         // Read
  PF_MASKOS   = 0x0ff00000,// Bits for operating system-specific semantics.
  PF_MASKPROC = 0xf0000000 // Bits for processor-specific semantics.
};

// Dynamic table entry for ELF32.
struct Elf32_Dyn
{
  Elf32_Sword d_tag;            // Type of dynamic table entry.
  union
  {
      Elf32_Word d_val;         // Integer value of entry.
      Elf32_Addr d_ptr;         // Pointer value of entry.
  } d_un;
};

// Dynamic table entry for ELF64.
struct Elf64_Dyn
{
  Elf64_Sxword d_tag;           // Type of dynamic table entry.
  union
  {
      Elf64_Xword d_val;        // Integer value of entry.
      Elf64_Addr  d_ptr;        // Pointer value of entry.
  } d_un;
};

// Dynamic table entry tags.
enum {
  DT_NULL         = 0,        // Marks end of dynamic array.
  DT_NEEDED       = 1,        // String table offset of needed library.
  DT_PLTRELSZ     = 2,        // Size of relocation entries in PLT.
  DT_PLTGOT       = 3,        // Address associated with linkage table.
  DT_HASH         = 4,        // Address of symbolic hash table.
  DT_STRTAB       = 5,        // Address of dynamic string table.
  DT_SYMTAB       = 6,        // Address of dynamic symbol table.
  DT_RELA         = 7,        // Address of relocation table (Rela entries).
  DT_RELASZ       = 8,        // Size of Rela relocation table.
  DT_RELAENT      = 9,        // Size of a Rela relocation entry.
  DT_STRSZ        = 10,       // Total size of the string table.
  DT_SYMENT       = 11,       // Size of a symbol table entry.
  DT_INIT         = 12,       // Address of initialization function.
  DT_FINI         = 13,       // Address of termination function.
  DT_SONAME       = 14,       // String table offset of a shared objects name.
  DT_RPATH        = 15,       // String table offset of library search path.
  DT_SYMBOLIC     = 16,       // Changes symbol resolution algorithm.
  DT_REL          = 17,       // Address of relocation table (Rel entries).
  DT_RELSZ        = 18,       // Size of Rel relocation table.
  DT_RELENT       = 19,       // Size of a Rel relocation entry.
  DT_PLTREL       = 20,       // Type of relocation entry used for linking.
  DT_DEBUG        = 21,       // Reserved for debugger.
  DT_TEXTREL      = 22,       // Relocations exist for non-writable segments.
  DT_JMPREL       = 23,       // Address of relocations associated with PLT.
  DT_BIND_NOW     = 24,       // Process all relocations before execution.
  DT_INIT_ARRAY   = 25,       // Pointer to array of initialization functions.
  DT_FINI_ARRAY   = 26,       // Pointer to array of termination functions.
  DT_INIT_ARRAYSZ = 27,       // Size of DT_INIT_ARRAY.
  DT_FINI_ARRAYSZ = 28,       // Size of DT_FINI_ARRAY.
  DT_RUNPATH      = 29,       // String table offset of lib search path.
  DT_FLAGS        = 30,       // Flags.
  DT_ENCODING     = 32,       // Values from here to DT_LOOS follow the rules
                              // for the interpretation of the d_un union.

  DT_PREINIT_ARRAY = 32,      // Pointer to array of preinit functions.
  DT_PREINIT_ARRAYSZ = 33,    // Size of the DT_PREINIT_ARRAY array.

  DT_LOOS         = 0x60000000, // Start of environment specific tags.
  DT_HIOS         = 0x6FFFFFFF, // End of environment specific tags.
  DT_LOPROC       = 0x70000000, // Start of processor specific tags.
  DT_HIPROC       = 0x7FFFFFFF, // End of processor specific tags.

  DT_GNU_HASH     = 0x6FFFFEF5, // Reference to the GNU hash table.
  DT_TLSDESC_PLT  = 0x6FFFFEF6, // Location of PLT entry for TLS descriptor resolver calls.
  DT_TLSDESC_GOT  = 0x6FFFFEF7, // Location of GOT entry used by TLS descriptor resolver PLT entry.
  DT_RELACOUNT    = 0x6FFFFFF9, // ELF32_Rela count.
  DT_RELCOUNT     = 0x6FFFFFFA, // ELF32_Rel count.

  DT_FLAGS_1      = 0X6FFFFFFB, // Flags_1.
  DT_VERSYM       = 0x6FFFFFF0, // The address of .gnu.version section.
  DT_VERDEF       = 0X6FFFFFFC, // The address of the version definition table.
  DT_VERDEFNUM    = 0X6FFFFFFD, // The number of entries in DT_VERDEF.
  DT_VERNEED      = 0X6FFFFFFE, // The address of the version Dependency table.
  DT_VERNEEDNUM   = 0X6FFFFFFF, // The number of entries in DT_VERNEED.

  // Mips specific dynamic table entry tags.
  DT_MIPS_RLD_VERSION   = 0x70000001, // 32 bit version number for runtime
                                      // linker interface.
  DT_MIPS_TIME_STAMP    = 0x70000002, // Time stamp.
  DT_MIPS_ICHECKSUM     = 0x70000003, // Checksum of external strings
                                      // and common sizes.
  DT_MIPS_IVERSION      = 0x70000004, // Index of version string
                                      // in string table.
  DT_MIPS_FLAGS         = 0x70000005, // 32 bits of flags.
  DT_MIPS_BASE_ADDRESS  = 0x70000006, // Base address of the segment.
  DT_MIPS_MSYM          = 0x70000007, // Address of .msym section.
  DT_MIPS_CONFLICT      = 0x70000008, // Address of .conflict section.
  DT_MIPS_LIBLIST       = 0x70000009, // Address of .liblist section.
  DT_MIPS_LOCAL_GOTNO   = 0x7000000a, // Number of local global offset
                                      // table entries.
  DT_MIPS_CONFLICTNO    = 0x7000000b, // Number of entries
                                      // in the .conflict section.
  DT_MIPS_LIBLISTNO     = 0x70000010, // Number of entries
                                      // in the .liblist section.
  DT_MIPS_SYMTABNO      = 0x70000011, // Number of entries
                                      // in the .dynsym section.
  DT_MIPS_UNREFEXTNO    = 0x70000012, // Index of first external dynamic symbol
                                      // not referenced locally.
  DT_MIPS_GOTSYM        = 0x70000013, // Index of first dynamic symbol
                                      // in global offset table.
  DT_MIPS_HIPAGENO      = 0x70000014, // Number of page table entries
                                      // in global offset table.
  DT_MIPS_RLD_MAP       = 0x70000016, // Address of run time loader map,
                                      // used for debugging.
  DT_MIPS_DELTA_CLASS       = 0x70000017, // Delta C++ class definition.
  DT_MIPS_DELTA_CLASS_NO    = 0x70000018, // Number of entries
                                          // in DT_MIPS_DELTA_CLASS.
  DT_MIPS_DELTA_INSTANCE    = 0x70000019, // Delta C++ class instances.
  DT_MIPS_DELTA_INSTANCE_NO = 0x7000001A, // Number of entries
                                          // in DT_MIPS_DELTA_INSTANCE.
  DT_MIPS_DELTA_RELOC       = 0x7000001B, // Delta relocations.
  DT_MIPS_DELTA_RELOC_NO    = 0x7000001C, // Number of entries
                                          // in DT_MIPS_DELTA_RELOC.
  DT_MIPS_DELTA_SYM         = 0x7000001D, // Delta symbols that Delta
                                          // relocations refer to.
  DT_MIPS_DELTA_SYM_NO      = 0x7000001E, // Number of entries
                                          // in DT_MIPS_DELTA_SYM.
  DT_MIPS_DELTA_CLASSSYM    = 0x70000020, // Delta symbols that hold
                                          // class declarations.
  DT_MIPS_DELTA_CLASSSYM_NO = 0x70000021, // Number of entries
                                          // in DT_MIPS_DELTA_CLASSSYM.
  DT_MIPS_CXX_FLAGS         = 0x70000022, // Flags indicating information
                                          // about C++ flavor.
  DT_MIPS_PIXIE_INIT        = 0x70000023, // Pixie information.
  DT_MIPS_SYMBOL_LIB        = 0x70000024, // Address of .MIPS.symlib
  DT_MIPS_LOCALPAGE_GOTIDX  = 0x70000025, // The GOT index of the first PTE
                                          // for a segment
  DT_MIPS_LOCAL_GOTIDX      = 0x70000026, // The GOT index of the first PTE
                                          // for a local symbol
  DT_MIPS_HIDDEN_GOTIDX     = 0x70000027, // The GOT index of the first PTE
                                          // for a hidden symbol
  DT_MIPS_PROTECTED_GOTIDX  = 0x70000028, // The GOT index of the first PTE
                                          // for a protected symbol
  DT_MIPS_OPTIONS           = 0x70000029, // Address of `.MIPS.options'.
  DT_MIPS_INTERFACE         = 0x7000002A, // Address of `.interface'.
  DT_MIPS_DYNSTR_ALIGN      = 0x7000002B, // Unknown.
  DT_MIPS_INTERFACE_SIZE    = 0x7000002C, // Size of the .interface section.
  DT_MIPS_RLD_TEXT_RESOLVE_ADDR = 0x7000002D, // Size of rld_text_resolve
                                              // function stored in the GOT.
  DT_MIPS_PERF_SUFFIX       = 0x7000002E, // Default suffix of DSO to be added
                                          // by rld on dlopen() calls.
  DT_MIPS_COMPACT_SIZE      = 0x7000002F, // Size of compact relocation
                                          // section (O32).
  DT_MIPS_GP_VALUE          = 0x70000030, // GP value for auxiliary GOTs.
  DT_MIPS_AUX_DYNAMIC       = 0x70000031, // Address of auxiliary .dynamic.
  DT_MIPS_PLTGOT            = 0x70000032, // Address of the base of the PLTGOT.
  DT_MIPS_RWPLT             = 0x70000034, // Points to the base
                                          // of a writable PLT.
  DT_MIPS_RLD_MAP_REL       = 0x70000035, // Relative offset of run time loader
                                          // map, used for debugging.

  // Sun machine-independent extensions.
  DT_AUXILIARY              = 0x7FFFFFFD, // Shared object to load before self
  DT_FILTER                 = 0x7FFFFFFF  // Shared object to get values from
};

// DT_FLAGS values.
enum {
  DF_ORIGIN     = 0x01, // The object may reference $ORIGIN.
  DF_SYMBOLIC   = 0x02, // Search the shared lib before searching the exe.
  DF_TEXTREL    = 0x04, // Relocations may modify a non-writable segment.
  DF_BIND_NOW   = 0x08, // Process all relocations on load.
  DF_STATIC_TLS = 0x10  // Reject attempts to load dynamically.
};

// State flags selectable in the `d_un.d_val' element of the DT_FLAGS_1 entry.
enum {
  DF_1_NOW        = 0x00000001, // Set RTLD_NOW for this object.
  DF_1_GLOBAL     = 0x00000002, // Set RTLD_GLOBAL for this object.
  DF_1_GROUP      = 0x00000004, // Set RTLD_GROUP for this object.
  DF_1_NODELETE   = 0x00000008, // Set RTLD_NODELETE for this object.
  DF_1_LOADFLTR   = 0x00000010, // Trigger filtee loading at runtime.
  DF_1_INITFIRST  = 0x00000020, // Set RTLD_INITFIRST for this object.
  DF_1_NOOPEN     = 0x00000040, // Set RTLD_NOOPEN for this object.
  DF_1_ORIGIN     = 0x00000080, // $ORIGIN must be handled.
  DF_1_DIRECT     = 0x00000100, // Direct binding enabled.
  DF_1_TRANS      = 0x00000200,
  DF_1_INTERPOSE  = 0x00000400, // Object is used to interpose.
  DF_1_NODEFLIB   = 0x00000800, // Ignore default lib search path.
  DF_1_NODUMP     = 0x00001000, // Object can't be dldump'ed.
  DF_1_CONFALT    = 0x00002000, // Configuration alternative created.
  DF_1_ENDFILTEE  = 0x00004000, // Filtee terminates filters search.
  DF_1_DISPRELDNE = 0x00008000, // Disp reloc applied at build time.
  DF_1_DISPRELPND = 0x00010000, // Disp reloc applied at run-time.
  DF_1_NODIRECT   = 0x00020000, // Object has no-direct binding.
  DF_1_IGNMULDEF  = 0x00040000,
  DF_1_NOKSYMS    = 0x00080000,
  DF_1_NOHDR      = 0x00100000,
  DF_1_EDITED     = 0x00200000, // Object is modified after built.
  DF_1_NORELOC    = 0x00400000,
  DF_1_SYMINTPOSE = 0x00800000, // Object has individual interposers.
  DF_1_GLOBAUDIT  = 0x01000000, // Global auditing required.
  DF_1_SINGLETON  = 0x02000000  // Singleton symbols are used.
};

// DT_MIPS_FLAGS values.
enum {
  RHF_NONE                    = 0x00000000, // No flags.
  RHF_QUICKSTART              = 0x00000001, // Uses shortcut pointers.
  RHF_NOTPOT                  = 0x00000002, // Hash size is not a power of two.
  RHS_NO_LIBRARY_REPLACEMENT  = 0x00000004, // Ignore LD_LIBRARY_PATH.
  RHF_NO_MOVE                 = 0x00000008, // DSO address may not be relocated.
  RHF_SGI_ONLY                = 0x00000010, // SGI specific features.
  RHF_GUARANTEE_INIT          = 0x00000020, // Guarantee that .init will finish
                                            // executing before any non-init
                                            // code in DSO is called.
  RHF_DELTA_C_PLUS_PLUS       = 0x00000040, // Contains Delta C++ code.
  RHF_GUARANTEE_START_INIT    = 0x00000080, // Guarantee that .init will start
                                            // executing before any non-init
                                            // code in DSO is called.
  RHF_PIXIE                   = 0x00000100, // Generated by pixie.
  RHF_DEFAULT_DELAY_LOAD      = 0x00000200, // Delay-load DSO by default.
  RHF_REQUICKSTART            = 0x00000400, // Object may be requickstarted
  RHF_REQUICKSTARTED          = 0x00000800, // Object has been requickstarted
  RHF_CORD                    = 0x00001000, // Generated by cord.
  RHF_NO_UNRES_UNDEF          = 0x00002000, // Object contains no unresolved
                                            // undef symbols.
  RHF_RLD_ORDER_SAFE          = 0x00004000  // Symbol table is in a safe order.
};

// ElfXX_VerDef structure version (GNU versioning)
enum {
  VER_DEF_NONE    = 0,
  VER_DEF_CURRENT = 1
};

// VerDef Flags (ElfXX_VerDef::vd_flags)
enum {
  VER_FLG_BASE = 0x1,
  VER_FLG_WEAK = 0x2,
  VER_FLG_INFO = 0x4
};

// Special constants for the version table. (SHT_GNU_versym/.gnu.version)
enum {
  VER_NDX_LOCAL  = 0,      // Unversioned local symbol
  VER_NDX_GLOBAL = 1,      // Unversioned global symbol
  VERSYM_VERSION = 0x7fff, // Version Index mask
  VERSYM_HIDDEN  = 0x8000  // Hidden bit (non-default version)
};

// ElfXX_VerNeed structure version (GNU versioning)
enum {
  VER_NEED_NONE = 0,
  VER_NEED_CURRENT = 1
};

} // end namespace ELF

} // end namespace llvm

#endif<|MERGE_RESOLUTION|>--- conflicted
+++ resolved
@@ -310,15 +310,12 @@
   EM_NORC          = 218, // Nanoradio Optimized RISC
   EM_CSR_KALIMBA   = 219, // CSR Kalimba architecture family
   EM_AMDGPU        = 224, // AMD GPU architecture
-<<<<<<< HEAD
-  EM_NYUZI         = 9999 // Nyuzi GPGPU
-=======
+  EM_NYUZI         = 9999, // Nyuzi GPGPU
 
   // A request has been made to the maintainer of the official registry for
   // such numbers for an official value for WebAssembly. As soon as one is
   // allocated, this enum will be updated to use it.
   EM_WEBASSEMBLY   = 0x4157, // WebAssembly architecture
->>>>>>> c70338de
 };
 
 // Object file classes.
