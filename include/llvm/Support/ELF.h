//===-- llvm/Support/ELF.h - ELF constants and data structures --*- C++ -*-===//
//
//                     The LLVM Compiler Infrastructure
//
// This file is distributed under the University of Illinois Open Source
// License. See LICENSE.TXT for details.
//
//===----------------------------------------------------------------------===//
//
// This header contains common, non-processor-specific data structures and
// constants for the ELF file format.
//
// The details of the ELF32 bits in this file are largely based on the Tool
// Interface Standard (TIS) Executable and Linking Format (ELF) Specification
// Version 1.2, May 1995. The ELF64 stuff is based on ELF-64 Object File Format
// Version 1.5, Draft 2, May 1998 as well as OpenBSD header files.
//
//===----------------------------------------------------------------------===//

#ifndef LLVM_SUPPORT_ELF_H
#define LLVM_SUPPORT_ELF_H

#include "llvm/Support/Compiler.h"
#include "llvm/Support/DataTypes.h"
#include <cstring>

namespace llvm {

namespace ELF {

typedef uint32_t Elf32_Addr; // Program address
typedef uint32_t Elf32_Off;  // File offset
typedef uint16_t Elf32_Half;
typedef uint32_t Elf32_Word;
typedef int32_t  Elf32_Sword;

typedef uint64_t Elf64_Addr;
typedef uint64_t Elf64_Off;
typedef uint16_t Elf64_Half;
typedef uint32_t Elf64_Word;
typedef int32_t  Elf64_Sword;
typedef uint64_t Elf64_Xword;
typedef int64_t  Elf64_Sxword;

// Object file magic string.
static const char ElfMagic[] = { 0x7f, 'E', 'L', 'F', '\0' };

// e_ident size and indices.
enum {
  EI_MAG0       = 0,          // File identification index.
  EI_MAG1       = 1,          // File identification index.
  EI_MAG2       = 2,          // File identification index.
  EI_MAG3       = 3,          // File identification index.
  EI_CLASS      = 4,          // File class.
  EI_DATA       = 5,          // Data encoding.
  EI_VERSION    = 6,          // File version.
  EI_OSABI      = 7,          // OS/ABI identification.
  EI_ABIVERSION = 8,          // ABI version.
  EI_PAD        = 9,          // Start of padding bytes.
  EI_NIDENT     = 16          // Number of bytes in e_ident.
};

struct Elf32_Ehdr {
  unsigned char e_ident[EI_NIDENT]; // ELF Identification bytes
  Elf32_Half    e_type;      // Type of file (see ET_* below)
  Elf32_Half    e_machine;   // Required architecture for this file (see EM_*)
  Elf32_Word    e_version;   // Must be equal to 1
  Elf32_Addr    e_entry;     // Address to jump to in order to start program
  Elf32_Off     e_phoff;     // Program header table's file offset, in bytes
  Elf32_Off     e_shoff;     // Section header table's file offset, in bytes
  Elf32_Word    e_flags;     // Processor-specific flags
  Elf32_Half    e_ehsize;    // Size of ELF header, in bytes
  Elf32_Half    e_phentsize; // Size of an entry in the program header table
  Elf32_Half    e_phnum;     // Number of entries in the program header table
  Elf32_Half    e_shentsize; // Size of an entry in the section header table
  Elf32_Half    e_shnum;     // Number of entries in the section header table
  Elf32_Half    e_shstrndx;  // Sect hdr table index of sect name string table
  bool checkMagic() const {
    return (memcmp(e_ident, ElfMagic, strlen(ElfMagic))) == 0;
  }
  unsigned char getFileClass() const { return e_ident[EI_CLASS]; }
  unsigned char getDataEncoding() const { return e_ident[EI_DATA]; }
};

// 64-bit ELF header. Fields are the same as for ELF32, but with different
// types (see above).
struct Elf64_Ehdr {
  unsigned char e_ident[EI_NIDENT];
  Elf64_Half    e_type;
  Elf64_Half    e_machine;
  Elf64_Word    e_version;
  Elf64_Addr    e_entry;
  Elf64_Off     e_phoff;
  Elf64_Off     e_shoff;
  Elf64_Word    e_flags;
  Elf64_Half    e_ehsize;
  Elf64_Half    e_phentsize;
  Elf64_Half    e_phnum;
  Elf64_Half    e_shentsize;
  Elf64_Half    e_shnum;
  Elf64_Half    e_shstrndx;
  bool checkMagic() const {
    return (memcmp(e_ident, ElfMagic, strlen(ElfMagic))) == 0;
  }
  unsigned char getFileClass() const { return e_ident[EI_CLASS]; }
  unsigned char getDataEncoding() const { return e_ident[EI_DATA]; }
};

// File types
enum {
  ET_NONE   = 0,      // No file type
  ET_REL    = 1,      // Relocatable file
  ET_EXEC   = 2,      // Executable file
  ET_DYN    = 3,      // Shared object file
  ET_CORE   = 4,      // Core file
  ET_LOPROC = 0xff00, // Beginning of processor-specific codes
  ET_HIPROC = 0xffff  // Processor-specific
};

// Versioning
enum {
  EV_NONE = 0,
  EV_CURRENT = 1
};

// Machine architectures
// See current registered ELF machine architectures at:
//    http://www.uxsglobal.com/developers/gabi/latest/ch4.eheader.html
enum {
  EM_NONE          = 0, // No machine
  EM_M32           = 1, // AT&T WE 32100
  EM_SPARC         = 2, // SPARC
  EM_386           = 3, // Intel 386
  EM_68K           = 4, // Motorola 68000
  EM_88K           = 5, // Motorola 88000
  EM_IAMCU         = 6, // Intel MCU
  EM_860           = 7, // Intel 80860
  EM_MIPS          = 8, // MIPS R3000
  EM_S370          = 9, // IBM System/370
  EM_MIPS_RS3_LE   = 10, // MIPS RS3000 Little-endian
  EM_PARISC        = 15, // Hewlett-Packard PA-RISC
  EM_VPP500        = 17, // Fujitsu VPP500
  EM_SPARC32PLUS   = 18, // Enhanced instruction set SPARC
  EM_960           = 19, // Intel 80960
  EM_PPC           = 20, // PowerPC
  EM_PPC64         = 21, // PowerPC64
  EM_S390          = 22, // IBM System/390
  EM_SPU           = 23, // IBM SPU/SPC
  EM_V800          = 36, // NEC V800
  EM_FR20          = 37, // Fujitsu FR20
  EM_RH32          = 38, // TRW RH-32
  EM_RCE           = 39, // Motorola RCE
  EM_ARM           = 40, // ARM
  EM_ALPHA         = 41, // DEC Alpha
  EM_SH            = 42, // Hitachi SH
  EM_SPARCV9       = 43, // SPARC V9
  EM_TRICORE       = 44, // Siemens TriCore
  EM_ARC           = 45, // Argonaut RISC Core
  EM_H8_300        = 46, // Hitachi H8/300
  EM_H8_300H       = 47, // Hitachi H8/300H
  EM_H8S           = 48, // Hitachi H8S
  EM_H8_500        = 49, // Hitachi H8/500
  EM_IA_64         = 50, // Intel IA-64 processor architecture
  EM_MIPS_X        = 51, // Stanford MIPS-X
  EM_COLDFIRE      = 52, // Motorola ColdFire
  EM_68HC12        = 53, // Motorola M68HC12
  EM_MMA           = 54, // Fujitsu MMA Multimedia Accelerator
  EM_PCP           = 55, // Siemens PCP
  EM_NCPU          = 56, // Sony nCPU embedded RISC processor
  EM_NDR1          = 57, // Denso NDR1 microprocessor
  EM_STARCORE      = 58, // Motorola Star*Core processor
  EM_ME16          = 59, // Toyota ME16 processor
  EM_ST100         = 60, // STMicroelectronics ST100 processor
  EM_TINYJ         = 61, // Advanced Logic Corp. TinyJ embedded processor family
  EM_X86_64        = 62, // AMD x86-64 architecture
  EM_PDSP          = 63, // Sony DSP Processor
  EM_PDP10         = 64, // Digital Equipment Corp. PDP-10
  EM_PDP11         = 65, // Digital Equipment Corp. PDP-11
  EM_FX66          = 66, // Siemens FX66 microcontroller
  EM_ST9PLUS       = 67, // STMicroelectronics ST9+ 8/16 bit microcontroller
  EM_ST7           = 68, // STMicroelectronics ST7 8-bit microcontroller
  EM_68HC16        = 69, // Motorola MC68HC16 Microcontroller
  EM_68HC11        = 70, // Motorola MC68HC11 Microcontroller
  EM_68HC08        = 71, // Motorola MC68HC08 Microcontroller
  EM_68HC05        = 72, // Motorola MC68HC05 Microcontroller
  EM_SVX           = 73, // Silicon Graphics SVx
  EM_ST19          = 74, // STMicroelectronics ST19 8-bit microcontroller
  EM_VAX           = 75, // Digital VAX
  EM_CRIS          = 76, // Axis Communications 32-bit embedded processor
  EM_JAVELIN       = 77, // Infineon Technologies 32-bit embedded processor
  EM_FIREPATH      = 78, // Element 14 64-bit DSP Processor
  EM_ZSP           = 79, // LSI Logic 16-bit DSP Processor
  EM_MMIX          = 80, // Donald Knuth's educational 64-bit processor
  EM_HUANY         = 81, // Harvard University machine-independent object files
  EM_PRISM         = 82, // SiTera Prism
  EM_AVR           = 83, // Atmel AVR 8-bit microcontroller
  EM_FR30          = 84, // Fujitsu FR30
  EM_D10V          = 85, // Mitsubishi D10V
  EM_D30V          = 86, // Mitsubishi D30V
  EM_V850          = 87, // NEC v850
  EM_M32R          = 88, // Mitsubishi M32R
  EM_MN10300       = 89, // Matsushita MN10300
  EM_MN10200       = 90, // Matsushita MN10200
  EM_PJ            = 91, // picoJava
  EM_OPENRISC      = 92, // OpenRISC 32-bit embedded processor
  EM_ARC_COMPACT   = 93, // ARC International ARCompact processor (old
                         // spelling/synonym: EM_ARC_A5)
  EM_XTENSA        = 94, // Tensilica Xtensa Architecture
  EM_VIDEOCORE     = 95, // Alphamosaic VideoCore processor
  EM_TMM_GPP       = 96, // Thompson Multimedia General Purpose Processor
  EM_NS32K         = 97, // National Semiconductor 32000 series
  EM_TPC           = 98, // Tenor Network TPC processor
  EM_SNP1K         = 99, // Trebia SNP 1000 processor
  EM_ST200         = 100, // STMicroelectronics (www.st.com) ST200
  EM_IP2K          = 101, // Ubicom IP2xxx microcontroller family
  EM_MAX           = 102, // MAX Processor
  EM_CR            = 103, // National Semiconductor CompactRISC microprocessor
  EM_F2MC16        = 104, // Fujitsu F2MC16
  EM_MSP430        = 105, // Texas Instruments embedded microcontroller msp430
  EM_BLACKFIN      = 106, // Analog Devices Blackfin (DSP) processor
  EM_SE_C33        = 107, // S1C33 Family of Seiko Epson processors
  EM_SEP           = 108, // Sharp embedded microprocessor
  EM_ARCA          = 109, // Arca RISC Microprocessor
  EM_UNICORE       = 110, // Microprocessor series from PKU-Unity Ltd. and MPRC
                          // of Peking University
  EM_EXCESS        = 111, // eXcess: 16/32/64-bit configurable embedded CPU
  EM_DXP           = 112, // Icera Semiconductor Inc. Deep Execution Processor
  EM_ALTERA_NIOS2  = 113, // Altera Nios II soft-core processor
  EM_CRX           = 114, // National Semiconductor CompactRISC CRX
  EM_XGATE         = 115, // Motorola XGATE embedded processor
  EM_C166          = 116, // Infineon C16x/XC16x processor
  EM_M16C          = 117, // Renesas M16C series microprocessors
  EM_DSPIC30F      = 118, // Microchip Technology dsPIC30F Digital Signal
                          // Controller
  EM_CE            = 119, // Freescale Communication Engine RISC core
  EM_M32C          = 120, // Renesas M32C series microprocessors
  EM_TSK3000       = 131, // Altium TSK3000 core
  EM_RS08          = 132, // Freescale RS08 embedded processor
  EM_SHARC         = 133, // Analog Devices SHARC family of 32-bit DSP
                          // processors
  EM_ECOG2         = 134, // Cyan Technology eCOG2 microprocessor
  EM_SCORE7        = 135, // Sunplus S+core7 RISC processor
  EM_DSP24         = 136, // New Japan Radio (NJR) 24-bit DSP Processor
  EM_VIDEOCORE3    = 137, // Broadcom VideoCore III processor
  EM_LATTICEMICO32 = 138, // RISC processor for Lattice FPGA architecture
  EM_SE_C17        = 139, // Seiko Epson C17 family
  EM_TI_C6000      = 140, // The Texas Instruments TMS320C6000 DSP family
  EM_TI_C2000      = 141, // The Texas Instruments TMS320C2000 DSP family
  EM_TI_C5500      = 142, // The Texas Instruments TMS320C55x DSP family
  EM_MMDSP_PLUS    = 160, // STMicroelectronics 64bit VLIW Data Signal Processor
  EM_CYPRESS_M8C   = 161, // Cypress M8C microprocessor
  EM_R32C          = 162, // Renesas R32C series microprocessors
  EM_TRIMEDIA      = 163, // NXP Semiconductors TriMedia architecture family
  EM_HEXAGON       = 164, // Qualcomm Hexagon processor
  EM_8051          = 165, // Intel 8051 and variants
  EM_STXP7X        = 166, // STMicroelectronics STxP7x family of configurable
                          // and extensible RISC processors
  EM_NDS32         = 167, // Andes Technology compact code size embedded RISC
                          // processor family
  EM_ECOG1         = 168, // Cyan Technology eCOG1X family
  EM_ECOG1X        = 168, // Cyan Technology eCOG1X family
  EM_MAXQ30        = 169, // Dallas Semiconductor MAXQ30 Core Micro-controllers
  EM_XIMO16        = 170, // New Japan Radio (NJR) 16-bit DSP Processor
  EM_MANIK         = 171, // M2000 Reconfigurable RISC Microprocessor
  EM_CRAYNV2       = 172, // Cray Inc. NV2 vector architecture
  EM_RX            = 173, // Renesas RX family
  EM_METAG         = 174, // Imagination Technologies META processor
                          // architecture
  EM_MCST_ELBRUS   = 175, // MCST Elbrus general purpose hardware architecture
  EM_ECOG16        = 176, // Cyan Technology eCOG16 family
  EM_CR16          = 177, // National Semiconductor CompactRISC CR16 16-bit
                          // microprocessor
  EM_ETPU          = 178, // Freescale Extended Time Processing Unit
  EM_SLE9X         = 179, // Infineon Technologies SLE9X core
  EM_L10M          = 180, // Intel L10M
  EM_K10M          = 181, // Intel K10M
  EM_AARCH64       = 183, // ARM AArch64
  EM_AVR32         = 185, // Atmel Corporation 32-bit microprocessor family
  EM_STM8          = 186, // STMicroeletronics STM8 8-bit microcontroller
  EM_TILE64        = 187, // Tilera TILE64 multicore architecture family
  EM_TILEPRO       = 188, // Tilera TILEPro multicore architecture family
  EM_CUDA          = 190, // NVIDIA CUDA architecture
  EM_TILEGX        = 191, // Tilera TILE-Gx multicore architecture family
  EM_CLOUDSHIELD   = 192, // CloudShield architecture family
  EM_COREA_1ST     = 193, // KIPO-KAIST Core-A 1st generation processor family
  EM_COREA_2ND     = 194, // KIPO-KAIST Core-A 2nd generation processor family
  EM_ARC_COMPACT2  = 195, // Synopsys ARCompact V2
  EM_OPEN8         = 196, // Open8 8-bit RISC soft processor core
  EM_RL78          = 197, // Renesas RL78 family
  EM_VIDEOCORE5    = 198, // Broadcom VideoCore V processor
  EM_78KOR         = 199, // Renesas 78KOR family
  EM_56800EX       = 200, // Freescale 56800EX Digital Signal Controller (DSC)
  EM_BA1           = 201, // Beyond BA1 CPU architecture
  EM_BA2           = 202, // Beyond BA2 CPU architecture
  EM_XCORE         = 203, // XMOS xCORE processor family
  EM_MCHP_PIC      = 204, // Microchip 8-bit PIC(r) family
  EM_INTEL205      = 205, // Reserved by Intel
  EM_INTEL206      = 206, // Reserved by Intel
  EM_INTEL207      = 207, // Reserved by Intel
  EM_INTEL208      = 208, // Reserved by Intel
  EM_INTEL209      = 209, // Reserved by Intel
  EM_KM32          = 210, // KM211 KM32 32-bit processor
  EM_KMX32         = 211, // KM211 KMX32 32-bit processor
  EM_KMX16         = 212, // KM211 KMX16 16-bit processor
  EM_KMX8          = 213, // KM211 KMX8 8-bit processor
  EM_KVARC         = 214, // KM211 KVARC processor
  EM_CDP           = 215, // Paneve CDP architecture family
  EM_COGE          = 216, // Cognitive Smart Memory Processor
  EM_COOL          = 217, // iCelero CoolEngine
  EM_NORC          = 218, // Nanoradio Optimized RISC
  EM_CSR_KALIMBA   = 219, // CSR Kalimba architecture family
  EM_AMDGPU        = 224, // AMD GPU architecture
  EM_NYUZI         = 9999, // Nyuzi GPGPU

  // A request has been made to the maintainer of the official registry for
  // such numbers for an official value for WebAssembly. As soon as one is
  // allocated, this enum will be updated to use it.
  EM_WEBASSEMBLY   = 0x4157, // WebAssembly architecture

  // A request has been made to the maintainer of the official registry for
  // an official value for Lanai. As soon as one is allocated, this enum will be
  // updated to use it.
  EM_LANAI         = 0x8123, // Lanai 32-bit processor
};

// Object file classes.
enum {
  ELFCLASSNONE = 0,
  ELFCLASS32 = 1, // 32-bit object file
  ELFCLASS64 = 2  // 64-bit object file
};

// Object file byte orderings.
enum {
  ELFDATANONE = 0, // Invalid data encoding.
  ELFDATA2LSB = 1, // Little-endian object file
  ELFDATA2MSB = 2  // Big-endian object file
};

// OS ABI identification.
enum {
  ELFOSABI_NONE = 0,          // UNIX System V ABI
  ELFOSABI_HPUX = 1,          // HP-UX operating system
  ELFOSABI_NETBSD = 2,        // NetBSD
  ELFOSABI_GNU = 3,           // GNU/Linux
  ELFOSABI_LINUX = 3,         // Historical alias for ELFOSABI_GNU.
  ELFOSABI_HURD = 4,          // GNU/Hurd
  ELFOSABI_SOLARIS = 6,       // Solaris
  ELFOSABI_AIX = 7,           // AIX
  ELFOSABI_IRIX = 8,          // IRIX
  ELFOSABI_FREEBSD = 9,       // FreeBSD
  ELFOSABI_TRU64 = 10,        // TRU64 UNIX
  ELFOSABI_MODESTO = 11,      // Novell Modesto
  ELFOSABI_OPENBSD = 12,      // OpenBSD
  ELFOSABI_OPENVMS = 13,      // OpenVMS
  ELFOSABI_NSK = 14,          // Hewlett-Packard Non-Stop Kernel
  ELFOSABI_AROS = 15,         // AROS
  ELFOSABI_FENIXOS = 16,      // FenixOS
  ELFOSABI_CLOUDABI = 17,     // Nuxi CloudABI
  ELFOSABI_C6000_ELFABI = 64, // Bare-metal TMS320C6000
  ELFOSABI_AMDGPU_HSA = 64,   // AMD HSA runtime
  ELFOSABI_C6000_LINUX = 65,  // Linux TMS320C6000
  ELFOSABI_ARM = 97,          // ARM
  ELFOSABI_STANDALONE = 255   // Standalone (embedded) application
};

#define ELF_RELOC(name, value) name = value,

// X86_64 relocations.
enum {
#include "ELFRelocs/x86_64.def"
};

// i386 relocations.
enum {
#include "ELFRelocs/i386.def"
};

// ELF Relocation types for PPC32
enum {
#include "ELFRelocs/PowerPC.def"
};

// Specific e_flags for PPC64
enum {
  // e_flags bits specifying ABI:
  // 1 for original ABI using function descriptors,
  // 2 for revised ABI without function descriptors,
  // 0 for unspecified or not using any features affected by the differences.
  EF_PPC64_ABI = 3
};

// Special values for the st_other field in the symbol table entry for PPC64.
enum {
  STO_PPC64_LOCAL_BIT = 5,
  STO_PPC64_LOCAL_MASK = (7 << STO_PPC64_LOCAL_BIT)
};
static inline int64_t
decodePPC64LocalEntryOffset(unsigned Other) {
  unsigned Val = (Other & STO_PPC64_LOCAL_MASK) >> STO_PPC64_LOCAL_BIT;
  return ((1 << Val) >> 2) << 2;
}
static inline unsigned
encodePPC64LocalEntryOffset(int64_t Offset) {
  unsigned Val = (Offset >= 4 * 4
                  ? (Offset >= 8 * 4
                     ? (Offset >= 16 * 4 ? 6 : 5)
                     : 4)
                  : (Offset >= 2 * 4
                     ? 3
                     : (Offset >= 1 * 4 ? 2 : 0)));
  return Val << STO_PPC64_LOCAL_BIT;
}

// ELF Relocation types for PPC64
enum {
#include "ELFRelocs/PowerPC64.def"
};

// ELF Relocation types for AArch64
enum {
#include "ELFRelocs/AArch64.def"
};

// ARM Specific e_flags
enum : unsigned {
  EF_ARM_SOFT_FLOAT =     0x00000200U,
  EF_ARM_VFP_FLOAT =      0x00000400U,
  EF_ARM_EABI_UNKNOWN =   0x00000000U,
  EF_ARM_EABI_VER1 =      0x01000000U,
  EF_ARM_EABI_VER2 =      0x02000000U,
  EF_ARM_EABI_VER3 =      0x03000000U,
  EF_ARM_EABI_VER4 =      0x04000000U,
  EF_ARM_EABI_VER5 =      0x05000000U,
  EF_ARM_EABIMASK =       0xFF000000U
};

// ELF Relocation types for ARM
enum {
#include "ELFRelocs/ARM.def"
};

// AVR specific e_flags
enum : unsigned {
  EF_AVR_ARCH_AVR1    = 1,
  EF_AVR_ARCH_AVR2    = 2,
  EF_AVR_ARCH_AVR25   = 25,
  EF_AVR_ARCH_AVR3    = 3,
  EF_AVR_ARCH_AVR31   = 31,
  EF_AVR_ARCH_AVR35   = 35,
  EF_AVR_ARCH_AVR4    = 4,
  EF_AVR_ARCH_AVR5    = 5,
  EF_AVR_ARCH_AVR51   = 51,
  EF_AVR_ARCH_AVR6    = 6,
  EF_AVR_ARCH_AVRTINY = 100,
  EF_AVR_ARCH_XMEGA1  = 101,
  EF_AVR_ARCH_XMEGA2  = 102,
  EF_AVR_ARCH_XMEGA3  = 103,
  EF_AVR_ARCH_XMEGA4  = 104,
  EF_AVR_ARCH_XMEGA5  = 105,
  EF_AVR_ARCH_XMEGA6  = 106,
  EF_AVR_ARCH_XMEGA7  = 107
};

// ELF Relocation types for AVR
enum {
#include "ELFRelocs/AVR.def"
};

// Mips Specific e_flags
enum : unsigned {
  EF_MIPS_NOREORDER = 0x00000001, // Don't reorder instructions
  EF_MIPS_PIC       = 0x00000002, // Position independent code
  EF_MIPS_CPIC      = 0x00000004, // Call object with Position independent code
  EF_MIPS_ABI2      = 0x00000020, // File uses N32 ABI
  EF_MIPS_32BITMODE = 0x00000100, // Code compiled for a 64-bit machine
                                  // in 32-bit mode
  EF_MIPS_FP64      = 0x00000200, // Code compiled for a 32-bit machine
                                  // but uses 64-bit FP registers
  EF_MIPS_NAN2008   = 0x00000400, // Uses IEE 754-2008 NaN encoding

  // ABI flags
  EF_MIPS_ABI_O32    = 0x00001000, // This file follows the first MIPS 32 bit ABI
  EF_MIPS_ABI_O64    = 0x00002000, // O32 ABI extended for 64-bit architecture.
  EF_MIPS_ABI_EABI32 = 0x00003000, // EABI in 32 bit mode.
  EF_MIPS_ABI_EABI64 = 0x00004000, // EABI in 64 bit mode.
  EF_MIPS_ABI        = 0x0000f000, // Mask for selecting EF_MIPS_ABI_ variant.

  // MIPS machine variant
  EF_MIPS_MACH_3900    = 0x00810000, // Toshiba R3900
  EF_MIPS_MACH_4010    = 0x00820000, // LSI R4010
  EF_MIPS_MACH_4100    = 0x00830000, // NEC VR4100
  EF_MIPS_MACH_4650    = 0x00850000, // MIPS R4650
  EF_MIPS_MACH_4120    = 0x00870000, // NEC VR4120
  EF_MIPS_MACH_4111    = 0x00880000, // NEC VR4111/VR4181
  EF_MIPS_MACH_SB1     = 0x008a0000, // Broadcom SB-1
  EF_MIPS_MACH_OCTEON  = 0x008b0000, // Cavium Networks Octeon
  EF_MIPS_MACH_XLR     = 0x008c0000, // RMI Xlr
  EF_MIPS_MACH_OCTEON2 = 0x008d0000, // Cavium Networks Octeon2
  EF_MIPS_MACH_OCTEON3 = 0x008e0000, // Cavium Networks Octeon3
  EF_MIPS_MACH_5400    = 0x00910000, // NEC VR5400
  EF_MIPS_MACH_5900    = 0x00920000, // MIPS R5900
  EF_MIPS_MACH_5500    = 0x00980000, // NEC VR5500
  EF_MIPS_MACH_9000    = 0x00990000, // Unknown
  EF_MIPS_MACH_LS2E    = 0x00a00000, // ST Microelectronics Loongson 2E
  EF_MIPS_MACH_LS2F    = 0x00a10000, // ST Microelectronics Loongson 2F
  EF_MIPS_MACH_LS3A    = 0x00a20000, // Loongson 3A
  EF_MIPS_MACH         = 0x00ff0000, // EF_MIPS_MACH_xxx selection mask

  // ARCH_ASE
  EF_MIPS_MICROMIPS = 0x02000000, // microMIPS
  EF_MIPS_ARCH_ASE_M16 =
                      0x04000000, // Has Mips-16 ISA extensions
  EF_MIPS_ARCH_ASE_MDMX =
                      0x08000000, // Has MDMX multimedia extensions
  EF_MIPS_ARCH_ASE  = 0x0f000000, // Mask for EF_MIPS_ARCH_ASE_xxx flags

  // ARCH
  EF_MIPS_ARCH_1    = 0x00000000, // MIPS1 instruction set
  EF_MIPS_ARCH_2    = 0x10000000, // MIPS2 instruction set
  EF_MIPS_ARCH_3    = 0x20000000, // MIPS3 instruction set
  EF_MIPS_ARCH_4    = 0x30000000, // MIPS4 instruction set
  EF_MIPS_ARCH_5    = 0x40000000, // MIPS5 instruction set
  EF_MIPS_ARCH_32   = 0x50000000, // MIPS32 instruction set per linux not elf.h
  EF_MIPS_ARCH_64   = 0x60000000, // MIPS64 instruction set per linux not elf.h
  EF_MIPS_ARCH_32R2 = 0x70000000, // mips32r2, mips32r3, mips32r5
  EF_MIPS_ARCH_64R2 = 0x80000000, // mips64r2, mips64r3, mips64r5
  EF_MIPS_ARCH_32R6 = 0x90000000, // mips32r6
  EF_MIPS_ARCH_64R6 = 0xa0000000, // mips64r6
  EF_MIPS_ARCH      = 0xf0000000  // Mask for applying EF_MIPS_ARCH_ variant
};

// ELF Relocation types for Mips
enum {
#include "ELFRelocs/Mips.def"
};

// Special values for the st_other field in the symbol table entry for MIPS.
enum {
  STO_MIPS_OPTIONAL        = 0x04,  // Symbol whose definition is optional
  STO_MIPS_PLT             = 0x08,  // PLT entry related dynamic table record
  STO_MIPS_PIC             = 0x20,  // PIC func in an object mixes PIC/non-PIC
  STO_MIPS_MICROMIPS       = 0x80,  // MIPS Specific ISA for MicroMips
  STO_MIPS_MIPS16          = 0xf0   // MIPS Specific ISA for Mips16
};

// .MIPS.options section descriptor kinds
enum {
  ODK_NULL       = 0,   // Undefined
  ODK_REGINFO    = 1,   // Register usage information
  ODK_EXCEPTIONS = 2,   // Exception processing options
  ODK_PAD        = 3,   // Section padding options
  ODK_HWPATCH    = 4,   // Hardware patches applied
  ODK_FILL       = 5,   // Linker fill value
  ODK_TAGS       = 6,   // Space for tool identification
  ODK_HWAND      = 7,   // Hardware AND patches applied
  ODK_HWOR       = 8,   // Hardware OR patches applied
  ODK_GP_GROUP   = 9,   // GP group to use for text/data sections
  ODK_IDENT      = 10,  // ID information
  ODK_PAGESIZE   = 11   // Page size information
};

// Hexagon-specific e_flags
enum {
  // Object processor version flags, bits[11:0]
  EF_HEXAGON_MACH_V2      = 0x00000001,   // Hexagon V2
  EF_HEXAGON_MACH_V3      = 0x00000002,   // Hexagon V3
  EF_HEXAGON_MACH_V4      = 0x00000003,   // Hexagon V4
  EF_HEXAGON_MACH_V5      = 0x00000004,   // Hexagon V5
  EF_HEXAGON_MACH_V55     = 0x00000005,   // Hexagon V55
  EF_HEXAGON_MACH_V60     = 0x00000060,   // Hexagon V60

  // Highest ISA version flags
  EF_HEXAGON_ISA_MACH     = 0x00000000,   // Same as specified in bits[11:0]
                                          // of e_flags
  EF_HEXAGON_ISA_V2       = 0x00000010,   // Hexagon V2 ISA
  EF_HEXAGON_ISA_V3       = 0x00000020,   // Hexagon V3 ISA
  EF_HEXAGON_ISA_V4       = 0x00000030,   // Hexagon V4 ISA
  EF_HEXAGON_ISA_V5       = 0x00000040,   // Hexagon V5 ISA
  EF_HEXAGON_ISA_V55      = 0x00000050,   // Hexagon V55 ISA
  EF_HEXAGON_ISA_V60      = 0x00000060,   // Hexagon V60 ISA
};

// Hexagon-specific section indexes for common small data
enum {
  SHN_HEXAGON_SCOMMON     = 0xff00,       // Other access sizes
  SHN_HEXAGON_SCOMMON_1   = 0xff01,       // Byte-sized access
  SHN_HEXAGON_SCOMMON_2   = 0xff02,       // Half-word-sized access
  SHN_HEXAGON_SCOMMON_4   = 0xff03,       // Word-sized access
  SHN_HEXAGON_SCOMMON_8   = 0xff04        // Double-word-size access
};

// ELF Relocation types for Hexagon
enum {
#include "ELFRelocs/Hexagon.def"
};

<<<<<<< HEAD
// ELF relocation types for Nyuzi
enum
{
#include "ELFRelocs/Nyuzi.def"
=======
// ELF Relocation type for Lanai.
enum {
#include "ELFRelocs/Lanai.def"
>>>>>>> f0aaaa76
};

// ELF Relocation types for S390/zSeries
enum {
#include "ELFRelocs/SystemZ.def"
};

// ELF Relocation type for Sparc.
enum {
#include "ELFRelocs/Sparc.def"
};

// ELF Relocation types for WebAssembly
enum {
#include "ELFRelocs/WebAssembly.def"
};

#undef ELF_RELOC

// Section header.
struct Elf32_Shdr {
  Elf32_Word sh_name;      // Section name (index into string table)
  Elf32_Word sh_type;      // Section type (SHT_*)
  Elf32_Word sh_flags;     // Section flags (SHF_*)
  Elf32_Addr sh_addr;      // Address where section is to be loaded
  Elf32_Off  sh_offset;    // File offset of section data, in bytes
  Elf32_Word sh_size;      // Size of section, in bytes
  Elf32_Word sh_link;      // Section type-specific header table index link
  Elf32_Word sh_info;      // Section type-specific extra information
  Elf32_Word sh_addralign; // Section address alignment
  Elf32_Word sh_entsize;   // Size of records contained within the section
};

// Section header for ELF64 - same fields as ELF32, different types.
struct Elf64_Shdr {
  Elf64_Word  sh_name;
  Elf64_Word  sh_type;
  Elf64_Xword sh_flags;
  Elf64_Addr  sh_addr;
  Elf64_Off   sh_offset;
  Elf64_Xword sh_size;
  Elf64_Word  sh_link;
  Elf64_Word  sh_info;
  Elf64_Xword sh_addralign;
  Elf64_Xword sh_entsize;
};

// Special section indices.
enum {
  SHN_UNDEF     = 0,      // Undefined, missing, irrelevant, or meaningless
  SHN_LORESERVE = 0xff00, // Lowest reserved index
  SHN_LOPROC    = 0xff00, // Lowest processor-specific index
  SHN_HIPROC    = 0xff1f, // Highest processor-specific index
  SHN_LOOS      = 0xff20, // Lowest operating system-specific index
  SHN_HIOS      = 0xff3f, // Highest operating system-specific index
  SHN_ABS       = 0xfff1, // Symbol has absolute value; does not need relocation
  SHN_COMMON    = 0xfff2, // FORTRAN COMMON or C external global variables
  SHN_XINDEX    = 0xffff, // Mark that the index is >= SHN_LORESERVE
  SHN_HIRESERVE = 0xffff  // Highest reserved index
};

// Section types.
enum : unsigned {
  SHT_NULL          = 0,  // No associated section (inactive entry).
  SHT_PROGBITS      = 1,  // Program-defined contents.
  SHT_SYMTAB        = 2,  // Symbol table.
  SHT_STRTAB        = 3,  // String table.
  SHT_RELA          = 4,  // Relocation entries; explicit addends.
  SHT_HASH          = 5,  // Symbol hash table.
  SHT_DYNAMIC       = 6,  // Information for dynamic linking.
  SHT_NOTE          = 7,  // Information about the file.
  SHT_NOBITS        = 8,  // Data occupies no space in the file.
  SHT_REL           = 9,  // Relocation entries; no explicit addends.
  SHT_SHLIB         = 10, // Reserved.
  SHT_DYNSYM        = 11, // Symbol table.
  SHT_INIT_ARRAY    = 14, // Pointers to initialization functions.
  SHT_FINI_ARRAY    = 15, // Pointers to termination functions.
  SHT_PREINIT_ARRAY = 16, // Pointers to pre-init functions.
  SHT_GROUP         = 17, // Section group.
  SHT_SYMTAB_SHNDX  = 18, // Indices for SHN_XINDEX entries.
  SHT_LOOS          = 0x60000000, // Lowest operating system-specific type.
  SHT_GNU_ATTRIBUTES= 0x6ffffff5, // Object attributes.
  SHT_GNU_HASH      = 0x6ffffff6, // GNU-style hash table.
  SHT_GNU_verdef    = 0x6ffffffd, // GNU version definitions.
  SHT_GNU_verneed   = 0x6ffffffe, // GNU version references.
  SHT_GNU_versym    = 0x6fffffff, // GNU symbol versions table.
  SHT_HIOS          = 0x6fffffff, // Highest operating system-specific type.
  SHT_LOPROC        = 0x70000000, // Lowest processor arch-specific type.
  // Fixme: All this is duplicated in MCSectionELF. Why??
  // Exception Index table
  SHT_ARM_EXIDX           = 0x70000001U,
  // BPABI DLL dynamic linking pre-emption map
  SHT_ARM_PREEMPTMAP      = 0x70000002U,
  //  Object file compatibility attributes
  SHT_ARM_ATTRIBUTES      = 0x70000003U,
  SHT_ARM_DEBUGOVERLAY    = 0x70000004U,
  SHT_ARM_OVERLAYSECTION  = 0x70000005U,
  SHT_HEX_ORDERED         = 0x70000000, // Link editor is to sort the entries in
                                        // this section based on their sizes
  SHT_X86_64_UNWIND       = 0x70000001, // Unwind information

  SHT_MIPS_REGINFO        = 0x70000006, // Register usage information
  SHT_MIPS_OPTIONS        = 0x7000000d, // General options
  SHT_MIPS_ABIFLAGS       = 0x7000002a, // ABI information.

  SHT_HIPROC        = 0x7fffffff, // Highest processor arch-specific type.
  SHT_LOUSER        = 0x80000000, // Lowest type reserved for applications.
  SHT_HIUSER        = 0xffffffff  // Highest type reserved for applications.
};

// Section flags.
enum : unsigned {
  // Section data should be writable during execution.
  SHF_WRITE = 0x1,

  // Section occupies memory during program execution.
  SHF_ALLOC = 0x2,

  // Section contains executable machine instructions.
  SHF_EXECINSTR = 0x4,

  // The data in this section may be merged.
  SHF_MERGE = 0x10,

  // The data in this section is null-terminated strings.
  SHF_STRINGS = 0x20,

  // A field in this section holds a section header table index.
  SHF_INFO_LINK = 0x40U,

  // Adds special ordering requirements for link editors.
  SHF_LINK_ORDER = 0x80U,

  // This section requires special OS-specific processing to avoid incorrect
  // behavior.
  SHF_OS_NONCONFORMING = 0x100U,

  // This section is a member of a section group.
  SHF_GROUP = 0x200U,

  // This section holds Thread-Local Storage.
  SHF_TLS = 0x400U,

  // This section is excluded from the final executable or shared library.
  SHF_EXCLUDE = 0x80000000U,

  // Start of target-specific flags.

  /// XCORE_SHF_CP_SECTION - All sections with the "c" flag are grouped
  /// together by the linker to form the constant pool and the cp register is
  /// set to the start of the constant pool by the boot code.
  XCORE_SHF_CP_SECTION = 0x800U,

  /// XCORE_SHF_DP_SECTION - All sections with the "d" flag are grouped
  /// together by the linker to form the data section and the dp register is
  /// set to the start of the section by the boot code.
  XCORE_SHF_DP_SECTION = 0x1000U,

  SHF_MASKOS   = 0x0ff00000,

  // Bits indicating processor-specific flags.
  SHF_MASKPROC = 0xf0000000,

  // If an object file section does not have this flag set, then it may not hold
  // more than 2GB and can be freely referred to in objects using smaller code
  // models. Otherwise, only objects using larger code models can refer to them.
  // For example, a medium code model object can refer to data in a section that
  // sets this flag besides being able to refer to data in a section that does
  // not set it; likewise, a small code model object can refer only to code in a
  // section that does not set this flag.
  SHF_X86_64_LARGE = 0x10000000,

  // All sections with the GPREL flag are grouped into a global data area
  // for faster accesses
  SHF_HEX_GPREL = 0x10000000,

  // Section contains text/data which may be replicated in other sections.
  // Linker must retain only one copy.
  SHF_MIPS_NODUPES = 0x01000000,

  // Linker must generate implicit hidden weak names.
  SHF_MIPS_NAMES   = 0x02000000,

  // Section data local to process.
  SHF_MIPS_LOCAL   = 0x04000000,

  // Do not strip this section.
  SHF_MIPS_NOSTRIP = 0x08000000,

  // Section must be part of global data area.
  SHF_MIPS_GPREL   = 0x10000000,

  // This section should be merged.
  SHF_MIPS_MERGE   = 0x20000000,

  // Address size to be inferred from section entry size.
  SHF_MIPS_ADDR    = 0x40000000,

  // Section data is string data by default.
  SHF_MIPS_STRING  = 0x80000000,

  SHF_AMDGPU_HSA_GLOBAL   = 0x00100000,
  SHF_AMDGPU_HSA_READONLY = 0x00200000,
  SHF_AMDGPU_HSA_CODE     = 0x00400000,
  SHF_AMDGPU_HSA_AGENT    = 0x00800000
};

// Section Group Flags
enum : unsigned {
  GRP_COMDAT = 0x1,
  GRP_MASKOS = 0x0ff00000,
  GRP_MASKPROC = 0xf0000000
};

// Symbol table entries for ELF32.
struct Elf32_Sym {
  Elf32_Word    st_name;  // Symbol name (index into string table)
  Elf32_Addr    st_value; // Value or address associated with the symbol
  Elf32_Word    st_size;  // Size of the symbol
  unsigned char st_info;  // Symbol's type and binding attributes
  unsigned char st_other; // Must be zero; reserved
  Elf32_Half    st_shndx; // Which section (header table index) it's defined in

  // These accessors and mutators correspond to the ELF32_ST_BIND,
  // ELF32_ST_TYPE, and ELF32_ST_INFO macros defined in the ELF specification:
  unsigned char getBinding() const { return st_info >> 4; }
  unsigned char getType() const { return st_info & 0x0f; }
  void setBinding(unsigned char b) { setBindingAndType(b, getType()); }
  void setType(unsigned char t) { setBindingAndType(getBinding(), t); }
  void setBindingAndType(unsigned char b, unsigned char t) {
    st_info = (b << 4) + (t & 0x0f);
  }
};

// Symbol table entries for ELF64.
struct Elf64_Sym {
  Elf64_Word      st_name;  // Symbol name (index into string table)
  unsigned char   st_info;  // Symbol's type and binding attributes
  unsigned char   st_other; // Must be zero; reserved
  Elf64_Half      st_shndx; // Which section (header tbl index) it's defined in
  Elf64_Addr      st_value; // Value or address associated with the symbol
  Elf64_Xword     st_size;  // Size of the symbol

  // These accessors and mutators are identical to those defined for ELF32
  // symbol table entries.
  unsigned char getBinding() const { return st_info >> 4; }
  unsigned char getType() const { return st_info & 0x0f; }
  void setBinding(unsigned char b) { setBindingAndType(b, getType()); }
  void setType(unsigned char t) { setBindingAndType(getBinding(), t); }
  void setBindingAndType(unsigned char b, unsigned char t) {
    st_info = (b << 4) + (t & 0x0f);
  }
};

// The size (in bytes) of symbol table entries.
enum {
  SYMENTRY_SIZE32 = 16, // 32-bit symbol entry size
  SYMENTRY_SIZE64 = 24  // 64-bit symbol entry size.
};

// Symbol bindings.
enum {
  STB_LOCAL = 0,   // Local symbol, not visible outside obj file containing def
  STB_GLOBAL = 1,  // Global symbol, visible to all object files being combined
  STB_WEAK = 2,    // Weak symbol, like global but lower-precedence
  STB_GNU_UNIQUE = 10,
  STB_LOOS   = 10, // Lowest operating system-specific binding type
  STB_HIOS   = 12, // Highest operating system-specific binding type
  STB_LOPROC = 13, // Lowest processor-specific binding type
  STB_HIPROC = 15  // Highest processor-specific binding type
};

// Symbol types.
enum {
  STT_NOTYPE  = 0,   // Symbol's type is not specified
  STT_OBJECT  = 1,   // Symbol is a data object (variable, array, etc.)
  STT_FUNC    = 2,   // Symbol is executable code (function, etc.)
  STT_SECTION = 3,   // Symbol refers to a section
  STT_FILE    = 4,   // Local, absolute symbol that refers to a file
  STT_COMMON  = 5,   // An uninitialized common block
  STT_TLS     = 6,   // Thread local data object
  STT_GNU_IFUNC = 10, // GNU indirect function
  STT_LOOS    = 10,  // Lowest operating system-specific symbol type
  STT_HIOS    = 12,  // Highest operating system-specific symbol type
  STT_LOPROC  = 13,  // Lowest processor-specific symbol type
  STT_HIPROC  = 15,  // Highest processor-specific symbol type

  // AMDGPU symbol types
  STT_AMDGPU_HSA_KERNEL            = 10,
  STT_AMDGPU_HSA_INDIRECT_FUNCTION = 11,
  STT_AMDGPU_HSA_METADATA          = 12
};

enum {
  STV_DEFAULT   = 0,  // Visibility is specified by binding type
  STV_INTERNAL  = 1,  // Defined by processor supplements
  STV_HIDDEN    = 2,  // Not visible to other components
  STV_PROTECTED = 3   // Visible in other components but not preemptable
};

// Symbol number.
enum {
  STN_UNDEF = 0
};

// Special relocation symbols used in the MIPS64 ELF relocation entries
enum {
  RSS_UNDEF = 0, // None
  RSS_GP = 1,    // Value of gp
  RSS_GP0 = 2,   // Value of gp used to create object being relocated
  RSS_LOC = 3    // Address of location being relocated
};

// Relocation entry, without explicit addend.
struct Elf32_Rel {
  Elf32_Addr r_offset; // Location (file byte offset, or program virtual addr)
  Elf32_Word r_info;   // Symbol table index and type of relocation to apply

  // These accessors and mutators correspond to the ELF32_R_SYM, ELF32_R_TYPE,
  // and ELF32_R_INFO macros defined in the ELF specification:
  Elf32_Word getSymbol() const { return (r_info >> 8); }
  unsigned char getType() const { return (unsigned char) (r_info & 0x0ff); }
  void setSymbol(Elf32_Word s) { setSymbolAndType(s, getType()); }
  void setType(unsigned char t) { setSymbolAndType(getSymbol(), t); }
  void setSymbolAndType(Elf32_Word s, unsigned char t) {
    r_info = (s << 8) + t;
  }
};

// Relocation entry with explicit addend.
struct Elf32_Rela {
  Elf32_Addr  r_offset; // Location (file byte offset, or program virtual addr)
  Elf32_Word  r_info;   // Symbol table index and type of relocation to apply
  Elf32_Sword r_addend; // Compute value for relocatable field by adding this

  // These accessors and mutators correspond to the ELF32_R_SYM, ELF32_R_TYPE,
  // and ELF32_R_INFO macros defined in the ELF specification:
  Elf32_Word getSymbol() const { return (r_info >> 8); }
  unsigned char getType() const { return (unsigned char) (r_info & 0x0ff); }
  void setSymbol(Elf32_Word s) { setSymbolAndType(s, getType()); }
  void setType(unsigned char t) { setSymbolAndType(getSymbol(), t); }
  void setSymbolAndType(Elf32_Word s, unsigned char t) {
    r_info = (s << 8) + t;
  }
};

// Relocation entry, without explicit addend.
struct Elf64_Rel {
  Elf64_Addr r_offset; // Location (file byte offset, or program virtual addr).
  Elf64_Xword r_info;   // Symbol table index and type of relocation to apply.

  // These accessors and mutators correspond to the ELF64_R_SYM, ELF64_R_TYPE,
  // and ELF64_R_INFO macros defined in the ELF specification:
  Elf64_Word getSymbol() const { return (r_info >> 32); }
  Elf64_Word getType() const {
    return (Elf64_Word) (r_info & 0xffffffffL);
  }
  void setSymbol(Elf64_Word s) { setSymbolAndType(s, getType()); }
  void setType(Elf64_Word t) { setSymbolAndType(getSymbol(), t); }
  void setSymbolAndType(Elf64_Word s, Elf64_Word t) {
    r_info = ((Elf64_Xword)s << 32) + (t&0xffffffffL);
  }
};

// Relocation entry with explicit addend.
struct Elf64_Rela {
  Elf64_Addr  r_offset; // Location (file byte offset, or program virtual addr).
  Elf64_Xword  r_info;   // Symbol table index and type of relocation to apply.
  Elf64_Sxword r_addend; // Compute value for relocatable field by adding this.

  // These accessors and mutators correspond to the ELF64_R_SYM, ELF64_R_TYPE,
  // and ELF64_R_INFO macros defined in the ELF specification:
  Elf64_Word getSymbol() const { return (r_info >> 32); }
  Elf64_Word getType() const {
    return (Elf64_Word) (r_info & 0xffffffffL);
  }
  void setSymbol(Elf64_Word s) { setSymbolAndType(s, getType()); }
  void setType(Elf64_Word t) { setSymbolAndType(getSymbol(), t); }
  void setSymbolAndType(Elf64_Word s, Elf64_Word t) {
    r_info = ((Elf64_Xword)s << 32) + (t&0xffffffffL);
  }
};

// Program header for ELF32.
struct Elf32_Phdr {
  Elf32_Word p_type;   // Type of segment
  Elf32_Off  p_offset; // File offset where segment is located, in bytes
  Elf32_Addr p_vaddr;  // Virtual address of beginning of segment
  Elf32_Addr p_paddr;  // Physical address of beginning of segment (OS-specific)
  Elf32_Word p_filesz; // Num. of bytes in file image of segment (may be zero)
  Elf32_Word p_memsz;  // Num. of bytes in mem image of segment (may be zero)
  Elf32_Word p_flags;  // Segment flags
  Elf32_Word p_align;  // Segment alignment constraint
};

// Program header for ELF64.
struct Elf64_Phdr {
  Elf64_Word   p_type;   // Type of segment
  Elf64_Word   p_flags;  // Segment flags
  Elf64_Off    p_offset; // File offset where segment is located, in bytes
  Elf64_Addr   p_vaddr;  // Virtual address of beginning of segment
  Elf64_Addr   p_paddr;  // Physical addr of beginning of segment (OS-specific)
  Elf64_Xword  p_filesz; // Num. of bytes in file image of segment (may be zero)
  Elf64_Xword  p_memsz;  // Num. of bytes in mem image of segment (may be zero)
  Elf64_Xword  p_align;  // Segment alignment constraint
};

// Segment types.
enum {
  PT_NULL    = 0, // Unused segment.
  PT_LOAD    = 1, // Loadable segment.
  PT_DYNAMIC = 2, // Dynamic linking information.
  PT_INTERP  = 3, // Interpreter pathname.
  PT_NOTE    = 4, // Auxiliary information.
  PT_SHLIB   = 5, // Reserved.
  PT_PHDR    = 6, // The program header table itself.
  PT_TLS     = 7, // The thread-local storage template.
  PT_LOOS    = 0x60000000, // Lowest operating system-specific pt entry type.
  PT_HIOS    = 0x6fffffff, // Highest operating system-specific pt entry type.
  PT_LOPROC  = 0x70000000, // Lowest processor-specific program hdr entry type.
  PT_HIPROC  = 0x7fffffff, // Highest processor-specific program hdr entry type.

  // x86-64 program header types.
  // These all contain stack unwind tables.
  PT_GNU_EH_FRAME  = 0x6474e550,
  PT_SUNW_EH_FRAME = 0x6474e550,
  PT_SUNW_UNWIND   = 0x6464e550,

  PT_GNU_STACK  = 0x6474e551, // Indicates stack executability.
  PT_GNU_RELRO  = 0x6474e552, // Read-only after relocation.

  // ARM program header types.
  PT_ARM_ARCHEXT = 0x70000000, // Platform architecture compatibility info
  // These all contain stack unwind tables.
  PT_ARM_EXIDX   = 0x70000001,
  PT_ARM_UNWIND  = 0x70000001,

  // MIPS program header types.
  PT_MIPS_REGINFO  = 0x70000000,  // Register usage information.
  PT_MIPS_RTPROC   = 0x70000001,  // Runtime procedure table.
  PT_MIPS_OPTIONS  = 0x70000002,  // Options segment.
  PT_MIPS_ABIFLAGS = 0x70000003,  // Abiflags segment.

  // AMDGPU program header types.
  PT_AMDGPU_HSA_LOAD_GLOBAL_PROGRAM = 0x60000000,
  PT_AMDGPU_HSA_LOAD_GLOBAL_AGENT   = 0x60000001,
  PT_AMDGPU_HSA_LOAD_READONLY_AGENT = 0x60000002,
  PT_AMDGPU_HSA_LOAD_CODE_AGENT     = 0x60000003,

  // WebAssembly program header types.
  PT_WEBASSEMBLY_FUNCTIONS = PT_LOPROC + 0, // Function definitions.
};

// Segment flag bits.
enum : unsigned {
  PF_X        = 1,         // Execute
  PF_W        = 2,         // Write
  PF_R        = 4,         // Read
  PF_MASKOS   = 0x0ff00000,// Bits for operating system-specific semantics.
  PF_MASKPROC = 0xf0000000 // Bits for processor-specific semantics.
};

// Dynamic table entry for ELF32.
struct Elf32_Dyn
{
  Elf32_Sword d_tag;            // Type of dynamic table entry.
  union
  {
      Elf32_Word d_val;         // Integer value of entry.
      Elf32_Addr d_ptr;         // Pointer value of entry.
  } d_un;
};

// Dynamic table entry for ELF64.
struct Elf64_Dyn
{
  Elf64_Sxword d_tag;           // Type of dynamic table entry.
  union
  {
      Elf64_Xword d_val;        // Integer value of entry.
      Elf64_Addr  d_ptr;        // Pointer value of entry.
  } d_un;
};

// Dynamic table entry tags.
enum {
  DT_NULL         = 0,        // Marks end of dynamic array.
  DT_NEEDED       = 1,        // String table offset of needed library.
  DT_PLTRELSZ     = 2,        // Size of relocation entries in PLT.
  DT_PLTGOT       = 3,        // Address associated with linkage table.
  DT_HASH         = 4,        // Address of symbolic hash table.
  DT_STRTAB       = 5,        // Address of dynamic string table.
  DT_SYMTAB       = 6,        // Address of dynamic symbol table.
  DT_RELA         = 7,        // Address of relocation table (Rela entries).
  DT_RELASZ       = 8,        // Size of Rela relocation table.
  DT_RELAENT      = 9,        // Size of a Rela relocation entry.
  DT_STRSZ        = 10,       // Total size of the string table.
  DT_SYMENT       = 11,       // Size of a symbol table entry.
  DT_INIT         = 12,       // Address of initialization function.
  DT_FINI         = 13,       // Address of termination function.
  DT_SONAME       = 14,       // String table offset of a shared objects name.
  DT_RPATH        = 15,       // String table offset of library search path.
  DT_SYMBOLIC     = 16,       // Changes symbol resolution algorithm.
  DT_REL          = 17,       // Address of relocation table (Rel entries).
  DT_RELSZ        = 18,       // Size of Rel relocation table.
  DT_RELENT       = 19,       // Size of a Rel relocation entry.
  DT_PLTREL       = 20,       // Type of relocation entry used for linking.
  DT_DEBUG        = 21,       // Reserved for debugger.
  DT_TEXTREL      = 22,       // Relocations exist for non-writable segments.
  DT_JMPREL       = 23,       // Address of relocations associated with PLT.
  DT_BIND_NOW     = 24,       // Process all relocations before execution.
  DT_INIT_ARRAY   = 25,       // Pointer to array of initialization functions.
  DT_FINI_ARRAY   = 26,       // Pointer to array of termination functions.
  DT_INIT_ARRAYSZ = 27,       // Size of DT_INIT_ARRAY.
  DT_FINI_ARRAYSZ = 28,       // Size of DT_FINI_ARRAY.
  DT_RUNPATH      = 29,       // String table offset of lib search path.
  DT_FLAGS        = 30,       // Flags.
  DT_ENCODING     = 32,       // Values from here to DT_LOOS follow the rules
                              // for the interpretation of the d_un union.

  DT_PREINIT_ARRAY = 32,      // Pointer to array of preinit functions.
  DT_PREINIT_ARRAYSZ = 33,    // Size of the DT_PREINIT_ARRAY array.

  DT_LOOS         = 0x60000000, // Start of environment specific tags.
  DT_HIOS         = 0x6FFFFFFF, // End of environment specific tags.
  DT_LOPROC       = 0x70000000, // Start of processor specific tags.
  DT_HIPROC       = 0x7FFFFFFF, // End of processor specific tags.

  DT_GNU_HASH     = 0x6FFFFEF5, // Reference to the GNU hash table.
  DT_TLSDESC_PLT  = 0x6FFFFEF6, // Location of PLT entry for TLS descriptor resolver calls.
  DT_TLSDESC_GOT  = 0x6FFFFEF7, // Location of GOT entry used by TLS descriptor resolver PLT entry.
  DT_RELACOUNT    = 0x6FFFFFF9, // ELF32_Rela count.
  DT_RELCOUNT     = 0x6FFFFFFA, // ELF32_Rel count.

  DT_FLAGS_1      = 0X6FFFFFFB, // Flags_1.
  DT_VERSYM       = 0x6FFFFFF0, // The address of .gnu.version section.
  DT_VERDEF       = 0X6FFFFFFC, // The address of the version definition table.
  DT_VERDEFNUM    = 0X6FFFFFFD, // The number of entries in DT_VERDEF.
  DT_VERNEED      = 0X6FFFFFFE, // The address of the version Dependency table.
  DT_VERNEEDNUM   = 0X6FFFFFFF, // The number of entries in DT_VERNEED.

  // Mips specific dynamic table entry tags.
  DT_MIPS_RLD_VERSION   = 0x70000001, // 32 bit version number for runtime
                                      // linker interface.
  DT_MIPS_TIME_STAMP    = 0x70000002, // Time stamp.
  DT_MIPS_ICHECKSUM     = 0x70000003, // Checksum of external strings
                                      // and common sizes.
  DT_MIPS_IVERSION      = 0x70000004, // Index of version string
                                      // in string table.
  DT_MIPS_FLAGS         = 0x70000005, // 32 bits of flags.
  DT_MIPS_BASE_ADDRESS  = 0x70000006, // Base address of the segment.
  DT_MIPS_MSYM          = 0x70000007, // Address of .msym section.
  DT_MIPS_CONFLICT      = 0x70000008, // Address of .conflict section.
  DT_MIPS_LIBLIST       = 0x70000009, // Address of .liblist section.
  DT_MIPS_LOCAL_GOTNO   = 0x7000000a, // Number of local global offset
                                      // table entries.
  DT_MIPS_CONFLICTNO    = 0x7000000b, // Number of entries
                                      // in the .conflict section.
  DT_MIPS_LIBLISTNO     = 0x70000010, // Number of entries
                                      // in the .liblist section.
  DT_MIPS_SYMTABNO      = 0x70000011, // Number of entries
                                      // in the .dynsym section.
  DT_MIPS_UNREFEXTNO    = 0x70000012, // Index of first external dynamic symbol
                                      // not referenced locally.
  DT_MIPS_GOTSYM        = 0x70000013, // Index of first dynamic symbol
                                      // in global offset table.
  DT_MIPS_HIPAGENO      = 0x70000014, // Number of page table entries
                                      // in global offset table.
  DT_MIPS_RLD_MAP       = 0x70000016, // Address of run time loader map,
                                      // used for debugging.
  DT_MIPS_DELTA_CLASS       = 0x70000017, // Delta C++ class definition.
  DT_MIPS_DELTA_CLASS_NO    = 0x70000018, // Number of entries
                                          // in DT_MIPS_DELTA_CLASS.
  DT_MIPS_DELTA_INSTANCE    = 0x70000019, // Delta C++ class instances.
  DT_MIPS_DELTA_INSTANCE_NO = 0x7000001A, // Number of entries
                                          // in DT_MIPS_DELTA_INSTANCE.
  DT_MIPS_DELTA_RELOC       = 0x7000001B, // Delta relocations.
  DT_MIPS_DELTA_RELOC_NO    = 0x7000001C, // Number of entries
                                          // in DT_MIPS_DELTA_RELOC.
  DT_MIPS_DELTA_SYM         = 0x7000001D, // Delta symbols that Delta
                                          // relocations refer to.
  DT_MIPS_DELTA_SYM_NO      = 0x7000001E, // Number of entries
                                          // in DT_MIPS_DELTA_SYM.
  DT_MIPS_DELTA_CLASSSYM    = 0x70000020, // Delta symbols that hold
                                          // class declarations.
  DT_MIPS_DELTA_CLASSSYM_NO = 0x70000021, // Number of entries
                                          // in DT_MIPS_DELTA_CLASSSYM.
  DT_MIPS_CXX_FLAGS         = 0x70000022, // Flags indicating information
                                          // about C++ flavor.
  DT_MIPS_PIXIE_INIT        = 0x70000023, // Pixie information.
  DT_MIPS_SYMBOL_LIB        = 0x70000024, // Address of .MIPS.symlib
  DT_MIPS_LOCALPAGE_GOTIDX  = 0x70000025, // The GOT index of the first PTE
                                          // for a segment
  DT_MIPS_LOCAL_GOTIDX      = 0x70000026, // The GOT index of the first PTE
                                          // for a local symbol
  DT_MIPS_HIDDEN_GOTIDX     = 0x70000027, // The GOT index of the first PTE
                                          // for a hidden symbol
  DT_MIPS_PROTECTED_GOTIDX  = 0x70000028, // The GOT index of the first PTE
                                          // for a protected symbol
  DT_MIPS_OPTIONS           = 0x70000029, // Address of `.MIPS.options'.
  DT_MIPS_INTERFACE         = 0x7000002A, // Address of `.interface'.
  DT_MIPS_DYNSTR_ALIGN      = 0x7000002B, // Unknown.
  DT_MIPS_INTERFACE_SIZE    = 0x7000002C, // Size of the .interface section.
  DT_MIPS_RLD_TEXT_RESOLVE_ADDR = 0x7000002D, // Size of rld_text_resolve
                                              // function stored in the GOT.
  DT_MIPS_PERF_SUFFIX       = 0x7000002E, // Default suffix of DSO to be added
                                          // by rld on dlopen() calls.
  DT_MIPS_COMPACT_SIZE      = 0x7000002F, // Size of compact relocation
                                          // section (O32).
  DT_MIPS_GP_VALUE          = 0x70000030, // GP value for auxiliary GOTs.
  DT_MIPS_AUX_DYNAMIC       = 0x70000031, // Address of auxiliary .dynamic.
  DT_MIPS_PLTGOT            = 0x70000032, // Address of the base of the PLTGOT.
  DT_MIPS_RWPLT             = 0x70000034, // Points to the base
                                          // of a writable PLT.
  DT_MIPS_RLD_MAP_REL       = 0x70000035, // Relative offset of run time loader
                                          // map, used for debugging.

  // Sun machine-independent extensions.
  DT_AUXILIARY              = 0x7FFFFFFD, // Shared object to load before self
  DT_FILTER                 = 0x7FFFFFFF  // Shared object to get values from
};

// DT_FLAGS values.
enum {
  DF_ORIGIN     = 0x01, // The object may reference $ORIGIN.
  DF_SYMBOLIC   = 0x02, // Search the shared lib before searching the exe.
  DF_TEXTREL    = 0x04, // Relocations may modify a non-writable segment.
  DF_BIND_NOW   = 0x08, // Process all relocations on load.
  DF_STATIC_TLS = 0x10  // Reject attempts to load dynamically.
};

// State flags selectable in the `d_un.d_val' element of the DT_FLAGS_1 entry.
enum {
  DF_1_NOW        = 0x00000001, // Set RTLD_NOW for this object.
  DF_1_GLOBAL     = 0x00000002, // Set RTLD_GLOBAL for this object.
  DF_1_GROUP      = 0x00000004, // Set RTLD_GROUP for this object.
  DF_1_NODELETE   = 0x00000008, // Set RTLD_NODELETE for this object.
  DF_1_LOADFLTR   = 0x00000010, // Trigger filtee loading at runtime.
  DF_1_INITFIRST  = 0x00000020, // Set RTLD_INITFIRST for this object.
  DF_1_NOOPEN     = 0x00000040, // Set RTLD_NOOPEN for this object.
  DF_1_ORIGIN     = 0x00000080, // $ORIGIN must be handled.
  DF_1_DIRECT     = 0x00000100, // Direct binding enabled.
  DF_1_TRANS      = 0x00000200,
  DF_1_INTERPOSE  = 0x00000400, // Object is used to interpose.
  DF_1_NODEFLIB   = 0x00000800, // Ignore default lib search path.
  DF_1_NODUMP     = 0x00001000, // Object can't be dldump'ed.
  DF_1_CONFALT    = 0x00002000, // Configuration alternative created.
  DF_1_ENDFILTEE  = 0x00004000, // Filtee terminates filters search.
  DF_1_DISPRELDNE = 0x00008000, // Disp reloc applied at build time.
  DF_1_DISPRELPND = 0x00010000, // Disp reloc applied at run-time.
  DF_1_NODIRECT   = 0x00020000, // Object has no-direct binding.
  DF_1_IGNMULDEF  = 0x00040000,
  DF_1_NOKSYMS    = 0x00080000,
  DF_1_NOHDR      = 0x00100000,
  DF_1_EDITED     = 0x00200000, // Object is modified after built.
  DF_1_NORELOC    = 0x00400000,
  DF_1_SYMINTPOSE = 0x00800000, // Object has individual interposers.
  DF_1_GLOBAUDIT  = 0x01000000, // Global auditing required.
  DF_1_SINGLETON  = 0x02000000  // Singleton symbols are used.
};

// DT_MIPS_FLAGS values.
enum {
  RHF_NONE                    = 0x00000000, // No flags.
  RHF_QUICKSTART              = 0x00000001, // Uses shortcut pointers.
  RHF_NOTPOT                  = 0x00000002, // Hash size is not a power of two.
  RHS_NO_LIBRARY_REPLACEMENT  = 0x00000004, // Ignore LD_LIBRARY_PATH.
  RHF_NO_MOVE                 = 0x00000008, // DSO address may not be relocated.
  RHF_SGI_ONLY                = 0x00000010, // SGI specific features.
  RHF_GUARANTEE_INIT          = 0x00000020, // Guarantee that .init will finish
                                            // executing before any non-init
                                            // code in DSO is called.
  RHF_DELTA_C_PLUS_PLUS       = 0x00000040, // Contains Delta C++ code.
  RHF_GUARANTEE_START_INIT    = 0x00000080, // Guarantee that .init will start
                                            // executing before any non-init
                                            // code in DSO is called.
  RHF_PIXIE                   = 0x00000100, // Generated by pixie.
  RHF_DEFAULT_DELAY_LOAD      = 0x00000200, // Delay-load DSO by default.
  RHF_REQUICKSTART            = 0x00000400, // Object may be requickstarted
  RHF_REQUICKSTARTED          = 0x00000800, // Object has been requickstarted
  RHF_CORD                    = 0x00001000, // Generated by cord.
  RHF_NO_UNRES_UNDEF          = 0x00002000, // Object contains no unresolved
                                            // undef symbols.
  RHF_RLD_ORDER_SAFE          = 0x00004000  // Symbol table is in a safe order.
};

// ElfXX_VerDef structure version (GNU versioning)
enum {
  VER_DEF_NONE    = 0,
  VER_DEF_CURRENT = 1
};

// VerDef Flags (ElfXX_VerDef::vd_flags)
enum {
  VER_FLG_BASE = 0x1,
  VER_FLG_WEAK = 0x2,
  VER_FLG_INFO = 0x4
};

// Special constants for the version table. (SHT_GNU_versym/.gnu.version)
enum {
  VER_NDX_LOCAL  = 0,      // Unversioned local symbol
  VER_NDX_GLOBAL = 1,      // Unversioned global symbol
  VERSYM_VERSION = 0x7fff, // Version Index mask
  VERSYM_HIDDEN  = 0x8000  // Hidden bit (non-default version)
};

// ElfXX_VerNeed structure version (GNU versioning)
enum {
  VER_NEED_NONE = 0,
  VER_NEED_CURRENT = 1
};

// SHT_NOTE section types
enum {
  NT_GNU_BUILD_ID = 3
};

} // end namespace ELF

} // end namespace llvm

#endif<|MERGE_RESOLUTION|>--- conflicted
+++ resolved
@@ -595,16 +595,15 @@
 #include "ELFRelocs/Hexagon.def"
 };
 
-<<<<<<< HEAD
 // ELF relocation types for Nyuzi
 enum
 {
 #include "ELFRelocs/Nyuzi.def"
-=======
+};
+
 // ELF Relocation type for Lanai.
 enum {
 #include "ELFRelocs/Lanai.def"
->>>>>>> f0aaaa76
 };
 
 // ELF Relocation types for S390/zSeries
