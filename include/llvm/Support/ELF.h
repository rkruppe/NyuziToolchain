--- conflicted
+++ resolved
@@ -314,13 +314,9 @@
   // A request has been made to the maintainer of the official registry for
   // such numbers for an official value for WebAssembly. As soon as one is
   // allocated, this enum will be updated to use it.
-<<<<<<< HEAD
-  EM_WEBASSEMBLY   = 0x4157, // WebAssembly architecture
+  EM_WEBASSEMBLY = 0x4157, // WebAssembly architecture
 
   EM_NYUZI         = 9999, // Nyuzi GPGPU
-=======
-  EM_WEBASSEMBLY = 0x4157, // WebAssembly architecture
->>>>>>> dc96db9a
 };
 
 // Object file classes.
