//===-- llvm/Support/ELF.h - ELF constants and data structures --*- C++ -*-===//
//
//                     The LLVM Compiler Infrastructure
//
// This file is distributed under the University of Illinois Open Source
// License. See LICENSE.TXT for details.
//
//===----------------------------------------------------------------------===//
//
// This header contains common, non-processor-specific data structures and
// constants for the ELF file format.
//
// The details of the ELF32 bits in this file are largely based on the Tool
// Interface Standard (TIS) Executable and Linking Format (ELF) Specification
// Version 1.2, May 1995. The ELF64 stuff is based on ELF-64 Object File Format
// Version 1.5, Draft 2, May 1998 as well as OpenBSD header files.
//
//===----------------------------------------------------------------------===//

#ifndef LLVM_SUPPORT_ELF_H
#define LLVM_SUPPORT_ELF_H

#include "llvm/Support/Compiler.h"
#include "llvm/Support/DataTypes.h"
#include <cstring>

namespace llvm {

namespace ELF {

typedef uint32_t Elf32_Addr; // Program address
typedef uint32_t Elf32_Off;  // File offset
typedef uint16_t Elf32_Half;
typedef uint32_t Elf32_Word;
typedef int32_t  Elf32_Sword;

typedef uint64_t Elf64_Addr;
typedef uint64_t Elf64_Off;
typedef uint16_t Elf64_Half;
typedef uint32_t Elf64_Word;
typedef int32_t  Elf64_Sword;
typedef uint64_t Elf64_Xword;
typedef int64_t  Elf64_Sxword;

// Object file magic string.
static const char ElfMagic[] = { 0x7f, 'E', 'L', 'F', '\0' };

// e_ident size and indices.
enum {
  EI_MAG0       = 0,          // File identification index.
  EI_MAG1       = 1,          // File identification index.
  EI_MAG2       = 2,          // File identification index.
  EI_MAG3       = 3,          // File identification index.
  EI_CLASS      = 4,          // File class.
  EI_DATA       = 5,          // Data encoding.
  EI_VERSION    = 6,          // File version.
  EI_OSABI      = 7,          // OS/ABI identification.
  EI_ABIVERSION = 8,          // ABI version.
  EI_PAD        = 9,          // Start of padding bytes.
  EI_NIDENT     = 16          // Number of bytes in e_ident.
};

struct Elf32_Ehdr {
  unsigned char e_ident[EI_NIDENT]; // ELF Identification bytes
  Elf32_Half    e_type;      // Type of file (see ET_* below)
  Elf32_Half    e_machine;   // Required architecture for this file (see EM_*)
  Elf32_Word    e_version;   // Must be equal to 1
  Elf32_Addr    e_entry;     // Address to jump to in order to start program
  Elf32_Off     e_phoff;     // Program header table's file offset, in bytes
  Elf32_Off     e_shoff;     // Section header table's file offset, in bytes
  Elf32_Word    e_flags;     // Processor-specific flags
  Elf32_Half    e_ehsize;    // Size of ELF header, in bytes
  Elf32_Half    e_phentsize; // Size of an entry in the program header table
  Elf32_Half    e_phnum;     // Number of entries in the program header table
  Elf32_Half    e_shentsize; // Size of an entry in the section header table
  Elf32_Half    e_shnum;     // Number of entries in the section header table
  Elf32_Half    e_shstrndx;  // Sect hdr table index of sect name string table
  bool checkMagic() const {
    return (memcmp(e_ident, ElfMagic, strlen(ElfMagic))) == 0;
  }
  unsigned char getFileClass() const { return e_ident[EI_CLASS]; }
  unsigned char getDataEncoding() const { return e_ident[EI_DATA]; }
};

// 64-bit ELF header. Fields are the same as for ELF32, but with different
// types (see above).
struct Elf64_Ehdr {
  unsigned char e_ident[EI_NIDENT];
  Elf64_Half    e_type;
  Elf64_Half    e_machine;
  Elf64_Word    e_version;
  Elf64_Addr    e_entry;
  Elf64_Off     e_phoff;
  Elf64_Off     e_shoff;
  Elf64_Word    e_flags;
  Elf64_Half    e_ehsize;
  Elf64_Half    e_phentsize;
  Elf64_Half    e_phnum;
  Elf64_Half    e_shentsize;
  Elf64_Half    e_shnum;
  Elf64_Half    e_shstrndx;
  bool checkMagic() const {
    return (memcmp(e_ident, ElfMagic, strlen(ElfMagic))) == 0;
  }
  unsigned char getFileClass() const { return e_ident[EI_CLASS]; }
  unsigned char getDataEncoding() const { return e_ident[EI_DATA]; }
};

// File types
enum {
  ET_NONE   = 0,      // No file type
  ET_REL    = 1,      // Relocatable file
  ET_EXEC   = 2,      // Executable file
  ET_DYN    = 3,      // Shared object file
  ET_CORE   = 4,      // Core file
  ET_LOPROC = 0xff00, // Beginning of processor-specific codes
  ET_HIPROC = 0xffff  // Processor-specific
};

// Versioning
enum {
  EV_NONE = 0,
  EV_CURRENT = 1
};

// Machine architectures
// See current registered ELF machine architectures at:
//    http://www.uxsglobal.com/developers/gabi/latest/ch4.eheader.html
enum {
  EM_NONE          = 0, // No machine
  EM_M32           = 1, // AT&T WE 32100
  EM_SPARC         = 2, // SPARC
  EM_386           = 3, // Intel 386
  EM_68K           = 4, // Motorola 68000
  EM_88K           = 5, // Motorola 88000
  EM_486           = 6, // Intel 486 (deprecated)
  EM_860           = 7, // Intel 80860
  EM_MIPS          = 8, // MIPS R3000
  EM_S370          = 9, // IBM System/370
  EM_MIPS_RS3_LE   = 10, // MIPS RS3000 Little-endian
  EM_PARISC        = 15, // Hewlett-Packard PA-RISC
  EM_VPP500        = 17, // Fujitsu VPP500
  EM_SPARC32PLUS   = 18, // Enhanced instruction set SPARC
  EM_960           = 19, // Intel 80960
  EM_PPC           = 20, // PowerPC
  EM_PPC64         = 21, // PowerPC64
  EM_S390          = 22, // IBM System/390
  EM_SPU           = 23, // IBM SPU/SPC
  EM_V800          = 36, // NEC V800
  EM_FR20          = 37, // Fujitsu FR20
  EM_RH32          = 38, // TRW RH-32
  EM_RCE           = 39, // Motorola RCE
  EM_ARM           = 40, // ARM
  EM_ALPHA         = 41, // DEC Alpha
  EM_SH            = 42, // Hitachi SH
  EM_SPARCV9       = 43, // SPARC V9
  EM_TRICORE       = 44, // Siemens TriCore
  EM_ARC           = 45, // Argonaut RISC Core
  EM_H8_300        = 46, // Hitachi H8/300
  EM_H8_300H       = 47, // Hitachi H8/300H
  EM_H8S           = 48, // Hitachi H8S
  EM_H8_500        = 49, // Hitachi H8/500
  EM_IA_64         = 50, // Intel IA-64 processor architecture
  EM_MIPS_X        = 51, // Stanford MIPS-X
  EM_COLDFIRE      = 52, // Motorola ColdFire
  EM_68HC12        = 53, // Motorola M68HC12
  EM_MMA           = 54, // Fujitsu MMA Multimedia Accelerator
  EM_PCP           = 55, // Siemens PCP
  EM_NCPU          = 56, // Sony nCPU embedded RISC processor
  EM_NDR1          = 57, // Denso NDR1 microprocessor
  EM_STARCORE      = 58, // Motorola Star*Core processor
  EM_ME16          = 59, // Toyota ME16 processor
  EM_ST100         = 60, // STMicroelectronics ST100 processor
  EM_TINYJ         = 61, // Advanced Logic Corp. TinyJ embedded processor family
  EM_X86_64        = 62, // AMD x86-64 architecture
  EM_PDSP          = 63, // Sony DSP Processor
  EM_PDP10         = 64, // Digital Equipment Corp. PDP-10
  EM_PDP11         = 65, // Digital Equipment Corp. PDP-11
  EM_FX66          = 66, // Siemens FX66 microcontroller
  EM_ST9PLUS       = 67, // STMicroelectronics ST9+ 8/16 bit microcontroller
  EM_ST7           = 68, // STMicroelectronics ST7 8-bit microcontroller
  EM_68HC16        = 69, // Motorola MC68HC16 Microcontroller
  EM_68HC11        = 70, // Motorola MC68HC11 Microcontroller
  EM_68HC08        = 71, // Motorola MC68HC08 Microcontroller
  EM_68HC05        = 72, // Motorola MC68HC05 Microcontroller
  EM_SVX           = 73, // Silicon Graphics SVx
  EM_ST19          = 74, // STMicroelectronics ST19 8-bit microcontroller
  EM_VAX           = 75, // Digital VAX
  EM_CRIS          = 76, // Axis Communications 32-bit embedded processor
  EM_JAVELIN       = 77, // Infineon Technologies 32-bit embedded processor
  EM_FIREPATH      = 78, // Element 14 64-bit DSP Processor
  EM_ZSP           = 79, // LSI Logic 16-bit DSP Processor
  EM_MMIX          = 80, // Donald Knuth's educational 64-bit processor
  EM_HUANY         = 81, // Harvard University machine-independent object files
  EM_PRISM         = 82, // SiTera Prism
  EM_AVR           = 83, // Atmel AVR 8-bit microcontroller
  EM_FR30          = 84, // Fujitsu FR30
  EM_D10V          = 85, // Mitsubishi D10V
  EM_D30V          = 86, // Mitsubishi D30V
  EM_V850          = 87, // NEC v850
  EM_M32R          = 88, // Mitsubishi M32R
  EM_MN10300       = 89, // Matsushita MN10300
  EM_MN10200       = 90, // Matsushita MN10200
  EM_PJ            = 91, // picoJava
  EM_OPENRISC      = 92, // OpenRISC 32-bit embedded processor
  EM_ARC_COMPACT   = 93, // ARC International ARCompact processor (old
                         // spelling/synonym: EM_ARC_A5)
  EM_XTENSA        = 94, // Tensilica Xtensa Architecture
  EM_VIDEOCORE     = 95, // Alphamosaic VideoCore processor
  EM_TMM_GPP       = 96, // Thompson Multimedia General Purpose Processor
  EM_NS32K         = 97, // National Semiconductor 32000 series
  EM_TPC           = 98, // Tenor Network TPC processor
  EM_SNP1K         = 99, // Trebia SNP 1000 processor
  EM_ST200         = 100, // STMicroelectronics (www.st.com) ST200
  EM_IP2K          = 101, // Ubicom IP2xxx microcontroller family
  EM_MAX           = 102, // MAX Processor
  EM_CR            = 103, // National Semiconductor CompactRISC microprocessor
  EM_F2MC16        = 104, // Fujitsu F2MC16
  EM_MSP430        = 105, // Texas Instruments embedded microcontroller msp430
  EM_BLACKFIN      = 106, // Analog Devices Blackfin (DSP) processor
  EM_SE_C33        = 107, // S1C33 Family of Seiko Epson processors
  EM_SEP           = 108, // Sharp embedded microprocessor
  EM_ARCA          = 109, // Arca RISC Microprocessor
  EM_UNICORE       = 110, // Microprocessor series from PKU-Unity Ltd. and MPRC
                          // of Peking University
  EM_EXCESS        = 111, // eXcess: 16/32/64-bit configurable embedded CPU
  EM_DXP           = 112, // Icera Semiconductor Inc. Deep Execution Processor
  EM_ALTERA_NIOS2  = 113, // Altera Nios II soft-core processor
  EM_CRX           = 114, // National Semiconductor CompactRISC CRX
  EM_XGATE         = 115, // Motorola XGATE embedded processor
  EM_C166          = 116, // Infineon C16x/XC16x processor
  EM_M16C          = 117, // Renesas M16C series microprocessors
  EM_DSPIC30F      = 118, // Microchip Technology dsPIC30F Digital Signal
                          // Controller
  EM_CE            = 119, // Freescale Communication Engine RISC core
  EM_M32C          = 120, // Renesas M32C series microprocessors
  EM_TSK3000       = 131, // Altium TSK3000 core
  EM_RS08          = 132, // Freescale RS08 embedded processor
  EM_SHARC         = 133, // Analog Devices SHARC family of 32-bit DSP
                          // processors
  EM_ECOG2         = 134, // Cyan Technology eCOG2 microprocessor
  EM_SCORE7        = 135, // Sunplus S+core7 RISC processor
  EM_DSP24         = 136, // New Japan Radio (NJR) 24-bit DSP Processor
  EM_VIDEOCORE3    = 137, // Broadcom VideoCore III processor
  EM_LATTICEMICO32 = 138, // RISC processor for Lattice FPGA architecture
  EM_SE_C17        = 139, // Seiko Epson C17 family
  EM_TI_C6000      = 140, // The Texas Instruments TMS320C6000 DSP family
  EM_TI_C2000      = 141, // The Texas Instruments TMS320C2000 DSP family
  EM_TI_C5500      = 142, // The Texas Instruments TMS320C55x DSP family
  EM_MMDSP_PLUS    = 160, // STMicroelectronics 64bit VLIW Data Signal Processor
  EM_CYPRESS_M8C   = 161, // Cypress M8C microprocessor
  EM_R32C          = 162, // Renesas R32C series microprocessors
  EM_TRIMEDIA      = 163, // NXP Semiconductors TriMedia architecture family
  EM_HEXAGON       = 164, // Qualcomm Hexagon processor
  EM_8051          = 165, // Intel 8051 and variants
  EM_STXP7X        = 166, // STMicroelectronics STxP7x family of configurable
                          // and extensible RISC processors
  EM_NDS32         = 167, // Andes Technology compact code size embedded RISC
                          // processor family
  EM_ECOG1         = 168, // Cyan Technology eCOG1X family
  EM_ECOG1X        = 168, // Cyan Technology eCOG1X family
  EM_MAXQ30        = 169, // Dallas Semiconductor MAXQ30 Core Micro-controllers
  EM_XIMO16        = 170, // New Japan Radio (NJR) 16-bit DSP Processor
  EM_MANIK         = 171, // M2000 Reconfigurable RISC Microprocessor
  EM_CRAYNV2       = 172, // Cray Inc. NV2 vector architecture
  EM_RX            = 173, // Renesas RX family
  EM_METAG         = 174, // Imagination Technologies META processor
                          // architecture
  EM_MCST_ELBRUS   = 175, // MCST Elbrus general purpose hardware architecture
  EM_ECOG16        = 176, // Cyan Technology eCOG16 family
  EM_CR16          = 177, // National Semiconductor CompactRISC CR16 16-bit
                          // microprocessor
  EM_ETPU          = 178, // Freescale Extended Time Processing Unit
  EM_SLE9X         = 179, // Infineon Technologies SLE9X core
  EM_L10M          = 180, // Intel L10M
  EM_K10M          = 181, // Intel K10M
  EM_AARCH64       = 183, // ARM AArch64
  EM_AVR32         = 185, // Atmel Corporation 32-bit microprocessor family
  EM_STM8          = 186, // STMicroeletronics STM8 8-bit microcontroller
  EM_TILE64        = 187, // Tilera TILE64 multicore architecture family
  EM_TILEPRO       = 188, // Tilera TILEPro multicore architecture family
  EM_CUDA          = 190, // NVIDIA CUDA architecture
  EM_TILEGX        = 191, // Tilera TILE-Gx multicore architecture family
  EM_CLOUDSHIELD   = 192, // CloudShield architecture family
  EM_COREA_1ST     = 193, // KIPO-KAIST Core-A 1st generation processor family
  EM_COREA_2ND     = 194, // KIPO-KAIST Core-A 2nd generation processor family
  EM_ARC_COMPACT2  = 195, // Synopsys ARCompact V2
  EM_OPEN8         = 196, // Open8 8-bit RISC soft processor core
  EM_RL78          = 197, // Renesas RL78 family
  EM_VIDEOCORE5    = 198, // Broadcom VideoCore V processor
  EM_78KOR         = 199, // Renesas 78KOR family
  EM_56800EX       = 200, // Freescale 56800EX Digital Signal Controller (DSC)
<<<<<<< HEAD
  EM_VECTORPROC    = 9999 // VectorProc GPGPU
=======
  EM_BA1           = 201, // Beyond BA1 CPU architecture
  EM_BA2           = 202, // Beyond BA2 CPU architecture
  EM_XCORE         = 203, // XMOS xCORE processor family
  EM_MCHP_PIC      = 204, // Microchip 8-bit PIC(r) family
  EM_INTEL205      = 205, // Reserved by Intel
  EM_INTEL206      = 206, // Reserved by Intel
  EM_INTEL207      = 207, // Reserved by Intel
  EM_INTEL208      = 208, // Reserved by Intel
  EM_INTEL209      = 209, // Reserved by Intel
  EM_KM32          = 210, // KM211 KM32 32-bit processor
  EM_KMX32         = 211, // KM211 KMX32 32-bit processor
  EM_KMX16         = 212, // KM211 KMX16 16-bit processor
  EM_KMX8          = 213, // KM211 KMX8 8-bit processor
  EM_KVARC         = 214, // KM211 KVARC processor
  EM_CDP           = 215, // Paneve CDP architecture family
  EM_COGE          = 216, // Cognitive Smart Memory Processor
  EM_COOL          = 217, // iCelero CoolEngine
  EM_NORC          = 218, // Nanoradio Optimized RISC
  EM_CSR_KALIMBA   = 219  // CSR Kalimba architecture family
>>>>>>> 26ea3bdc
};

// Object file classes.
enum {
  ELFCLASSNONE = 0,
  ELFCLASS32 = 1, // 32-bit object file
  ELFCLASS64 = 2  // 64-bit object file
};

// Object file byte orderings.
enum {
  ELFDATANONE = 0, // Invalid data encoding.
  ELFDATA2LSB = 1, // Little-endian object file
  ELFDATA2MSB = 2  // Big-endian object file
};

// OS ABI identification.
enum {
  ELFOSABI_NONE = 0,          // UNIX System V ABI
  ELFOSABI_HPUX = 1,          // HP-UX operating system
  ELFOSABI_NETBSD = 2,        // NetBSD
  ELFOSABI_GNU = 3,           // GNU/Linux
  ELFOSABI_LINUX = 3,         // Historical alias for ELFOSABI_GNU.
  ELFOSABI_HURD = 4,          // GNU/Hurd
  ELFOSABI_SOLARIS = 6,       // Solaris
  ELFOSABI_AIX = 7,           // AIX
  ELFOSABI_IRIX = 8,          // IRIX
  ELFOSABI_FREEBSD = 9,       // FreeBSD
  ELFOSABI_TRU64 = 10,        // TRU64 UNIX
  ELFOSABI_MODESTO = 11,      // Novell Modesto
  ELFOSABI_OPENBSD = 12,      // OpenBSD
  ELFOSABI_OPENVMS = 13,      // OpenVMS
  ELFOSABI_NSK = 14,          // Hewlett-Packard Non-Stop Kernel
  ELFOSABI_AROS = 15,         // AROS
  ELFOSABI_FENIXOS = 16,      // FenixOS
  ELFOSABI_C6000_ELFABI = 64, // Bare-metal TMS320C6000
  ELFOSABI_C6000_LINUX = 65,  // Linux TMS320C6000
  ELFOSABI_ARM = 97,          // ARM
  ELFOSABI_STANDALONE = 255   // Standalone (embedded) application
};

// X86_64 relocations.
enum {
  R_X86_64_NONE       = 0,
  R_X86_64_64         = 1,
  R_X86_64_PC32       = 2,
  R_X86_64_GOT32      = 3,
  R_X86_64_PLT32      = 4,
  R_X86_64_COPY       = 5,
  R_X86_64_GLOB_DAT   = 6,
  R_X86_64_JUMP_SLOT  = 7,
  R_X86_64_RELATIVE   = 8,
  R_X86_64_GOTPCREL   = 9,
  R_X86_64_32         = 10,
  R_X86_64_32S        = 11,
  R_X86_64_16         = 12,
  R_X86_64_PC16       = 13,
  R_X86_64_8          = 14,
  R_X86_64_PC8        = 15,
  R_X86_64_DTPMOD64   = 16,
  R_X86_64_DTPOFF64   = 17,
  R_X86_64_TPOFF64    = 18,
  R_X86_64_TLSGD      = 19,
  R_X86_64_TLSLD      = 20,
  R_X86_64_DTPOFF32   = 21,
  R_X86_64_GOTTPOFF   = 22,
  R_X86_64_TPOFF32    = 23,
  R_X86_64_PC64       = 24,
  R_X86_64_GOTOFF64   = 25,
  R_X86_64_GOTPC32    = 26,
  R_X86_64_GOT64      = 27,
  R_X86_64_GOTPCREL64 = 28,
  R_X86_64_GOTPC64    = 29,
  R_X86_64_GOTPLT64   = 30,
  R_X86_64_PLTOFF64   = 31,
  R_X86_64_SIZE32     = 32,
  R_X86_64_SIZE64     = 33,
  R_X86_64_GOTPC32_TLSDESC = 34,
  R_X86_64_TLSDESC_CALL    = 35,
  R_X86_64_TLSDESC    = 36,
  R_X86_64_IRELATIVE  = 37
};

// i386 relocations.
// TODO: this is just a subset
enum {
  R_386_NONE          = 0,
  R_386_32            = 1,
  R_386_PC32          = 2,
  R_386_GOT32         = 3,
  R_386_PLT32         = 4,
  R_386_COPY          = 5,
  R_386_GLOB_DAT      = 6,
  R_386_JUMP_SLOT     = 7,
  R_386_RELATIVE      = 8,
  R_386_GOTOFF        = 9,
  R_386_GOTPC         = 10,
  R_386_32PLT         = 11,
  R_386_TLS_TPOFF     = 14,
  R_386_TLS_IE        = 15,
  R_386_TLS_GOTIE     = 16,
  R_386_TLS_LE        = 17,
  R_386_TLS_GD        = 18,
  R_386_TLS_LDM       = 19,
  R_386_16            = 20,
  R_386_PC16          = 21,
  R_386_8             = 22,
  R_386_PC8           = 23,
  R_386_TLS_GD_32     = 24,
  R_386_TLS_GD_PUSH   = 25,
  R_386_TLS_GD_CALL   = 26,
  R_386_TLS_GD_POP    = 27,
  R_386_TLS_LDM_32    = 28,
  R_386_TLS_LDM_PUSH  = 29,
  R_386_TLS_LDM_CALL  = 30,
  R_386_TLS_LDM_POP   = 31,
  R_386_TLS_LDO_32    = 32,
  R_386_TLS_IE_32     = 33,
  R_386_TLS_LE_32     = 34,
  R_386_TLS_DTPMOD32  = 35,
  R_386_TLS_DTPOFF32  = 36,
  R_386_TLS_TPOFF32   = 37,
  R_386_TLS_GOTDESC   = 39,
  R_386_TLS_DESC_CALL = 40,
  R_386_TLS_DESC      = 41,
  R_386_IRELATIVE     = 42,
  R_386_NUM           = 43
};

// ELF Relocation types for PPC32
enum {
  R_PPC_NONE                  = 0,      /* No relocation. */
  R_PPC_ADDR32                = 1,
  R_PPC_ADDR24                = 2,
  R_PPC_ADDR16                = 3,
  R_PPC_ADDR16_LO             = 4,
  R_PPC_ADDR16_HI             = 5,
  R_PPC_ADDR16_HA             = 6,
  R_PPC_ADDR14                = 7,
  R_PPC_ADDR14_BRTAKEN        = 8,
  R_PPC_ADDR14_BRNTAKEN       = 9,
  R_PPC_REL24                 = 10,
  R_PPC_REL14                 = 11,
  R_PPC_REL14_BRTAKEN         = 12,
  R_PPC_REL14_BRNTAKEN        = 13,
  R_PPC_GOT16                 = 14,
  R_PPC_GOT16_LO              = 15,
  R_PPC_GOT16_HI              = 16,
  R_PPC_GOT16_HA              = 17,
  R_PPC_PLTREL24              = 18,
  R_PPC_JMP_SLOT              = 21,
  R_PPC_REL32                 = 26,
  R_PPC_TLS                   = 67,
  R_PPC_DTPMOD32              = 68,
  R_PPC_TPREL16               = 69,
  R_PPC_TPREL16_LO            = 70,
  R_PPC_TPREL16_HI            = 71,
  R_PPC_TPREL16_HA            = 72,
  R_PPC_TPREL32               = 73,
  R_PPC_DTPREL16              = 74,
  R_PPC_DTPREL16_LO           = 75,
  R_PPC_DTPREL16_HI           = 76,
  R_PPC_DTPREL16_HA           = 77,
  R_PPC_DTPREL32              = 78,
  R_PPC_GOT_TLSGD16           = 79,
  R_PPC_GOT_TLSGD16_LO        = 80,
  R_PPC_GOT_TLSGD16_HI        = 81,
  R_PPC_GOT_TLSGD16_HA        = 82,
  R_PPC_GOT_TLSLD16           = 83,
  R_PPC_GOT_TLSLD16_LO        = 84,
  R_PPC_GOT_TLSLD16_HI        = 85,
  R_PPC_GOT_TLSLD16_HA        = 86,
  R_PPC_GOT_TPREL16           = 87,
  R_PPC_GOT_TPREL16_LO        = 88,
  R_PPC_GOT_TPREL16_HI        = 89,
  R_PPC_GOT_TPREL16_HA        = 90,
  R_PPC_GOT_DTPREL16          = 91,
  R_PPC_GOT_DTPREL16_LO       = 92,
  R_PPC_GOT_DTPREL16_HI       = 93,
  R_PPC_GOT_DTPREL16_HA       = 94,
  R_PPC_TLSGD                 = 95,
  R_PPC_TLSLD                 = 96,
  R_PPC_REL16                 = 249,
  R_PPC_REL16_LO              = 250,
  R_PPC_REL16_HI              = 251,
  R_PPC_REL16_HA              = 252
};

// Specific e_flags for PPC64
enum {
  // e_flags bits specifying ABI:
  // 1 for original ABI using function descriptors,
  // 2 for revised ABI without function descriptors,
  // 0 for unspecified or not using any features affected by the differences.
  EF_PPC64_ABI = 3
};

// Special values for the st_other field in the symbol table entry for PPC64.
enum {
  STO_PPC64_LOCAL_BIT = 5,
  STO_PPC64_LOCAL_MASK = (7 << STO_PPC64_LOCAL_BIT)
};
static inline int64_t
decodePPC64LocalEntryOffset(unsigned Other) {
  unsigned Val = (Other & STO_PPC64_LOCAL_MASK) >> STO_PPC64_LOCAL_BIT;
  return ((1 << Val) >> 2) << 2;
}
static inline unsigned
encodePPC64LocalEntryOffset(int64_t Offset) {
  unsigned Val = (Offset >= 4 * 4
                  ? (Offset >= 8 * 4
                     ? (Offset >= 16 * 4 ? 6 : 5)
                     : 4)
                  : (Offset >= 2 * 4
                     ? 3
                     : (Offset >= 1 * 4 ? 2 : 0)));
  return Val << STO_PPC64_LOCAL_BIT;
}

// ELF Relocation types for PPC64
enum {
  R_PPC64_NONE                = 0,
  R_PPC64_ADDR32              = 1,
  R_PPC64_ADDR24              = 2,
  R_PPC64_ADDR16              = 3,
  R_PPC64_ADDR16_LO           = 4,
  R_PPC64_ADDR16_HI           = 5,
  R_PPC64_ADDR16_HA           = 6,
  R_PPC64_ADDR14              = 7,
  R_PPC64_ADDR14_BRTAKEN      = 8,
  R_PPC64_ADDR14_BRNTAKEN     = 9,
  R_PPC64_REL24               = 10,
  R_PPC64_REL14               = 11,
  R_PPC64_REL14_BRTAKEN       = 12,
  R_PPC64_REL14_BRNTAKEN      = 13,
  R_PPC64_GOT16               = 14,
  R_PPC64_GOT16_LO            = 15,
  R_PPC64_GOT16_HI            = 16,
  R_PPC64_GOT16_HA            = 17,
  R_PPC64_JMP_SLOT            = 21,
  R_PPC64_REL32               = 26,
  R_PPC64_ADDR64              = 38,
  R_PPC64_ADDR16_HIGHER       = 39,
  R_PPC64_ADDR16_HIGHERA      = 40,
  R_PPC64_ADDR16_HIGHEST      = 41,
  R_PPC64_ADDR16_HIGHESTA     = 42,
  R_PPC64_REL64               = 44,
  R_PPC64_TOC16               = 47,
  R_PPC64_TOC16_LO            = 48,
  R_PPC64_TOC16_HI            = 49,
  R_PPC64_TOC16_HA            = 50,
  R_PPC64_TOC                 = 51,
  R_PPC64_ADDR16_DS           = 56,
  R_PPC64_ADDR16_LO_DS        = 57,
  R_PPC64_GOT16_DS            = 58,
  R_PPC64_GOT16_LO_DS         = 59,
  R_PPC64_TOC16_DS            = 63,
  R_PPC64_TOC16_LO_DS         = 64,
  R_PPC64_TLS                 = 67,
  R_PPC64_DTPMOD64            = 68,
  R_PPC64_TPREL16             = 69,
  R_PPC64_TPREL16_LO          = 70,
  R_PPC64_TPREL16_HI          = 71,
  R_PPC64_TPREL16_HA          = 72,
  R_PPC64_TPREL64             = 73,
  R_PPC64_DTPREL16            = 74,
  R_PPC64_DTPREL16_LO         = 75,
  R_PPC64_DTPREL16_HI         = 76,
  R_PPC64_DTPREL16_HA         = 77,
  R_PPC64_DTPREL64            = 78,
  R_PPC64_GOT_TLSGD16         = 79,
  R_PPC64_GOT_TLSGD16_LO      = 80,
  R_PPC64_GOT_TLSGD16_HI      = 81,
  R_PPC64_GOT_TLSGD16_HA      = 82,
  R_PPC64_GOT_TLSLD16         = 83,
  R_PPC64_GOT_TLSLD16_LO      = 84,
  R_PPC64_GOT_TLSLD16_HI      = 85,
  R_PPC64_GOT_TLSLD16_HA      = 86,
  R_PPC64_GOT_TPREL16_DS      = 87,
  R_PPC64_GOT_TPREL16_LO_DS   = 88,
  R_PPC64_GOT_TPREL16_HI      = 89,
  R_PPC64_GOT_TPREL16_HA      = 90,
  R_PPC64_GOT_DTPREL16_DS     = 91,
  R_PPC64_GOT_DTPREL16_LO_DS  = 92,
  R_PPC64_GOT_DTPREL16_HI     = 93,
  R_PPC64_GOT_DTPREL16_HA     = 94,
  R_PPC64_TPREL16_DS          = 95,
  R_PPC64_TPREL16_LO_DS       = 96,
  R_PPC64_TPREL16_HIGHER      = 97,
  R_PPC64_TPREL16_HIGHERA     = 98,
  R_PPC64_TPREL16_HIGHEST     = 99,
  R_PPC64_TPREL16_HIGHESTA    = 100,
  R_PPC64_DTPREL16_DS         = 101,
  R_PPC64_DTPREL16_LO_DS      = 102,
  R_PPC64_DTPREL16_HIGHER     = 103,
  R_PPC64_DTPREL16_HIGHERA    = 104,
  R_PPC64_DTPREL16_HIGHEST    = 105,
  R_PPC64_DTPREL16_HIGHESTA   = 106,
  R_PPC64_TLSGD               = 107,
  R_PPC64_TLSLD               = 108,
  R_PPC64_REL16               = 249,
  R_PPC64_REL16_LO            = 250,
  R_PPC64_REL16_HI            = 251,
  R_PPC64_REL16_HA            = 252
};

// ELF Relocation types for AArch64

enum {
  R_AARCH64_NONE                        = 0x100,

  R_AARCH64_ABS64                       = 0x101,
  R_AARCH64_ABS32                       = 0x102,
  R_AARCH64_ABS16                       = 0x103,
  R_AARCH64_PREL64                      = 0x104,
  R_AARCH64_PREL32                      = 0x105,
  R_AARCH64_PREL16                      = 0x106,

  R_AARCH64_MOVW_UABS_G0                = 0x107,
  R_AARCH64_MOVW_UABS_G0_NC             = 0x108,
  R_AARCH64_MOVW_UABS_G1                = 0x109,
  R_AARCH64_MOVW_UABS_G1_NC             = 0x10a,
  R_AARCH64_MOVW_UABS_G2                = 0x10b,
  R_AARCH64_MOVW_UABS_G2_NC             = 0x10c,
  R_AARCH64_MOVW_UABS_G3                = 0x10d,
  R_AARCH64_MOVW_SABS_G0                = 0x10e,
  R_AARCH64_MOVW_SABS_G1                = 0x10f,
  R_AARCH64_MOVW_SABS_G2                = 0x110,

  R_AARCH64_LD_PREL_LO19                = 0x111,
  R_AARCH64_ADR_PREL_LO21               = 0x112,
  R_AARCH64_ADR_PREL_PG_HI21            = 0x113,
  R_AARCH64_ADD_ABS_LO12_NC             = 0x115,
  R_AARCH64_LDST8_ABS_LO12_NC           = 0x116,

  R_AARCH64_TSTBR14                     = 0x117,
  R_AARCH64_CONDBR19                    = 0x118,
  R_AARCH64_JUMP26                      = 0x11a,
  R_AARCH64_CALL26                      = 0x11b,

  R_AARCH64_LDST16_ABS_LO12_NC          = 0x11c,
  R_AARCH64_LDST32_ABS_LO12_NC          = 0x11d,
  R_AARCH64_LDST64_ABS_LO12_NC          = 0x11e,

  R_AARCH64_LDST128_ABS_LO12_NC         = 0x12b,

  R_AARCH64_GOTREL64                    = 0x133,
  R_AARCH64_GOTREL32                    = 0x134,

  R_AARCH64_ADR_GOT_PAGE                = 0x137,
  R_AARCH64_LD64_GOT_LO12_NC            = 0x138,

  R_AARCH64_TLSLD_MOVW_DTPREL_G2        = 0x20b,
  R_AARCH64_TLSLD_MOVW_DTPREL_G1        = 0x20c,
  R_AARCH64_TLSLD_MOVW_DTPREL_G1_NC     = 0x20d,
  R_AARCH64_TLSLD_MOVW_DTPREL_G0        = 0x20e,
  R_AARCH64_TLSLD_MOVW_DTPREL_G0_NC     = 0x20f,
  R_AARCH64_TLSLD_ADD_DTPREL_HI12       = 0x210,
  R_AARCH64_TLSLD_ADD_DTPREL_LO12       = 0x211,
  R_AARCH64_TLSLD_ADD_DTPREL_LO12_NC    = 0x212,
  R_AARCH64_TLSLD_LDST8_DTPREL_LO12     = 0x213,
  R_AARCH64_TLSLD_LDST8_DTPREL_LO12_NC  = 0x214,
  R_AARCH64_TLSLD_LDST16_DTPREL_LO12    = 0x215,
  R_AARCH64_TLSLD_LDST16_DTPREL_LO12_NC = 0x216,
  R_AARCH64_TLSLD_LDST32_DTPREL_LO12    = 0x217,
  R_AARCH64_TLSLD_LDST32_DTPREL_LO12_NC = 0x218,
  R_AARCH64_TLSLD_LDST64_DTPREL_LO12    = 0x219,
  R_AARCH64_TLSLD_LDST64_DTPREL_LO12_NC = 0x21a,

  R_AARCH64_TLSIE_MOVW_GOTTPREL_G1      = 0x21b,
  R_AARCH64_TLSIE_MOVW_GOTTPREL_G0_NC   = 0x21c,
  R_AARCH64_TLSIE_ADR_GOTTPREL_PAGE21   = 0x21d,
  R_AARCH64_TLSIE_LD64_GOTTPREL_LO12_NC = 0x21e,
  R_AARCH64_TLSIE_LD_GOTTPREL_PREL19    = 0x21f,

  R_AARCH64_TLSLE_MOVW_TPREL_G2         = 0x220,
  R_AARCH64_TLSLE_MOVW_TPREL_G1         = 0x221,
  R_AARCH64_TLSLE_MOVW_TPREL_G1_NC      = 0x222,
  R_AARCH64_TLSLE_MOVW_TPREL_G0         = 0x223,
  R_AARCH64_TLSLE_MOVW_TPREL_G0_NC      = 0x224,
  R_AARCH64_TLSLE_ADD_TPREL_HI12        = 0x225,
  R_AARCH64_TLSLE_ADD_TPREL_LO12        = 0x226,
  R_AARCH64_TLSLE_ADD_TPREL_LO12_NC     = 0x227,
  R_AARCH64_TLSLE_LDST8_TPREL_LO12      = 0x228,
  R_AARCH64_TLSLE_LDST8_TPREL_LO12_NC   = 0x229,
  R_AARCH64_TLSLE_LDST16_TPREL_LO12     = 0x22a,
  R_AARCH64_TLSLE_LDST16_TPREL_LO12_NC  = 0x22b,
  R_AARCH64_TLSLE_LDST32_TPREL_LO12     = 0x22c,
  R_AARCH64_TLSLE_LDST32_TPREL_LO12_NC  = 0x22d,
  R_AARCH64_TLSLE_LDST64_TPREL_LO12     = 0x22e,
  R_AARCH64_TLSLE_LDST64_TPREL_LO12_NC  = 0x22f,

  R_AARCH64_TLSDESC_ADR_PAGE            = 0x232,
  R_AARCH64_TLSDESC_LD64_LO12_NC        = 0x233,
  R_AARCH64_TLSDESC_ADD_LO12_NC         = 0x234,

  R_AARCH64_TLSDESC_CALL                = 0x239,

  R_AARCH64_COPY                        = 0x400,
  R_AARCH64_GLOB_DAT                    = 0x401,
  R_AARCH64_JUMP_SLOT                   = 0x402,
  R_AARCH64_RELATIVE                    = 0x403,
  R_AARCH64_TLS_DTPREL64                = 0x404,
  R_AARCH64_TLS_DTPMOD64                = 0x405,
  R_AARCH64_TLS_TPREL64                 = 0x406,
  R_AARCH64_TLSDESC                     = 0x407,
  R_AARCH64_IRELATIVE                   = 0x408
};

// ARM Specific e_flags
enum : unsigned {
  EF_ARM_SOFT_FLOAT =     0x00000200U,
  EF_ARM_VFP_FLOAT =      0x00000400U,
  EF_ARM_EABI_UNKNOWN =   0x00000000U,
  EF_ARM_EABI_VER1 =      0x01000000U,
  EF_ARM_EABI_VER2 =      0x02000000U,
  EF_ARM_EABI_VER3 =      0x03000000U,
  EF_ARM_EABI_VER4 =      0x04000000U,
  EF_ARM_EABI_VER5 =      0x05000000U,
  EF_ARM_EABIMASK =       0xFF000000U
};

// ELF Relocation types for ARM
// Meets 2.08 ABI Specs.

enum {
  R_ARM_NONE                  = 0x00,
  R_ARM_PC24                  = 0x01,
  R_ARM_ABS32                 = 0x02,
  R_ARM_REL32                 = 0x03,
  R_ARM_LDR_PC_G0             = 0x04,
  R_ARM_ABS16                 = 0x05,
  R_ARM_ABS12                 = 0x06,
  R_ARM_THM_ABS5              = 0x07,
  R_ARM_ABS8                  = 0x08,
  R_ARM_SBREL32               = 0x09,
  R_ARM_THM_CALL              = 0x0a,
  R_ARM_THM_PC8               = 0x0b,
  R_ARM_BREL_ADJ              = 0x0c,
  R_ARM_TLS_DESC              = 0x0d,
  R_ARM_THM_SWI8              = 0x0e,
  R_ARM_XPC25                 = 0x0f,
  R_ARM_THM_XPC22             = 0x10,
  R_ARM_TLS_DTPMOD32          = 0x11,
  R_ARM_TLS_DTPOFF32          = 0x12,
  R_ARM_TLS_TPOFF32           = 0x13,
  R_ARM_COPY                  = 0x14,
  R_ARM_GLOB_DAT              = 0x15,
  R_ARM_JUMP_SLOT             = 0x16,
  R_ARM_RELATIVE              = 0x17,
  R_ARM_GOTOFF32              = 0x18,
  R_ARM_BASE_PREL             = 0x19,
  R_ARM_GOT_BREL              = 0x1a,
  R_ARM_PLT32                 = 0x1b,
  R_ARM_CALL                  = 0x1c,
  R_ARM_JUMP24                = 0x1d,
  R_ARM_THM_JUMP24            = 0x1e,
  R_ARM_BASE_ABS              = 0x1f,
  R_ARM_ALU_PCREL_7_0         = 0x20,
  R_ARM_ALU_PCREL_15_8        = 0x21,
  R_ARM_ALU_PCREL_23_15       = 0x22,
  R_ARM_LDR_SBREL_11_0_NC     = 0x23,
  R_ARM_ALU_SBREL_19_12_NC    = 0x24,
  R_ARM_ALU_SBREL_27_20_CK    = 0x25,
  R_ARM_TARGET1               = 0x26,
  R_ARM_SBREL31               = 0x27,
  R_ARM_V4BX                  = 0x28,
  R_ARM_TARGET2               = 0x29,
  R_ARM_PREL31                = 0x2a,
  R_ARM_MOVW_ABS_NC           = 0x2b,
  R_ARM_MOVT_ABS              = 0x2c,
  R_ARM_MOVW_PREL_NC          = 0x2d,
  R_ARM_MOVT_PREL             = 0x2e,
  R_ARM_THM_MOVW_ABS_NC       = 0x2f,
  R_ARM_THM_MOVT_ABS          = 0x30,
  R_ARM_THM_MOVW_PREL_NC      = 0x31,
  R_ARM_THM_MOVT_PREL         = 0x32,
  R_ARM_THM_JUMP19            = 0x33,
  R_ARM_THM_JUMP6             = 0x34,
  R_ARM_THM_ALU_PREL_11_0     = 0x35,
  R_ARM_THM_PC12              = 0x36,
  R_ARM_ABS32_NOI             = 0x37,
  R_ARM_REL32_NOI             = 0x38,
  R_ARM_ALU_PC_G0_NC          = 0x39,
  R_ARM_ALU_PC_G0             = 0x3a,
  R_ARM_ALU_PC_G1_NC          = 0x3b,
  R_ARM_ALU_PC_G1             = 0x3c,
  R_ARM_ALU_PC_G2             = 0x3d,
  R_ARM_LDR_PC_G1             = 0x3e,
  R_ARM_LDR_PC_G2             = 0x3f,
  R_ARM_LDRS_PC_G0            = 0x40,
  R_ARM_LDRS_PC_G1            = 0x41,
  R_ARM_LDRS_PC_G2            = 0x42,
  R_ARM_LDC_PC_G0             = 0x43,
  R_ARM_LDC_PC_G1             = 0x44,
  R_ARM_LDC_PC_G2             = 0x45,
  R_ARM_ALU_SB_G0_NC          = 0x46,
  R_ARM_ALU_SB_G0             = 0x47,
  R_ARM_ALU_SB_G1_NC          = 0x48,
  R_ARM_ALU_SB_G1             = 0x49,
  R_ARM_ALU_SB_G2             = 0x4a,
  R_ARM_LDR_SB_G0             = 0x4b,
  R_ARM_LDR_SB_G1             = 0x4c,
  R_ARM_LDR_SB_G2             = 0x4d,
  R_ARM_LDRS_SB_G0            = 0x4e,
  R_ARM_LDRS_SB_G1            = 0x4f,
  R_ARM_LDRS_SB_G2            = 0x50,
  R_ARM_LDC_SB_G0             = 0x51,
  R_ARM_LDC_SB_G1             = 0x52,
  R_ARM_LDC_SB_G2             = 0x53,
  R_ARM_MOVW_BREL_NC          = 0x54,
  R_ARM_MOVT_BREL             = 0x55,
  R_ARM_MOVW_BREL             = 0x56,
  R_ARM_THM_MOVW_BREL_NC      = 0x57,
  R_ARM_THM_MOVT_BREL         = 0x58,
  R_ARM_THM_MOVW_BREL         = 0x59,
  R_ARM_TLS_GOTDESC           = 0x5a,
  R_ARM_TLS_CALL              = 0x5b,
  R_ARM_TLS_DESCSEQ           = 0x5c,
  R_ARM_THM_TLS_CALL          = 0x5d,
  R_ARM_PLT32_ABS             = 0x5e,
  R_ARM_GOT_ABS               = 0x5f,
  R_ARM_GOT_PREL              = 0x60,
  R_ARM_GOT_BREL12            = 0x61,
  R_ARM_GOTOFF12              = 0x62,
  R_ARM_GOTRELAX              = 0x63,
  R_ARM_GNU_VTENTRY           = 0x64,
  R_ARM_GNU_VTINHERIT         = 0x65,
  R_ARM_THM_JUMP11            = 0x66,
  R_ARM_THM_JUMP8             = 0x67,
  R_ARM_TLS_GD32              = 0x68,
  R_ARM_TLS_LDM32             = 0x69,
  R_ARM_TLS_LDO32             = 0x6a,
  R_ARM_TLS_IE32              = 0x6b,
  R_ARM_TLS_LE32              = 0x6c,
  R_ARM_TLS_LDO12             = 0x6d,
  R_ARM_TLS_LE12              = 0x6e,
  R_ARM_TLS_IE12GP            = 0x6f,
  R_ARM_PRIVATE_0             = 0x70,
  R_ARM_PRIVATE_1             = 0x71,
  R_ARM_PRIVATE_2             = 0x72,
  R_ARM_PRIVATE_3             = 0x73,
  R_ARM_PRIVATE_4             = 0x74,
  R_ARM_PRIVATE_5             = 0x75,
  R_ARM_PRIVATE_6             = 0x76,
  R_ARM_PRIVATE_7             = 0x77,
  R_ARM_PRIVATE_8             = 0x78,
  R_ARM_PRIVATE_9             = 0x79,
  R_ARM_PRIVATE_10            = 0x7a,
  R_ARM_PRIVATE_11            = 0x7b,
  R_ARM_PRIVATE_12            = 0x7c,
  R_ARM_PRIVATE_13            = 0x7d,
  R_ARM_PRIVATE_14            = 0x7e,
  R_ARM_PRIVATE_15            = 0x7f,
  R_ARM_ME_TOO                = 0x80,
  R_ARM_THM_TLS_DESCSEQ16     = 0x81,
  R_ARM_THM_TLS_DESCSEQ32     = 0x82
};

// Mips Specific e_flags
enum : unsigned {
  EF_MIPS_NOREORDER = 0x00000001, // Don't reorder instructions
  EF_MIPS_PIC       = 0x00000002, // Position independent code
  EF_MIPS_CPIC      = 0x00000004, // Call object with Position independent code
  EF_MIPS_ABI2      = 0x00000020,
  EF_MIPS_32BITMODE = 0x00000100,
  EF_MIPS_NAN2008   = 0x00000400, // Uses IEE 754-2008 NaN encoding
  EF_MIPS_ABI_O32   = 0x00001000, // This file follows the first MIPS 32 bit ABI

  //ARCH_ASE
  EF_MIPS_MICROMIPS = 0x02000000, // microMIPS
  EF_MIPS_ARCH_ASE_M16 =
                      0x04000000, // Has Mips-16 ISA extensions
  //ARCH
  EF_MIPS_ARCH_1    = 0x00000000, // MIPS1 instruction set
  EF_MIPS_ARCH_2    = 0x10000000, // MIPS2 instruction set
  EF_MIPS_ARCH_3    = 0x20000000, // MIPS3 instruction set
  EF_MIPS_ARCH_4    = 0x30000000, // MIPS4 instruction set
  EF_MIPS_ARCH_5    = 0x40000000, // MIPS5 instruction set
  EF_MIPS_ARCH_32   = 0x50000000, // MIPS32 instruction set per linux not elf.h
  EF_MIPS_ARCH_64   = 0x60000000, // MIPS64 instruction set per linux not elf.h
  EF_MIPS_ARCH_32R2 = 0x70000000, // mips32r2
  EF_MIPS_ARCH_64R2 = 0x80000000, // mips64r2
  EF_MIPS_ARCH_32R6 = 0x90000000, // mips32r6
  EF_MIPS_ARCH_64R6 = 0xa0000000, // mips64r6
  EF_MIPS_ARCH      = 0xf0000000  // Mask for applying EF_MIPS_ARCH_ variant
};

// ELF Relocation types for Mips
enum {
  R_MIPS_NONE              =  0,
  R_MIPS_16                =  1,
  R_MIPS_32                =  2,
  R_MIPS_REL32             =  3,
  R_MIPS_26                =  4,
  R_MIPS_HI16              =  5,
  R_MIPS_LO16              =  6,
  R_MIPS_GPREL16           =  7,
  R_MIPS_LITERAL           =  8,
  R_MIPS_GOT16             =  9,
  R_MIPS_PC16              = 10,
  R_MIPS_CALL16            = 11,
  R_MIPS_GPREL32           = 12,
  R_MIPS_UNUSED1           = 13,
  R_MIPS_UNUSED2           = 14,
  R_MIPS_SHIFT5            = 16,
  R_MIPS_SHIFT6            = 17,
  R_MIPS_64                = 18,
  R_MIPS_GOT_DISP          = 19,
  R_MIPS_GOT_PAGE          = 20,
  R_MIPS_GOT_OFST          = 21,
  R_MIPS_GOT_HI16          = 22,
  R_MIPS_GOT_LO16          = 23,
  R_MIPS_SUB               = 24,
  R_MIPS_INSERT_A          = 25,
  R_MIPS_INSERT_B          = 26,
  R_MIPS_DELETE            = 27,
  R_MIPS_HIGHER            = 28,
  R_MIPS_HIGHEST           = 29,
  R_MIPS_CALL_HI16         = 30,
  R_MIPS_CALL_LO16         = 31,
  R_MIPS_SCN_DISP          = 32,
  R_MIPS_REL16             = 33,
  R_MIPS_ADD_IMMEDIATE     = 34,
  R_MIPS_PJUMP             = 35,
  R_MIPS_RELGOT            = 36,
  R_MIPS_JALR              = 37,
  R_MIPS_TLS_DTPMOD32      = 38,
  R_MIPS_TLS_DTPREL32      = 39,
  R_MIPS_TLS_DTPMOD64      = 40,
  R_MIPS_TLS_DTPREL64      = 41,
  R_MIPS_TLS_GD            = 42,
  R_MIPS_TLS_LDM           = 43,
  R_MIPS_TLS_DTPREL_HI16   = 44,
  R_MIPS_TLS_DTPREL_LO16   = 45,
  R_MIPS_TLS_GOTTPREL      = 46,
  R_MIPS_TLS_TPREL32       = 47,
  R_MIPS_TLS_TPREL64       = 48,
  R_MIPS_TLS_TPREL_HI16    = 49,
  R_MIPS_TLS_TPREL_LO16    = 50,
  R_MIPS_GLOB_DAT          = 51,
  R_MIPS_PC21_S2           = 60,
  R_MIPS_PC26_S2           = 61,
  R_MIPS_PC18_S3           = 62,
  R_MIPS_PC19_S2           = 63,
  R_MIPS_PCHI16            = 64,
  R_MIPS_PCLO16            = 65,
  R_MIPS16_GOT16           = 102,
  R_MIPS16_HI16            = 104,
  R_MIPS16_LO16            = 105,
  R_MIPS_COPY              = 126,
  R_MIPS_JUMP_SLOT         = 127,
  R_MICROMIPS_26_S1        = 133,
  R_MICROMIPS_HI16         = 134,
  R_MICROMIPS_LO16         = 135,
  R_MICROMIPS_GOT16        = 138,
  R_MICROMIPS_PC16_S1      = 141,
  R_MICROMIPS_CALL16       = 142,
  R_MICROMIPS_GOT_DISP     = 145,
  R_MICROMIPS_GOT_PAGE     = 146,
  R_MICROMIPS_GOT_OFST     = 147,
  R_MICROMIPS_TLS_GD          = 162,
  R_MICROMIPS_TLS_LDM         = 163,
  R_MICROMIPS_TLS_DTPREL_HI16 = 164,
  R_MICROMIPS_TLS_DTPREL_LO16 = 165,
  R_MICROMIPS_TLS_TPREL_HI16  = 169,
  R_MICROMIPS_TLS_TPREL_LO16  = 170,
  R_MIPS_NUM               = 218,
  R_MIPS_PC32              = 248
};

// Special values for the st_other field in the symbol table entry for MIPS.
enum {
  STO_MIPS_OPTIONAL        = 0x04,  // Symbol whose definition is optional
  STO_MIPS_PLT             = 0x08,  // PLT entry related dynamic table record
  STO_MIPS_PIC             = 0x20,  // PIC func in an object mixes PIC/non-PIC
  STO_MIPS_MICROMIPS       = 0x80,  // MIPS Specific ISA for MicroMips
  STO_MIPS_MIPS16          = 0xf0   // MIPS Specific ISA for Mips16
};

// Hexagon Specific e_flags
// Release 5 ABI
enum {
  // Object processor version flags, bits[3:0]
  EF_HEXAGON_MACH_V2      = 0x00000001,   // Hexagon V2
  EF_HEXAGON_MACH_V3      = 0x00000002,   // Hexagon V3
  EF_HEXAGON_MACH_V4      = 0x00000003,   // Hexagon V4
  EF_HEXAGON_MACH_V5      = 0x00000004,   // Hexagon V5

  // Highest ISA version flags
  EF_HEXAGON_ISA_MACH     = 0x00000000,   // Same as specified in bits[3:0]
                                          // of e_flags
  EF_HEXAGON_ISA_V2       = 0x00000010,   // Hexagon V2 ISA
  EF_HEXAGON_ISA_V3       = 0x00000020,   // Hexagon V3 ISA
  EF_HEXAGON_ISA_V4       = 0x00000030,   // Hexagon V4 ISA
  EF_HEXAGON_ISA_V5       = 0x00000040    // Hexagon V5 ISA
};

// Hexagon specific Section indexes for common small data
// Release 5 ABI
enum {
  SHN_HEXAGON_SCOMMON     = 0xff00,       // Other access sizes
  SHN_HEXAGON_SCOMMON_1   = 0xff01,       // Byte-sized access
  SHN_HEXAGON_SCOMMON_2   = 0xff02,       // Half-word-sized access
  SHN_HEXAGON_SCOMMON_4   = 0xff03,       // Word-sized access
  SHN_HEXAGON_SCOMMON_8   = 0xff04        // Double-word-size access
};

// ELF Relocation types for Hexagon
// Release 5 ABI
enum {
  R_HEX_NONE              =  0,
  R_HEX_B22_PCREL         =  1,
  R_HEX_B15_PCREL         =  2,
  R_HEX_B7_PCREL          =  3,
  R_HEX_LO16              =  4,
  R_HEX_HI16              =  5,
  R_HEX_32                =  6,
  R_HEX_16                =  7,
  R_HEX_8                 =  8,
  R_HEX_GPREL16_0         =  9,
  R_HEX_GPREL16_1         =  10,
  R_HEX_GPREL16_2         =  11,
  R_HEX_GPREL16_3         =  12,
  R_HEX_HL16              =  13,
  R_HEX_B13_PCREL         =  14,
  R_HEX_B9_PCREL          =  15,
  R_HEX_B32_PCREL_X       =  16,
  R_HEX_32_6_X            =  17,
  R_HEX_B22_PCREL_X       =  18,
  R_HEX_B15_PCREL_X       =  19,
  R_HEX_B13_PCREL_X       =  20,
  R_HEX_B9_PCREL_X        =  21,
  R_HEX_B7_PCREL_X        =  22,
  R_HEX_16_X              =  23,
  R_HEX_12_X              =  24,
  R_HEX_11_X              =  25,
  R_HEX_10_X              =  26,
  R_HEX_9_X               =  27,
  R_HEX_8_X               =  28,
  R_HEX_7_X               =  29,
  R_HEX_6_X               =  30,
  R_HEX_32_PCREL          =  31,
  R_HEX_COPY              =  32,
  R_HEX_GLOB_DAT          =  33,
  R_HEX_JMP_SLOT          =  34,
  R_HEX_RELATIVE          =  35,
  R_HEX_PLT_B22_PCREL     =  36,
  R_HEX_GOTREL_LO16       =  37,
  R_HEX_GOTREL_HI16       =  38,
  R_HEX_GOTREL_32         =  39,
  R_HEX_GOT_LO16          =  40,
  R_HEX_GOT_HI16          =  41,
  R_HEX_GOT_32            =  42,
  R_HEX_GOT_16            =  43,
  R_HEX_DTPMOD_32         =  44,
  R_HEX_DTPREL_LO16       =  45,
  R_HEX_DTPREL_HI16       =  46,
  R_HEX_DTPREL_32         =  47,
  R_HEX_DTPREL_16         =  48,
  R_HEX_GD_PLT_B22_PCREL  =  49,
  R_HEX_GD_GOT_LO16       =  50,
  R_HEX_GD_GOT_HI16       =  51,
  R_HEX_GD_GOT_32         =  52,
  R_HEX_GD_GOT_16         =  53,
  R_HEX_IE_LO16           =  54,
  R_HEX_IE_HI16           =  55,
  R_HEX_IE_32             =  56,
  R_HEX_IE_GOT_LO16       =  57,
  R_HEX_IE_GOT_HI16       =  58,
  R_HEX_IE_GOT_32         =  59,
  R_HEX_IE_GOT_16         =  60,
  R_HEX_TPREL_LO16        =  61,
  R_HEX_TPREL_HI16        =  62,
  R_HEX_TPREL_32          =  63,
  R_HEX_TPREL_16          =  64,
  R_HEX_6_PCREL_X         =  65,
  R_HEX_GOTREL_32_6_X     =  66,
  R_HEX_GOTREL_16_X       =  67,
  R_HEX_GOTREL_11_X       =  68,
  R_HEX_GOT_32_6_X        =  69,
  R_HEX_GOT_16_X          =  70,
  R_HEX_GOT_11_X          =  71,
  R_HEX_DTPREL_32_6_X     =  72,
  R_HEX_DTPREL_16_X       =  73,
  R_HEX_DTPREL_11_X       =  74,
  R_HEX_GD_GOT_32_6_X     =  75,
  R_HEX_GD_GOT_16_X       =  76,
  R_HEX_GD_GOT_11_X       =  77,
  R_HEX_IE_32_6_X         =  78,
  R_HEX_IE_16_X           =  79,
  R_HEX_IE_GOT_32_6_X     =  80,
  R_HEX_IE_GOT_16_X       =  81,
  R_HEX_IE_GOT_11_X       =  82,
  R_HEX_TPREL_32_6_X      =  83,
  R_HEX_TPREL_16_X        =  84,
  R_HEX_TPREL_11_X        =  85
};

// ELF relocation types for VectorProc
enum
{
  R_VECTORPROC_ABS32 = 0,	
  R_VECTORPROC_BRANCH = 1,
  R_VECTORPROC_PCREL_MEM = 2,
  R_VECTORPROC_PCREL_MEM_EXT = 3
};

// ELF Relocation types for S390/zSeries
enum {
  R_390_NONE        =  0,
  R_390_8           =  1,
  R_390_12          =  2,
  R_390_16          =  3,
  R_390_32          =  4,
  R_390_PC32        =  5,
  R_390_GOT12       =  6,
  R_390_GOT32       =  7,
  R_390_PLT32       =  8,
  R_390_COPY        =  9,
  R_390_GLOB_DAT    = 10,
  R_390_JMP_SLOT    = 11,
  R_390_RELATIVE    = 12,
  R_390_GOTOFF      = 13,
  R_390_GOTPC       = 14,
  R_390_GOT16       = 15,
  R_390_PC16        = 16,
  R_390_PC16DBL     = 17,
  R_390_PLT16DBL    = 18,
  R_390_PC32DBL     = 19,
  R_390_PLT32DBL    = 20,
  R_390_GOTPCDBL    = 21,
  R_390_64          = 22,
  R_390_PC64        = 23,
  R_390_GOT64       = 24,
  R_390_PLT64       = 25,
  R_390_GOTENT      = 26,
  R_390_GOTOFF16    = 27,
  R_390_GOTOFF64    = 28,
  R_390_GOTPLT12    = 29,
  R_390_GOTPLT16    = 30,
  R_390_GOTPLT32    = 31,
  R_390_GOTPLT64    = 32,
  R_390_GOTPLTENT   = 33,
  R_390_PLTOFF16    = 34,
  R_390_PLTOFF32    = 35,
  R_390_PLTOFF64    = 36,
  R_390_TLS_LOAD    = 37,
  R_390_TLS_GDCALL  = 38,
  R_390_TLS_LDCALL  = 39,
  R_390_TLS_GD32    = 40,
  R_390_TLS_GD64    = 41,
  R_390_TLS_GOTIE12 = 42,
  R_390_TLS_GOTIE32 = 43,
  R_390_TLS_GOTIE64 = 44,
  R_390_TLS_LDM32   = 45,
  R_390_TLS_LDM64   = 46,
  R_390_TLS_IE32    = 47,
  R_390_TLS_IE64    = 48,
  R_390_TLS_IEENT   = 49,
  R_390_TLS_LE32    = 50,
  R_390_TLS_LE64    = 51,
  R_390_TLS_LDO32   = 52,
  R_390_TLS_LDO64   = 53,
  R_390_TLS_DTPMOD  = 54,
  R_390_TLS_DTPOFF  = 55,
  R_390_TLS_TPOFF   = 56,
  R_390_20          = 57,
  R_390_GOT20       = 58,
  R_390_GOTPLT20    = 59,
  R_390_TLS_GOTIE20 = 60,
  R_390_IRELATIVE   = 61
};

// ELF Relocation type for Sparc.
enum {
  R_SPARC_NONE        = 0,
  R_SPARC_8           = 1,
  R_SPARC_16          = 2,
  R_SPARC_32          = 3,
  R_SPARC_DISP8       = 4,
  R_SPARC_DISP16      = 5,
  R_SPARC_DISP32      = 6,
  R_SPARC_WDISP30     = 7,
  R_SPARC_WDISP22     = 8,
  R_SPARC_HI22        = 9,
  R_SPARC_22          = 10,
  R_SPARC_13          = 11,
  R_SPARC_LO10        = 12,
  R_SPARC_GOT10       = 13,
  R_SPARC_GOT13       = 14,
  R_SPARC_GOT22       = 15,
  R_SPARC_PC10        = 16,
  R_SPARC_PC22        = 17,
  R_SPARC_WPLT30      = 18,
  R_SPARC_COPY        = 19,
  R_SPARC_GLOB_DAT    = 20,
  R_SPARC_JMP_SLOT    = 21,
  R_SPARC_RELATIVE    = 22,
  R_SPARC_UA32        = 23,
  R_SPARC_PLT32       = 24,
  R_SPARC_HIPLT22     = 25,
  R_SPARC_LOPLT10     = 26,
  R_SPARC_PCPLT32     = 27,
  R_SPARC_PCPLT22     = 28,
  R_SPARC_PCPLT10     = 29,
  R_SPARC_10          = 30,
  R_SPARC_11          = 31,
  R_SPARC_64          = 32,
  R_SPARC_OLO10       = 33,
  R_SPARC_HH22        = 34,
  R_SPARC_HM10        = 35,
  R_SPARC_LM22        = 36,
  R_SPARC_PC_HH22     = 37,
  R_SPARC_PC_HM10     = 38,
  R_SPARC_PC_LM22     = 39,
  R_SPARC_WDISP16     = 40,
  R_SPARC_WDISP19     = 41,
  R_SPARC_7           = 43,
  R_SPARC_5           = 44,
  R_SPARC_6           = 45,
  R_SPARC_DISP64      = 46,
  R_SPARC_PLT64       = 47,
  R_SPARC_HIX22       = 48,
  R_SPARC_LOX10       = 49,
  R_SPARC_H44         = 50,
  R_SPARC_M44         = 51,
  R_SPARC_L44         = 52,
  R_SPARC_REGISTER    = 53,
  R_SPARC_UA64        = 54,
  R_SPARC_UA16        = 55,
  R_SPARC_TLS_GD_HI22   = 56,
  R_SPARC_TLS_GD_LO10   = 57,
  R_SPARC_TLS_GD_ADD    = 58,
  R_SPARC_TLS_GD_CALL   = 59,
  R_SPARC_TLS_LDM_HI22  = 60,
  R_SPARC_TLS_LDM_LO10  = 61,
  R_SPARC_TLS_LDM_ADD   = 62,
  R_SPARC_TLS_LDM_CALL  = 63,
  R_SPARC_TLS_LDO_HIX22 = 64,
  R_SPARC_TLS_LDO_LOX10 = 65,
  R_SPARC_TLS_LDO_ADD   = 66,
  R_SPARC_TLS_IE_HI22   = 67,
  R_SPARC_TLS_IE_LO10   = 68,
  R_SPARC_TLS_IE_LD     = 69,
  R_SPARC_TLS_IE_LDX    = 70,
  R_SPARC_TLS_IE_ADD    = 71,
  R_SPARC_TLS_LE_HIX22  = 72,
  R_SPARC_TLS_LE_LOX10  = 73,
  R_SPARC_TLS_DTPMOD32  = 74,
  R_SPARC_TLS_DTPMOD64  = 75,
  R_SPARC_TLS_DTPOFF32  = 76,
  R_SPARC_TLS_DTPOFF64  = 77,
  R_SPARC_TLS_TPOFF32   = 78,
  R_SPARC_TLS_TPOFF64   = 79,
  R_SPARC_GOTDATA_HIX22 = 80,
  R_SPARC_GOTDATA_LOX22 = 81,
  R_SPARC_GOTDATA_OP_HIX22 = 82,
  R_SPARC_GOTDATA_OP_LOX22 = 83,
  R_SPARC_GOTDATA_OP    = 84
};

// Section header.
struct Elf32_Shdr {
  Elf32_Word sh_name;      // Section name (index into string table)
  Elf32_Word sh_type;      // Section type (SHT_*)
  Elf32_Word sh_flags;     // Section flags (SHF_*)
  Elf32_Addr sh_addr;      // Address where section is to be loaded
  Elf32_Off  sh_offset;    // File offset of section data, in bytes
  Elf32_Word sh_size;      // Size of section, in bytes
  Elf32_Word sh_link;      // Section type-specific header table index link
  Elf32_Word sh_info;      // Section type-specific extra information
  Elf32_Word sh_addralign; // Section address alignment
  Elf32_Word sh_entsize;   // Size of records contained within the section
};

// Section header for ELF64 - same fields as ELF32, different types.
struct Elf64_Shdr {
  Elf64_Word  sh_name;
  Elf64_Word  sh_type;
  Elf64_Xword sh_flags;
  Elf64_Addr  sh_addr;
  Elf64_Off   sh_offset;
  Elf64_Xword sh_size;
  Elf64_Word  sh_link;
  Elf64_Word  sh_info;
  Elf64_Xword sh_addralign;
  Elf64_Xword sh_entsize;
};

// Special section indices.
enum {
  SHN_UNDEF     = 0,      // Undefined, missing, irrelevant, or meaningless
  SHN_LORESERVE = 0xff00, // Lowest reserved index
  SHN_LOPROC    = 0xff00, // Lowest processor-specific index
  SHN_HIPROC    = 0xff1f, // Highest processor-specific index
  SHN_LOOS      = 0xff20, // Lowest operating system-specific index
  SHN_HIOS      = 0xff3f, // Highest operating system-specific index
  SHN_ABS       = 0xfff1, // Symbol has absolute value; does not need relocation
  SHN_COMMON    = 0xfff2, // FORTRAN COMMON or C external global variables
  SHN_XINDEX    = 0xffff, // Mark that the index is >= SHN_LORESERVE
  SHN_HIRESERVE = 0xffff  // Highest reserved index
};

// Section types.
enum : unsigned {
  SHT_NULL          = 0,  // No associated section (inactive entry).
  SHT_PROGBITS      = 1,  // Program-defined contents.
  SHT_SYMTAB        = 2,  // Symbol table.
  SHT_STRTAB        = 3,  // String table.
  SHT_RELA          = 4,  // Relocation entries; explicit addends.
  SHT_HASH          = 5,  // Symbol hash table.
  SHT_DYNAMIC       = 6,  // Information for dynamic linking.
  SHT_NOTE          = 7,  // Information about the file.
  SHT_NOBITS        = 8,  // Data occupies no space in the file.
  SHT_REL           = 9,  // Relocation entries; no explicit addends.
  SHT_SHLIB         = 10, // Reserved.
  SHT_DYNSYM        = 11, // Symbol table.
  SHT_INIT_ARRAY    = 14, // Pointers to initialization functions.
  SHT_FINI_ARRAY    = 15, // Pointers to termination functions.
  SHT_PREINIT_ARRAY = 16, // Pointers to pre-init functions.
  SHT_GROUP         = 17, // Section group.
  SHT_SYMTAB_SHNDX  = 18, // Indices for SHN_XINDEX entries.
  SHT_LOOS          = 0x60000000, // Lowest operating system-specific type.
  SHT_GNU_ATTRIBUTES= 0x6ffffff5, // Object attributes.
  SHT_GNU_HASH      = 0x6ffffff6, // GNU-style hash table.
  SHT_GNU_verdef    = 0x6ffffffd, // GNU version definitions.
  SHT_GNU_verneed   = 0x6ffffffe, // GNU version references.
  SHT_GNU_versym    = 0x6fffffff, // GNU symbol versions table.
  SHT_HIOS          = 0x6fffffff, // Highest operating system-specific type.
  SHT_LOPROC        = 0x70000000, // Lowest processor arch-specific type.
  // Fixme: All this is duplicated in MCSectionELF. Why??
  // Exception Index table
  SHT_ARM_EXIDX           = 0x70000001U,
  // BPABI DLL dynamic linking pre-emption map
  SHT_ARM_PREEMPTMAP      = 0x70000002U,
  //  Object file compatibility attributes
  SHT_ARM_ATTRIBUTES      = 0x70000003U,
  SHT_ARM_DEBUGOVERLAY    = 0x70000004U,
  SHT_ARM_OVERLAYSECTION  = 0x70000005U,
  SHT_HEX_ORDERED         = 0x70000000, // Link editor is to sort the entries in
                                        // this section based on their sizes
  SHT_X86_64_UNWIND       = 0x70000001, // Unwind information

  SHT_MIPS_REGINFO        = 0x70000006, // Register usage information
  SHT_MIPS_OPTIONS        = 0x7000000d, // General options
  SHT_MIPS_ABIFLAGS       = 0x7000002a, // ABI information.

  SHT_HIPROC        = 0x7fffffff, // Highest processor arch-specific type.
  SHT_LOUSER        = 0x80000000, // Lowest type reserved for applications.
  SHT_HIUSER        = 0xffffffff  // Highest type reserved for applications.
};

// Section flags.
enum : unsigned {
  // Section data should be writable during execution.
  SHF_WRITE = 0x1,

  // Section occupies memory during program execution.
  SHF_ALLOC = 0x2,

  // Section contains executable machine instructions.
  SHF_EXECINSTR = 0x4,

  // The data in this section may be merged.
  SHF_MERGE = 0x10,

  // The data in this section is null-terminated strings.
  SHF_STRINGS = 0x20,

  // A field in this section holds a section header table index.
  SHF_INFO_LINK = 0x40U,

  // Adds special ordering requirements for link editors.
  SHF_LINK_ORDER = 0x80U,

  // This section requires special OS-specific processing to avoid incorrect
  // behavior.
  SHF_OS_NONCONFORMING = 0x100U,

  // This section is a member of a section group.
  SHF_GROUP = 0x200U,

  // This section holds Thread-Local Storage.
  SHF_TLS = 0x400U,

  // This section is excluded from the final executable or shared library.
  SHF_EXCLUDE = 0x80000000U,

  // Start of target-specific flags.

  /// XCORE_SHF_CP_SECTION - All sections with the "c" flag are grouped
  /// together by the linker to form the constant pool and the cp register is
  /// set to the start of the constant pool by the boot code.
  XCORE_SHF_CP_SECTION = 0x800U,

  /// XCORE_SHF_DP_SECTION - All sections with the "d" flag are grouped
  /// together by the linker to form the data section and the dp register is
  /// set to the start of the section by the boot code.
  XCORE_SHF_DP_SECTION = 0x1000U,

  SHF_MASKOS   = 0x0ff00000,

  // Bits indicating processor-specific flags.
  SHF_MASKPROC = 0xf0000000,

  // If an object file section does not have this flag set, then it may not hold
  // more than 2GB and can be freely referred to in objects using smaller code
  // models. Otherwise, only objects using larger code models can refer to them.
  // For example, a medium code model object can refer to data in a section that
  // sets this flag besides being able to refer to data in a section that does
  // not set it; likewise, a small code model object can refer only to code in a
  // section that does not set this flag.
  SHF_X86_64_LARGE = 0x10000000,

  // All sections with the GPREL flag are grouped into a global data area
  // for faster accesses
  SHF_HEX_GPREL = 0x10000000,

  // Section contains text/data which may be replicated in other sections.
  // Linker must retain only one copy.
  SHF_MIPS_NODUPES = 0x01000000,

  // Linker must generate implicit hidden weak names.
  SHF_MIPS_NAMES   = 0x02000000,

  // Section data local to process.
  SHF_MIPS_LOCAL   = 0x04000000,

  // Do not strip this section.
  SHF_MIPS_NOSTRIP = 0x08000000,

  // Section must be part of global data area.
  SHF_MIPS_GPREL   = 0x10000000,

  // This section should be merged.
  SHF_MIPS_MERGE   = 0x20000000,

  // Address size to be inferred from section entry size.
  SHF_MIPS_ADDR    = 0x40000000,

  // Section data is string data by default.
  SHF_MIPS_STRING  = 0x80000000
};

// Section Group Flags
enum : unsigned {
  GRP_COMDAT = 0x1,
  GRP_MASKOS = 0x0ff00000,
  GRP_MASKPROC = 0xf0000000
};

// Symbol table entries for ELF32.
struct Elf32_Sym {
  Elf32_Word    st_name;  // Symbol name (index into string table)
  Elf32_Addr    st_value; // Value or address associated with the symbol
  Elf32_Word    st_size;  // Size of the symbol
  unsigned char st_info;  // Symbol's type and binding attributes
  unsigned char st_other; // Must be zero; reserved
  Elf32_Half    st_shndx; // Which section (header table index) it's defined in

  // These accessors and mutators correspond to the ELF32_ST_BIND,
  // ELF32_ST_TYPE, and ELF32_ST_INFO macros defined in the ELF specification:
  unsigned char getBinding() const { return st_info >> 4; }
  unsigned char getType() const { return st_info & 0x0f; }
  void setBinding(unsigned char b) { setBindingAndType(b, getType()); }
  void setType(unsigned char t) { setBindingAndType(getBinding(), t); }
  void setBindingAndType(unsigned char b, unsigned char t) {
    st_info = (b << 4) + (t & 0x0f);
  }
};

// Symbol table entries for ELF64.
struct Elf64_Sym {
  Elf64_Word      st_name;  // Symbol name (index into string table)
  unsigned char   st_info;  // Symbol's type and binding attributes
  unsigned char   st_other; // Must be zero; reserved
  Elf64_Half      st_shndx; // Which section (header tbl index) it's defined in
  Elf64_Addr      st_value; // Value or address associated with the symbol
  Elf64_Xword     st_size;  // Size of the symbol

  // These accessors and mutators are identical to those defined for ELF32
  // symbol table entries.
  unsigned char getBinding() const { return st_info >> 4; }
  unsigned char getType() const { return st_info & 0x0f; }
  void setBinding(unsigned char b) { setBindingAndType(b, getType()); }
  void setType(unsigned char t) { setBindingAndType(getBinding(), t); }
  void setBindingAndType(unsigned char b, unsigned char t) {
    st_info = (b << 4) + (t & 0x0f);
  }
};

// The size (in bytes) of symbol table entries.
enum {
  SYMENTRY_SIZE32 = 16, // 32-bit symbol entry size
  SYMENTRY_SIZE64 = 24  // 64-bit symbol entry size.
};

// Symbol bindings.
enum {
  STB_LOCAL = 0,   // Local symbol, not visible outside obj file containing def
  STB_GLOBAL = 1,  // Global symbol, visible to all object files being combined
  STB_WEAK = 2,    // Weak symbol, like global but lower-precedence
  STB_LOOS   = 10, // Lowest operating system-specific binding type
  STB_HIOS   = 12, // Highest operating system-specific binding type
  STB_LOPROC = 13, // Lowest processor-specific binding type
  STB_HIPROC = 15  // Highest processor-specific binding type
};

// Symbol types.
enum {
  STT_NOTYPE  = 0,   // Symbol's type is not specified
  STT_OBJECT  = 1,   // Symbol is a data object (variable, array, etc.)
  STT_FUNC    = 2,   // Symbol is executable code (function, etc.)
  STT_SECTION = 3,   // Symbol refers to a section
  STT_FILE    = 4,   // Local, absolute symbol that refers to a file
  STT_COMMON  = 5,   // An uninitialized common block
  STT_TLS     = 6,   // Thread local data object
  STT_LOOS    = 7,   // Lowest operating system-specific symbol type
  STT_HIOS    = 8,   // Highest operating system-specific symbol type
  STT_GNU_IFUNC = 10, // GNU indirect function
  STT_LOPROC  = 13,  // Lowest processor-specific symbol type
  STT_HIPROC  = 15   // Highest processor-specific symbol type
};

enum {
  STV_DEFAULT   = 0,  // Visibility is specified by binding type
  STV_INTERNAL  = 1,  // Defined by processor supplements
  STV_HIDDEN    = 2,  // Not visible to other components
  STV_PROTECTED = 3   // Visible in other components but not preemptable
};

// Symbol number.
enum {
  STN_UNDEF = 0
};

// Relocation entry, without explicit addend.
struct Elf32_Rel {
  Elf32_Addr r_offset; // Location (file byte offset, or program virtual addr)
  Elf32_Word r_info;   // Symbol table index and type of relocation to apply

  // These accessors and mutators correspond to the ELF32_R_SYM, ELF32_R_TYPE,
  // and ELF32_R_INFO macros defined in the ELF specification:
  Elf32_Word getSymbol() const { return (r_info >> 8); }
  unsigned char getType() const { return (unsigned char) (r_info & 0x0ff); }
  void setSymbol(Elf32_Word s) { setSymbolAndType(s, getType()); }
  void setType(unsigned char t) { setSymbolAndType(getSymbol(), t); }
  void setSymbolAndType(Elf32_Word s, unsigned char t) {
    r_info = (s << 8) + t;
  }
};

// Relocation entry with explicit addend.
struct Elf32_Rela {
  Elf32_Addr  r_offset; // Location (file byte offset, or program virtual addr)
  Elf32_Word  r_info;   // Symbol table index and type of relocation to apply
  Elf32_Sword r_addend; // Compute value for relocatable field by adding this

  // These accessors and mutators correspond to the ELF32_R_SYM, ELF32_R_TYPE,
  // and ELF32_R_INFO macros defined in the ELF specification:
  Elf32_Word getSymbol() const { return (r_info >> 8); }
  unsigned char getType() const { return (unsigned char) (r_info & 0x0ff); }
  void setSymbol(Elf32_Word s) { setSymbolAndType(s, getType()); }
  void setType(unsigned char t) { setSymbolAndType(getSymbol(), t); }
  void setSymbolAndType(Elf32_Word s, unsigned char t) {
    r_info = (s << 8) + t;
  }
};

// Relocation entry, without explicit addend.
struct Elf64_Rel {
  Elf64_Addr r_offset; // Location (file byte offset, or program virtual addr).
  Elf64_Xword r_info;   // Symbol table index and type of relocation to apply.

  // These accessors and mutators correspond to the ELF64_R_SYM, ELF64_R_TYPE,
  // and ELF64_R_INFO macros defined in the ELF specification:
  Elf64_Word getSymbol() const { return (r_info >> 32); }
  Elf64_Word getType() const {
    return (Elf64_Word) (r_info & 0xffffffffL);
  }
  void setSymbol(Elf64_Word s) { setSymbolAndType(s, getType()); }
  void setType(Elf64_Word t) { setSymbolAndType(getSymbol(), t); }
  void setSymbolAndType(Elf64_Word s, Elf64_Word t) {
    r_info = ((Elf64_Xword)s << 32) + (t&0xffffffffL);
  }
};

// Relocation entry with explicit addend.
struct Elf64_Rela {
  Elf64_Addr  r_offset; // Location (file byte offset, or program virtual addr).
  Elf64_Xword  r_info;   // Symbol table index and type of relocation to apply.
  Elf64_Sxword r_addend; // Compute value for relocatable field by adding this.

  // These accessors and mutators correspond to the ELF64_R_SYM, ELF64_R_TYPE,
  // and ELF64_R_INFO macros defined in the ELF specification:
  Elf64_Word getSymbol() const { return (r_info >> 32); }
  Elf64_Word getType() const {
    return (Elf64_Word) (r_info & 0xffffffffL);
  }
  void setSymbol(Elf64_Word s) { setSymbolAndType(s, getType()); }
  void setType(Elf64_Word t) { setSymbolAndType(getSymbol(), t); }
  void setSymbolAndType(Elf64_Word s, Elf64_Word t) {
    r_info = ((Elf64_Xword)s << 32) + (t&0xffffffffL);
  }
};

// Program header for ELF32.
struct Elf32_Phdr {
  Elf32_Word p_type;   // Type of segment
  Elf32_Off  p_offset; // File offset where segment is located, in bytes
  Elf32_Addr p_vaddr;  // Virtual address of beginning of segment
  Elf32_Addr p_paddr;  // Physical address of beginning of segment (OS-specific)
  Elf32_Word p_filesz; // Num. of bytes in file image of segment (may be zero)
  Elf32_Word p_memsz;  // Num. of bytes in mem image of segment (may be zero)
  Elf32_Word p_flags;  // Segment flags
  Elf32_Word p_align;  // Segment alignment constraint
};

// Program header for ELF64.
struct Elf64_Phdr {
  Elf64_Word   p_type;   // Type of segment
  Elf64_Word   p_flags;  // Segment flags
  Elf64_Off    p_offset; // File offset where segment is located, in bytes
  Elf64_Addr   p_vaddr;  // Virtual address of beginning of segment
  Elf64_Addr   p_paddr;  // Physical addr of beginning of segment (OS-specific)
  Elf64_Xword  p_filesz; // Num. of bytes in file image of segment (may be zero)
  Elf64_Xword  p_memsz;  // Num. of bytes in mem image of segment (may be zero)
  Elf64_Xword  p_align;  // Segment alignment constraint
};

// Segment types.
enum {
  PT_NULL    = 0, // Unused segment.
  PT_LOAD    = 1, // Loadable segment.
  PT_DYNAMIC = 2, // Dynamic linking information.
  PT_INTERP  = 3, // Interpreter pathname.
  PT_NOTE    = 4, // Auxiliary information.
  PT_SHLIB   = 5, // Reserved.
  PT_PHDR    = 6, // The program header table itself.
  PT_TLS     = 7, // The thread-local storage template.
  PT_LOOS    = 0x60000000, // Lowest operating system-specific pt entry type.
  PT_HIOS    = 0x6fffffff, // Highest operating system-specific pt entry type.
  PT_LOPROC  = 0x70000000, // Lowest processor-specific program hdr entry type.
  PT_HIPROC  = 0x7fffffff, // Highest processor-specific program hdr entry type.

  // x86-64 program header types.
  // These all contain stack unwind tables.
  PT_GNU_EH_FRAME  = 0x6474e550,
  PT_SUNW_EH_FRAME = 0x6474e550,
  PT_SUNW_UNWIND   = 0x6464e550,

  PT_GNU_STACK  = 0x6474e551, // Indicates stack executability.
  PT_GNU_RELRO  = 0x6474e552, // Read-only after relocation.

  // ARM program header types.
  PT_ARM_ARCHEXT = 0x70000000, // Platform architecture compatibility info
  // These all contain stack unwind tables.
  PT_ARM_EXIDX   = 0x70000001,
  PT_ARM_UNWIND  = 0x70000001,

  // MIPS program header types.
  PT_MIPS_REGINFO  = 0x70000000,  // Register usage information.
  PT_MIPS_RTPROC   = 0x70000001,  // Runtime procedure table.
  PT_MIPS_OPTIONS  = 0x70000002,  // Options segment.
  PT_MIPS_ABIFLAGS = 0x70000003   // Abiflags segment.
};

// Segment flag bits.
enum : unsigned {
  PF_X        = 1,         // Execute
  PF_W        = 2,         // Write
  PF_R        = 4,         // Read
  PF_MASKOS   = 0x0ff00000,// Bits for operating system-specific semantics.
  PF_MASKPROC = 0xf0000000 // Bits for processor-specific semantics.
};

// Dynamic table entry for ELF32.
struct Elf32_Dyn
{
  Elf32_Sword d_tag;            // Type of dynamic table entry.
  union
  {
      Elf32_Word d_val;         // Integer value of entry.
      Elf32_Addr d_ptr;         // Pointer value of entry.
  } d_un;
};

// Dynamic table entry for ELF64.
struct Elf64_Dyn
{
  Elf64_Sxword d_tag;           // Type of dynamic table entry.
  union
  {
      Elf64_Xword d_val;        // Integer value of entry.
      Elf64_Addr  d_ptr;        // Pointer value of entry.
  } d_un;
};

// Dynamic table entry tags.
enum {
  DT_NULL         = 0,        // Marks end of dynamic array.
  DT_NEEDED       = 1,        // String table offset of needed library.
  DT_PLTRELSZ     = 2,        // Size of relocation entries in PLT.
  DT_PLTGOT       = 3,        // Address associated with linkage table.
  DT_HASH         = 4,        // Address of symbolic hash table.
  DT_STRTAB       = 5,        // Address of dynamic string table.
  DT_SYMTAB       = 6,        // Address of dynamic symbol table.
  DT_RELA         = 7,        // Address of relocation table (Rela entries).
  DT_RELASZ       = 8,        // Size of Rela relocation table.
  DT_RELAENT      = 9,        // Size of a Rela relocation entry.
  DT_STRSZ        = 10,       // Total size of the string table.
  DT_SYMENT       = 11,       // Size of a symbol table entry.
  DT_INIT         = 12,       // Address of initialization function.
  DT_FINI         = 13,       // Address of termination function.
  DT_SONAME       = 14,       // String table offset of a shared objects name.
  DT_RPATH        = 15,       // String table offset of library search path.
  DT_SYMBOLIC     = 16,       // Changes symbol resolution algorithm.
  DT_REL          = 17,       // Address of relocation table (Rel entries).
  DT_RELSZ        = 18,       // Size of Rel relocation table.
  DT_RELENT       = 19,       // Size of a Rel relocation entry.
  DT_PLTREL       = 20,       // Type of relocation entry used for linking.
  DT_DEBUG        = 21,       // Reserved for debugger.
  DT_TEXTREL      = 22,       // Relocations exist for non-writable segments.
  DT_JMPREL       = 23,       // Address of relocations associated with PLT.
  DT_BIND_NOW     = 24,       // Process all relocations before execution.
  DT_INIT_ARRAY   = 25,       // Pointer to array of initialization functions.
  DT_FINI_ARRAY   = 26,       // Pointer to array of termination functions.
  DT_INIT_ARRAYSZ = 27,       // Size of DT_INIT_ARRAY.
  DT_FINI_ARRAYSZ = 28,       // Size of DT_FINI_ARRAY.
  DT_RUNPATH      = 29,       // String table offset of lib search path.
  DT_FLAGS        = 30,       // Flags.
  DT_ENCODING     = 32,       // Values from here to DT_LOOS follow the rules
                              // for the interpretation of the d_un union.

  DT_PREINIT_ARRAY = 32,      // Pointer to array of preinit functions.
  DT_PREINIT_ARRAYSZ = 33,    // Size of the DT_PREINIT_ARRAY array.

  DT_LOOS         = 0x60000000, // Start of environment specific tags.
  DT_HIOS         = 0x6FFFFFFF, // End of environment specific tags.
  DT_LOPROC       = 0x70000000, // Start of processor specific tags.
  DT_HIPROC       = 0x7FFFFFFF, // End of processor specific tags.

  DT_GNU_HASH     = 0x6FFFFEF5, // Reference to the GNU hash table.
  DT_RELACOUNT    = 0x6FFFFFF9, // ELF32_Rela count.
  DT_RELCOUNT     = 0x6FFFFFFA, // ELF32_Rel count.

  DT_FLAGS_1      = 0X6FFFFFFB, // Flags_1.
  DT_VERSYM       = 0x6FFFFFF0, // The address of .gnu.version section.
  DT_VERDEF       = 0X6FFFFFFC, // The address of the version definition table.
  DT_VERDEFNUM    = 0X6FFFFFFD, // The number of entries in DT_VERDEF.
  DT_VERNEED      = 0X6FFFFFFE, // The address of the version Dependency table.
  DT_VERNEEDNUM   = 0X6FFFFFFF, // The number of entries in DT_VERNEED.

  // Mips specific dynamic table entry tags.
  DT_MIPS_RLD_VERSION   = 0x70000001, // 32 bit version number for runtime
                                      // linker interface.
  DT_MIPS_TIME_STAMP    = 0x70000002, // Time stamp.
  DT_MIPS_ICHECKSUM     = 0x70000003, // Checksum of external strings
                                      // and common sizes.
  DT_MIPS_IVERSION      = 0x70000004, // Index of version string
                                      // in string table.
  DT_MIPS_FLAGS         = 0x70000005, // 32 bits of flags.
  DT_MIPS_BASE_ADDRESS  = 0x70000006, // Base address of the segment.
  DT_MIPS_MSYM          = 0x70000007, // Address of .msym section.
  DT_MIPS_CONFLICT      = 0x70000008, // Address of .conflict section.
  DT_MIPS_LIBLIST       = 0x70000009, // Address of .liblist section.
  DT_MIPS_LOCAL_GOTNO   = 0x7000000a, // Number of local global offset
                                      // table entries.
  DT_MIPS_CONFLICTNO    = 0x7000000b, // Number of entries
                                      // in the .conflict section.
  DT_MIPS_LIBLISTNO     = 0x70000010, // Number of entries
                                      // in the .liblist section.
  DT_MIPS_SYMTABNO      = 0x70000011, // Number of entries
                                      // in the .dynsym section.
  DT_MIPS_UNREFEXTNO    = 0x70000012, // Index of first external dynamic symbol
                                      // not referenced locally.
  DT_MIPS_GOTSYM        = 0x70000013, // Index of first dynamic symbol
                                      // in global offset table.
  DT_MIPS_HIPAGENO      = 0x70000014, // Number of page table entries
                                      // in global offset table.
  DT_MIPS_RLD_MAP       = 0x70000016, // Address of run time loader map,
                                      // used for debugging.
  DT_MIPS_DELTA_CLASS       = 0x70000017, // Delta C++ class definition.
  DT_MIPS_DELTA_CLASS_NO    = 0x70000018, // Number of entries
                                          // in DT_MIPS_DELTA_CLASS.
  DT_MIPS_DELTA_INSTANCE    = 0x70000019, // Delta C++ class instances.
  DT_MIPS_DELTA_INSTANCE_NO = 0x7000001A, // Number of entries
                                          // in DT_MIPS_DELTA_INSTANCE.
  DT_MIPS_DELTA_RELOC       = 0x7000001B, // Delta relocations.
  DT_MIPS_DELTA_RELOC_NO    = 0x7000001C, // Number of entries
                                          // in DT_MIPS_DELTA_RELOC.
  DT_MIPS_DELTA_SYM         = 0x7000001D, // Delta symbols that Delta
                                          // relocations refer to.
  DT_MIPS_DELTA_SYM_NO      = 0x7000001E, // Number of entries
                                          // in DT_MIPS_DELTA_SYM.
  DT_MIPS_DELTA_CLASSSYM    = 0x70000020, // Delta symbols that hold
                                          // class declarations.
  DT_MIPS_DELTA_CLASSSYM_NO = 0x70000021, // Number of entries
                                          // in DT_MIPS_DELTA_CLASSSYM.
  DT_MIPS_CXX_FLAGS         = 0x70000022, // Flags indicating information
                                          // about C++ flavor.
  DT_MIPS_PIXIE_INIT        = 0x70000023, // Pixie information.
  DT_MIPS_SYMBOL_LIB        = 0x70000024, // Address of .MIPS.symlib
  DT_MIPS_LOCALPAGE_GOTIDX  = 0x70000025, // The GOT index of the first PTE
                                          // for a segment
  DT_MIPS_LOCAL_GOTIDX      = 0x70000026, // The GOT index of the first PTE
                                          // for a local symbol
  DT_MIPS_HIDDEN_GOTIDX     = 0x70000027, // The GOT index of the first PTE
                                          // for a hidden symbol
  DT_MIPS_PROTECTED_GOTIDX  = 0x70000028, // The GOT index of the first PTE
                                          // for a protected symbol
  DT_MIPS_OPTIONS           = 0x70000029, // Address of `.MIPS.options'.
  DT_MIPS_INTERFACE         = 0x7000002A, // Address of `.interface'.
  DT_MIPS_DYNSTR_ALIGN      = 0x7000002B, // Unknown.
  DT_MIPS_INTERFACE_SIZE    = 0x7000002C, // Size of the .interface section.
  DT_MIPS_RLD_TEXT_RESOLVE_ADDR = 0x7000002D, // Size of rld_text_resolve
                                              // function stored in the GOT.
  DT_MIPS_PERF_SUFFIX       = 0x7000002E, // Default suffix of DSO to be added
                                          // by rld on dlopen() calls.
  DT_MIPS_COMPACT_SIZE      = 0x7000002F, // Size of compact relocation
                                          // section (O32).
  DT_MIPS_GP_VALUE          = 0x70000030, // GP value for auxiliary GOTs.
  DT_MIPS_AUX_DYNAMIC       = 0x70000031, // Address of auxiliary .dynamic.
  DT_MIPS_PLTGOT            = 0x70000032, // Address of the base of the PLTGOT.
  DT_MIPS_RWPLT             = 0x70000034  // Points to the base
                                          // of a writable PLT.
};

// DT_FLAGS values.
enum {
  DF_ORIGIN     = 0x01, // The object may reference $ORIGIN.
  DF_SYMBOLIC   = 0x02, // Search the shared lib before searching the exe.
  DF_TEXTREL    = 0x04, // Relocations may modify a non-writable segment.
  DF_BIND_NOW   = 0x08, // Process all relocations on load.
  DF_STATIC_TLS = 0x10  // Reject attempts to load dynamically.
};

// State flags selectable in the `d_un.d_val' element of the DT_FLAGS_1 entry.
enum {
  DF_1_NOW        = 0x00000001, // Set RTLD_NOW for this object.
  DF_1_GLOBAL     = 0x00000002, // Set RTLD_GLOBAL for this object.
  DF_1_GROUP      = 0x00000004, // Set RTLD_GROUP for this object.
  DF_1_NODELETE   = 0x00000008, // Set RTLD_NODELETE for this object.
  DF_1_LOADFLTR   = 0x00000010, // Trigger filtee loading at runtime.
  DF_1_INITFIRST  = 0x00000020, // Set RTLD_INITFIRST for this object.
  DF_1_NOOPEN     = 0x00000040, // Set RTLD_NOOPEN for this object.
  DF_1_ORIGIN     = 0x00000080, // $ORIGIN must be handled.
  DF_1_DIRECT     = 0x00000100, // Direct binding enabled.
  DF_1_TRANS      = 0x00000200,
  DF_1_INTERPOSE  = 0x00000400, // Object is used to interpose.
  DF_1_NODEFLIB   = 0x00000800, // Ignore default lib search path.
  DF_1_NODUMP     = 0x00001000, // Object can't be dldump'ed.
  DF_1_CONFALT    = 0x00002000, // Configuration alternative created.
  DF_1_ENDFILTEE  = 0x00004000, // Filtee terminates filters search.
  DF_1_DISPRELDNE = 0x00008000, // Disp reloc applied at build time.
  DF_1_DISPRELPND = 0x00010000  // Disp reloc applied at run-time.
};

// DT_MIPS_FLAGS values.
enum {
  RHF_NONE                    = 0x00000000, // No flags.
  RHF_QUICKSTART              = 0x00000001, // Uses shortcut pointers.
  RHF_NOTPOT                  = 0x00000002, // Hash size is not a power of two.
  RHS_NO_LIBRARY_REPLACEMENT  = 0x00000004, // Ignore LD_LIBRARY_PATH.
  RHF_NO_MOVE                 = 0x00000008, // DSO address may not be relocated.
  RHF_SGI_ONLY                = 0x00000010, // SGI specific features.
  RHF_GUARANTEE_INIT          = 0x00000020, // Guarantee that .init will finish
                                            // executing before any non-init
                                            // code in DSO is called.
  RHF_DELTA_C_PLUS_PLUS       = 0x00000040, // Contains Delta C++ code.
  RHF_GUARANTEE_START_INIT    = 0x00000080, // Guarantee that .init will start
                                            // executing before any non-init
                                            // code in DSO is called.
  RHF_PIXIE                   = 0x00000100, // Generated by pixie.
  RHF_DEFAULT_DELAY_LOAD      = 0x00000200, // Delay-load DSO by default.
  RHF_REQUICKSTART            = 0x00000400, // Object may be requickstarted
  RHF_REQUICKSTARTED          = 0x00000800, // Object has been requickstarted
  RHF_CORD                    = 0x00001000, // Generated by cord.
  RHF_NO_UNRES_UNDEF          = 0x00002000, // Object contains no unresolved
                                            // undef symbols.
  RHF_RLD_ORDER_SAFE          = 0x00004000  // Symbol table is in a safe order.
};

// ElfXX_VerDef structure version (GNU versioning)
enum {
  VER_DEF_NONE    = 0,
  VER_DEF_CURRENT = 1
};

// VerDef Flags (ElfXX_VerDef::vd_flags)
enum {
  VER_FLG_BASE = 0x1,
  VER_FLG_WEAK = 0x2,
  VER_FLG_INFO = 0x4
};

// Special constants for the version table. (SHT_GNU_versym/.gnu.version)
enum {
  VER_NDX_LOCAL  = 0,      // Unversioned local symbol
  VER_NDX_GLOBAL = 1,      // Unversioned global symbol
  VERSYM_VERSION = 0x7fff, // Version Index mask
  VERSYM_HIDDEN  = 0x8000  // Hidden bit (non-default version)
};

// ElfXX_VerNeed structure version (GNU versioning)
enum {
  VER_NEED_NONE = 0,
  VER_NEED_CURRENT = 1
};

} // end namespace ELF

} // end namespace llvm

#endif<|MERGE_RESOLUTION|>--- conflicted
+++ resolved
@@ -290,9 +290,6 @@
   EM_VIDEOCORE5    = 198, // Broadcom VideoCore V processor
   EM_78KOR         = 199, // Renesas 78KOR family
   EM_56800EX       = 200, // Freescale 56800EX Digital Signal Controller (DSC)
-<<<<<<< HEAD
-  EM_VECTORPROC    = 9999 // VectorProc GPGPU
-=======
   EM_BA1           = 201, // Beyond BA1 CPU architecture
   EM_BA2           = 202, // Beyond BA2 CPU architecture
   EM_XCORE         = 203, // XMOS xCORE processor family
@@ -311,8 +308,8 @@
   EM_COGE          = 216, // Cognitive Smart Memory Processor
   EM_COOL          = 217, // iCelero CoolEngine
   EM_NORC          = 218, // Nanoradio Optimized RISC
-  EM_CSR_KALIMBA   = 219  // CSR Kalimba architecture family
->>>>>>> 26ea3bdc
+  EM_CSR_KALIMBA   = 219, // CSR Kalimba architecture family
+  EM_VECTORPROC    = 9999 // VectorProc GPGPU
 };
 
 // Object file classes.
