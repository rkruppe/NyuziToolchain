//===-- llvm/Support/ELF.h - ELF constants and data structures --*- C++ -*-===//
//
//                     The LLVM Compiler Infrastructure
//
// This file is distributed under the University of Illinois Open Source
// License. See LICENSE.TXT for details.
//
//===----------------------------------------------------------------------===//
//
// This header contains common, non-processor-specific data structures and
// constants for the ELF file format.
//
// The details of the ELF32 bits in this file are largely based on the Tool
// Interface Standard (TIS) Executable and Linking Format (ELF) Specification
// Version 1.2, May 1995. The ELF64 stuff is based on ELF-64 Object File Format
// Version 1.5, Draft 2, May 1998 as well as OpenBSD header files.
//
//===----------------------------------------------------------------------===//

#ifndef LLVM_SUPPORT_ELF_H
#define LLVM_SUPPORT_ELF_H

#include "llvm/Support/Compiler.h"
#include "llvm/Support/DataTypes.h"
#include <cstring>

namespace llvm {

namespace ELF {

typedef uint32_t Elf32_Addr; // Program address
typedef uint32_t Elf32_Off;  // File offset
typedef uint16_t Elf32_Half;
typedef uint32_t Elf32_Word;
typedef int32_t  Elf32_Sword;

typedef uint64_t Elf64_Addr;
typedef uint64_t Elf64_Off;
typedef uint16_t Elf64_Half;
typedef uint32_t Elf64_Word;
typedef int32_t  Elf64_Sword;
typedef uint64_t Elf64_Xword;
typedef int64_t  Elf64_Sxword;

// Object file magic string.
static const char ElfMagic[] = { 0x7f, 'E', 'L', 'F', '\0' };

// e_ident size and indices.
enum {
  EI_MAG0       = 0,          // File identification index.
  EI_MAG1       = 1,          // File identification index.
  EI_MAG2       = 2,          // File identification index.
  EI_MAG3       = 3,          // File identification index.
  EI_CLASS      = 4,          // File class.
  EI_DATA       = 5,          // Data encoding.
  EI_VERSION    = 6,          // File version.
  EI_OSABI      = 7,          // OS/ABI identification.
  EI_ABIVERSION = 8,          // ABI version.
  EI_PAD        = 9,          // Start of padding bytes.
  EI_NIDENT     = 16          // Number of bytes in e_ident.
};

struct Elf32_Ehdr {
  unsigned char e_ident[EI_NIDENT]; // ELF Identification bytes
  Elf32_Half    e_type;      // Type of file (see ET_* below)
  Elf32_Half    e_machine;   // Required architecture for this file (see EM_*)
  Elf32_Word    e_version;   // Must be equal to 1
  Elf32_Addr    e_entry;     // Address to jump to in order to start program
  Elf32_Off     e_phoff;     // Program header table's file offset, in bytes
  Elf32_Off     e_shoff;     // Section header table's file offset, in bytes
  Elf32_Word    e_flags;     // Processor-specific flags
  Elf32_Half    e_ehsize;    // Size of ELF header, in bytes
  Elf32_Half    e_phentsize; // Size of an entry in the program header table
  Elf32_Half    e_phnum;     // Number of entries in the program header table
  Elf32_Half    e_shentsize; // Size of an entry in the section header table
  Elf32_Half    e_shnum;     // Number of entries in the section header table
  Elf32_Half    e_shstrndx;  // Sect hdr table index of sect name string table
  bool checkMagic() const {
    return (memcmp(e_ident, ElfMagic, strlen(ElfMagic))) == 0;
  }
  unsigned char getFileClass() const { return e_ident[EI_CLASS]; }
  unsigned char getDataEncoding() const { return e_ident[EI_DATA]; }
};

// 64-bit ELF header. Fields are the same as for ELF32, but with different
// types (see above).
struct Elf64_Ehdr {
  unsigned char e_ident[EI_NIDENT];
  Elf64_Half    e_type;
  Elf64_Half    e_machine;
  Elf64_Word    e_version;
  Elf64_Addr    e_entry;
  Elf64_Off     e_phoff;
  Elf64_Off     e_shoff;
  Elf64_Word    e_flags;
  Elf64_Half    e_ehsize;
  Elf64_Half    e_phentsize;
  Elf64_Half    e_phnum;
  Elf64_Half    e_shentsize;
  Elf64_Half    e_shnum;
  Elf64_Half    e_shstrndx;
  bool checkMagic() const {
    return (memcmp(e_ident, ElfMagic, strlen(ElfMagic))) == 0;
  }
  unsigned char getFileClass() const { return e_ident[EI_CLASS]; }
  unsigned char getDataEncoding() const { return e_ident[EI_DATA]; }
};

// File types
enum {
  ET_NONE   = 0,      // No file type
  ET_REL    = 1,      // Relocatable file
  ET_EXEC   = 2,      // Executable file
  ET_DYN    = 3,      // Shared object file
  ET_CORE   = 4,      // Core file
  ET_LOPROC = 0xff00, // Beginning of processor-specific codes
  ET_HIPROC = 0xffff  // Processor-specific
};

// Versioning
enum {
  EV_NONE = 0,
  EV_CURRENT = 1
};

// Machine architectures
// See current registered ELF machine architectures at:
//    http://www.uxsglobal.com/developers/gabi/latest/ch4.eheader.html
enum {
  EM_NONE          = 0, // No machine
  EM_M32           = 1, // AT&T WE 32100
  EM_SPARC         = 2, // SPARC
  EM_386           = 3, // Intel 386
  EM_68K           = 4, // Motorola 68000
  EM_88K           = 5, // Motorola 88000
  EM_IAMCU         = 6, // Intel MCU
  EM_860           = 7, // Intel 80860
  EM_MIPS          = 8, // MIPS R3000
  EM_S370          = 9, // IBM System/370
  EM_MIPS_RS3_LE   = 10, // MIPS RS3000 Little-endian
  EM_PARISC        = 15, // Hewlett-Packard PA-RISC
  EM_VPP500        = 17, // Fujitsu VPP500
  EM_SPARC32PLUS   = 18, // Enhanced instruction set SPARC
  EM_960           = 19, // Intel 80960
  EM_PPC           = 20, // PowerPC
  EM_PPC64         = 21, // PowerPC64
  EM_S390          = 22, // IBM System/390
  EM_SPU           = 23, // IBM SPU/SPC
  EM_V800          = 36, // NEC V800
  EM_FR20          = 37, // Fujitsu FR20
  EM_RH32          = 38, // TRW RH-32
  EM_RCE           = 39, // Motorola RCE
  EM_ARM           = 40, // ARM
  EM_ALPHA         = 41, // DEC Alpha
  EM_SH            = 42, // Hitachi SH
  EM_SPARCV9       = 43, // SPARC V9
  EM_TRICORE       = 44, // Siemens TriCore
  EM_ARC           = 45, // Argonaut RISC Core
  EM_H8_300        = 46, // Hitachi H8/300
  EM_H8_300H       = 47, // Hitachi H8/300H
  EM_H8S           = 48, // Hitachi H8S
  EM_H8_500        = 49, // Hitachi H8/500
  EM_IA_64         = 50, // Intel IA-64 processor architecture
  EM_MIPS_X        = 51, // Stanford MIPS-X
  EM_COLDFIRE      = 52, // Motorola ColdFire
  EM_68HC12        = 53, // Motorola M68HC12
  EM_MMA           = 54, // Fujitsu MMA Multimedia Accelerator
  EM_PCP           = 55, // Siemens PCP
  EM_NCPU          = 56, // Sony nCPU embedded RISC processor
  EM_NDR1          = 57, // Denso NDR1 microprocessor
  EM_STARCORE      = 58, // Motorola Star*Core processor
  EM_ME16          = 59, // Toyota ME16 processor
  EM_ST100         = 60, // STMicroelectronics ST100 processor
  EM_TINYJ         = 61, // Advanced Logic Corp. TinyJ embedded processor family
  EM_X86_64        = 62, // AMD x86-64 architecture
  EM_PDSP          = 63, // Sony DSP Processor
  EM_PDP10         = 64, // Digital Equipment Corp. PDP-10
  EM_PDP11         = 65, // Digital Equipment Corp. PDP-11
  EM_FX66          = 66, // Siemens FX66 microcontroller
  EM_ST9PLUS       = 67, // STMicroelectronics ST9+ 8/16 bit microcontroller
  EM_ST7           = 68, // STMicroelectronics ST7 8-bit microcontroller
  EM_68HC16        = 69, // Motorola MC68HC16 Microcontroller
  EM_68HC11        = 70, // Motorola MC68HC11 Microcontroller
  EM_68HC08        = 71, // Motorola MC68HC08 Microcontroller
  EM_68HC05        = 72, // Motorola MC68HC05 Microcontroller
  EM_SVX           = 73, // Silicon Graphics SVx
  EM_ST19          = 74, // STMicroelectronics ST19 8-bit microcontroller
  EM_VAX           = 75, // Digital VAX
  EM_CRIS          = 76, // Axis Communications 32-bit embedded processor
  EM_JAVELIN       = 77, // Infineon Technologies 32-bit embedded processor
  EM_FIREPATH      = 78, // Element 14 64-bit DSP Processor
  EM_ZSP           = 79, // LSI Logic 16-bit DSP Processor
  EM_MMIX          = 80, // Donald Knuth's educational 64-bit processor
  EM_HUANY         = 81, // Harvard University machine-independent object files
  EM_PRISM         = 82, // SiTera Prism
  EM_AVR           = 83, // Atmel AVR 8-bit microcontroller
  EM_FR30          = 84, // Fujitsu FR30
  EM_D10V          = 85, // Mitsubishi D10V
  EM_D30V          = 86, // Mitsubishi D30V
  EM_V850          = 87, // NEC v850
  EM_M32R          = 88, // Mitsubishi M32R
  EM_MN10300       = 89, // Matsushita MN10300
  EM_MN10200       = 90, // Matsushita MN10200
  EM_PJ            = 91, // picoJava
  EM_OPENRISC      = 92, // OpenRISC 32-bit embedded processor
  EM_ARC_COMPACT   = 93, // ARC International ARCompact processor (old
                         // spelling/synonym: EM_ARC_A5)
  EM_XTENSA        = 94, // Tensilica Xtensa Architecture
  EM_VIDEOCORE     = 95, // Alphamosaic VideoCore processor
  EM_TMM_GPP       = 96, // Thompson Multimedia General Purpose Processor
  EM_NS32K         = 97, // National Semiconductor 32000 series
  EM_TPC           = 98, // Tenor Network TPC processor
  EM_SNP1K         = 99, // Trebia SNP 1000 processor
  EM_ST200         = 100, // STMicroelectronics (www.st.com) ST200
  EM_IP2K          = 101, // Ubicom IP2xxx microcontroller family
  EM_MAX           = 102, // MAX Processor
  EM_CR            = 103, // National Semiconductor CompactRISC microprocessor
  EM_F2MC16        = 104, // Fujitsu F2MC16
  EM_MSP430        = 105, // Texas Instruments embedded microcontroller msp430
  EM_BLACKFIN      = 106, // Analog Devices Blackfin (DSP) processor
  EM_SE_C33        = 107, // S1C33 Family of Seiko Epson processors
  EM_SEP           = 108, // Sharp embedded microprocessor
  EM_ARCA          = 109, // Arca RISC Microprocessor
  EM_UNICORE       = 110, // Microprocessor series from PKU-Unity Ltd. and MPRC
                          // of Peking University
  EM_EXCESS        = 111, // eXcess: 16/32/64-bit configurable embedded CPU
  EM_DXP           = 112, // Icera Semiconductor Inc. Deep Execution Processor
  EM_ALTERA_NIOS2  = 113, // Altera Nios II soft-core processor
  EM_CRX           = 114, // National Semiconductor CompactRISC CRX
  EM_XGATE         = 115, // Motorola XGATE embedded processor
  EM_C166          = 116, // Infineon C16x/XC16x processor
  EM_M16C          = 117, // Renesas M16C series microprocessors
  EM_DSPIC30F      = 118, // Microchip Technology dsPIC30F Digital Signal
                          // Controller
  EM_CE            = 119, // Freescale Communication Engine RISC core
  EM_M32C          = 120, // Renesas M32C series microprocessors
  EM_TSK3000       = 131, // Altium TSK3000 core
  EM_RS08          = 132, // Freescale RS08 embedded processor
  EM_SHARC         = 133, // Analog Devices SHARC family of 32-bit DSP
                          // processors
  EM_ECOG2         = 134, // Cyan Technology eCOG2 microprocessor
  EM_SCORE7        = 135, // Sunplus S+core7 RISC processor
  EM_DSP24         = 136, // New Japan Radio (NJR) 24-bit DSP Processor
  EM_VIDEOCORE3    = 137, // Broadcom VideoCore III processor
  EM_LATTICEMICO32 = 138, // RISC processor for Lattice FPGA architecture
  EM_SE_C17        = 139, // Seiko Epson C17 family
  EM_TI_C6000      = 140, // The Texas Instruments TMS320C6000 DSP family
  EM_TI_C2000      = 141, // The Texas Instruments TMS320C2000 DSP family
  EM_TI_C5500      = 142, // The Texas Instruments TMS320C55x DSP family
  EM_MMDSP_PLUS    = 160, // STMicroelectronics 64bit VLIW Data Signal Processor
  EM_CYPRESS_M8C   = 161, // Cypress M8C microprocessor
  EM_R32C          = 162, // Renesas R32C series microprocessors
  EM_TRIMEDIA      = 163, // NXP Semiconductors TriMedia architecture family
  EM_HEXAGON       = 164, // Qualcomm Hexagon processor
  EM_8051          = 165, // Intel 8051 and variants
  EM_STXP7X        = 166, // STMicroelectronics STxP7x family of configurable
                          // and extensible RISC processors
  EM_NDS32         = 167, // Andes Technology compact code size embedded RISC
                          // processor family
  EM_ECOG1         = 168, // Cyan Technology eCOG1X family
  EM_ECOG1X        = 168, // Cyan Technology eCOG1X family
  EM_MAXQ30        = 169, // Dallas Semiconductor MAXQ30 Core Micro-controllers
  EM_XIMO16        = 170, // New Japan Radio (NJR) 16-bit DSP Processor
  EM_MANIK         = 171, // M2000 Reconfigurable RISC Microprocessor
  EM_CRAYNV2       = 172, // Cray Inc. NV2 vector architecture
  EM_RX            = 173, // Renesas RX family
  EM_METAG         = 174, // Imagination Technologies META processor
                          // architecture
  EM_MCST_ELBRUS   = 175, // MCST Elbrus general purpose hardware architecture
  EM_ECOG16        = 176, // Cyan Technology eCOG16 family
  EM_CR16          = 177, // National Semiconductor CompactRISC CR16 16-bit
                          // microprocessor
  EM_ETPU          = 178, // Freescale Extended Time Processing Unit
  EM_SLE9X         = 179, // Infineon Technologies SLE9X core
  EM_L10M          = 180, // Intel L10M
  EM_K10M          = 181, // Intel K10M
  EM_AARCH64       = 183, // ARM AArch64
  EM_AVR32         = 185, // Atmel Corporation 32-bit microprocessor family
  EM_STM8          = 186, // STMicroeletronics STM8 8-bit microcontroller
  EM_TILE64        = 187, // Tilera TILE64 multicore architecture family
  EM_TILEPRO       = 188, // Tilera TILEPro multicore architecture family
  EM_CUDA          = 190, // NVIDIA CUDA architecture
  EM_TILEGX        = 191, // Tilera TILE-Gx multicore architecture family
  EM_CLOUDSHIELD   = 192, // CloudShield architecture family
  EM_COREA_1ST     = 193, // KIPO-KAIST Core-A 1st generation processor family
  EM_COREA_2ND     = 194, // KIPO-KAIST Core-A 2nd generation processor family
  EM_ARC_COMPACT2  = 195, // Synopsys ARCompact V2
  EM_OPEN8         = 196, // Open8 8-bit RISC soft processor core
  EM_RL78          = 197, // Renesas RL78 family
  EM_VIDEOCORE5    = 198, // Broadcom VideoCore V processor
  EM_78KOR         = 199, // Renesas 78KOR family
  EM_56800EX       = 200, // Freescale 56800EX Digital Signal Controller (DSC)
  EM_BA1           = 201, // Beyond BA1 CPU architecture
  EM_BA2           = 202, // Beyond BA2 CPU architecture
  EM_XCORE         = 203, // XMOS xCORE processor family
  EM_MCHP_PIC      = 204, // Microchip 8-bit PIC(r) family
  EM_INTEL205      = 205, // Reserved by Intel
  EM_INTEL206      = 206, // Reserved by Intel
  EM_INTEL207      = 207, // Reserved by Intel
  EM_INTEL208      = 208, // Reserved by Intel
  EM_INTEL209      = 209, // Reserved by Intel
  EM_KM32          = 210, // KM211 KM32 32-bit processor
  EM_KMX32         = 211, // KM211 KMX32 32-bit processor
  EM_KMX16         = 212, // KM211 KMX16 16-bit processor
  EM_KMX8          = 213, // KM211 KMX8 8-bit processor
  EM_KVARC         = 214, // KM211 KVARC processor
  EM_CDP           = 215, // Paneve CDP architecture family
  EM_COGE          = 216, // Cognitive Smart Memory Processor
  EM_COOL          = 217, // iCelero CoolEngine
  EM_NORC          = 218, // Nanoradio Optimized RISC
  EM_CSR_KALIMBA   = 219, // CSR Kalimba architecture family
<<<<<<< HEAD
  EM_NYUZI    = 9999 // Nyuzi GPGPU
=======
  EM_AMDGPU        = 224  // AMD GPU architecture
>>>>>>> 8f043453
};

// Object file classes.
enum {
  ELFCLASSNONE = 0,
  ELFCLASS32 = 1, // 32-bit object file
  ELFCLASS64 = 2  // 64-bit object file
};

// Object file byte orderings.
enum {
  ELFDATANONE = 0, // Invalid data encoding.
  ELFDATA2LSB = 1, // Little-endian object file
  ELFDATA2MSB = 2  // Big-endian object file
};

// OS ABI identification.
enum {
  ELFOSABI_NONE = 0,          // UNIX System V ABI
  ELFOSABI_HPUX = 1,          // HP-UX operating system
  ELFOSABI_NETBSD = 2,        // NetBSD
  ELFOSABI_GNU = 3,           // GNU/Linux
  ELFOSABI_LINUX = 3,         // Historical alias for ELFOSABI_GNU.
  ELFOSABI_HURD = 4,          // GNU/Hurd
  ELFOSABI_SOLARIS = 6,       // Solaris
  ELFOSABI_AIX = 7,           // AIX
  ELFOSABI_IRIX = 8,          // IRIX
  ELFOSABI_FREEBSD = 9,       // FreeBSD
  ELFOSABI_TRU64 = 10,        // TRU64 UNIX
  ELFOSABI_MODESTO = 11,      // Novell Modesto
  ELFOSABI_OPENBSD = 12,      // OpenBSD
  ELFOSABI_OPENVMS = 13,      // OpenVMS
  ELFOSABI_NSK = 14,          // Hewlett-Packard Non-Stop Kernel
  ELFOSABI_AROS = 15,         // AROS
  ELFOSABI_FENIXOS = 16,      // FenixOS
  ELFOSABI_CLOUDABI = 17,     // Nuxi CloudABI
  ELFOSABI_C6000_ELFABI = 64, // Bare-metal TMS320C6000
  ELFOSABI_AMDGPU_HSA = 64,   // AMD HSA runtime
  ELFOSABI_C6000_LINUX = 65,  // Linux TMS320C6000
  ELFOSABI_ARM = 97,          // ARM
  ELFOSABI_STANDALONE = 255   // Standalone (embedded) application
};

#define ELF_RELOC(name, value) name = value,

// X86_64 relocations.
enum {
#include "ELFRelocs/x86_64.def"
};

// i386 relocations.
enum {
#include "ELFRelocs/i386.def"
};

// ELF Relocation types for PPC32
enum {
#include "ELFRelocs/PowerPC.def"
};

// Specific e_flags for PPC64
enum {
  // e_flags bits specifying ABI:
  // 1 for original ABI using function descriptors,
  // 2 for revised ABI without function descriptors,
  // 0 for unspecified or not using any features affected by the differences.
  EF_PPC64_ABI = 3
};

// Special values for the st_other field in the symbol table entry for PPC64.
enum {
  STO_PPC64_LOCAL_BIT = 5,
  STO_PPC64_LOCAL_MASK = (7 << STO_PPC64_LOCAL_BIT)
};
static inline int64_t
decodePPC64LocalEntryOffset(unsigned Other) {
  unsigned Val = (Other & STO_PPC64_LOCAL_MASK) >> STO_PPC64_LOCAL_BIT;
  return ((1 << Val) >> 2) << 2;
}
static inline unsigned
encodePPC64LocalEntryOffset(int64_t Offset) {
  unsigned Val = (Offset >= 4 * 4
                  ? (Offset >= 8 * 4
                     ? (Offset >= 16 * 4 ? 6 : 5)
                     : 4)
                  : (Offset >= 2 * 4
                     ? 3
                     : (Offset >= 1 * 4 ? 2 : 0)));
  return Val << STO_PPC64_LOCAL_BIT;
}

// ELF Relocation types for PPC64
enum {
#include "ELFRelocs/PowerPC64.def"
};

// ELF Relocation types for AArch64
enum {
#include "ELFRelocs/AArch64.def"
};

// ARM Specific e_flags
enum : unsigned {
  EF_ARM_SOFT_FLOAT =     0x00000200U,
  EF_ARM_VFP_FLOAT =      0x00000400U,
  EF_ARM_EABI_UNKNOWN =   0x00000000U,
  EF_ARM_EABI_VER1 =      0x01000000U,
  EF_ARM_EABI_VER2 =      0x02000000U,
  EF_ARM_EABI_VER3 =      0x03000000U,
  EF_ARM_EABI_VER4 =      0x04000000U,
  EF_ARM_EABI_VER5 =      0x05000000U,
  EF_ARM_EABIMASK =       0xFF000000U
};

// ELF Relocation types for ARM
enum {
#include "ELFRelocs/ARM.def"
};

// Mips Specific e_flags
enum : unsigned {
  EF_MIPS_NOREORDER = 0x00000001, // Don't reorder instructions
  EF_MIPS_PIC       = 0x00000002, // Position independent code
  EF_MIPS_CPIC      = 0x00000004, // Call object with Position independent code
  EF_MIPS_ABI2      = 0x00000020, // File uses N32 ABI
  EF_MIPS_32BITMODE = 0x00000100, // Code compiled for a 64-bit machine
                                  // in 32-bit mode
  EF_MIPS_FP64      = 0x00000200, // Code compiled for a 32-bit machine
                                  // but uses 64-bit FP registers
  EF_MIPS_NAN2008   = 0x00000400, // Uses IEE 754-2008 NaN encoding

  // ABI flags
  EF_MIPS_ABI_O32    = 0x00001000, // This file follows the first MIPS 32 bit ABI
  EF_MIPS_ABI_O64    = 0x00002000, // O32 ABI extended for 64-bit architecture.
  EF_MIPS_ABI_EABI32 = 0x00003000, // EABI in 32 bit mode.
  EF_MIPS_ABI_EABI64 = 0x00004000, // EABI in 64 bit mode.
  EF_MIPS_ABI        = 0x0000f000, // Mask for selecting EF_MIPS_ABI_ variant.

  // MIPS machine variant
  EF_MIPS_MACH_3900    = 0x00810000, // Toshiba R3900
  EF_MIPS_MACH_4010    = 0x00820000, // LSI R4010
  EF_MIPS_MACH_4100    = 0x00830000, // NEC VR4100
  EF_MIPS_MACH_4650    = 0x00850000, // MIPS R4650
  EF_MIPS_MACH_4120    = 0x00870000, // NEC VR4120
  EF_MIPS_MACH_4111    = 0x00880000, // NEC VR4111/VR4181
  EF_MIPS_MACH_SB1     = 0x008a0000, // Broadcom SB-1
  EF_MIPS_MACH_OCTEON  = 0x008b0000, // Cavium Networks Octeon
  EF_MIPS_MACH_XLR     = 0x008c0000, // RMI Xlr
  EF_MIPS_MACH_OCTEON2 = 0x008d0000, // Cavium Networks Octeon2
  EF_MIPS_MACH_OCTEON3 = 0x008e0000, // Cavium Networks Octeon3
  EF_MIPS_MACH_5400    = 0x00910000, // NEC VR5400
  EF_MIPS_MACH_5900    = 0x00920000, // MIPS R5900
  EF_MIPS_MACH_5500    = 0x00980000, // NEC VR5500
  EF_MIPS_MACH_9000    = 0x00990000, // Unknown
  EF_MIPS_MACH_LS2E    = 0x00a00000, // ST Microelectronics Loongson 2E
  EF_MIPS_MACH_LS2F    = 0x00a10000, // ST Microelectronics Loongson 2F
  EF_MIPS_MACH_LS3A    = 0x00a20000, // Loongson 3A
  EF_MIPS_MACH         = 0x00ff0000, // EF_MIPS_MACH_xxx selection mask

  // ARCH_ASE
  EF_MIPS_MICROMIPS = 0x02000000, // microMIPS
  EF_MIPS_ARCH_ASE_M16 =
                      0x04000000, // Has Mips-16 ISA extensions
  EF_MIPS_ARCH_ASE_MDMX =
                      0x08000000, // Has MDMX multimedia extensions
  EF_MIPS_ARCH_ASE  = 0x0f000000, // Mask for EF_MIPS_ARCH_ASE_xxx flags

  // ARCH
  EF_MIPS_ARCH_1    = 0x00000000, // MIPS1 instruction set
  EF_MIPS_ARCH_2    = 0x10000000, // MIPS2 instruction set
  EF_MIPS_ARCH_3    = 0x20000000, // MIPS3 instruction set
  EF_MIPS_ARCH_4    = 0x30000000, // MIPS4 instruction set
  EF_MIPS_ARCH_5    = 0x40000000, // MIPS5 instruction set
  EF_MIPS_ARCH_32   = 0x50000000, // MIPS32 instruction set per linux not elf.h
  EF_MIPS_ARCH_64   = 0x60000000, // MIPS64 instruction set per linux not elf.h
  EF_MIPS_ARCH_32R2 = 0x70000000, // mips32r2, mips32r3, mips32r5
  EF_MIPS_ARCH_64R2 = 0x80000000, // mips64r2, mips64r3, mips64r5
  EF_MIPS_ARCH_32R6 = 0x90000000, // mips32r6
  EF_MIPS_ARCH_64R6 = 0xa0000000, // mips64r6
  EF_MIPS_ARCH      = 0xf0000000  // Mask for applying EF_MIPS_ARCH_ variant
};

// ELF Relocation types for Mips
enum {
#include "ELFRelocs/Mips.def"
};

// Special values for the st_other field in the symbol table entry for MIPS.
enum {
  STO_MIPS_OPTIONAL        = 0x04,  // Symbol whose definition is optional
  STO_MIPS_PLT             = 0x08,  // PLT entry related dynamic table record
  STO_MIPS_PIC             = 0x20,  // PIC func in an object mixes PIC/non-PIC
  STO_MIPS_MICROMIPS       = 0x80,  // MIPS Specific ISA for MicroMips
  STO_MIPS_MIPS16          = 0xf0   // MIPS Specific ISA for Mips16
};

// .MIPS.options section descriptor kinds
enum {
  ODK_NULL       = 0,   // Undefined
  ODK_REGINFO    = 1,   // Register usage information
  ODK_EXCEPTIONS = 2,   // Exception processing options
  ODK_PAD        = 3,   // Section padding options
  ODK_HWPATCH    = 4,   // Hardware patches applied
  ODK_FILL       = 5,   // Linker fill value
  ODK_TAGS       = 6,   // Space for tool identification
  ODK_HWAND      = 7,   // Hardware AND patches applied
  ODK_HWOR       = 8,   // Hardware OR patches applied
  ODK_GP_GROUP   = 9,   // GP group to use for text/data sections
  ODK_IDENT      = 10,  // ID information
  ODK_PAGESIZE   = 11   // Page size information
};

// Hexagon Specific e_flags
// Release 5 ABI
enum {
  // Object processor version flags, bits[3:0]
  EF_HEXAGON_MACH_V2      = 0x00000001,   // Hexagon V2
  EF_HEXAGON_MACH_V3      = 0x00000002,   // Hexagon V3
  EF_HEXAGON_MACH_V4      = 0x00000003,   // Hexagon V4
  EF_HEXAGON_MACH_V5      = 0x00000004,   // Hexagon V5

  // Highest ISA version flags
  EF_HEXAGON_ISA_MACH     = 0x00000000,   // Same as specified in bits[3:0]
                                          // of e_flags
  EF_HEXAGON_ISA_V2       = 0x00000010,   // Hexagon V2 ISA
  EF_HEXAGON_ISA_V3       = 0x00000020,   // Hexagon V3 ISA
  EF_HEXAGON_ISA_V4       = 0x00000030,   // Hexagon V4 ISA
  EF_HEXAGON_ISA_V5       = 0x00000040    // Hexagon V5 ISA
};

// Hexagon specific Section indexes for common small data
// Release 5 ABI
enum {
  SHN_HEXAGON_SCOMMON     = 0xff00,       // Other access sizes
  SHN_HEXAGON_SCOMMON_1   = 0xff01,       // Byte-sized access
  SHN_HEXAGON_SCOMMON_2   = 0xff02,       // Half-word-sized access
  SHN_HEXAGON_SCOMMON_4   = 0xff03,       // Word-sized access
  SHN_HEXAGON_SCOMMON_8   = 0xff04        // Double-word-size access
};

// ELF Relocation types for Hexagon
enum {
#include "ELFRelocs/Hexagon.def"
};

// ELF relocation types for Nyuzi
enum
{
#include "ELFRelocs/Nyuzi.def"
};

// ELF Relocation types for S390/zSeries
enum {
#include "ELFRelocs/SystemZ.def"
};

// ELF Relocation type for Sparc.
enum {
#include "ELFRelocs/Sparc.def"
};

#undef ELF_RELOC

// Section header.
struct Elf32_Shdr {
  Elf32_Word sh_name;      // Section name (index into string table)
  Elf32_Word sh_type;      // Section type (SHT_*)
  Elf32_Word sh_flags;     // Section flags (SHF_*)
  Elf32_Addr sh_addr;      // Address where section is to be loaded
  Elf32_Off  sh_offset;    // File offset of section data, in bytes
  Elf32_Word sh_size;      // Size of section, in bytes
  Elf32_Word sh_link;      // Section type-specific header table index link
  Elf32_Word sh_info;      // Section type-specific extra information
  Elf32_Word sh_addralign; // Section address alignment
  Elf32_Word sh_entsize;   // Size of records contained within the section
};

// Section header for ELF64 - same fields as ELF32, different types.
struct Elf64_Shdr {
  Elf64_Word  sh_name;
  Elf64_Word  sh_type;
  Elf64_Xword sh_flags;
  Elf64_Addr  sh_addr;
  Elf64_Off   sh_offset;
  Elf64_Xword sh_size;
  Elf64_Word  sh_link;
  Elf64_Word  sh_info;
  Elf64_Xword sh_addralign;
  Elf64_Xword sh_entsize;
};

// Special section indices.
enum {
  SHN_UNDEF     = 0,      // Undefined, missing, irrelevant, or meaningless
  SHN_LORESERVE = 0xff00, // Lowest reserved index
  SHN_LOPROC    = 0xff00, // Lowest processor-specific index
  SHN_HIPROC    = 0xff1f, // Highest processor-specific index
  SHN_LOOS      = 0xff20, // Lowest operating system-specific index
  SHN_HIOS      = 0xff3f, // Highest operating system-specific index
  SHN_ABS       = 0xfff1, // Symbol has absolute value; does not need relocation
  SHN_COMMON    = 0xfff2, // FORTRAN COMMON or C external global variables
  SHN_XINDEX    = 0xffff, // Mark that the index is >= SHN_LORESERVE
  SHN_HIRESERVE = 0xffff  // Highest reserved index
};

// Section types.
enum : unsigned {
  SHT_NULL          = 0,  // No associated section (inactive entry).
  SHT_PROGBITS      = 1,  // Program-defined contents.
  SHT_SYMTAB        = 2,  // Symbol table.
  SHT_STRTAB        = 3,  // String table.
  SHT_RELA          = 4,  // Relocation entries; explicit addends.
  SHT_HASH          = 5,  // Symbol hash table.
  SHT_DYNAMIC       = 6,  // Information for dynamic linking.
  SHT_NOTE          = 7,  // Information about the file.
  SHT_NOBITS        = 8,  // Data occupies no space in the file.
  SHT_REL           = 9,  // Relocation entries; no explicit addends.
  SHT_SHLIB         = 10, // Reserved.
  SHT_DYNSYM        = 11, // Symbol table.
  SHT_INIT_ARRAY    = 14, // Pointers to initialization functions.
  SHT_FINI_ARRAY    = 15, // Pointers to termination functions.
  SHT_PREINIT_ARRAY = 16, // Pointers to pre-init functions.
  SHT_GROUP         = 17, // Section group.
  SHT_SYMTAB_SHNDX  = 18, // Indices for SHN_XINDEX entries.
  SHT_LOOS          = 0x60000000, // Lowest operating system-specific type.
  SHT_GNU_ATTRIBUTES= 0x6ffffff5, // Object attributes.
  SHT_GNU_HASH      = 0x6ffffff6, // GNU-style hash table.
  SHT_GNU_verdef    = 0x6ffffffd, // GNU version definitions.
  SHT_GNU_verneed   = 0x6ffffffe, // GNU version references.
  SHT_GNU_versym    = 0x6fffffff, // GNU symbol versions table.
  SHT_HIOS          = 0x6fffffff, // Highest operating system-specific type.
  SHT_LOPROC        = 0x70000000, // Lowest processor arch-specific type.
  // Fixme: All this is duplicated in MCSectionELF. Why??
  // Exception Index table
  SHT_ARM_EXIDX           = 0x70000001U,
  // BPABI DLL dynamic linking pre-emption map
  SHT_ARM_PREEMPTMAP      = 0x70000002U,
  //  Object file compatibility attributes
  SHT_ARM_ATTRIBUTES      = 0x70000003U,
  SHT_ARM_DEBUGOVERLAY    = 0x70000004U,
  SHT_ARM_OVERLAYSECTION  = 0x70000005U,
  SHT_HEX_ORDERED         = 0x70000000, // Link editor is to sort the entries in
                                        // this section based on their sizes
  SHT_X86_64_UNWIND       = 0x70000001, // Unwind information

  SHT_MIPS_REGINFO        = 0x70000006, // Register usage information
  SHT_MIPS_OPTIONS        = 0x7000000d, // General options
  SHT_MIPS_ABIFLAGS       = 0x7000002a, // ABI information.

  SHT_HIPROC        = 0x7fffffff, // Highest processor arch-specific type.
  SHT_LOUSER        = 0x80000000, // Lowest type reserved for applications.
  SHT_HIUSER        = 0xffffffff  // Highest type reserved for applications.
};

// Section flags.
enum : unsigned {
  // Section data should be writable during execution.
  SHF_WRITE = 0x1,

  // Section occupies memory during program execution.
  SHF_ALLOC = 0x2,

  // Section contains executable machine instructions.
  SHF_EXECINSTR = 0x4,

  // The data in this section may be merged.
  SHF_MERGE = 0x10,

  // The data in this section is null-terminated strings.
  SHF_STRINGS = 0x20,

  // A field in this section holds a section header table index.
  SHF_INFO_LINK = 0x40U,

  // Adds special ordering requirements for link editors.
  SHF_LINK_ORDER = 0x80U,

  // This section requires special OS-specific processing to avoid incorrect
  // behavior.
  SHF_OS_NONCONFORMING = 0x100U,

  // This section is a member of a section group.
  SHF_GROUP = 0x200U,

  // This section holds Thread-Local Storage.
  SHF_TLS = 0x400U,

  // This section is excluded from the final executable or shared library.
  SHF_EXCLUDE = 0x80000000U,

  // Start of target-specific flags.

  /// XCORE_SHF_CP_SECTION - All sections with the "c" flag are grouped
  /// together by the linker to form the constant pool and the cp register is
  /// set to the start of the constant pool by the boot code.
  XCORE_SHF_CP_SECTION = 0x800U,

  /// XCORE_SHF_DP_SECTION - All sections with the "d" flag are grouped
  /// together by the linker to form the data section and the dp register is
  /// set to the start of the section by the boot code.
  XCORE_SHF_DP_SECTION = 0x1000U,

  SHF_MASKOS   = 0x0ff00000,

  // Bits indicating processor-specific flags.
  SHF_MASKPROC = 0xf0000000,

  // If an object file section does not have this flag set, then it may not hold
  // more than 2GB and can be freely referred to in objects using smaller code
  // models. Otherwise, only objects using larger code models can refer to them.
  // For example, a medium code model object can refer to data in a section that
  // sets this flag besides being able to refer to data in a section that does
  // not set it; likewise, a small code model object can refer only to code in a
  // section that does not set this flag.
  SHF_X86_64_LARGE = 0x10000000,

  // All sections with the GPREL flag are grouped into a global data area
  // for faster accesses
  SHF_HEX_GPREL = 0x10000000,

  // Section contains text/data which may be replicated in other sections.
  // Linker must retain only one copy.
  SHF_MIPS_NODUPES = 0x01000000,

  // Linker must generate implicit hidden weak names.
  SHF_MIPS_NAMES   = 0x02000000,

  // Section data local to process.
  SHF_MIPS_LOCAL   = 0x04000000,

  // Do not strip this section.
  SHF_MIPS_NOSTRIP = 0x08000000,

  // Section must be part of global data area.
  SHF_MIPS_GPREL   = 0x10000000,

  // This section should be merged.
  SHF_MIPS_MERGE   = 0x20000000,

  // Address size to be inferred from section entry size.
  SHF_MIPS_ADDR    = 0x40000000,

  // Section data is string data by default.
  SHF_MIPS_STRING  = 0x80000000
};

// Section Group Flags
enum : unsigned {
  GRP_COMDAT = 0x1,
  GRP_MASKOS = 0x0ff00000,
  GRP_MASKPROC = 0xf0000000
};

// Symbol table entries for ELF32.
struct Elf32_Sym {
  Elf32_Word    st_name;  // Symbol name (index into string table)
  Elf32_Addr    st_value; // Value or address associated with the symbol
  Elf32_Word    st_size;  // Size of the symbol
  unsigned char st_info;  // Symbol's type and binding attributes
  unsigned char st_other; // Must be zero; reserved
  Elf32_Half    st_shndx; // Which section (header table index) it's defined in

  // These accessors and mutators correspond to the ELF32_ST_BIND,
  // ELF32_ST_TYPE, and ELF32_ST_INFO macros defined in the ELF specification:
  unsigned char getBinding() const { return st_info >> 4; }
  unsigned char getType() const { return st_info & 0x0f; }
  void setBinding(unsigned char b) { setBindingAndType(b, getType()); }
  void setType(unsigned char t) { setBindingAndType(getBinding(), t); }
  void setBindingAndType(unsigned char b, unsigned char t) {
    st_info = (b << 4) + (t & 0x0f);
  }
};

// Symbol table entries for ELF64.
struct Elf64_Sym {
  Elf64_Word      st_name;  // Symbol name (index into string table)
  unsigned char   st_info;  // Symbol's type and binding attributes
  unsigned char   st_other; // Must be zero; reserved
  Elf64_Half      st_shndx; // Which section (header tbl index) it's defined in
  Elf64_Addr      st_value; // Value or address associated with the symbol
  Elf64_Xword     st_size;  // Size of the symbol

  // These accessors and mutators are identical to those defined for ELF32
  // symbol table entries.
  unsigned char getBinding() const { return st_info >> 4; }
  unsigned char getType() const { return st_info & 0x0f; }
  void setBinding(unsigned char b) { setBindingAndType(b, getType()); }
  void setType(unsigned char t) { setBindingAndType(getBinding(), t); }
  void setBindingAndType(unsigned char b, unsigned char t) {
    st_info = (b << 4) + (t & 0x0f);
  }
};

// The size (in bytes) of symbol table entries.
enum {
  SYMENTRY_SIZE32 = 16, // 32-bit symbol entry size
  SYMENTRY_SIZE64 = 24  // 64-bit symbol entry size.
};

// Symbol bindings.
enum {
  STB_LOCAL = 0,   // Local symbol, not visible outside obj file containing def
  STB_GLOBAL = 1,  // Global symbol, visible to all object files being combined
  STB_WEAK = 2,    // Weak symbol, like global but lower-precedence
  STB_GNU_UNIQUE = 10,
  STB_LOOS   = 10, // Lowest operating system-specific binding type
  STB_HIOS   = 12, // Highest operating system-specific binding type
  STB_LOPROC = 13, // Lowest processor-specific binding type
  STB_HIPROC = 15  // Highest processor-specific binding type
};

// Symbol types.
enum {
  STT_NOTYPE  = 0,   // Symbol's type is not specified
  STT_OBJECT  = 1,   // Symbol is a data object (variable, array, etc.)
  STT_FUNC    = 2,   // Symbol is executable code (function, etc.)
  STT_SECTION = 3,   // Symbol refers to a section
  STT_FILE    = 4,   // Local, absolute symbol that refers to a file
  STT_COMMON  = 5,   // An uninitialized common block
  STT_TLS     = 6,   // Thread local data object
  STT_GNU_IFUNC = 10, // GNU indirect function
  STT_LOOS    = 10,  // Lowest operating system-specific symbol type
  STT_HIOS    = 12,  // Highest operating system-specific symbol type
  STT_LOPROC  = 13,  // Lowest processor-specific symbol type
  STT_HIPROC  = 15   // Highest processor-specific symbol type
};

enum {
  STV_DEFAULT   = 0,  // Visibility is specified by binding type
  STV_INTERNAL  = 1,  // Defined by processor supplements
  STV_HIDDEN    = 2,  // Not visible to other components
  STV_PROTECTED = 3   // Visible in other components but not preemptable
};

// Symbol number.
enum {
  STN_UNDEF = 0
};

// Special relocation symbols used in the MIPS64 ELF relocation entries
enum {
  RSS_UNDEF = 0, // None
  RSS_GP = 1,    // Value of gp
  RSS_GP0 = 2,   // Value of gp used to create object being relocated
  RSS_LOC = 3    // Address of location being relocated
};

// Relocation entry, without explicit addend.
struct Elf32_Rel {
  Elf32_Addr r_offset; // Location (file byte offset, or program virtual addr)
  Elf32_Word r_info;   // Symbol table index and type of relocation to apply

  // These accessors and mutators correspond to the ELF32_R_SYM, ELF32_R_TYPE,
  // and ELF32_R_INFO macros defined in the ELF specification:
  Elf32_Word getSymbol() const { return (r_info >> 8); }
  unsigned char getType() const { return (unsigned char) (r_info & 0x0ff); }
  void setSymbol(Elf32_Word s) { setSymbolAndType(s, getType()); }
  void setType(unsigned char t) { setSymbolAndType(getSymbol(), t); }
  void setSymbolAndType(Elf32_Word s, unsigned char t) {
    r_info = (s << 8) + t;
  }
};

// Relocation entry with explicit addend.
struct Elf32_Rela {
  Elf32_Addr  r_offset; // Location (file byte offset, or program virtual addr)
  Elf32_Word  r_info;   // Symbol table index and type of relocation to apply
  Elf32_Sword r_addend; // Compute value for relocatable field by adding this

  // These accessors and mutators correspond to the ELF32_R_SYM, ELF32_R_TYPE,
  // and ELF32_R_INFO macros defined in the ELF specification:
  Elf32_Word getSymbol() const { return (r_info >> 8); }
  unsigned char getType() const { return (unsigned char) (r_info & 0x0ff); }
  void setSymbol(Elf32_Word s) { setSymbolAndType(s, getType()); }
  void setType(unsigned char t) { setSymbolAndType(getSymbol(), t); }
  void setSymbolAndType(Elf32_Word s, unsigned char t) {
    r_info = (s << 8) + t;
  }
};

// Relocation entry, without explicit addend.
struct Elf64_Rel {
  Elf64_Addr r_offset; // Location (file byte offset, or program virtual addr).
  Elf64_Xword r_info;   // Symbol table index and type of relocation to apply.

  // These accessors and mutators correspond to the ELF64_R_SYM, ELF64_R_TYPE,
  // and ELF64_R_INFO macros defined in the ELF specification:
  Elf64_Word getSymbol() const { return (r_info >> 32); }
  Elf64_Word getType() const {
    return (Elf64_Word) (r_info & 0xffffffffL);
  }
  void setSymbol(Elf64_Word s) { setSymbolAndType(s, getType()); }
  void setType(Elf64_Word t) { setSymbolAndType(getSymbol(), t); }
  void setSymbolAndType(Elf64_Word s, Elf64_Word t) {
    r_info = ((Elf64_Xword)s << 32) + (t&0xffffffffL);
  }
};

// Relocation entry with explicit addend.
struct Elf64_Rela {
  Elf64_Addr  r_offset; // Location (file byte offset, or program virtual addr).
  Elf64_Xword  r_info;   // Symbol table index and type of relocation to apply.
  Elf64_Sxword r_addend; // Compute value for relocatable field by adding this.

  // These accessors and mutators correspond to the ELF64_R_SYM, ELF64_R_TYPE,
  // and ELF64_R_INFO macros defined in the ELF specification:
  Elf64_Word getSymbol() const { return (r_info >> 32); }
  Elf64_Word getType() const {
    return (Elf64_Word) (r_info & 0xffffffffL);
  }
  void setSymbol(Elf64_Word s) { setSymbolAndType(s, getType()); }
  void setType(Elf64_Word t) { setSymbolAndType(getSymbol(), t); }
  void setSymbolAndType(Elf64_Word s, Elf64_Word t) {
    r_info = ((Elf64_Xword)s << 32) + (t&0xffffffffL);
  }
};

// Program header for ELF32.
struct Elf32_Phdr {
  Elf32_Word p_type;   // Type of segment
  Elf32_Off  p_offset; // File offset where segment is located, in bytes
  Elf32_Addr p_vaddr;  // Virtual address of beginning of segment
  Elf32_Addr p_paddr;  // Physical address of beginning of segment (OS-specific)
  Elf32_Word p_filesz; // Num. of bytes in file image of segment (may be zero)
  Elf32_Word p_memsz;  // Num. of bytes in mem image of segment (may be zero)
  Elf32_Word p_flags;  // Segment flags
  Elf32_Word p_align;  // Segment alignment constraint
};

// Program header for ELF64.
struct Elf64_Phdr {
  Elf64_Word   p_type;   // Type of segment
  Elf64_Word   p_flags;  // Segment flags
  Elf64_Off    p_offset; // File offset where segment is located, in bytes
  Elf64_Addr   p_vaddr;  // Virtual address of beginning of segment
  Elf64_Addr   p_paddr;  // Physical addr of beginning of segment (OS-specific)
  Elf64_Xword  p_filesz; // Num. of bytes in file image of segment (may be zero)
  Elf64_Xword  p_memsz;  // Num. of bytes in mem image of segment (may be zero)
  Elf64_Xword  p_align;  // Segment alignment constraint
};

// Segment types.
enum {
  PT_NULL    = 0, // Unused segment.
  PT_LOAD    = 1, // Loadable segment.
  PT_DYNAMIC = 2, // Dynamic linking information.
  PT_INTERP  = 3, // Interpreter pathname.
  PT_NOTE    = 4, // Auxiliary information.
  PT_SHLIB   = 5, // Reserved.
  PT_PHDR    = 6, // The program header table itself.
  PT_TLS     = 7, // The thread-local storage template.
  PT_LOOS    = 0x60000000, // Lowest operating system-specific pt entry type.
  PT_HIOS    = 0x6fffffff, // Highest operating system-specific pt entry type.
  PT_LOPROC  = 0x70000000, // Lowest processor-specific program hdr entry type.
  PT_HIPROC  = 0x7fffffff, // Highest processor-specific program hdr entry type.

  // x86-64 program header types.
  // These all contain stack unwind tables.
  PT_GNU_EH_FRAME  = 0x6474e550,
  PT_SUNW_EH_FRAME = 0x6474e550,
  PT_SUNW_UNWIND   = 0x6464e550,

  PT_GNU_STACK  = 0x6474e551, // Indicates stack executability.
  PT_GNU_RELRO  = 0x6474e552, // Read-only after relocation.

  // ARM program header types.
  PT_ARM_ARCHEXT = 0x70000000, // Platform architecture compatibility info
  // These all contain stack unwind tables.
  PT_ARM_EXIDX   = 0x70000001,
  PT_ARM_UNWIND  = 0x70000001,

  // MIPS program header types.
  PT_MIPS_REGINFO  = 0x70000000,  // Register usage information.
  PT_MIPS_RTPROC   = 0x70000001,  // Runtime procedure table.
  PT_MIPS_OPTIONS  = 0x70000002,  // Options segment.
  PT_MIPS_ABIFLAGS = 0x70000003   // Abiflags segment.
};

// Segment flag bits.
enum : unsigned {
  PF_X        = 1,         // Execute
  PF_W        = 2,         // Write
  PF_R        = 4,         // Read
  PF_MASKOS   = 0x0ff00000,// Bits for operating system-specific semantics.
  PF_MASKPROC = 0xf0000000 // Bits for processor-specific semantics.
};

// Dynamic table entry for ELF32.
struct Elf32_Dyn
{
  Elf32_Sword d_tag;            // Type of dynamic table entry.
  union
  {
      Elf32_Word d_val;         // Integer value of entry.
      Elf32_Addr d_ptr;         // Pointer value of entry.
  } d_un;
};

// Dynamic table entry for ELF64.
struct Elf64_Dyn
{
  Elf64_Sxword d_tag;           // Type of dynamic table entry.
  union
  {
      Elf64_Xword d_val;        // Integer value of entry.
      Elf64_Addr  d_ptr;        // Pointer value of entry.
  } d_un;
};

// Dynamic table entry tags.
enum {
  DT_NULL         = 0,        // Marks end of dynamic array.
  DT_NEEDED       = 1,        // String table offset of needed library.
  DT_PLTRELSZ     = 2,        // Size of relocation entries in PLT.
  DT_PLTGOT       = 3,        // Address associated with linkage table.
  DT_HASH         = 4,        // Address of symbolic hash table.
  DT_STRTAB       = 5,        // Address of dynamic string table.
  DT_SYMTAB       = 6,        // Address of dynamic symbol table.
  DT_RELA         = 7,        // Address of relocation table (Rela entries).
  DT_RELASZ       = 8,        // Size of Rela relocation table.
  DT_RELAENT      = 9,        // Size of a Rela relocation entry.
  DT_STRSZ        = 10,       // Total size of the string table.
  DT_SYMENT       = 11,       // Size of a symbol table entry.
  DT_INIT         = 12,       // Address of initialization function.
  DT_FINI         = 13,       // Address of termination function.
  DT_SONAME       = 14,       // String table offset of a shared objects name.
  DT_RPATH        = 15,       // String table offset of library search path.
  DT_SYMBOLIC     = 16,       // Changes symbol resolution algorithm.
  DT_REL          = 17,       // Address of relocation table (Rel entries).
  DT_RELSZ        = 18,       // Size of Rel relocation table.
  DT_RELENT       = 19,       // Size of a Rel relocation entry.
  DT_PLTREL       = 20,       // Type of relocation entry used for linking.
  DT_DEBUG        = 21,       // Reserved for debugger.
  DT_TEXTREL      = 22,       // Relocations exist for non-writable segments.
  DT_JMPREL       = 23,       // Address of relocations associated with PLT.
  DT_BIND_NOW     = 24,       // Process all relocations before execution.
  DT_INIT_ARRAY   = 25,       // Pointer to array of initialization functions.
  DT_FINI_ARRAY   = 26,       // Pointer to array of termination functions.
  DT_INIT_ARRAYSZ = 27,       // Size of DT_INIT_ARRAY.
  DT_FINI_ARRAYSZ = 28,       // Size of DT_FINI_ARRAY.
  DT_RUNPATH      = 29,       // String table offset of lib search path.
  DT_FLAGS        = 30,       // Flags.
  DT_ENCODING     = 32,       // Values from here to DT_LOOS follow the rules
                              // for the interpretation of the d_un union.

  DT_PREINIT_ARRAY = 32,      // Pointer to array of preinit functions.
  DT_PREINIT_ARRAYSZ = 33,    // Size of the DT_PREINIT_ARRAY array.

  DT_LOOS         = 0x60000000, // Start of environment specific tags.
  DT_HIOS         = 0x6FFFFFFF, // End of environment specific tags.
  DT_LOPROC       = 0x70000000, // Start of processor specific tags.
  DT_HIPROC       = 0x7FFFFFFF, // End of processor specific tags.

  DT_GNU_HASH     = 0x6FFFFEF5, // Reference to the GNU hash table.
  DT_RELACOUNT    = 0x6FFFFFF9, // ELF32_Rela count.
  DT_RELCOUNT     = 0x6FFFFFFA, // ELF32_Rel count.

  DT_FLAGS_1      = 0X6FFFFFFB, // Flags_1.
  DT_VERSYM       = 0x6FFFFFF0, // The address of .gnu.version section.
  DT_VERDEF       = 0X6FFFFFFC, // The address of the version definition table.
  DT_VERDEFNUM    = 0X6FFFFFFD, // The number of entries in DT_VERDEF.
  DT_VERNEED      = 0X6FFFFFFE, // The address of the version Dependency table.
  DT_VERNEEDNUM   = 0X6FFFFFFF, // The number of entries in DT_VERNEED.

  // Mips specific dynamic table entry tags.
  DT_MIPS_RLD_VERSION   = 0x70000001, // 32 bit version number for runtime
                                      // linker interface.
  DT_MIPS_TIME_STAMP    = 0x70000002, // Time stamp.
  DT_MIPS_ICHECKSUM     = 0x70000003, // Checksum of external strings
                                      // and common sizes.
  DT_MIPS_IVERSION      = 0x70000004, // Index of version string
                                      // in string table.
  DT_MIPS_FLAGS         = 0x70000005, // 32 bits of flags.
  DT_MIPS_BASE_ADDRESS  = 0x70000006, // Base address of the segment.
  DT_MIPS_MSYM          = 0x70000007, // Address of .msym section.
  DT_MIPS_CONFLICT      = 0x70000008, // Address of .conflict section.
  DT_MIPS_LIBLIST       = 0x70000009, // Address of .liblist section.
  DT_MIPS_LOCAL_GOTNO   = 0x7000000a, // Number of local global offset
                                      // table entries.
  DT_MIPS_CONFLICTNO    = 0x7000000b, // Number of entries
                                      // in the .conflict section.
  DT_MIPS_LIBLISTNO     = 0x70000010, // Number of entries
                                      // in the .liblist section.
  DT_MIPS_SYMTABNO      = 0x70000011, // Number of entries
                                      // in the .dynsym section.
  DT_MIPS_UNREFEXTNO    = 0x70000012, // Index of first external dynamic symbol
                                      // not referenced locally.
  DT_MIPS_GOTSYM        = 0x70000013, // Index of first dynamic symbol
                                      // in global offset table.
  DT_MIPS_HIPAGENO      = 0x70000014, // Number of page table entries
                                      // in global offset table.
  DT_MIPS_RLD_MAP       = 0x70000016, // Address of run time loader map,
                                      // used for debugging.
  DT_MIPS_DELTA_CLASS       = 0x70000017, // Delta C++ class definition.
  DT_MIPS_DELTA_CLASS_NO    = 0x70000018, // Number of entries
                                          // in DT_MIPS_DELTA_CLASS.
  DT_MIPS_DELTA_INSTANCE    = 0x70000019, // Delta C++ class instances.
  DT_MIPS_DELTA_INSTANCE_NO = 0x7000001A, // Number of entries
                                          // in DT_MIPS_DELTA_INSTANCE.
  DT_MIPS_DELTA_RELOC       = 0x7000001B, // Delta relocations.
  DT_MIPS_DELTA_RELOC_NO    = 0x7000001C, // Number of entries
                                          // in DT_MIPS_DELTA_RELOC.
  DT_MIPS_DELTA_SYM         = 0x7000001D, // Delta symbols that Delta
                                          // relocations refer to.
  DT_MIPS_DELTA_SYM_NO      = 0x7000001E, // Number of entries
                                          // in DT_MIPS_DELTA_SYM.
  DT_MIPS_DELTA_CLASSSYM    = 0x70000020, // Delta symbols that hold
                                          // class declarations.
  DT_MIPS_DELTA_CLASSSYM_NO = 0x70000021, // Number of entries
                                          // in DT_MIPS_DELTA_CLASSSYM.
  DT_MIPS_CXX_FLAGS         = 0x70000022, // Flags indicating information
                                          // about C++ flavor.
  DT_MIPS_PIXIE_INIT        = 0x70000023, // Pixie information.
  DT_MIPS_SYMBOL_LIB        = 0x70000024, // Address of .MIPS.symlib
  DT_MIPS_LOCALPAGE_GOTIDX  = 0x70000025, // The GOT index of the first PTE
                                          // for a segment
  DT_MIPS_LOCAL_GOTIDX      = 0x70000026, // The GOT index of the first PTE
                                          // for a local symbol
  DT_MIPS_HIDDEN_GOTIDX     = 0x70000027, // The GOT index of the first PTE
                                          // for a hidden symbol
  DT_MIPS_PROTECTED_GOTIDX  = 0x70000028, // The GOT index of the first PTE
                                          // for a protected symbol
  DT_MIPS_OPTIONS           = 0x70000029, // Address of `.MIPS.options'.
  DT_MIPS_INTERFACE         = 0x7000002A, // Address of `.interface'.
  DT_MIPS_DYNSTR_ALIGN      = 0x7000002B, // Unknown.
  DT_MIPS_INTERFACE_SIZE    = 0x7000002C, // Size of the .interface section.
  DT_MIPS_RLD_TEXT_RESOLVE_ADDR = 0x7000002D, // Size of rld_text_resolve
                                              // function stored in the GOT.
  DT_MIPS_PERF_SUFFIX       = 0x7000002E, // Default suffix of DSO to be added
                                          // by rld on dlopen() calls.
  DT_MIPS_COMPACT_SIZE      = 0x7000002F, // Size of compact relocation
                                          // section (O32).
  DT_MIPS_GP_VALUE          = 0x70000030, // GP value for auxiliary GOTs.
  DT_MIPS_AUX_DYNAMIC       = 0x70000031, // Address of auxiliary .dynamic.
  DT_MIPS_PLTGOT            = 0x70000032, // Address of the base of the PLTGOT.
  DT_MIPS_RWPLT             = 0x70000034  // Points to the base
                                          // of a writable PLT.
};

// DT_FLAGS values.
enum {
  DF_ORIGIN     = 0x01, // The object may reference $ORIGIN.
  DF_SYMBOLIC   = 0x02, // Search the shared lib before searching the exe.
  DF_TEXTREL    = 0x04, // Relocations may modify a non-writable segment.
  DF_BIND_NOW   = 0x08, // Process all relocations on load.
  DF_STATIC_TLS = 0x10  // Reject attempts to load dynamically.
};

// State flags selectable in the `d_un.d_val' element of the DT_FLAGS_1 entry.
enum {
  DF_1_NOW        = 0x00000001, // Set RTLD_NOW for this object.
  DF_1_GLOBAL     = 0x00000002, // Set RTLD_GLOBAL for this object.
  DF_1_GROUP      = 0x00000004, // Set RTLD_GROUP for this object.
  DF_1_NODELETE   = 0x00000008, // Set RTLD_NODELETE for this object.
  DF_1_LOADFLTR   = 0x00000010, // Trigger filtee loading at runtime.
  DF_1_INITFIRST  = 0x00000020, // Set RTLD_INITFIRST for this object.
  DF_1_NOOPEN     = 0x00000040, // Set RTLD_NOOPEN for this object.
  DF_1_ORIGIN     = 0x00000080, // $ORIGIN must be handled.
  DF_1_DIRECT     = 0x00000100, // Direct binding enabled.
  DF_1_TRANS      = 0x00000200,
  DF_1_INTERPOSE  = 0x00000400, // Object is used to interpose.
  DF_1_NODEFLIB   = 0x00000800, // Ignore default lib search path.
  DF_1_NODUMP     = 0x00001000, // Object can't be dldump'ed.
  DF_1_CONFALT    = 0x00002000, // Configuration alternative created.
  DF_1_ENDFILTEE  = 0x00004000, // Filtee terminates filters search.
  DF_1_DISPRELDNE = 0x00008000, // Disp reloc applied at build time.
  DF_1_DISPRELPND = 0x00010000, // Disp reloc applied at run-time.
  DF_1_NODIRECT   = 0x00020000, // Object has no-direct binding.
  DF_1_IGNMULDEF  = 0x00040000,
  DF_1_NOKSYMS    = 0x00080000,
  DF_1_NOHDR      = 0x00100000,
  DF_1_EDITED     = 0x00200000, // Object is modified after built.
  DF_1_NORELOC    = 0x00400000,
  DF_1_SYMINTPOSE = 0x00800000, // Object has individual interposers.
  DF_1_GLOBAUDIT  = 0x01000000, // Global auditing required.
  DF_1_SINGLETON  = 0x02000000  // Singleton symbols are used.
};

// DT_MIPS_FLAGS values.
enum {
  RHF_NONE                    = 0x00000000, // No flags.
  RHF_QUICKSTART              = 0x00000001, // Uses shortcut pointers.
  RHF_NOTPOT                  = 0x00000002, // Hash size is not a power of two.
  RHS_NO_LIBRARY_REPLACEMENT  = 0x00000004, // Ignore LD_LIBRARY_PATH.
  RHF_NO_MOVE                 = 0x00000008, // DSO address may not be relocated.
  RHF_SGI_ONLY                = 0x00000010, // SGI specific features.
  RHF_GUARANTEE_INIT          = 0x00000020, // Guarantee that .init will finish
                                            // executing before any non-init
                                            // code in DSO is called.
  RHF_DELTA_C_PLUS_PLUS       = 0x00000040, // Contains Delta C++ code.
  RHF_GUARANTEE_START_INIT    = 0x00000080, // Guarantee that .init will start
                                            // executing before any non-init
                                            // code in DSO is called.
  RHF_PIXIE                   = 0x00000100, // Generated by pixie.
  RHF_DEFAULT_DELAY_LOAD      = 0x00000200, // Delay-load DSO by default.
  RHF_REQUICKSTART            = 0x00000400, // Object may be requickstarted
  RHF_REQUICKSTARTED          = 0x00000800, // Object has been requickstarted
  RHF_CORD                    = 0x00001000, // Generated by cord.
  RHF_NO_UNRES_UNDEF          = 0x00002000, // Object contains no unresolved
                                            // undef symbols.
  RHF_RLD_ORDER_SAFE          = 0x00004000  // Symbol table is in a safe order.
};

// ElfXX_VerDef structure version (GNU versioning)
enum {
  VER_DEF_NONE    = 0,
  VER_DEF_CURRENT = 1
};

// VerDef Flags (ElfXX_VerDef::vd_flags)
enum {
  VER_FLG_BASE = 0x1,
  VER_FLG_WEAK = 0x2,
  VER_FLG_INFO = 0x4
};

// Special constants for the version table. (SHT_GNU_versym/.gnu.version)
enum {
  VER_NDX_LOCAL  = 0,      // Unversioned local symbol
  VER_NDX_GLOBAL = 1,      // Unversioned global symbol
  VERSYM_VERSION = 0x7fff, // Version Index mask
  VERSYM_HIDDEN  = 0x8000  // Hidden bit (non-default version)
};

// ElfXX_VerNeed structure version (GNU versioning)
enum {
  VER_NEED_NONE = 0,
  VER_NEED_CURRENT = 1
};

} // end namespace ELF

} // end namespace llvm

#endif<|MERGE_RESOLUTION|>--- conflicted
+++ resolved
@@ -309,11 +309,8 @@
   EM_COOL          = 217, // iCelero CoolEngine
   EM_NORC          = 218, // Nanoradio Optimized RISC
   EM_CSR_KALIMBA   = 219, // CSR Kalimba architecture family
-<<<<<<< HEAD
-  EM_NYUZI    = 9999 // Nyuzi GPGPU
-=======
-  EM_AMDGPU        = 224  // AMD GPU architecture
->>>>>>> 8f043453
+  EM_AMDGPU        = 224, // AMD GPU architecture
+  EM_NYUZI         = 9999 // Nyuzi GPGPU
 };
 
 // Object file classes.
