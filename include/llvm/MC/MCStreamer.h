--- conflicted
+++ resolved
@@ -24,108 +24,7 @@
 #include <string>
 
 namespace llvm {
-<<<<<<< HEAD
-  class MCAsmBackend;
-  class MCCodeEmitter;
-  class MCContext;
-  class MCExpr;
-  class MCInst;
-  class MCInstPrinter;
-  class MCSection;
-  class MCSymbol;
-  class StringRef;
-  class Twine;
-  class raw_ostream;
-  class formatted_raw_ostream;
-
-  typedef std::pair<const MCSection *, const MCExpr *> MCSectionSubPair;
-
-  /// MCStreamer - Streaming machine code generation interface.  This interface
-  /// is intended to provide a programatic interface that is very similar to the
-  /// level that an assembler .s file provides.  It has callbacks to emit bytes,
-  /// handle directives, etc.  The implementation of this interface retains
-  /// state to know what the current section is etc.
-  ///
-  /// There are multiple implementations of this interface: one for writing out
-  /// a .s file, and implementations that write out .o files of various formats.
-  ///
-  class MCStreamer {
-  public:
-    enum StreamerKind {
-      SK_AsmStreamer,
-      SK_NullStreamer,
-      SK_RecordStreamer,
-
-      // MCObjectStreamer subclasses.
-      SK_ELFStreamer,
-      SK_ARMELFStreamer,
-      SK_MachOStreamer,
-      SK_PureStreamer,
-      SK_MipsELFStreamer,
-      SK_WinCOFFStreamer,
-      SK_VectorProcELFStreamer
-    };
-
-  private:
-    const StreamerKind Kind;
-    MCContext &Context;
-
-    MCStreamer(const MCStreamer&) LLVM_DELETED_FUNCTION;
-    MCStreamer &operator=(const MCStreamer&) LLVM_DELETED_FUNCTION;
-
-    bool EmitEHFrame;
-    bool EmitDebugFrame;
-
-    std::vector<MCDwarfFrameInfo> FrameInfos;
-    MCDwarfFrameInfo *getCurrentFrameInfo();
-    MCSymbol *EmitCFICommon();
-    void EnsureValidFrame();
-
-    std::vector<MCWin64EHUnwindInfo *> W64UnwindInfos;
-    MCWin64EHUnwindInfo *CurrentW64UnwindInfo;
-    void setCurrentW64UnwindInfo(MCWin64EHUnwindInfo *Frame);
-    void EnsureValidW64UnwindInfo();
-
-    MCSymbol* LastSymbol;
-
-    /// SectionStack - This is stack of current and previous section
-    /// values saved by PushSection.
-    SmallVector<std::pair<MCSectionSubPair, MCSectionSubPair>, 4> SectionStack;
-
-    bool AutoInitSections;
-
-  protected:
-    MCStreamer(StreamerKind Kind, MCContext &Ctx);
-
-    const MCExpr *BuildSymbolDiff(MCContext &Context, const MCSymbol *A,
-                                  const MCSymbol *B);
-
-    const MCExpr *ForceExpAbs(const MCExpr* Expr);
-
-    void RecordProcStart(MCDwarfFrameInfo &Frame);
-    virtual void EmitCFIStartProcImpl(MCDwarfFrameInfo &Frame);
-    void RecordProcEnd(MCDwarfFrameInfo &Frame);
-    virtual void EmitCFIEndProcImpl(MCDwarfFrameInfo &CurFrame);
-    void EmitFrames(bool usingCFI);
-
-    MCWin64EHUnwindInfo *getCurrentW64UnwindInfo(){return CurrentW64UnwindInfo;}
-    void EmitW64Tables();
-
-  public:
-    virtual ~MCStreamer();
-
-    StreamerKind getKind() const { return Kind; }
-
-    /// State management
-    ///
-    virtual void reset();
-
-    MCContext &getContext() const { return Context; }
-
-    unsigned getNumFrameInfos() {
-      return FrameInfos.size();
-    }
-=======
+
 class MCAsmBackend;
 class MCCodeEmitter;
 class MCContext;
@@ -163,9 +62,9 @@
     SK_MachOStreamer,
     SK_PureStreamer,
     SK_MipsELFStreamer,
-    SK_WinCOFFStreamer
+    SK_WinCOFFStreamer,
+    SK_VectorProcELFStreamer
   };
->>>>>>> a39e6da6
 
 private:
   const StreamerKind Kind;
