--- conflicted
+++ resolved
@@ -262,14 +262,10 @@
     VK_Mips_GOT_LO16,
     VK_Mips_CALL_HI16,
     VK_Mips_CALL_LO16,
-<<<<<<< HEAD
-    VK_COFF_IMGREL32, // symbol@imgrel (image-relative)
-=======
     VK_Mips_PCREL_HI16,
     VK_Mips_PCREL_LO16,
 
     VK_COFF_IMGREL32 // symbol@imgrel (image-relative)
->>>>>>> c33d99aa
   };
 
 private:
