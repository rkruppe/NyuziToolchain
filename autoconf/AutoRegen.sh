#!/bin/bash

die() {
  echo "$@" 1>&2
  exit 1
}

clean() {
  echo $1 | sed -e 's/\\//g'
}

### NOTE: ############################################################
### These variables specify the tool versions we want to use.
### Periods should be escaped with backslash for use by grep.
###
### If you update these, please also update docs/GettingStarted.rst
want_autoconf_version='2\.68'
want_autoheader_version=$want_autoconf_version
<<<<<<< HEAD
want_aclocal_version='1\.11\.5'
want_libtool_version='1\.5\.22'
=======
want_aclocal_version='1\.9\.6'
>>>>>>> 89be41e3
### END NOTE #########################################################

outfile=configure
configfile=configure.ac

want_autoconf_version_clean=$(clean $want_autoconf_version)
want_autoheader_version_clean=$(clean $want_autoheader_version)
want_aclocal_version_clean=$(clean $want_aclocal_version)

test -d autoconf && test -f autoconf/$configfile && cd autoconf
test -f $configfile || die "Can't find 'autoconf' dir; please cd into it first"
autoconf --version | grep $want_autoconf_version > /dev/null
test $? -eq 0 || die "Your autoconf was not detected as being $want_autoconf_version_clean"
aclocal --version | grep '^aclocal.*'$want_aclocal_version > /dev/null
test $? -eq 0 || die "Your aclocal was not detected as being $want_aclocal_version_clean"
autoheader --version | grep '^autoheader.*'$want_autoheader_version > /dev/null
test $? -eq 0 || die "Your autoheader was not detected as being $want_autoheader_version_clean"
<<<<<<< HEAD
#libtool --version | grep $want_libtool_version > /dev/null
#test $? -eq 0 || die "Your libtool was not detected as being $want_libtool_version_clean"
=======
>>>>>>> 89be41e3
echo ""
echo "### NOTE: ############################################################"
echo "### If you get *any* warnings from autoconf below you MUST fix the"
echo "### scripts in the m4 directory because there are future forward"
echo "### compatibility or platform support issues at risk. Please do NOT"
echo "### commit any configure script that was generated with warnings"
echo "### present. You should get just three 'Regenerating..' lines."
echo "######################################################################"
echo ""
echo "Regenerating aclocal.m4 with aclocal $want_aclocal_version_clean"
cwd=`pwd`
aclocal --force -I $cwd/m4 || die "aclocal failed"
echo "Regenerating configure with autoconf $want_autoconf_version_clean"
autoconf --force --warnings=all -o ../$outfile $configfile || die "autoconf failed"
cd ..
echo "Regenerating config.h.in with autoheader $want_autoheader_version_clean"
autoheader --warnings=all -I autoconf -I autoconf/m4 autoconf/$configfile || die "autoheader failed"
exit 0<|MERGE_RESOLUTION|>--- conflicted
+++ resolved
@@ -16,12 +16,7 @@
 ### If you update these, please also update docs/GettingStarted.rst
 want_autoconf_version='2\.68'
 want_autoheader_version=$want_autoconf_version
-<<<<<<< HEAD
-want_aclocal_version='1\.11\.5'
-want_libtool_version='1\.5\.22'
-=======
 want_aclocal_version='1\.9\.6'
->>>>>>> 89be41e3
 ### END NOTE #########################################################
 
 outfile=configure
@@ -39,11 +34,6 @@
 test $? -eq 0 || die "Your aclocal was not detected as being $want_aclocal_version_clean"
 autoheader --version | grep '^autoheader.*'$want_autoheader_version > /dev/null
 test $? -eq 0 || die "Your autoheader was not detected as being $want_autoheader_version_clean"
-<<<<<<< HEAD
-#libtool --version | grep $want_libtool_version > /dev/null
-#test $? -eq 0 || die "Your libtool was not detected as being $want_libtool_version_clean"
-=======
->>>>>>> 89be41e3
 echo ""
 echo "### NOTE: ############################################################"
 echo "### If you get *any* warnings from autoconf below you MUST fix the"
