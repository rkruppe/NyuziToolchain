dnl === configure.ac --------------------------------------------------------===
dnl                     The LLVM Compiler Infrastructure
dnl
dnl This file is distributed under the University of Illinois Open Source
dnl License. See LICENSE.TXT for details.
dnl
dnl===-----------------------------------------------------------------------===
dnl This is the LLVM configuration script. It is processed by the autoconf
dnl program to produce a script named configure. This script contains the
dnl configuration checks that LLVM needs in order to support multiple platforms.
dnl This file is composed of 10 sections per the recommended organization of
dnl autoconf input defined in the autoconf documentation. As this file evolves,
dnl please keep the various types of checks within their sections. The sections
dnl are as follows:
dnl
dnl SECTION 1: Initialization & Setup
dnl SECTION 2: Architecture, target, and host checks
dnl SECTION 3: Command line arguments for the configure script.
dnl SECTION 4: Check for programs we need and that they are the right version
dnl SECTION 5: Check for libraries
dnl SECTION 6: Check for header files
dnl SECTION 7: Check for types and structures
dnl SECTION 8: Check for specific functions needed
dnl SECTION 9: Additional checks, variables, etc.
dnl SECTION 10: Specify the output files and generate it
dnl
dnl===-----------------------------------------------------------------------===
dnl===
dnl=== SECTION 1: Initialization & Setup
dnl===
dnl===-----------------------------------------------------------------------===
dnl Initialize autoconf and define the package name, version number and
dnl address for reporting bugs.
AC_INIT([LLVM],[3.5svn],[http://llvm.org/bugs/])
LLVM_DEFINE_SUBST([LLVM_VERSION_MAJOR], [3], [Major version of the LLVM API])
LLVM_DEFINE_SUBST([LLVM_VERSION_MINOR], [5], [Minor version of the LLVM API])

dnl Provide a copyright substitution and ensure the copyright notice is included
dnl in the output of --version option of the generated configure script.
AC_SUBST(LLVM_COPYRIGHT,["Copyright (c) 2003-2014 University of Illinois at Urbana-Champaign."])
AC_COPYRIGHT([Copyright (c) 2003-2014 University of Illinois at Urbana-Champaign.])

dnl Indicate that we require autoconf 2.60 or later.
AC_PREREQ(2.60)

dnl Verify that the source directory is valid. This makes sure that we are
dnl configuring LLVM and not some other package (it validates --srcdir argument)
AC_CONFIG_SRCDIR([lib/IR/Module.cpp])

dnl Place all of the extra autoconf files into the config subdirectory. Tell
dnl various tools where the m4 autoconf macros are.
AC_CONFIG_AUX_DIR([autoconf])

dnl Quit if the source directory has already been configured.
dnl NOTE: This relies upon undocumented autoconf behavior.
if test ${srcdir} != "." ; then
  if test -f ${srcdir}/include/llvm/Config/config.h ; then
    AC_MSG_ERROR([Already configured in ${srcdir}])
  fi
fi

dnl Default to empty (i.e. assigning the null string to) CFLAGS and CXXFLAGS,
dnl instead of the autoconf default (for example, '-g -O2' for CC=gcc).
: ${CFLAGS=}
: ${CXXFLAGS=}

dnl We need to check for the compiler up here to avoid anything else
dnl starting with a different one.
AC_PROG_CC(clang gcc)
AC_PROG_CXX(clang++ g++)
AC_PROG_CPP

dnl If CXX is Clang, check that it can find and parse C++ standard library
dnl headers.
if test "$CXX" = "clang++" ; then
  AC_MSG_CHECKING([whether clang works])
  AC_LANG_PUSH([C++])
  dnl Note that space between 'include' and '(' is required.  There's a broken
  dnl regex in aclocal that otherwise will think that we call m4's include
  dnl builtin.
  AC_COMPILE_IFELSE([AC_LANG_PROGRAM([[#include <limits>
#if __has_include (<cxxabi.h>)
#include <cxxabi.h>
#endif
#if __has_include (<unwind.h>)
#include <unwind.h>
#endif
]])],
[
  AC_MSG_RESULT([yes])
],
[
  AC_MSG_RESULT([no])
  AC_MSG_ERROR([Selected compiler could not find or parse C++ standard library headers.  Rerun with CC=c-compiler CXX=c++-compiler ./configure ...])
])
  AC_LANG_POP([C++])
fi

dnl Set up variables that track whether the host compiler is GCC or Clang where
dnl we can effectively sanity check them. We don't try to sanity check all the
dnl other possible compilers.
AC_MSG_CHECKING([whether GCC or Clang is our host compiler])
AC_LANG_PUSH([C++])
llvm_cv_cxx_compiler=unknown
AC_COMPILE_IFELSE([AC_LANG_SOURCE([[#if ! __clang__
                                    #error
                                    #endif
                                    ]])],
                  llvm_cv_cxx_compiler=clang,
                  [AC_COMPILE_IFELSE([AC_LANG_SOURCE([[#if ! __GNUC__
                                                       #error
                                                       #endif
                                                       ]])],
                                     llvm_cv_cxx_compiler=gcc, [])])
AC_LANG_POP([C++])
AC_MSG_RESULT([${llvm_cv_cxx_compiler}])

dnl Configure all of the projects present in our source tree. While we could
dnl just AC_CONFIG_SUBDIRS on the set of directories in projects that have a
dnl configure script, that usage of the AC_CONFIG_SUBDIRS macro is deprecated.
dnl Instead we match on the known projects.

dnl
dnl One tricky part of doing this is that some projects depend upon other
dnl projects.  For example, several projects rely upon the LLVM test suite.
dnl We want to configure those projects first so that their object trees are
dnl created before running the configure scripts of projects that depend upon
dnl them.
dnl

dnl Several projects use the LLVM test suite, so configure it next.
if test -d ${srcdir}/projects/test-suite ; then
  AC_CONFIG_SUBDIRS([projects/test-suite])
fi

dnl llvm-test is the old name of the test-suite, kept here for backwards
dnl compatibility
if test -d ${srcdir}/projects/llvm-test ; then
  AC_CONFIG_SUBDIRS([projects/llvm-test])
fi

dnl Some projects use poolalloc; configure that next
if test -d ${srcdir}/projects/poolalloc ; then
  AC_CONFIG_SUBDIRS([projects/poolalloc])
fi

if test -d ${srcdir}/projects/llvm-poolalloc ; then
  AC_CONFIG_SUBDIRS([projects/llvm-poolalloc])
fi

dnl Check for all other projects
for i in `ls ${srcdir}/projects`
do
  if test -d ${srcdir}/projects/${i} ; then
    case ${i} in
      sample)       AC_CONFIG_SUBDIRS([projects/sample])    ;;
      safecode)     AC_CONFIG_SUBDIRS([projects/safecode]) ;;
      compiler-rt)       ;;
      test-suite)     ;;
      llvm-test)      ;;
      poolalloc)      ;;
      llvm-poolalloc) ;;
      *)
        AC_MSG_WARN([Unknown project (${i}) won't be configured automatically])
        ;;
    esac
  fi
done

dnl Disable the build of polly, even if it is checked out into tools/polly.
AC_ARG_ENABLE(polly,
              AS_HELP_STRING([--enable-polly],
                             [Use polly if available (default is YES)]),,
                             enableval=default)
case "$enableval" in
  yes) AC_SUBST(ENABLE_POLLY,[1]) ;;
  no)  AC_SUBST(ENABLE_POLLY,[0]) ;;
  default) AC_SUBST(ENABLE_POLLY,[1]) ;;
  *) AC_MSG_ERROR([Invalid setting for --enable-polly. Use "yes" or "no"]) ;;
esac


dnl Check if polly is checked out into tools/polly and configure it if
dnl available.
if (test -d ${srcdir}/tools/polly) && (test $ENABLE_POLLY -eq 1) ; then
  AC_SUBST(LLVM_HAS_POLLY,1)
  AC_CONFIG_SUBDIRS([tools/polly])
fi

dnl===-----------------------------------------------------------------------===
dnl===
dnl=== SECTION 2: Architecture, target, and host checks
dnl===
dnl===-----------------------------------------------------------------------===

dnl Check the target for which we're compiling and the host that will do the
dnl compilations. This will tell us which LLVM compiler will be used for
dnl compiling SSA into object code. This needs to be done early because
dnl following tests depend on it.
AC_CANONICAL_TARGET

dnl Determine the platform type and cache its value. This helps us configure
dnl the System library to the correct build platform.
AC_CACHE_CHECK([type of operating system we're going to host on],
               [llvm_cv_os_type],
[case $host in
  *-*-aix*)
    llvm_cv_link_all_option="-Wl,--whole-archive"
    llvm_cv_no_link_all_option="-Wl,--no-whole-archive"
    llvm_cv_os_type="AIX"
    llvm_cv_platform_type="Unix" ;;
  *-*-irix*)
    llvm_cv_link_all_option="-Wl,--whole-archive"
    llvm_cv_no_link_all_option="-Wl,--no-whole-archive"
    llvm_cv_os_type="IRIX"
    llvm_cv_platform_type="Unix" ;;
  *-*-cygwin*)
    llvm_cv_link_all_option="-Wl,--whole-archive"
    llvm_cv_no_link_all_option="-Wl,--no-whole-archive"
    llvm_cv_os_type="Cygwin"
    llvm_cv_platform_type="Unix" ;;
  *-*-darwin*)
    llvm_cv_link_all_option="-Wl,-all_load"
    llvm_cv_no_link_all_option="-Wl,-noall_load"
    llvm_cv_os_type="Darwin"
    llvm_cv_platform_type="Unix" ;;
  *-*-minix*)
    llvm_cv_link_all_option="-Wl,-all_load"
    llvm_cv_no_link_all_option="-Wl,-noall_load"
    llvm_cv_os_type="Minix"
    llvm_cv_platform_type="Unix" ;;
  *-*-freebsd*)
    llvm_cv_link_all_option="-Wl,--whole-archive"
    llvm_cv_no_link_all_option="-Wl,--no-whole-archive"
    llvm_cv_os_type="FreeBSD"
    llvm_cv_platform_type="Unix" ;;
  *-*-kfreebsd-gnu)
    llvm_cv_link_all_option="-Wl,--whole-archive"
    llvm_cv_no_link_all_option="-Wl,--no-whole-archive"
    llvm_cv_os_type="GNU/kFreeBSD"
    llvm_cv_platform_type="Unix" ;;
  *-*-openbsd*)
    llvm_cv_link_all_option="-Wl,--whole-archive"
    llvm_cv_no_link_all_option="-Wl,--no-whole-archive"
    llvm_cv_os_type="OpenBSD"
    llvm_cv_platform_type="Unix" ;;
  *-*-netbsd*)
    llvm_cv_link_all_option="-Wl,--whole-archive"
    llvm_cv_no_link_all_option="-Wl,--no-whole-archive"
    llvm_cv_os_type="NetBSD"
    llvm_cv_platform_type="Unix" ;;
  *-*-dragonfly*)
    llvm_cv_link_all_option="-Wl,--whole-archive"
    llvm_cv_no_link_all_option="-Wl,--no-whole-archive"
    llvm_cv_os_type="DragonFly"
    llvm_cv_platform_type="Unix" ;;
  *-*-hpux*)
    llvm_cv_link_all_option="-Wl,--whole-archive"
    llvm_cv_no_link_all_option="-Wl,--no-whole-archive"
    llvm_cv_os_type="HP-UX"
    llvm_cv_platform_type="Unix" ;;
  *-*-interix*)
    llvm_cv_link_all_option="-Wl,--whole-archive"
    llvm_cv_no_link_all_option="-Wl,--no-whole-archive"
    llvm_cv_os_type="Interix"
    llvm_cv_platform_type="Unix" ;;
  *-*-linux*)
    llvm_cv_link_all_option="-Wl,--whole-archive"
    llvm_cv_no_link_all_option="-Wl,--no-whole-archive"
    llvm_cv_os_type="Linux"
    llvm_cv_platform_type="Unix" ;;
  *-*-gnu*)
    llvm_cv_link_all_option="-Wl,--whole-archive"
    llvm_cv_no_link_all_option="-Wl,--no-whole-archive"
    llvm_cv_os_type="GNU"
    llvm_cv_platform_type="Unix" ;;
  *-*-solaris*)
    llvm_cv_link_all_option="-Wl,-z,allextract"
    llvm_cv_no_link_all_option="-Wl,-z,defaultextract"
    llvm_cv_os_type="SunOS"
    llvm_cv_platform_type="Unix" ;;
  *-*-auroraux*)
    llvm_cv_link_all_option="-Wl,-z,allextract"
    llvm_cv_link_all_option="-Wl,-z,defaultextract"
    llvm_cv_os_type="AuroraUX"
    llvm_cv_platform_type="Unix" ;;
  *-*-win32*)
    llvm_cv_link_all_option="-Wl,--whole-archive"
    llvm_cv_no_link_all_option="-Wl,--no-whole-archive"
    llvm_cv_os_type="Win32"
    llvm_cv_platform_type="Win32" ;;
  *-*-mingw*)
    llvm_cv_link_all_option="-Wl,--whole-archive"
    llvm_cv_no_link_all_option="-Wl,--no-whole-archive"
    llvm_cv_os_type="MingW"
    llvm_cv_platform_type="Win32" ;;
  *-*-haiku*)
    llvm_cv_link_all_option="-Wl,--whole-archive"
    llvm_cv_no_link_all_option="-Wl,--no-whole-archive"
    llvm_cv_os_type="Haiku"
    llvm_cv_platform_type="Unix" ;;
  *-unknown-eabi*)
    llvm_cv_link_all_option="-Wl,--whole-archive"
    llvm_cv_no_link_all_option="-Wl,--no-whole-archive"
    llvm_cv_os_type="Freestanding"
    llvm_cv_platform_type="Unix" ;;
  *-unknown-elf*)
    llvm_cv_link_all_option="-Wl,--whole-archive"
    llvm_cv_no_link_all_option="-Wl,--no-whole-archive"
    llvm_cv_os_type="Freestanding"
    llvm_cv_platform_type="Unix" ;;
  *)
    llvm_cv_link_all_option=""
    llvm_cv_no_link_all_option=""
    llvm_cv_os_type="Unknown"
    llvm_cv_platform_type="Unknown" ;;
esac])

AC_CACHE_CHECK([type of operating system we're going to target],
               [llvm_cv_target_os_type],
[case $target in
  *-*-aix*)
    llvm_cv_target_os_type="AIX" ;;
  *-*-irix*)
    llvm_cv_target_os_type="IRIX" ;;
  *-*-cygwin*)
    llvm_cv_target_os_type="Cygwin" ;;
  *-*-darwin*)
    llvm_cv_target_os_type="Darwin" ;;
  *-*-minix*)
    llvm_cv_target_os_type="Minix" ;;
  *-*-freebsd*)
    llvm_cv_target_os_type="FreeBSD" ;;
  *-*-kfreebsd-gnu)
    llvm_cv_target_os_type="GNU/kFreeBSD" ;;
  *-*-openbsd*)
    llvm_cv_target_os_type="OpenBSD" ;;
  *-*-netbsd*)
    llvm_cv_target_os_type="NetBSD" ;;
  *-*-dragonfly*)
    llvm_cv_target_os_type="DragonFly" ;;
  *-*-hpux*)
    llvm_cv_target_os_type="HP-UX" ;;
  *-*-interix*)
    llvm_cv_target_os_type="Interix" ;;
  *-*-linux*)
    llvm_cv_target_os_type="Linux" ;;
  *-*-gnu*)
    llvm_cv_target_os_type="GNU" ;;
  *-*-solaris*)
    llvm_cv_target_os_type="SunOS" ;;
  *-*-auroraux*)
    llvm_cv_target_os_type="AuroraUX" ;;
  *-*-win32*)
    llvm_cv_target_os_type="Win32" ;;
  *-*-mingw*)
    llvm_cv_target_os_type="MingW" ;;
  *-*-haiku*)
    llvm_cv_target_os_type="Haiku" ;;
  *-*-rtems*)
    llvm_cv_target_os_type="RTEMS" ;;
  *-*-nacl*)
    llvm_cv_target_os_type="NativeClient" ;;
  *-unknown-eabi*)
    llvm_cv_target_os_type="Freestanding" ;;
  *)
    llvm_cv_target_os_type="Unknown" ;;
esac])

dnl Make sure we aren't attempting to configure for an unknown system
if test "$llvm_cv_os_type" = "Unknown" ; then
  AC_MSG_ERROR([Operating system is unknown, configure can't continue])
fi

dnl Set the "OS" Makefile variable based on the platform type so the
dnl makefile can configure itself to specific build hosts
AC_SUBST(OS,$llvm_cv_os_type)
AC_SUBST(HOST_OS,$llvm_cv_os_type)
AC_SUBST(TARGET_OS,$llvm_cv_target_os_type)

dnl Set the LINKALL and NOLINKALL Makefile variables based on the platform
AC_SUBST(LINKALL,$llvm_cv_link_all_option)
AC_SUBST(NOLINKALL,$llvm_cv_no_link_all_option)

dnl Set the "LLVM_ON_*" variables based on llvm_cv_platform_type
dnl This is used by lib/Support to determine the basic kind of implementation
dnl to use.
case $llvm_cv_platform_type in
  Unix)
    AC_DEFINE([LLVM_ON_UNIX],[1],[Define if this is Unixish platform])
    AC_SUBST(LLVM_ON_UNIX,[1])
    AC_SUBST(LLVM_ON_WIN32,[0])
    ;;
  Win32)
    AC_DEFINE([LLVM_ON_WIN32],[1],[Define if this is Win32ish platform])
    AC_SUBST(LLVM_ON_UNIX,[0])
    AC_SUBST(LLVM_ON_WIN32,[1])
    ;;
esac

dnl Determine what our target architecture is and configure accordingly.
dnl This will allow Makefiles to make a distinction between the hardware and
dnl the OS.
AC_CACHE_CHECK([target architecture],[llvm_cv_target_arch],
[case $target in
  i?86-*)                 llvm_cv_target_arch="x86" ;;
  amd64-* | x86_64-*)     llvm_cv_target_arch="x86_64" ;;
  sparc*-*)               llvm_cv_target_arch="Sparc" ;;
  powerpc*-*)             llvm_cv_target_arch="PowerPC" ;;
  arm*-*)                 llvm_cv_target_arch="ARM" ;;
  aarch64*-*)             llvm_cv_target_arch="AArch64" ;;
  mips-* | mips64-*)      llvm_cv_target_arch="Mips" ;;
  mipsel-* | mips64el-*)  llvm_cv_target_arch="Mips" ;;
  xcore-*)                llvm_cv_target_arch="XCore" ;;
  msp430-*)               llvm_cv_target_arch="MSP430" ;;
  hexagon-*)              llvm_cv_target_arch="Hexagon" ;;
  nvptx-*)                llvm_cv_target_arch="NVPTX" ;;
  vectorproc-*)           llvm_cv_target_arch="VectorProc" ;;
  s390x-*)                llvm_cv_target_arch="SystemZ" ;;
  *)                      llvm_cv_target_arch="Unknown" ;;
esac])

if test "$llvm_cv_target_arch" = "Unknown" ; then
  AC_MSG_WARN([Configuring LLVM for an unknown target archicture])
fi

dnl Determine the LLVM native architecture for the target
case "$llvm_cv_target_arch" in
    x86)     LLVM_NATIVE_ARCH="X86" ;;
    x86_64)  LLVM_NATIVE_ARCH="X86" ;;
    *)       LLVM_NATIVE_ARCH="$llvm_cv_target_arch" ;;
esac

dnl Define a substitution, ARCH, for the target architecture
AC_SUBST(ARCH,$llvm_cv_target_arch)
AC_SUBST(LLVM_NATIVE_ARCH,$LLVM_NATIVE_ARCH)

dnl Determine what our host architecture.
dnl This will allow MCJIT regress tests runs only for supported
dnl platforms.
case $host in
  i?86-*)                 host_arch="x86" ;;
  amd64-* | x86_64-*)     host_arch="x86_64" ;;
  sparc*-*)               host_arch="Sparc" ;;
  powerpc*-*)             host_arch="PowerPC" ;;
  arm*-*)                 host_arch="ARM" ;;
  aarch64*-*)             host_arch="AArch64" ;;
  mips-* | mips64-*)      host_arch="Mips" ;;
  mipsel-* | mips64el-*)  host_arch="Mips" ;;
  xcore-*)                host_arch="XCore" ;;
  msp430-*)               host_arch="MSP430" ;;
  hexagon-*)              host_arch="Hexagon" ;;
  s390x-*)                host_arch="SystemZ" ;;
  *)                      host_arch="Unknown" ;;
esac

if test "$host_arch" = "Unknown" ; then
  AC_MSG_WARN([Configuring LLVM for an unknown host archicture])
fi

AC_SUBST(HOST_ARCH,$host_arch)

dnl Check for build platform executable suffix if we're cross-compiling
if test "$cross_compiling" = yes; then
  AC_SUBST(LLVM_CROSS_COMPILING, [1])
  AC_BUILD_EXEEXT
  ac_build_prefix=${build_alias}-
  AC_CHECK_PROG(BUILD_CXX, ${ac_build_prefix}g++, ${ac_build_prefix}g++)
  if test -z "$BUILD_CXX"; then
     AC_CHECK_PROG(BUILD_CXX, g++, g++)
     if test -z "$BUILD_CXX"; then
       AC_CHECK_PROG(BUILD_CXX, c++, c++, , , /usr/ucb/c++)
     fi
  fi
else
  AC_SUBST(LLVM_CROSS_COMPILING, [0])
fi

dnl Check to see if there's a .svn or .git directory indicating that this
dnl build is being done from a checkout. This sets up several defaults for
dnl the command line switches. When we build with a checkout directory,
dnl we get a debug with assertions turned on. Without, we assume a source
dnl release and we get an optimized build without assertions.
dnl See --enable-optimized and --enable-assertions below
if test -d ".svn" -o -d "${srcdir}/.svn" -o -d ".git" -o -d "${srcdir}/.git"; then
  cvsbuild="yes"
  optimize="no"
  AC_SUBST(CVSBUILD,[[CVSBUILD=1]])
else
  cvsbuild="no"
  optimize="yes"
fi

dnl===-----------------------------------------------------------------------===
dnl===
dnl=== SECTION 3: Command line arguments for the configure script.
dnl===
dnl===-----------------------------------------------------------------------===

dnl --enable-libcpp : check whether or not to use libc++ on the command line
AC_ARG_ENABLE(libcpp,
              AS_HELP_STRING([--enable-libcpp],
                             [Use libc++ if available (default is NO)]),,
                             enableval=default)
case "$enableval" in
  yes) AC_SUBST(ENABLE_LIBCPP,[1]) ;;
  no)  AC_SUBST(ENABLE_LIBCPP,[0]) ;;
  default) AC_SUBST(ENABLE_LIBCPP,[0]);;
  *) AC_MSG_ERROR([Invalid setting for --enable-libcpp. Use "yes" or "no"]) ;;
esac

dnl Check both GCC and Clang for sufficiently modern versions. These checks can
dnl be bypassed by passing a flag if necessary on a platform. We have to do
dnl these checks here so that we have the configuration of the standard C++
dnl library finished.
AC_ARG_ENABLE(compiler-version-checks,
              AS_HELP_STRING([--enable-compiler-version-checks],
                             [Check the version of the host compiler (default is YES)]),,
                             enableval=default)
case "$enableval" in
  no)
    ;;
  yes|default)
    AC_LANG_PUSH([C++])
    case "$llvm_cv_cxx_compiler" in
    clang)
      AC_MSG_CHECKING([whether Clang is new enough])
      AC_COMPILE_IFELSE([AC_LANG_SOURCE([[
#if __clang_major__ < 3 || (__clang_major__ == 3 && __clang_minor__ < 1)
#error This version of Clang is too old to build LLVM
#endif
]])],
          [AC_MSG_RESULT([yes])],
          [AC_MSG_RESULT([no])
           AC_MSG_ERROR([
The selected Clang compiler is not new enough to build LLVM. Please upgrade to
Clang 3.1. You may pass --disable-compiler-version-checks to configure to
bypass these sanity checks.])])

      dnl Note that libstdc++4.6 is known broken for C++11 builds. The errors
      dnl are sometimes deeply confusing though. Here we test for an obvious
      dnl incomplete feature in 4.6's standard library that was completed in
      dnl 4.7's. We also have to disable this test if 'ENABLE_LIBCPP' is set
      dnl because the enable flags don't actually fix CXXFLAGS, they rely on
      dnl that happening in the Makefile.
      if test "$ENABLE_LIBCPP" -eq 0 ; then
        AC_MSG_CHECKING([whether Clang will select a modern C++ standard library])
        llvm_cv_old_cxxflags="$CXXFLAGS"
        CXXFLAGS="$CXXFLAGS -std=c++0x"
        AC_LINK_IFELSE([AC_LANG_SOURCE([[
#include <atomic>
std::atomic<float> x(0.0f);
int main() { return (float)x; }
]])],
            [AC_MSG_RESULT([yes])],
            [AC_MSG_RESULT([no])
             AC_MSG_ERROR([
We detected a missing feature in the standard C++ library that was known to be
missing in libstdc++4.6 and implemented in libstdc++4.7. There are numerous
C++11 problems with 4.6's library, and we don't support GCCs or libstdc++ older
than 4.7. You will need to update your system and ensure Clang uses the newer
standard library.

If this error is incorrect or you need to force things to work, you may pass
'--disable-compiler-version-checks' to configure to bypass this test.])])
        CXXFLAGS="$llvm_cv_old_cxxflags"
      fi
      ;;
    gcc)
      AC_MSG_CHECKING([whether GCC is new enough])
      AC_COMPILE_IFELSE([AC_LANG_SOURCE([[
#if __GNUC__ < 4 || (__GNUC__ == 4 && __GNUC_MINOR__ < 7)
#error This version of GCC is too old to build LLVM
#endif
]])],
          [AC_MSG_RESULT([yes])],
          [AC_MSG_RESULT([no])
           AC_MSG_ERROR([
The selected GCC C++ compiler is not new enough to build LLVM. Please upgrade
to GCC 4.7. You may pass --disable-compiler-version-checks to configure to
bypass these sanity checks.])])
      ;;
    unknown)
      ;;
    esac
    AC_LANG_POP([C++])
    ;;
  *)
    AC_MSG_ERROR([Invalid setting for --enable-compiler-version-checks. Use "yes" or "no"])
    ;;
esac

dnl --enable-cxx11 : check whether or not to use -std=c++11 on the command line
AC_ARG_ENABLE(cxx11,
              AS_HELP_STRING([--enable-cxx11],
                             [Use c++11 if available (default is NO)]),,
                             enableval=default)
case "$enableval" in
  yes) AC_SUBST(ENABLE_CXX11,[1]) ;;
  no)  AC_SUBST(ENABLE_CXX11,[0]) ;;
  default) AC_SUBST(ENABLE_CXX11,[0]);;
  *) AC_MSG_ERROR([Invalid setting for --enable-cxx11. Use "yes" or "no"]) ;;
esac

dnl --enable-fission : check whether or not to use -gsplit-dwarf on the command
dnl line
AC_ARG_ENABLE(split-dwarf,
              AS_HELP_STRING([--enable-split-dwarf],
                             [Use split-dwarf if available (default is NO)]),,
                             enableval=default)
case "$enableval" in
  yes) AC_SUBST(ENABLE_SPLIT_DWARF,[1]) ;;
  no)  AC_SUBST(ENABLE_SPLIT_DWARF,[0]) ;;
  default) AC_SUBST(ENABLE_SPLIT_DWARF,[0]);;
  *) AC_MSG_ERROR([Invalid setting for --enable-split-dwarf. Use "yes" or "no"]) ;;
esac

dnl --enable-clang-arcmt: check whether to enable clang arcmt
clang_arcmt="yes"
AC_ARG_ENABLE(clang-arcmt,
              AS_HELP_STRING([--enable-clang-arcmt],
                             [Enable building of clang ARCMT (default is YES)]),
                             clang_arcmt="$enableval",
                             enableval="yes")
case "$enableval" in
  yes) AC_SUBST(ENABLE_CLANG_ARCMT,[1]) ;;
  no)  AC_SUBST(ENABLE_CLANG_ARCMT,[0]) ;;
  default) AC_SUBST(ENABLE_CLANG_ARCMT,[1]);;
  *) AC_MSG_ERROR([Invalid setting for --enable-clang-arcmt. Use "yes" or "no"]) ;;
esac

dnl --enable-clang-static-analyzer: check whether to enable static-analyzer
clang_static_analyzer="yes"
AC_ARG_ENABLE(clang-static-analyzer,
              AS_HELP_STRING([--enable-clang-static-analyzer],
                             [Enable building of clang Static Analyzer (default is YES)]),
                             clang_static_analyzer="$enableval",
                             enableval="yes")
case "$enableval" in
  yes) AC_SUBST(ENABLE_CLANG_STATIC_ANALYZER,[1]) ;;
  no)  
    if test ${clang_arcmt} != "no" ; then
      AC_MSG_ERROR([Cannot enable clang ARC Migration Tool while disabling static analyzer.])
    fi
    AC_SUBST(ENABLE_CLANG_STATIC_ANALYZER,[0]) 
    ;;
  default) AC_SUBST(ENABLE_CLANG_STATIC_ANALYZER,[1]);;
  *) AC_MSG_ERROR([Invalid setting for --enable-clang-static-analyzer. Use "yes" or "no"]) ;;
esac

dnl --enable-clang-rewriter: check whether to enable clang rewriter
AC_ARG_ENABLE(clang-rewriter,
              AS_HELP_STRING([--enable-clang-rewriter],
                             [Enable building of clang rewriter (default is YES)]),,
                             enableval="yes")
case "$enableval" in
  yes) AC_SUBST(ENABLE_CLANG_REWRITER,[1]) ;;
  no)  
    if test ${clang_arcmt} != "no" ; then
      AC_MSG_ERROR([Cannot enable clang ARC Migration Tool while disabling rewriter.])
    fi
    if test ${clang_static_analyzer} != "no" ; then
      AC_MSG_ERROR([Cannot enable clang static analyzer while disabling rewriter.])
    fi
    AC_SUBST(ENABLE_CLANG_REWRITER,[0]) 
    ;;
  default) AC_SUBST(ENABLE_CLANG_REWRITER,[1]);;
  *) AC_MSG_ERROR([Invalid setting for --enable-clang-rewriter. Use "yes" or "no"]) ;;
esac

dnl --enable-optimized : check whether they want to do an optimized build:
AC_ARG_ENABLE(optimized, AS_HELP_STRING(
 --enable-optimized,[Compile with optimizations enabled (default is NO)]),,enableval=$optimize)
if test ${enableval} = "no" ; then
  AC_SUBST(ENABLE_OPTIMIZED,[[]])
else
  AC_SUBST(ENABLE_OPTIMIZED,[[ENABLE_OPTIMIZED=1]])
fi

dnl --enable-profiling : check whether they want to do a profile build:
AC_ARG_ENABLE(profiling, AS_HELP_STRING(
 --enable-profiling,[Compile with profiling enabled (default is NO)]),,enableval="no")
if test ${enableval} = "no" ; then
  AC_SUBST(ENABLE_PROFILING,[[]])
else
  AC_SUBST(ENABLE_PROFILING,[[ENABLE_PROFILING=1]])
fi

dnl --enable-assertions : check whether they want to turn on assertions or not:
AC_ARG_ENABLE(assertions,AS_HELP_STRING(
  --enable-assertions,[Compile with assertion checks enabled (default is YES)]),, enableval="yes")
if test ${enableval} = "yes" ; then
  AC_SUBST(DISABLE_ASSERTIONS,[[]])
else
  AC_SUBST(DISABLE_ASSERTIONS,[[DISABLE_ASSERTIONS=1]])
fi

dnl --enable-werror : check whether we want Werror on by default
AC_ARG_ENABLE(werror,AS_HELP_STRING(
  --enable-werror,[Compile with -Werror enabled (default is NO)]),, enableval="no")
case "$enableval" in
  yes) AC_SUBST(ENABLE_WERROR,[1]) ;;
  no)  AC_SUBST(ENABLE_WERROR,[0]) ;;
  default) AC_SUBST(ENABLE_WERROR,[0]);;
  *) AC_MSG_ERROR([Invalid setting for --enable-werror. Use "yes" or "no"]) ;;
esac

dnl --enable-expensive-checks : check whether they want to turn on expensive debug checks:
AC_ARG_ENABLE(expensive-checks,AS_HELP_STRING(
  --enable-expensive-checks,[Compile with expensive debug checks enabled (default is NO)]),, enableval="no")
if test ${enableval} = "yes" ; then
  AC_SUBST(ENABLE_EXPENSIVE_CHECKS,[[ENABLE_EXPENSIVE_CHECKS=1]])
  AC_SUBST(EXPENSIVE_CHECKS,[[yes]])
else
  AC_SUBST(ENABLE_EXPENSIVE_CHECKS,[[]])
  AC_SUBST(EXPENSIVE_CHECKS,[[no]])
fi

dnl --enable-debug-runtime : should runtime libraries have debug symbols?
AC_ARG_ENABLE(debug-runtime,
   AS_HELP_STRING(--enable-debug-runtime,[Build runtime libs with debug symbols (default is NO)]),,enableval=no)
if test ${enableval} = "no" ; then
  AC_SUBST(DEBUG_RUNTIME,[[]])
else
  AC_SUBST(DEBUG_RUNTIME,[[DEBUG_RUNTIME=1]])
fi

dnl --enable-debug-symbols : should even optimized compiler libraries
dnl have debug symbols?
AC_ARG_ENABLE(debug-symbols,
   AS_HELP_STRING(--enable-debug-symbols,[Build compiler with debug symbols (default is NO if optimization is on and YES if it's off)]),,enableval=no)
if test ${enableval} = "no" ; then
  AC_SUBST(DEBUG_SYMBOLS,[[]])
else
  AC_SUBST(DEBUG_SYMBOLS,[[DEBUG_SYMBOLS=1]])
fi

dnl --enable-keep-symbols : do not strip installed executables
AC_ARG_ENABLE(keep-symbols,
   AS_HELP_STRING(--enable-keep-symbols,[Do not strip installed executables)]),,enableval=no)
if test ${enableval} = "no" ; then
  AC_SUBST(KEEP_SYMBOLS,[[]])
else
  AC_SUBST(KEEP_SYMBOLS,[[KEEP_SYMBOLS=1]])
fi

dnl --enable-jit: check whether they want to enable the jit
AC_ARG_ENABLE(jit,
  AS_HELP_STRING(--enable-jit,
                 [Enable Just In Time Compiling (default is YES)]),,
  enableval=default)
if test ${enableval} = "no"
then
  AC_SUBST(JIT,[[]])
else
  case "$llvm_cv_target_arch" in
    x86)         AC_SUBST(TARGET_HAS_JIT,1) ;;
    Sparc)       AC_SUBST(TARGET_HAS_JIT,0) ;;
    PowerPC)     AC_SUBST(TARGET_HAS_JIT,1) ;;
    x86_64)      AC_SUBST(TARGET_HAS_JIT,1) ;;
    ARM)         AC_SUBST(TARGET_HAS_JIT,1) ;;
    AArch64)     AC_SUBST(TARGET_HAS_JIT,0) ;;
    Mips)        AC_SUBST(TARGET_HAS_JIT,1) ;;
    XCore)       AC_SUBST(TARGET_HAS_JIT,0) ;;
    MSP430)      AC_SUBST(TARGET_HAS_JIT,0) ;;
    Hexagon)     AC_SUBST(TARGET_HAS_JIT,0) ;;
    NVPTX)       AC_SUBST(TARGET_HAS_JIT,0) ;;
    VectorProc)  AC_SUBST(TARGET_HAS_JIT,0) ;;
    SystemZ)     AC_SUBST(TARGET_HAS_JIT,1) ;;
    *)           AC_SUBST(TARGET_HAS_JIT,0) ;;
  esac
fi

TARGETS_WITH_JIT="AArch64 ARM Mips PowerPC SystemZ X86"
AC_SUBST(TARGETS_WITH_JIT,$TARGETS_WITH_JIT)

dnl Allow enablement of building and installing docs
AC_ARG_ENABLE(docs,
              AS_HELP_STRING([--enable-docs],
                             [Build documents (default is YES)]),,
                             enableval=default)
case "$enableval" in
  yes) AC_SUBST(ENABLE_DOCS,[1]) ;;
  no)  AC_SUBST(ENABLE_DOCS,[0]) ;;
  default) AC_SUBST(ENABLE_DOCS,[1]) ;;
  *) AC_MSG_ERROR([Invalid setting for --enable-docs. Use "yes" or "no"]) ;;
esac

dnl Allow enablement of doxygen generated documentation
AC_ARG_ENABLE(doxygen,
              AS_HELP_STRING([--enable-doxygen],
                             [Build doxygen documentation (default is NO)]),,
                             enableval=default)
case "$enableval" in
  yes) AC_SUBST(ENABLE_DOXYGEN,[1]) ;;
  no)  AC_SUBST(ENABLE_DOXYGEN,[0]) ;;
  default) AC_SUBST(ENABLE_DOXYGEN,[0]) ;;
  *) AC_MSG_ERROR([Invalid setting for --enable-doxygen. Use "yes" or "no"]) ;;
esac

dnl Allow disablement of threads
AC_ARG_ENABLE(threads,
              AS_HELP_STRING([--enable-threads],
                             [Use threads if available (default is YES)]),,
                             enableval=default)
case "$enableval" in
  yes) AC_SUBST(LLVM_ENABLE_THREADS,[1]) ;;
  no)  AC_SUBST(LLVM_ENABLE_THREADS,[0]) ;;
  default) AC_SUBST(LLVM_ENABLE_THREADS,[1]) ;;
  *) AC_MSG_ERROR([Invalid setting for --enable-threads. Use "yes" or "no"]) ;;
esac
AC_DEFINE_UNQUOTED([LLVM_ENABLE_THREADS],$LLVM_ENABLE_THREADS,
                   [Define if threads enabled])

dnl Allow disablement of pthread.h
AC_ARG_ENABLE(pthreads,
              AS_HELP_STRING([--enable-pthreads],
                             [Use pthreads if available (default is YES)]),,
                             enableval=default)
case "$enableval" in
  yes) AC_SUBST(ENABLE_PTHREADS,[1]) ;;
  no)  AC_SUBST(ENABLE_PTHREADS,[0]) ;;
  default) AC_SUBST(ENABLE_PTHREADS,[1]) ;;
  *) AC_MSG_ERROR([Invalid setting for --enable-pthreads. Use "yes" or "no"]) ;;
esac

dnl Allow disablement of zlib
AC_ARG_ENABLE(zlib,
              AS_HELP_STRING([--enable-zlib],
                             [Use zlib for compression/decompression if
                              available (default is YES)]),,
                              enableval=default)
case "$enableval" in
  yes) AC_SUBST(LLVM_ENABLE_ZLIB,[1]) ;;
  no)  AC_SUBST(LLVM_ENABLE_ZLIB,[0]) ;;
  default) AC_SUBST(LLVM_ENABLE_ZLIB,[1]) ;;
  *) AC_MSG_ERROR([Invalid setting for --enable-zlib. Use "yes" or "no"]) ;;
esac
AC_DEFINE_UNQUOTED([LLVM_ENABLE_ZLIB],$LLVM_ENABLE_ZLIB,
                   [Define if zlib is enabled])

dnl Allow building without position independent code
AC_ARG_ENABLE(pic,
  AS_HELP_STRING([--enable-pic],
                 [Build LLVM with Position Independent Code (default is YES)]),,
                 enableval=default)
case "$enableval" in
  yes) AC_SUBST(ENABLE_PIC,[1]) ;;
  no)  AC_SUBST(ENABLE_PIC,[0]) ;;
  default) AC_SUBST(ENABLE_PIC,[1]) ;;
  *) AC_MSG_ERROR([Invalid setting for --enable-pic. Use "yes" or "no"]) ;;
esac
AC_DEFINE_UNQUOTED([ENABLE_PIC],$ENABLE_PIC,
                   [Define if position independent code is enabled])

dnl Allow building a shared library and linking tools against it.
AC_ARG_ENABLE(shared,
  AS_HELP_STRING([--enable-shared],
                 [Build a shared library and link tools against it (default is NO)]),,
                 enableval=default)
case "$enableval" in
  yes) AC_SUBST(ENABLE_SHARED,[1]) ;;
  no)  AC_SUBST(ENABLE_SHARED,[0]) ;;
  default) AC_SUBST(ENABLE_SHARED,[0]) ;;
  *) AC_MSG_ERROR([Invalid setting for --enable-shared. Use "yes" or "no"]) ;;
esac

dnl Allow libstdc++ is embedded in LLVM.dll.
AC_ARG_ENABLE(embed-stdcxx,
  AS_HELP_STRING([--enable-embed-stdcxx],
                 [Build a shared library with embedded libstdc++ for Win32 DLL (default is NO)]),,
                 enableval=default)
case "$enableval" in
  yes) AC_SUBST(ENABLE_EMBED_STDCXX,[1]) ;;
  no)  AC_SUBST(ENABLE_EMBED_STDCXX,[0]) ;;
  default) AC_SUBST(ENABLE_EMBED_STDCXX,[0]) ;;
  *) AC_MSG_ERROR([Invalid setting for --enable-embed-stdcxx. Use "yes" or "no"]) ;;
esac

dnl Enable embedding timestamp information into build.
AC_ARG_ENABLE(timestamps,
  AS_HELP_STRING([--enable-timestamps],
                 [Enable embedding timestamp information in build (default is YES)]),,
                 enableval=default)
case "$enableval" in
  yes) AC_SUBST(ENABLE_TIMESTAMPS,[1]) ;;
  no)  AC_SUBST(ENABLE_TIMESTAMPS,[0]) ;;
  default) AC_SUBST(ENABLE_TIMESTAMPS,[1]) ;;
  *) AC_MSG_ERROR([Invalid setting for --enable-timestamps. Use "yes" or "no"]) ;;
esac
AC_DEFINE_UNQUOTED([ENABLE_TIMESTAMPS],$ENABLE_TIMESTAMPS,
                   [Define if timestamp information (e.g., __DATE__) is allowed])

dnl Enable support for showing backtraces.
AC_ARG_ENABLE(backtraces, AS_HELP_STRING(
  [--enable-backtraces],
  [Enable embedding backtraces on crash (default is YES)]),
  [case "$enableval" in
    yes) llvm_cv_enable_backtraces="yes" ;;
    no)  llvm_cv_enable_backtraces="no"  ;;
    *) AC_MSG_ERROR([Invalid setting for --enable-backtraces. Use "yes" or "no"]) ;;
  esac],
  llvm_cv_enable_backtraces="yes")
if test "$llvm_cv_enable_backtraces" = "yes" ; then
  AC_DEFINE([ENABLE_BACKTRACES],[1],
            [Define if you want backtraces on crash])
fi

dnl Enable installing platform specific signal handling overrides, for improved
dnl CrashRecovery support or interaction with crash reporting software. This
dnl support may be inappropriate for some clients embedding LLVM as a library.
AC_ARG_ENABLE(crash-overrides, AS_HELP_STRING(
  [--enable-crash-overrides],
  [Enable crash handling overrides (default is YES)]),
  [case "$enableval" in
    yes) llvm_cv_enable_crash_overrides="yes" ;;
    no)  llvm_cv_enable_crash_overrides="no"  ;;
    *) AC_MSG_ERROR([Invalid setting for --enable-crash-overrides. Use "yes" or "no"]) ;;
  esac],
  llvm_cv_enable_crash_overrides="yes")
if test "$llvm_cv_enable_crash_overrides" = "yes" ; then
  AC_DEFINE([ENABLE_CRASH_OVERRIDES],[1],
            [Define to enable crash handling overrides])
fi

dnl List all possible targets
ALL_TARGETS="X86 Sparc PowerPC AArch64 ARM Mips XCore MSP430 CppBackend NVPTX Hexagon SystemZ R600"
AC_SUBST(ALL_TARGETS,$ALL_TARGETS)

dnl Allow specific targets to be specified for building (or not)
TARGETS_TO_BUILD=""
AC_ARG_ENABLE([targets],AS_HELP_STRING([--enable-targets],
    [Build specific host targets: all or target1,target2,... Valid targets are:
     host, x86, x86_64, sparc, powerpc, arm, aarch64, mips, hexagon,
     xcore, msp430, nvptx, vectorproc, systemz, r600, and cpp (default=all)]),,
    enableval=all)
if test "$enableval" = host-only ; then
  enableval=host
fi
case "$enableval" in
<<<<<<< HEAD
  all) TARGETS_TO_BUILD="X86 Sparc PowerPC AArch64 ARM Mips XCore MSP430 CppBackend NVPTX Hexagon SystemZ R600 VectorProc" ;;
=======
  all) TARGETS_TO_BUILD="$ALL_TARGETS" ;;
>>>>>>> 2c368042
  *)for a_target in `echo $enableval|sed -e 's/,/ /g' ` ; do
      case "$a_target" in
        x86)      TARGETS_TO_BUILD="X86 $TARGETS_TO_BUILD" ;;
        x86_64)   TARGETS_TO_BUILD="X86 $TARGETS_TO_BUILD" ;;
        sparc)    TARGETS_TO_BUILD="Sparc $TARGETS_TO_BUILD" ;;
        powerpc)  TARGETS_TO_BUILD="PowerPC $TARGETS_TO_BUILD" ;;
        aarch64)  TARGETS_TO_BUILD="AArch64 $TARGETS_TO_BUILD" ;;
        arm)      TARGETS_TO_BUILD="ARM $TARGETS_TO_BUILD" ;;
        mips)     TARGETS_TO_BUILD="Mips $TARGETS_TO_BUILD" ;;
        mipsel)   TARGETS_TO_BUILD="Mips $TARGETS_TO_BUILD" ;;
        mips64)   TARGETS_TO_BUILD="Mips $TARGETS_TO_BUILD" ;;
        mips64el) TARGETS_TO_BUILD="Mips $TARGETS_TO_BUILD" ;;
        xcore)    TARGETS_TO_BUILD="XCore $TARGETS_TO_BUILD" ;;
        msp430)   TARGETS_TO_BUILD="MSP430 $TARGETS_TO_BUILD" ;;
        cpp)      TARGETS_TO_BUILD="CppBackend $TARGETS_TO_BUILD" ;;
        hexagon)  TARGETS_TO_BUILD="Hexagon $TARGETS_TO_BUILD" ;;
        nvptx)    TARGETS_TO_BUILD="NVPTX $TARGETS_TO_BUILD" ;;
        vectorproc) TARGETS_TO_BUILD="VectorProc $TARGETS_TO_BUILD" ;;
        systemz)  TARGETS_TO_BUILD="SystemZ $TARGETS_TO_BUILD" ;;
        r600)     TARGETS_TO_BUILD="R600 $TARGETS_TO_BUILD" ;;
        host) case "$llvm_cv_target_arch" in
            x86)         TARGETS_TO_BUILD="X86 $TARGETS_TO_BUILD" ;;
            x86_64)      TARGETS_TO_BUILD="X86 $TARGETS_TO_BUILD" ;;
            Sparc)       TARGETS_TO_BUILD="Sparc $TARGETS_TO_BUILD" ;;
            PowerPC)     TARGETS_TO_BUILD="PowerPC $TARGETS_TO_BUILD" ;;
            AArch64)     TARGETS_TO_BUILD="AArch64 $TARGETS_TO_BUILD" ;;
            ARM)         TARGETS_TO_BUILD="ARM $TARGETS_TO_BUILD" ;;
            Mips)        TARGETS_TO_BUILD="Mips $TARGETS_TO_BUILD" ;;
            XCore)       TARGETS_TO_BUILD="XCore $TARGETS_TO_BUILD" ;;
            MSP430)      TARGETS_TO_BUILD="MSP430 $TARGETS_TO_BUILD" ;;
            Hexagon)     TARGETS_TO_BUILD="Hexagon $TARGETS_TO_BUILD" ;;
            NVPTX)       TARGETS_TO_BUILD="NVPTX $TARGETS_TO_BUILD" ;;
            VectorProc)  TARGETS_TO_BUILD="VectorProc $TARGETS_TO_BUILD" ;;
            SystemZ)     TARGETS_TO_BUILD="SystemZ $TARGETS_TO_BUILD" ;;
            *)       AC_MSG_ERROR([Can not set target to build]) ;;
          esac ;;
        *) AC_MSG_ERROR([Unrecognized target $a_target]) ;;
      esac
  done
  ;;
esac

AC_ARG_ENABLE([experimental-targets],AS_HELP_STRING([--enable-experimental-targets],
    [Build experimental host targets: disable or target1,target2,...
     (default=disable)]),,
    enableval=disable)

if test ${enableval} != "disable"
then
  TARGETS_TO_BUILD="$enableval $TARGETS_TO_BUILD"
fi

AC_SUBST(TARGETS_TO_BUILD,$TARGETS_TO_BUILD)

dnl Determine whether we are building LLVM support for the native architecture.
dnl If so, define LLVM_NATIVE_ARCH to that LLVM target.
for a_target in $TARGETS_TO_BUILD; do
  if test "$a_target" = "$LLVM_NATIVE_ARCH"; then
    AC_DEFINE_UNQUOTED(LLVM_NATIVE_ARCH, $LLVM_NATIVE_ARCH,
      [LLVM architecture name for the native architecture, if available])
    LLVM_NATIVE_TARGET="LLVMInitialize${LLVM_NATIVE_ARCH}Target"
    LLVM_NATIVE_TARGETINFO="LLVMInitialize${LLVM_NATIVE_ARCH}TargetInfo"
    LLVM_NATIVE_TARGETMC="LLVMInitialize${LLVM_NATIVE_ARCH}TargetMC"
    LLVM_NATIVE_ASMPRINTER="LLVMInitialize${LLVM_NATIVE_ARCH}AsmPrinter"
    if test -f ${srcdir}/lib/Target/${LLVM_NATIVE_ARCH}/AsmParser/Makefile ; then
      LLVM_NATIVE_ASMPARSER="LLVMInitialize${LLVM_NATIVE_ARCH}AsmParser"
    fi
    if test -f ${srcdir}/lib/Target/${LLVM_NATIVE_ARCH}/Disassembler/Makefile ; then
      LLVM_NATIVE_DISASSEMBLER="LLVMInitialize${LLVM_NATIVE_ARCH}Disassembler"
    fi
    AC_DEFINE_UNQUOTED(LLVM_NATIVE_TARGET, $LLVM_NATIVE_TARGET,
      [LLVM name for the native Target init function, if available])
    AC_DEFINE_UNQUOTED(LLVM_NATIVE_TARGETINFO, $LLVM_NATIVE_TARGETINFO,
      [LLVM name for the native TargetInfo init function, if available])
    AC_DEFINE_UNQUOTED(LLVM_NATIVE_TARGETMC, $LLVM_NATIVE_TARGETMC,
      [LLVM name for the native target MC init function, if available])
    AC_DEFINE_UNQUOTED(LLVM_NATIVE_ASMPRINTER, $LLVM_NATIVE_ASMPRINTER,
      [LLVM name for the native AsmPrinter init function, if available])
    if test -f ${srcdir}/lib/Target/${LLVM_NATIVE_ARCH}/AsmParser/Makefile ; then
      AC_DEFINE_UNQUOTED(LLVM_NATIVE_ASMPARSER, $LLVM_NATIVE_ASMPARSER,
       [LLVM name for the native AsmParser init function, if available])
    fi
    if test -f ${srcdir}/lib/Target/${LLVM_NATIVE_ARCH}/Disassembler/Makefile ; then
      AC_DEFINE_UNQUOTED(LLVM_NATIVE_DISASSEMBLER, $LLVM_NATIVE_DISASSEMBLER,
       [LLVM name for the native Disassembler init function, if available])
    fi
  fi
done

dnl Build the LLVM_TARGET and LLVM_... macros for Targets.def and the individual
dnl target feature def files.
LLVM_ENUM_TARGETS=""
LLVM_ENUM_ASM_PRINTERS=""
LLVM_ENUM_ASM_PARSERS=""
LLVM_ENUM_DISASSEMBLERS=""
for target_to_build in $TARGETS_TO_BUILD; do
  LLVM_ENUM_TARGETS="LLVM_TARGET($target_to_build) $LLVM_ENUM_TARGETS"
  if test -f ${srcdir}/lib/Target/${target_to_build}/*AsmPrinter.cpp ; then
    LLVM_ENUM_ASM_PRINTERS="LLVM_ASM_PRINTER($target_to_build) $LLVM_ENUM_ASM_PRINTERS";
  fi
  if test -f ${srcdir}/lib/Target/${target_to_build}/AsmParser/Makefile ; then
    LLVM_ENUM_ASM_PARSERS="LLVM_ASM_PARSER($target_to_build) $LLVM_ENUM_ASM_PARSERS";
  fi
  if test -f ${srcdir}/lib/Target/${target_to_build}/Disassembler/Makefile ; then
    LLVM_ENUM_DISASSEMBLERS="LLVM_DISASSEMBLER($target_to_build) $LLVM_ENUM_DISASSEMBLERS";
  fi
done
AC_SUBST(LLVM_ENUM_TARGETS)
AC_SUBST(LLVM_ENUM_ASM_PRINTERS)
AC_SUBST(LLVM_ENUM_ASM_PARSERS)
AC_SUBST(LLVM_ENUM_DISASSEMBLERS)

dnl Override the option to use for optimized builds.
AC_ARG_WITH(optimize-option,
  AS_HELP_STRING([--with-optimize-option],
                 [Select the compiler options to use for optimized builds]),,
                 withval=default)
AC_MSG_CHECKING([optimization flags])
case "$withval" in
  default)
    case "$llvm_cv_os_type" in
    FreeBSD) optimize_option=-O2 ;;
    MingW) optimize_option=-O2 ;;
    *)     optimize_option=-O3 ;;
    esac ;;
  *) optimize_option="$withval" ;;
esac
AC_SUBST(OPTIMIZE_OPTION,$optimize_option)
AC_MSG_RESULT([$optimize_option])

dnl Specify extra build options
AC_ARG_WITH(extra-options,
  AS_HELP_STRING([--with-extra-options],
                 [Specify additional options to compile LLVM with]),,
                 withval=default)
case "$withval" in
  default) EXTRA_OPTIONS= ;;
  *) EXTRA_OPTIONS=$withval ;;
esac
AC_SUBST(EXTRA_OPTIONS,$EXTRA_OPTIONS)

dnl Specify extra linker build options
AC_ARG_WITH(extra-ld-options,
  AS_HELP_STRING([--with-extra-ld-options],
                 [Specify additional options to link LLVM with]),,
                 withval=default)
case "$withval" in
  default) EXTRA_LD_OPTIONS= ;;
  *) EXTRA_LD_OPTIONS=$withval ;;
esac
AC_SUBST(EXTRA_LD_OPTIONS,$EXTRA_LD_OPTIONS)

dnl Allow specific bindings to be specified for building (or not)
AC_ARG_ENABLE([bindings],AS_HELP_STRING([--enable-bindings],
    [Build specific language bindings: all,auto,none,{binding-name} (default=auto)]),,
    enableval=default)
BINDINGS_TO_BUILD=""
case "$enableval" in
  yes | default | auto) BINDINGS_TO_BUILD="auto" ;;
  all ) BINDINGS_TO_BUILD="ocaml" ;;
  none | no) BINDINGS_TO_BUILD="" ;;
  *)for a_binding in `echo $enableval|sed -e 's/,/ /g' ` ; do
      case "$a_binding" in
        ocaml) BINDINGS_TO_BUILD="ocaml $BINDINGS_TO_BUILD" ;;
        *) AC_MSG_ERROR([Unrecognized binding $a_binding]) ;;
      esac
  done
  ;;
esac

dnl Allow the ocaml libdir to be overridden. This could go in a configure
dnl script for bindings/ocaml/configure, except that its auto value depends on
dnl OCAMLC, which is found here to support tests.
AC_ARG_WITH([ocaml-libdir],
  [AS_HELP_STRING([--with-ocaml-libdir],
    [Specify install location for ocaml bindings (default is stdlib)])],
  [],
  [withval=auto])
case "$withval" in
  auto) with_ocaml_libdir="$withval" ;;
  /* | [[A-Za-z]]:[[\\/]]*) with_ocaml_libdir="$withval" ;;
  *) AC_MSG_ERROR([Invalid path for --with-ocaml-libdir. Provide full path]) ;;
esac

AC_ARG_WITH(clang-srcdir,
  AS_HELP_STRING([--with-clang-srcdir],
    [Directory to the out-of-tree Clang source]),,
    withval="-")
case "$withval" in
  -) clang_src_root="" ;;
  /* | [[A-Za-z]]:[[\\/]]*) clang_src_root="$withval" ;;
  *) clang_src_root="$ac_pwd/$withval" ;;
esac
AC_SUBST(CLANG_SRC_ROOT,[$clang_src_root])

AC_ARG_WITH(clang-resource-dir,
  AS_HELP_STRING([--with-clang-resource-dir],
    [Relative directory from the Clang binary for resource files]),,
    withval="")
AC_DEFINE_UNQUOTED(CLANG_RESOURCE_DIR,"$withval",
                   [Relative directory for resource files])

AC_ARG_WITH(c-include-dirs,
  AS_HELP_STRING([--with-c-include-dirs],
    [Colon separated list of directories clang will search for headers]),,
    withval="")
AC_DEFINE_UNQUOTED(C_INCLUDE_DIRS,"$withval",
                   [Directories clang will search for headers])

# Clang normally uses the system c++ headers and libraries. With this option,
# clang will use the ones provided by a gcc installation instead. This option should
# be passed the same value that was used with --prefix when configuring gcc.
AC_ARG_WITH(gcc-toolchain,
  AS_HELP_STRING([--with-gcc-toolchain],
    [Directory where gcc is installed.]),,
    withval="")
AC_DEFINE_UNQUOTED(GCC_INSTALL_PREFIX,"$withval",
                   [Directory where gcc is installed.])

AC_ARG_WITH(default-sysroot,
  AS_HELP_STRING([--with-default-sysroot],
    [Add --sysroot=<path> to all compiler invocations.]),,
    withval="")
AC_DEFINE_UNQUOTED(DEFAULT_SYSROOT,"$withval",
                   [Default <path> to all compiler invocations for --sysroot=<path>.])

dnl Allow linking of LLVM with GPLv3 binutils code.
AC_ARG_WITH(binutils-include,
  AS_HELP_STRING([--with-binutils-include],
    [Specify path to binutils/include/ containing plugin-api.h file for gold plugin.]),,
  withval=default)
case "$withval" in
  default) WITH_BINUTILS_INCDIR=default ;;
  /* | [[A-Za-z]]:[[\\/]]*)      WITH_BINUTILS_INCDIR=$withval ;;
  *) AC_MSG_ERROR([Invalid path for --with-binutils-include. Provide full path]) ;;
esac
if test "x$WITH_BINUTILS_INCDIR" != xdefault ; then
  AC_SUBST(BINUTILS_INCDIR,$WITH_BINUTILS_INCDIR)
  if test ! -f "$WITH_BINUTILS_INCDIR/plugin-api.h"; then
     echo "$WITH_BINUTILS_INCDIR/plugin-api.h"
     AC_MSG_ERROR([Invalid path to directory containing plugin-api.h.]);
  fi
fi

dnl Specify the URL where bug reports should be submitted.
AC_ARG_WITH(bug-report-url,
  AS_HELP_STRING([--with-bug-report-url],
    [Specify the URL where bug reports should be submitted (default=http://llvm.org/bugs/)]),,
    withval="http://llvm.org/bugs/")
AC_DEFINE_UNQUOTED(BUG_REPORT_URL,"$withval",
                   [Bug report URL.])

dnl --enable-terminfo: check whether the user wants to control use of terminfo:
AC_ARG_ENABLE(terminfo,AS_HELP_STRING(
  [--enable-terminfo],
  [Query the terminfo database if available (default is YES)]),
  [case "$enableval" in
    yes) llvm_cv_enable_terminfo="yes" ;;
    no)  llvm_cv_enable_terminfo="no"  ;;
    *) AC_MSG_ERROR([Invalid setting for --enable-terminfo. Use "yes" or "no"]) ;;
  esac],
  llvm_cv_enable_terminfo="yes")
case "$llvm_cv_enable_terminfo" in
  yes) AC_SUBST(ENABLE_TERMINFO,[1]) ;;
  no)  AC_SUBST(ENABLE_TERMINFO,[0]) ;;
esac

dnl --enable-libedit: check whether the user wants to turn off libedit.
AC_ARG_ENABLE(libedit,AS_HELP_STRING(
  [--enable-libedit],
  [Use libedit if available (default is YES)]),
  [case "$enableval" in
    yes) llvm_cv_enable_libedit="yes" ;;
    no)  llvm_cv_enable_libedit="no"  ;;
    *) AC_MSG_ERROR([Invalid setting for --enable-libedit. Use "yes" or "no"]) ;;
  esac],
  llvm_cv_enable_libedit="yes")

dnl --enable-libffi : check whether the user wants to turn off libffi:
AC_ARG_ENABLE(libffi,AS_HELP_STRING(
  --enable-libffi,[Check for the presence of libffi (default is NO)]),
  [case "$enableval" in
    yes) llvm_cv_enable_libffi="yes" ;;
    no)  llvm_cv_enable_libffi="no"  ;;
    *) AC_MSG_ERROR([Invalid setting for --enable-libffi. Use "yes" or "no"]) ;;
  esac],
  llvm_cv_enable_libffi=no)

AC_ARG_WITH(internal-prefix,
  AS_HELP_STRING([--with-internal-prefix],
    [Installation directory for internal files]),,
    withval="")
AC_SUBST(INTERNAL_PREFIX,[$withval])

dnl===-----------------------------------------------------------------------===
dnl===
dnl=== SECTION 4: Check for programs we need and that they are the right version
dnl===
dnl===-----------------------------------------------------------------------===

AC_PROG_NM
AC_SUBST(NM)

dnl Check for the tools that the makefiles require
AC_CHECK_GNU_MAKE
AC_PROG_LN_S
AC_PATH_PROG(CMP, [cmp], [cmp])
AC_PATH_PROG(CP, [cp], [cp])
AC_PATH_PROG(DATE, [date], [date])
AC_PATH_PROG(FIND, [find], [find])
AC_PATH_PROG(GREP, [grep], [grep])
AC_PATH_PROG(MKDIR,[mkdir],[mkdir])
AC_PATH_PROG(MV,   [mv],   [mv])
AC_PROG_RANLIB
AC_CHECK_TOOL(AR, ar, false)
AC_PATH_PROG(RM,   [rm],   [rm])
AC_PATH_PROG(SED,  [sed],  [sed])
AC_PATH_PROG(TAR,  [tar],  [gtar])
AC_PATH_PROG(BINPWD,[pwd],  [pwd])

dnl Looking for misc. graph plotting software
AC_PATH_PROG(GRAPHVIZ, [Graphviz], [echo Graphviz])
if test "$GRAPHVIZ" != "echo Graphviz" ; then
  AC_DEFINE([HAVE_GRAPHVIZ],[1],[Define if the Graphviz program is available])
  dnl If we're targeting for mingw we should emit windows paths, not msys
  if test "$llvm_cv_os_type" = "MingW" ; then
    GRAPHVIZ=`echo $GRAPHVIZ | sed 's/^\/\([[A-Za-z]]\)\//\1:\//' `
  fi
  AC_DEFINE_UNQUOTED([LLVM_PATH_GRAPHVIZ],"$GRAPHVIZ${EXEEXT}",
   [Define to path to Graphviz program if found or 'echo Graphviz' otherwise])
fi
AC_PATH_PROG(DOT, [dot], [echo dot])
if test "$DOT" != "echo dot" ; then
  AC_DEFINE([HAVE_DOT],[1],[Define if the dot program is available])
  dnl If we're targeting for mingw we should emit windows paths, not msys
  if test "$llvm_cv_os_type" = "MingW" ; then
    DOT=`echo $DOT | sed 's/^\/\([[A-Za-z]]\)\//\1:\//' `
  fi
  AC_DEFINE_UNQUOTED([LLVM_PATH_DOT],"$DOT${EXEEXT}",
   [Define to path to dot program if found or 'echo dot' otherwise])
fi
AC_PATH_PROG(FDP, [fdp], [echo fdp])
if test "$FDP" != "echo fdp" ; then
  AC_DEFINE([HAVE_FDP],[1],[Define if the neat program is available])
  dnl If we're targeting for mingw we should emit windows paths, not msys
  if test "$llvm_cv_os_type" = "MingW" ; then
    FDP=`echo $FDP | sed 's/^\/\([[A-Za-z]]\)\//\1:\//' `
  fi
  AC_DEFINE_UNQUOTED([LLVM_PATH_FDP],"$FDP${EXEEXT}",
   [Define to path to fdp program if found or 'echo fdp' otherwise])
fi
AC_PATH_PROG(NEATO, [neato], [echo neato])
if test "$NEATO" != "echo neato" ; then
  AC_DEFINE([HAVE_NEATO],[1],[Define if the neat program is available])
  dnl If we're targeting for mingw we should emit windows paths, not msys
  if test "$llvm_cv_os_type" = "MingW" ; then
    NEATO=`echo $NEATO | sed 's/^\/\([[A-Za-z]]\)\//\1:\//' `
  fi
  AC_DEFINE_UNQUOTED([LLVM_PATH_NEATO],"$NEATO${EXEEXT}",
   [Define to path to neato program if found or 'echo neato' otherwise])
fi
AC_PATH_PROG(TWOPI, [twopi], [echo twopi])
if test "$TWOPI" != "echo twopi" ; then
  AC_DEFINE([HAVE_TWOPI],[1],[Define if the neat program is available])
  dnl If we're targeting for mingw we should emit windows paths, not msys
  if test "$llvm_cv_os_type" = "MingW" ; then
    TWOPI=`echo $TWOPI | sed 's/^\/\([[A-Za-z]]\)\//\1:\//' `
  fi
  AC_DEFINE_UNQUOTED([LLVM_PATH_TWOPI],"$TWOPI${EXEEXT}",
   [Define to path to twopi program if found or 'echo twopi' otherwise])
fi
AC_PATH_PROG(CIRCO, [circo], [echo circo])
if test "$CIRCO" != "echo circo" ; then
  AC_DEFINE([HAVE_CIRCO],[1],[Define if the neat program is available])
  dnl If we're targeting for mingw we should emit windows paths, not msys
  if test "$llvm_cv_os_type" = "MingW" ; then
    CIRCO=`echo $CIRCO | sed 's/^\/\([[A-Za-z]]\)\//\1:\//' `
  fi
  AC_DEFINE_UNQUOTED([LLVM_PATH_CIRCO],"$CIRCO${EXEEXT}",
   [Define to path to circo program if found or 'echo circo' otherwise])
fi
AC_PATH_PROGS(GV, [gv gsview32], [echo gv])
if test "$GV" != "echo gv" ; then
  AC_DEFINE([HAVE_GV],[1],[Define if the gv program is available])
  dnl If we're targeting for mingw we should emit windows paths, not msys
  if test "$llvm_cv_os_type" = "MingW" ; then
    GV=`echo $GV | sed 's/^\/\([[A-Za-z]]\)\//\1:\//' `
  fi
  AC_DEFINE_UNQUOTED([LLVM_PATH_GV],"$GV${EXEEXT}",
   [Define to path to gv program if found or 'echo gv' otherwise])
fi
AC_PATH_PROG(DOTTY, [dotty], [echo dotty])
if test "$DOTTY" != "echo dotty" ; then
  AC_DEFINE([HAVE_DOTTY],[1],[Define if the dotty program is available])
  dnl If we're targeting for mingw we should emit windows paths, not msys
  if test "$llvm_cv_os_type" = "MingW" ; then
    DOTTY=`echo $DOTTY | sed 's/^\/\([[A-Za-z]]\)\//\1:\//' `
  fi
  AC_DEFINE_UNQUOTED([LLVM_PATH_DOTTY],"$DOTTY${EXEEXT}",
   [Define to path to dotty program if found or 'echo dotty' otherwise])
fi
AC_PATH_PROGS(XDOT, [xdot xdot.py], [echo xdot])
if test "$XDOT" != "echo xdot" ; then
  AC_DEFINE([HAVE_XDOT],[1],[Define if the xdot program is available])
  dnl If we're targeting for mingw we should emit windows paths, not msys
  if test "$llvm_cv_os_type" = "MingW" ; then
    XDOT=`echo $XDOT | sed 's/^\/\([[A-Za-z]]\)\//\1:\//' `
  fi
  AC_DEFINE_UNQUOTED([LLVM_PATH_XDOT],"$XDOT${EXEEXT}",
   [Define to path to xdot program if found or 'echo xdot' otherwise])
fi

dnl Find the install program
AC_PROG_INSTALL
dnl Prepend src dir to install path dir if it's a relative path
dnl This is a hack for installs that take place in something other
dnl than the top level.
case "$INSTALL" in
 [[\\/$]]* | ?:[[\\/]]* ) ;;
 *)  INSTALL="\\\$(TOPSRCDIR)/$INSTALL" ;;
esac

dnl Checks for documentation and testing tools that we can do without. If these
dnl are not found then they are set to "true" which always succeeds but does
dnl nothing. This just lets the build output show that we could have done
dnl something if the tool was available.
AC_PATH_PROG(BZIP2, [bzip2])
AC_PATH_PROG(CAT, [cat])
AC_PATH_PROG(DOXYGEN, [doxygen])
AC_PATH_PROG(GROFF, [groff])
AC_PATH_PROG(GZIPBIN, [gzip])
AC_PATH_PROG(PDFROFF, [pdfroff])
AC_PATH_PROG(ZIP, [zip])
AC_PATH_PROGS(OCAMLC, [ocamlc])
AC_PATH_PROGS(OCAMLOPT, [ocamlopt])
AC_PATH_PROGS(OCAMLDEP, [ocamldep])
AC_PATH_PROGS(OCAMLDOC, [ocamldoc])
AC_PATH_PROGS(GAS, [gas as])

dnl Get the version of the linker in use.
AC_LINK_GET_VERSION

dnl Determine whether the linker supports the -R option.
AC_LINK_USE_R

dnl Determine whether the compiler supports the -rdynamic option.
AC_LINK_EXPORT_DYNAMIC

dnl Determine whether the linker supports the --version-script option.
AC_LINK_VERSION_SCRIPT

dnl Check for libtool and the library that has dlopen function (which must come
dnl before the AC_PROG_LIBTOOL check in order to enable dlopening libraries with
dnl libtool).
AC_LIBTOOL_DLOPEN
AC_LIB_LTDL

AC_MSG_CHECKING([tool compatibility])

dnl Ensure that compilation tools are GCC or a GNU compatible compiler such as
dnl ICC; we use GCC specific options in the makefiles so the compiler needs
dnl to support those options.
dnl "icc" emits gcc signatures
dnl "icc -no-gcc" emits no gcc signature BUT is still compatible
ICC=no
IXX=no
case $CC in
  icc*|icpc*)
    ICC=yes
    IXX=yes
    ;;
   *)
    ;;
esac

if test "$GCC" != "yes" && test "$ICC" != "yes"
then
  AC_MSG_ERROR([gcc|icc required but not found])
fi

dnl Ensure that compilation tools are compatible with GCC extensions
if test "$GXX" != "yes" && test "$IXX" != "yes"
then
  AC_MSG_ERROR([g++|clang++|icc required but not found])
fi

dnl Verify that GCC is version 3.0 or higher
if test "$GCC" = "yes"
then
  AC_COMPILE_IFELSE(
[
  AC_LANG_SOURCE([[
    #if !defined(__GNUC__) || __GNUC__ < 3
    #error Unsupported GCC version
    #endif
  ]])
],
[], [AC_MSG_ERROR([gcc 3.x required, but you have a lower version])])
fi

dnl Check for GNU Make.  We use its extensions, so don't build without it
if test -z "$llvm_cv_gnu_make_command"
then
  AC_MSG_ERROR([GNU Make required but not found])
fi

dnl Tool compatibility is okay if we make it here.
AC_MSG_RESULT([ok])

dnl Check optional compiler flags.
AC_MSG_CHECKING([optional compiler flags])
CXX_FLAG_CHECK(NO_VARIADIC_MACROS, [-Wno-variadic-macros])
CXX_FLAG_CHECK(NO_MISSING_FIELD_INITIALIZERS, [-Wno-missing-field-initializers])
CXX_FLAG_CHECK(COVERED_SWITCH_DEFAULT, [-Wcovered-switch-default])

dnl GCC's potential uninitialized use analysis is weak and presents lots of
dnl false positives, so disable it.
NO_UNINITIALIZED=
NO_MAYBE_UNINITIALIZED=
if test "$GXX" = "yes"
then
  CXX_FLAG_CHECK(NO_MAYBE_UNINITIALIZED, [-Wno-maybe-uninitialized])
  dnl gcc 4.7 introduced -Wmaybe-uninitialized to distinguish cases which are
  dnl known to be uninitialized from cases which might be uninitialized.  We
  dnl still want to catch the first kind of errors.
  if test -z "$NO_MAYBE_UNINITIALIZED"
  then
    CXX_FLAG_CHECK(NO_UNINITIALIZED, [-Wno-uninitialized])
  fi
fi
AC_MSG_RESULT([$NO_VARIADIC_MACROS $NO_MISSING_FIELD_INITIALIZERS $COVERED_SWITCH_DEFAULT $NO_UNINITIALIZED $NO_MAYBE_UNINITIALIZED])

AC_ARG_WITH([python],
            [AS_HELP_STRING([--with-python], [path to python])],
            [PYTHON="$withval"])

if test -n "$PYTHON" && test -x "$PYTHON" ; then
  AC_MSG_CHECKING([for python])
  AC_MSG_RESULT([user defined: $with_python])
else
  if test -n "$PYTHON" ; then
    AC_MSG_WARN([specified python ($PYTHON) is not usable, searching path])
  fi

  AC_PATH_PROG([PYTHON], [python python2 python26],
               [AC_MSG_RESULT([not found])
                AC_MSG_ERROR([could not find python 2.5 or higher])])
fi

AC_MSG_CHECKING([for python >= 2.5])
ac_python_version=`$PYTHON -V 2>&1 | cut -d' ' -f2`
ac_python_version_major=`echo $ac_python_version | cut -d'.' -f1`
ac_python_version_minor=`echo $ac_python_version | cut -d'.' -f2`
ac_python_version_patch=`echo $ac_python_version | cut -d'.' -f3`
if test "$ac_python_version_major" -gt "2" || \
   (test "$ac_python_version_major" -eq "2" && \
    test "$ac_python_version_minor" -ge "5") ; then
  AC_MSG_RESULT([$PYTHON ($ac_python_version)])
else
  AC_MSG_RESULT([not found])
  AC_MSG_FAILURE([found python $ac_python_version ($PYTHON); required >= 2.5])
fi

dnl===-----------------------------------------------------------------------===
dnl===
dnl=== SECTION 5: Check for libraries
dnl===
dnl===-----------------------------------------------------------------------===

AC_CHECK_LIB(m,sin)
if test "$llvm_cv_os_type" = "MingW" ; then
  AC_CHECK_LIB(imagehlp, main)
  AC_CHECK_LIB(psapi, main)
  AC_CHECK_LIB(shell32, main)
fi

dnl dlopen() is required for plugin support.
AC_SEARCH_LIBS(dlopen,dl,LLVM_DEFINE_SUBST([HAVE_DLOPEN],[1],
               [Define if dlopen() is available on this platform.]),
               AC_MSG_WARN([dlopen() not found - disabling plugin support]))

dnl Search for the clock_gettime() function. Note that we rely on the POSIX
dnl macros to detect whether clock_gettime is available, this just finds the
dnl right libraries to link with.
AC_SEARCH_LIBS(clock_gettime,rt)

dnl The curses library is optional; used for querying terminal info
if test "$llvm_cv_enable_terminfo" = "yes" ; then
  dnl We need the has_color functionality in curses for it to be useful.
  AC_SEARCH_LIBS(setupterm,tinfo terminfo curses ncurses ncursesw,
                 LLVM_DEFINE_SUBST([HAVE_TERMINFO],[1],
                                   [Define if the setupterm() function is supported this platform.]))
fi

dnl The libedit library is optional; used by lib/LineEditor
if test "$llvm_cv_enable_libedit" = "yes" ; then
  AC_SEARCH_LIBS(el_init,edit,
                 AC_DEFINE([HAVE_LIBEDIT],[1],
                           [Define if libedit is available on this platform.]))
fi

dnl libffi is optional; used to call external functions from the interpreter
if test "$llvm_cv_enable_libffi" = "yes" ; then
  AC_SEARCH_LIBS(ffi_call,ffi,AC_DEFINE([HAVE_FFI_CALL],[1],
                 [Define if libffi is available on this platform.]),
                 AC_MSG_ERROR([libffi not found - configure without --enable-libffi to compile without it]))
fi

dnl mallinfo is optional; the code can compile (minus features) without it
AC_SEARCH_LIBS(mallinfo,malloc,AC_DEFINE([HAVE_MALLINFO],[1],
               [Define if mallinfo() is available on this platform.]))

dnl pthread locking functions are optional - but llvm will not be thread-safe
dnl without locks.
if test "$LLVM_ENABLE_THREADS" -eq 1 && test "$ENABLE_PTHREADS" -eq 1 ; then
  AC_CHECK_LIB(pthread, pthread_mutex_init)
  AC_SEARCH_LIBS(pthread_mutex_lock,pthread,
                 AC_DEFINE([HAVE_PTHREAD_MUTEX_LOCK],[1],
                           [Have pthread_mutex_lock]))
  AC_SEARCH_LIBS(pthread_rwlock_init,pthread,
                 AC_DEFINE([HAVE_PTHREAD_RWLOCK_INIT],[1],
                 [Have pthread_rwlock_init]))
  AC_SEARCH_LIBS(pthread_getspecific,pthread,
                 AC_DEFINE([HAVE_PTHREAD_GETSPECIFIC],[1],
                 [Have pthread_getspecific]))
fi

dnl zlib is optional; used for compression/uncompression
if test "$LLVM_ENABLE_ZLIB" -eq 1 ; then
  AC_CHECK_LIB(z, compress2)
fi

dnl Allow extra x86-disassembler library
AC_ARG_WITH(udis86,
  AS_HELP_STRING([--with-udis86=<path>],
    [Use udis86 external x86 disassembler library]),
    [
      AC_SUBST(USE_UDIS86, [1])
      case "$withval" in
        /usr/lib|yes) ;;
        *) LDFLAGS="$LDFLAGS -L${withval}" ;;
      esac
      AC_CHECK_LIB(udis86, ud_init, [], [
        echo "Error! You need to have libudis86 around."
        exit -1
      ])
    ],
    AC_SUBST(USE_UDIS86, [0]))
AC_DEFINE_UNQUOTED([USE_UDIS86],$USE_UDIS86,
                   [Define if use udis86 library])

dnl Allow OProfile support for JIT output.
AC_ARG_WITH(oprofile,
  AS_HELP_STRING([--with-oprofile=<prefix>],
    [Tell OProfile >= 0.9.4 how to symbolize JIT output]),
    [
      AC_SUBST(USE_OPROFILE, [1])
      case "$withval" in
        /usr|yes) llvm_cv_oppath=/usr/lib/oprofile ;;
        no) llvm_cv_oppath=
            AC_SUBST(USE_OPROFILE, [0]) ;;
        *) llvm_cv_oppath="${withval}/lib/oprofile"
           CPPFLAGS="-I${withval}/include";;
      esac
      case $llvm_cv_os_type in
        Linux)
          if test -n "$llvm_cv_oppath" ; then
            LIBS="$LIBS -lopagent -L${llvm_cv_oppath} -Wl,-rpath,${llvm_cv_oppath}"
            dnl Work around http://bugs.debian.org/cgi-bin/bugreport.cgi?bug=537744:
            dnl libbfd is not included properly in libopagent in some Debian
            dnl versions.  If libbfd isn't found at all, we assume opagent works
            dnl anyway.
            AC_SEARCH_LIBS(bfd_init, bfd, [], [])
            AC_SEARCH_LIBS(op_open_agent, opagent, [], [
              echo "Error! You need to have libopagent around."
              exit -1
            ])
            AC_CHECK_HEADER([opagent.h], [], [
              echo "Error! You need to have opagent.h around."
              exit -1
              ])
          fi ;;
        *)
          AC_MSG_ERROR([OProfile support is available on Linux only.]) ;;
      esac 
    ],
    [
      AC_SUBST(USE_OPROFILE, [0])
    ])
AC_DEFINE_UNQUOTED([LLVM_USE_OPROFILE],$USE_OPROFILE,
                   [Define if we have the oprofile JIT-support library])

dnl Enable support for Intel JIT Events API.
AC_ARG_WITH(intel-jitevents,
  AS_HELP_STRING([--with-intel-jitevents  Notify Intel JIT profiling API of generated code]),
    [
       case "$withval" in
          yes) AC_SUBST(USE_INTEL_JITEVENTS,[1]);;
          no)  AC_SUBST(USE_INTEL_JITEVENTS,[0]);;
          *) AC_MSG_ERROR([Invalid setting for --with-intel-jitevents. Use "yes" or "no"]);;
       esac

      case $llvm_cv_os_type in
        Linux|Win32|Cygwin|MingW) ;;
        *) AC_MSG_ERROR([Intel JIT API support is available on Linux and Windows only.]);;
      esac

      case "$llvm_cv_target_arch" in
        x86|x86_64) ;;
        *) AC_MSG_ERROR([Target architecture $llvm_cv_target_arch does not support Intel JIT Events API.]);;
      esac
    ],
    [
      AC_SUBST(USE_INTEL_JITEVENTS, [0])
    ])
AC_DEFINE_UNQUOTED([LLVM_USE_INTEL_JITEVENTS],$USE_INTEL_JITEVENTS,
                   [Define if we have the Intel JIT API runtime support library])

dnl Check for libxml2
dnl Right now we're just checking for the existence, we could also check for a
dnl particular version via --version on xml2-config
AC_CHECK_PROGS(XML2CONFIG, xml2-config)

AC_MSG_CHECKING(for libxml2 includes)
if test "x$XML2CONFIG" = "x"; then
 AC_MSG_RESULT(xml2-config not found)
else
 LIBXML2_INC=`$XML2CONFIG --cflags`
 AC_MSG_RESULT($LIBXML2_INC)
 AC_CHECK_LIB(xml2, xmlReadFile,[AC_DEFINE([CLANG_HAVE_LIBXML],1,[Define if we have libxml2])
                                LIBXML2_LIBS="-lxml2"])
fi
AC_SUBST(LIBXML2_LIBS)
AC_SUBST(LIBXML2_INC)

dnl===-----------------------------------------------------------------------===
dnl===
dnl=== SECTION 6: Check for header files
dnl===
dnl===-----------------------------------------------------------------------===

dnl First, use autoconf provided macros for specific headers that we need
dnl We don't check for ancient stuff or things that are guaranteed to be there
dnl by the C++ standard. We always use the <cfoo> versions of <foo.h> C headers.
dnl Generally we're looking for POSIX headers.
AC_HEADER_DIRENT
AC_HEADER_MMAP_ANONYMOUS
AC_HEADER_STAT
AC_HEADER_SYS_WAIT
AC_HEADER_TIME

AC_LANG_PUSH([C++])
AC_CHECK_HEADERS([cxxabi.h])
AC_LANG_POP([C++])
AC_CHECK_HEADERS([dlfcn.h execinfo.h fcntl.h inttypes.h link.h])
AC_CHECK_HEADERS([malloc.h setjmp.h signal.h stdint.h termios.h unistd.h])
AC_CHECK_HEADERS([utime.h])
AC_CHECK_HEADERS([sys/mman.h sys/param.h sys/resource.h sys/time.h sys/uio.h])
AC_CHECK_HEADERS([sys/ioctl.h malloc/malloc.h mach/mach.h])
AC_CHECK_HEADERS([valgrind/valgrind.h])
AC_CHECK_HEADERS([fenv.h])
AC_CHECK_DECLS([FE_ALL_EXCEPT, FE_INEXACT], [], [], [[#include <fenv.h>]])
if test "$LLVM_ENABLE_THREADS" -eq 1 && test "$ENABLE_PTHREADS" -eq 1 ; then
  AC_CHECK_HEADERS(pthread.h,
                   AC_SUBST(HAVE_PTHREAD, 1),
                   AC_SUBST(HAVE_PTHREAD, 0))
else
  AC_SUBST(HAVE_PTHREAD, 0)
fi
if test "$LLVM_ENABLE_ZLIB" -eq 1 ; then
  AC_CHECK_HEADERS(zlib.h,
                   AC_SUBST(HAVE_LIBZ, 1),
                   AC_SUBST(HAVE_LIBZ, 0))
else
  AC_SUBST(HAVE_LIBZ, 0)
fi

dnl Try to find ffi.h.
if test "$llvm_cv_enable_libffi" = "yes" ; then
  AC_CHECK_HEADERS([ffi.h ffi/ffi.h])
fi

dnl Try to find Darwin specific crash reporting libraries.
AC_CHECK_HEADERS([CrashReporterClient.h])

dnl Try to find Darwin specific crash reporting global.
AC_MSG_CHECKING([__crashreporter_info__])
AC_LINK_IFELSE(
[
  AC_LANG_SOURCE([[
    extern const char *__crashreporter_info__;
    int main() {
      __crashreporter_info__ = "test";
      return 0;
    }
  ]])
],
[
  AC_MSG_RESULT([yes])
  AC_DEFINE([HAVE_CRASHREPORTER_INFO], [1], [can use __crashreporter_info__])
],
[
  AC_MSG_RESULT([no])
  AC_DEFINE([HAVE_CRASHREPORTER_INFO], [0], [can use __crashreporter_info__])
])

dnl===-----------------------------------------------------------------------===
dnl===
dnl=== SECTION 7: Check for types and structures
dnl===
dnl===-----------------------------------------------------------------------===

AC_HUGE_VAL_CHECK
AC_TYPE_PID_T
AC_TYPE_SIZE_T
AC_DEFINE_UNQUOTED([RETSIGTYPE],[void],[Define as the return type of signal handlers (`int' or `void').])
AC_STRUCT_TM
AC_CHECK_TYPES([int64_t],,AC_MSG_ERROR([Type int64_t required but not found]))
AC_CHECK_TYPES([uint64_t],,
         AC_CHECK_TYPES([u_int64_t],,
         AC_MSG_ERROR([Type uint64_t or u_int64_t required but not found])))

dnl===-----------------------------------------------------------------------===
dnl===
dnl=== SECTION 8: Check for specific functions needed
dnl===
dnl===-----------------------------------------------------------------------===

AC_CHECK_FUNCS([backtrace ceilf floorf roundf rintf nearbyintf getcwd ])
AC_CHECK_FUNCS([powf fmodf strtof round ])
AC_CHECK_FUNCS([log log2 log10 exp exp2])
AC_CHECK_FUNCS([getpagesize getrusage getrlimit setrlimit gettimeofday ])
AC_CHECK_FUNCS([isatty mkdtemp mkstemp ])
AC_CHECK_FUNCS([mktemp posix_spawn pread realpath sbrk setrlimit ])
AC_CHECK_FUNCS([strerror strerror_r setenv ])
AC_CHECK_FUNCS([strtoll strtoq sysconf malloc_zone_statistics ])
AC_CHECK_FUNCS([setjmp longjmp sigsetjmp siglongjmp writev])
AC_CHECK_FUNCS([futimes futimens])
AC_C_PRINTF_A
AC_FUNC_RAND48

dnl Check for arc4random accessible via AC_INCLUDES_DEFAULT.
AC_CHECK_DECLS([arc4random])

dnl Check the declaration "Secure API" on Windows environments.
AC_CHECK_DECLS([strerror_s])

dnl Check symbols in libgcc.a for JIT on Mingw.
if test "$llvm_cv_os_type" = "MingW" ; then
  AC_CHECK_LIB(gcc,_alloca,AC_DEFINE([HAVE__ALLOCA],[1],[Have host's _alloca]))
  AC_CHECK_LIB(gcc,__alloca,AC_DEFINE([HAVE___ALLOCA],[1],[Have host's __alloca]))
  AC_CHECK_LIB(gcc,__chkstk,AC_DEFINE([HAVE___CHKSTK],[1],[Have host's __chkstk]))
  AC_CHECK_LIB(gcc,___chkstk,AC_DEFINE([HAVE____CHKSTK],[1],[Have host's ___chkstk]))

  AC_CHECK_LIB(gcc,__ashldi3,AC_DEFINE([HAVE___ASHLDI3],[1],[Have host's __ashldi3]))
  AC_CHECK_LIB(gcc,__ashrdi3,AC_DEFINE([HAVE___ASHRDI3],[1],[Have host's __ashrdi3]))
  AC_CHECK_LIB(gcc,__divdi3,AC_DEFINE([HAVE___DIVDI3],[1],[Have host's __divdi3]))
  AC_CHECK_LIB(gcc,__fixdfdi,AC_DEFINE([HAVE___FIXDFDI],[1],[Have host's __fixdfdi]))
  AC_CHECK_LIB(gcc,__fixsfdi,AC_DEFINE([HAVE___FIXSFDI],[1],[Have host's __fixsfdi]))
  AC_CHECK_LIB(gcc,__floatdidf,AC_DEFINE([HAVE___FLOATDIDF],[1],[Have host's __floatdidf]))
  AC_CHECK_LIB(gcc,__lshrdi3,AC_DEFINE([HAVE___LSHRDI3],[1],[Have host's __lshrdi3]))
  AC_CHECK_LIB(gcc,__moddi3,AC_DEFINE([HAVE___MODDI3],[1],[Have host's __moddi3]))
  AC_CHECK_LIB(gcc,__udivdi3,AC_DEFINE([HAVE___UDIVDI3],[1],[Have host's __udivdi3]))
  AC_CHECK_LIB(gcc,__umoddi3,AC_DEFINE([HAVE___UMODDI3],[1],[Have host's __umoddi3]))

  AC_CHECK_LIB(gcc,__main,AC_DEFINE([HAVE___MAIN],[1],[Have host's __main]))
  AC_CHECK_LIB(gcc,__cmpdi2,AC_DEFINE([HAVE___CMPDI2],[1],[Have host's __cmpdi2]))
fi

dnl Check Win32 API EnumerateLoadedModules.
if test "$llvm_cv_os_type" = "MingW" ; then
  AC_MSG_CHECKING([whether EnumerateLoadedModules() accepts new decl])
  AC_COMPILE_IFELSE(
[
  AC_LANG_SOURCE([[
    #include <windows.h>
    #include <imagehlp.h>
    extern void foo(PENUMLOADED_MODULES_CALLBACK);
    extern void foo(BOOL(CALLBACK*)(PCSTR,ULONG_PTR,ULONG,PVOID));
  ]])
],
[
  AC_MSG_RESULT([yes])
  llvm_cv_win32_elmcb_pcstr="PCSTR"
],
[
  AC_MSG_RESULT([no])
  llvm_cv_win32_elmcb_pcstr="PSTR"
])
  AC_DEFINE_UNQUOTED([WIN32_ELMCB_PCSTR],$llvm_cv_win32_elmcb_pcstr,[Type of 1st arg on ELM Callback])
fi

dnl Check for variations in the Standard C++ library and STL. These macros are
dnl provided by LLVM in the autoconf/m4 directory.
AC_FUNC_ISNAN
AC_FUNC_ISINF

dnl Check for mmap support.We also need to know if /dev/zero is required to
dnl be opened for allocating RWX memory.
dnl Make sure we aren't attempting to configure for an unknown system
if test "$llvm_cv_platform_type" = "Unix" ; then
  AC_FUNC_MMAP
  AC_FUNC_MMAP_FILE
  AC_NEED_DEV_ZERO_FOR_MMAP

  if test "$ac_cv_func_mmap_fixed_mapped" = "no"
  then
    AC_MSG_WARN([mmap() of a fixed address required but not supported])
  fi
  if test "$ac_cv_func_mmap_file" = "no"
  then
    AC_MSG_WARN([mmap() of files required but not found])
  fi
fi

dnl atomic builtins are required for threading support.
AC_MSG_CHECKING(for GCC atomic builtins)
dnl Since we'll be using these atomic builtins in C++ files we should test
dnl the C++ compiler.
AC_LANG_PUSH([C++])
AC_LINK_IFELSE(
[
  AC_LANG_SOURCE([[
    int main() {
      volatile unsigned long val = 1;
      __sync_synchronize();
      __sync_val_compare_and_swap(&val, 1, 0);
      __sync_add_and_fetch(&val, 1);
      __sync_sub_and_fetch(&val, 1);
      return 0;
    }
  ]])
],
[
  AC_MSG_RESULT([yes])
  AC_DEFINE([LLVM_HAS_ATOMICS], [1], [Has gcc/MSVC atomic intrinsics])
],
[
  AC_MSG_RESULT([no])
  AC_DEFINE([LLVM_HAS_ATOMICS], [0], [Has gcc/MSVC atomic intrinsics])
  AC_MSG_WARN([LLVM will be built thread-unsafe because atomic builtins are missing])
])
AC_LANG_POP([C++])

dnl===-----------------------------------------------------------------------===
dnl===
dnl=== SECTION 9: Additional checks, variables, etc.
dnl===
dnl===-----------------------------------------------------------------------===

dnl Handle 32-bit linux systems running a 64-bit kernel.
dnl This has to come after section 4 because it invokes the compiler.
if test "$llvm_cv_os_type" = "Linux" -a "$llvm_cv_target_arch" = "x86_64" ; then
  AC_IS_LINUX_MIXED
  if test "$llvm_cv_linux_mixed" = "yes"; then
    llvm_cv_target_arch="x86"
    ARCH="x86"
  fi
fi

dnl Check whether __dso_handle is present
AC_CHECK_FUNCS([__dso_handle])

dnl Propagate the shared library extension that the libltdl checks did to
dnl the Makefiles so we can use it there too
AC_SUBST(SHLIBEXT,$libltdl_cv_shlibext)

dnl Propagate the run-time library path variable that the libltdl
dnl checks found to the Makefiles so we can use it there too
AC_SUBST(SHLIBPATH_VAR,$libltdl_cv_shlibpath_var)

dnl Translate the various configuration directories and other basic
dnl information into substitutions that will end up in Makefile.config.in
dnl that these configured values can be used by the makefiles
if test "${prefix}" = "NONE" ; then
  prefix="/usr/local"
fi
eval LLVM_PREFIX="${prefix}";
eval LLVM_BINDIR="${prefix}/bin";
eval LLVM_DATADIR="${prefix}/share/llvm";
eval LLVM_DOCSDIR="${prefix}/share/doc/llvm";
eval LLVM_ETCDIR="${prefix}/etc/llvm";
eval LLVM_INCLUDEDIR="${prefix}/include";
eval LLVM_INFODIR="${prefix}/info";
eval LLVM_MANDIR="${prefix}/man";
LLVM_CONFIGTIME=`date`
AC_SUBST(LLVM_PREFIX)
AC_SUBST(LLVM_BINDIR)
AC_SUBST(LLVM_DATADIR)
AC_SUBST(LLVM_DOCSDIR)
AC_SUBST(LLVM_ETCDIR)
AC_SUBST(LLVM_INCLUDEDIR)
AC_SUBST(LLVM_INFODIR)
AC_SUBST(LLVM_MANDIR)
AC_SUBST(LLVM_CONFIGTIME)

dnl Disable embedding timestamps in the build directory, with ENABLE_TIMESTAMPS.
if test "${ENABLE_TIMESTAMPS}" = "0"; then
  LLVM_CONFIGTIME="(timestamp not enabled)"
fi

dnl Place the various directories into the config.h file as #defines so that we
dnl can know about the installation paths within LLVM.
AC_DEFINE_UNQUOTED(LLVM_PREFIX,"$LLVM_PREFIX",
                   [Installation prefix directory])
AC_DEFINE_UNQUOTED(LLVM_BINDIR, "$LLVM_BINDIR",
                   [Installation directory for binary executables])
AC_DEFINE_UNQUOTED(LLVM_DATADIR, "$LLVM_DATADIR",
                   [Installation directory for data files])
AC_DEFINE_UNQUOTED(LLVM_DOCSDIR, "$LLVM_DOCSDIR",
                   [Installation directory for documentation])
AC_DEFINE_UNQUOTED(LLVM_ETCDIR, "$LLVM_ETCDIR",
                   [Installation directory for config files])
AC_DEFINE_UNQUOTED(LLVM_INCLUDEDIR, "$LLVM_INCLUDEDIR",
                   [Installation directory for include files])
AC_DEFINE_UNQUOTED(LLVM_INFODIR, "$LLVM_INFODIR",
                   [Installation directory for .info files])
AC_DEFINE_UNQUOTED(LLVM_MANDIR, "$LLVM_MANDIR",
                   [Installation directory for man pages])
AC_DEFINE_UNQUOTED(LLVM_CONFIGTIME, "$LLVM_CONFIGTIME",
                   [Time at which LLVM was configured])
AC_DEFINE_UNQUOTED(LLVM_HOST_TRIPLE, "$host",
                   [Host triple LLVM will be executed on])
AC_DEFINE_UNQUOTED(LLVM_DEFAULT_TARGET_TRIPLE, "$target",
                   [Target triple LLVM will generate code for by default])

dnl Determine which bindings to build.
if test "$BINDINGS_TO_BUILD" = auto ; then
  BINDINGS_TO_BUILD=""
  if test "x$OCAMLC" != x -a "x$OCAMLDEP" != x ; then
    BINDINGS_TO_BUILD="ocaml $BINDINGS_TO_BUILD"
  fi
fi
AC_SUBST(BINDINGS_TO_BUILD,$BINDINGS_TO_BUILD)

dnl This isn't really configurey, but it avoids having to repeat the list in
dnl other files.
AC_SUBST(ALL_BINDINGS,ocaml)

dnl Do any work necessary to ensure that bindings have what they need.
binding_prereqs_failed=0
for a_binding in $BINDINGS_TO_BUILD ; do
  case "$a_binding" in
  ocaml)
    if test "x$OCAMLC" = x ; then
      AC_MSG_WARN([--enable-bindings=ocaml specified, but ocamlc not found. Try configure OCAMLC=/path/to/ocamlc])
      binding_prereqs_failed=1
    fi
    if test "x$OCAMLDEP" = x ; then
      AC_MSG_WARN([--enable-bindings=ocaml specified, but ocamldep not found. Try configure OCAMLDEP=/path/to/ocamldep])
      binding_prereqs_failed=1
    fi
    if test "x$OCAMLOPT" = x ; then
      AC_MSG_WARN([--enable-bindings=ocaml specified, but ocamlopt not found. Try configure OCAMLOPT=/path/to/ocamlopt])
      dnl ocamlopt is optional!
    fi
    if test "x$with_ocaml_libdir" != xauto ; then
      AC_SUBST(OCAML_LIBDIR,$with_ocaml_libdir)
    else
      ocaml_stdlib="`"$OCAMLC" -where`"
      if test "$LLVM_PREFIX" '<' "$ocaml_stdlib" -a "$ocaml_stdlib" '<' "$LLVM_PREFIX~"
      then
        # ocaml stdlib is beneath our prefix; use stdlib
        AC_SUBST(OCAML_LIBDIR,$ocaml_stdlib)
      else
        # ocaml stdlib is outside our prefix; use libdir/ocaml
        AC_SUBST(OCAML_LIBDIR,${prefix}/lib/ocaml)
      fi
    fi
    ;;
  esac
done
if test "$binding_prereqs_failed" = 1 ; then
  AC_MSG_ERROR([Prequisites for bindings not satisfied. Fix them or use configure --disable-bindings.])
fi

dnl Determine whether the compiler supports -fvisibility-inlines-hidden.
AC_CXX_USE_VISIBILITY_INLINES_HIDDEN

dnl Determine linker rpath flag
if test "$llvm_cv_link_use_r" = "yes" ; then
  RPATH="-Wl,-R"
else
  RPATH="-Wl,-rpath"
fi
AC_SUBST(RPATH)

dnl Determine linker rdynamic flag
if test "$llvm_cv_link_use_export_dynamic" = "yes" ; then
  RDYNAMIC="-rdynamic"
else
  RDYNAMIC=""
fi
AC_SUBST(RDYNAMIC)

dnl===-----------------------------------------------------------------------===
dnl===
dnl=== SECTION 10: Specify the output files and generate it
dnl===
dnl===-----------------------------------------------------------------------===

dnl Configure header files
dnl WARNING: dnl If you add or remove any of the following config headers, then
dnl you MUST also update Makefile so that the variable FilesToConfig
dnl contains the same list of files as AC_CONFIG_HEADERS below. This ensures the
dnl files can be updated automatically when their *.in sources change.
AC_CONFIG_HEADERS([include/llvm/Config/config.h include/llvm/Config/llvm-config.h])
AH_TOP([#ifndef CONFIG_H
#define CONFIG_H])
AH_BOTTOM([#endif])

AC_CONFIG_FILES([include/llvm/Config/Targets.def])
AC_CONFIG_FILES([include/llvm/Config/AsmPrinters.def])
AC_CONFIG_FILES([include/llvm/Config/AsmParsers.def])
AC_CONFIG_FILES([include/llvm/Config/Disassemblers.def])
AC_CONFIG_HEADERS([include/llvm/Support/DataTypes.h])

dnl Configure the makefile's configuration data
AC_CONFIG_FILES([Makefile.config])

dnl Configure the RPM spec file for LLVM
AC_CONFIG_FILES([llvm.spec])

dnl Configure doxygen's configuration file
AC_CONFIG_FILES([docs/doxygen.cfg])

dnl Configure clang, if present
if test "${clang_src_root}" = ""; then
  clang_src_root="$srcdir/tools/clang"
fi
if test -f ${clang_src_root}/README.txt; then
  dnl Use variables to stay under 80 columns.
  configh="include/clang/Config/config.h"
  doxy="docs/doxygen.cfg"
  AC_CONFIG_HEADERS([tools/clang/${configh}:${clang_src_root}/${configh}.in])
  AC_CONFIG_FILES([tools/clang/${doxy}:${clang_src_root}/${doxy}.in])
fi

dnl OCaml findlib META file
AC_CONFIG_FILES([bindings/ocaml/llvm/META.llvm])

dnl Add --program-prefix value to Makefile.rules. Already an ARG variable.
test "x$program_prefix" = "xNONE" && program_prefix=""
AC_SUBST([program_prefix])


dnl Do special configuration of Makefiles
AC_CONFIG_COMMANDS([setup],,[llvm_src="${srcdir}"])
AC_CONFIG_MAKEFILE(Makefile)
AC_CONFIG_MAKEFILE(Makefile.common)
AC_CONFIG_MAKEFILE(examples/Makefile)
AC_CONFIG_MAKEFILE(lib/Makefile)
AC_CONFIG_MAKEFILE(test/Makefile)
AC_CONFIG_MAKEFILE(test/Makefile.tests)
AC_CONFIG_MAKEFILE(unittests/Makefile)
AC_CONFIG_MAKEFILE(tools/Makefile)
AC_CONFIG_MAKEFILE(utils/Makefile)
AC_CONFIG_MAKEFILE(projects/Makefile)
AC_CONFIG_MAKEFILE(bindings/Makefile)
AC_CONFIG_MAKEFILE(bindings/ocaml/Makefile.ocaml)

dnl Finally, crank out the output
AC_OUTPUT<|MERGE_RESOLUTION|>--- conflicted
+++ resolved
@@ -938,11 +938,7 @@
   enableval=host
 fi
 case "$enableval" in
-<<<<<<< HEAD
-  all) TARGETS_TO_BUILD="X86 Sparc PowerPC AArch64 ARM Mips XCore MSP430 CppBackend NVPTX Hexagon SystemZ R600 VectorProc" ;;
-=======
   all) TARGETS_TO_BUILD="$ALL_TARGETS" ;;
->>>>>>> 2c368042
   *)for a_target in `echo $enableval|sed -e 's/,/ /g' ` ; do
       case "$a_target" in
         x86)      TARGETS_TO_BUILD="X86 $TARGETS_TO_BUILD" ;;
