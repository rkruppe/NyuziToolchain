dnl === configure.ac --------------------------------------------------------===
dnl                     The LLVM Compiler Infrastructure
dnl
dnl This file is distributed under the University of Illinois Open Source
dnl License. See LICENSE.TXT for details.
dnl
dnl===-----------------------------------------------------------------------===
dnl This is the LLVM configuration script. It is processed by the autoconf
dnl program to produce a script named configure. This script contains the
dnl configuration checks that LLVM needs in order to support multiple platforms.
dnl This file is composed of 10 sections per the recommended organization of
dnl autoconf input defined in the autoconf documentation. As this file evolves,
dnl please keep the various types of checks within their sections. The sections
dnl are as follows:
dnl
dnl SECTION 1: Initialization & Setup
dnl SECTION 2: Architecture, target, and host checks
dnl SECTION 3: Command line arguments for the configure script.
dnl SECTION 4: Check for programs we need and that they are the right version
dnl SECTION 5: Check for libraries
dnl SECTION 6: Check for header files
dnl SECTION 7: Check for types and structures
dnl SECTION 8: Check for specific functions needed
dnl SECTION 9: Additional checks, variables, etc.
dnl SECTION 10: Specify the output files and generate it
dnl
dnl===-----------------------------------------------------------------------===
dnl===
dnl=== SECTION 1: Initialization & Setup
dnl===
dnl===-----------------------------------------------------------------------===
dnl Initialize autoconf and define the package name, version number and
dnl address for reporting bugs.

AC_INIT([LLVM],[3.5.0svn],[http://llvm.org/bugs/])

LLVM_VERSION_MAJOR=3
LLVM_VERSION_MINOR=5
LLVM_VERSION_PATCH=0
LLVM_VERSION_SUFFIX=svn

AC_DEFINE_UNQUOTED([LLVM_VERSION_MAJOR], $LLVM_VERSION_MAJOR, [Major version of the LLVM API])
AC_DEFINE_UNQUOTED([LLVM_VERSION_MINOR], $LLVM_VERSION_MINOR, [Minor version of the LLVM API])
AC_DEFINE_UNQUOTED([LLVM_VERSION_PATCH], $LLVM_VERSION_PATCH, [Patch version of the LLVM API])

AC_SUBST([LLVM_VERSION_MAJOR])
AC_SUBST([LLVM_VERSION_MINOR])
AC_SUBST([LLVM_VERSION_PATCH])
AC_SUBST([LLVM_VERSION_SUFFIX])

dnl Provide a copyright substitution and ensure the copyright notice is included
dnl in the output of --version option of the generated configure script.
AC_SUBST(LLVM_COPYRIGHT,["Copyright (c) 2003-2014 University of Illinois at Urbana-Champaign."])
AC_COPYRIGHT([Copyright (c) 2003-2014 University of Illinois at Urbana-Champaign.])

dnl Indicate that we require autoconf 2.60 or later.
AC_PREREQ(2.60)

dnl Verify that the source directory is valid. This makes sure that we are
dnl configuring LLVM and not some other package (it validates --srcdir argument)
AC_CONFIG_SRCDIR([lib/IR/Module.cpp])

dnl Place all of the extra autoconf files into the config subdirectory. Tell
dnl various tools where the m4 autoconf macros are.
AC_CONFIG_AUX_DIR([autoconf])

dnl Quit if the source directory has already been configured.
dnl NOTE: This relies upon undocumented autoconf behavior.
if test ${srcdir} != "." ; then
  if test -f ${srcdir}/include/llvm/Config/config.h ; then
    AC_MSG_ERROR([Already configured in ${srcdir}])
  fi
fi

dnl Default to empty (i.e. assigning the null string to) CFLAGS and CXXFLAGS,
dnl instead of the autoconf default (for example, '-g -O2' for CC=gcc).
: ${CFLAGS=}
: ${CXXFLAGS=}

dnl We need to check for the compiler up here to avoid anything else
dnl starting with a different one.
AC_PROG_CC(clang gcc)
AC_PROG_CXX(clang++ g++)
AC_PROG_CPP

dnl If CXX is Clang, check that it can find and parse C++ standard library
dnl headers.
if test "$CXX" = "clang++" ; then
  AC_MSG_CHECKING([whether clang works])
  AC_LANG_PUSH([C++])
  dnl Note that space between 'include' and '(' is required.  There's a broken
  dnl regex in aclocal that otherwise will think that we call m4's include
  dnl builtin.
  AC_COMPILE_IFELSE([AC_LANG_PROGRAM([[#include <limits>
#if __has_include (<cxxabi.h>)
#include <cxxabi.h>
#endif
#if __has_include (<unwind.h>)
#include <unwind.h>
#endif
]])],
[
  AC_MSG_RESULT([yes])
],
[
  AC_MSG_RESULT([no])
  AC_MSG_ERROR([Selected compiler could not find or parse C++ standard library headers.  Rerun with CC=c-compiler CXX=c++-compiler ./configure ...])
])
  AC_LANG_POP([C++])
fi

dnl Set up variables that track whether the host compiler is GCC or Clang where
dnl we can effectively sanity check them. We don't try to sanity check all the
dnl other possible compilers.
AC_MSG_CHECKING([whether GCC or Clang is our host compiler])
AC_LANG_PUSH([C++])
llvm_cv_cxx_compiler=unknown
AC_COMPILE_IFELSE([AC_LANG_SOURCE([[#if ! __clang__
                                    #error
                                    #endif
                                    ]])],
                  llvm_cv_cxx_compiler=clang,
                  [AC_COMPILE_IFELSE([AC_LANG_SOURCE([[#if ! __GNUC__
                                                       #error
                                                       #endif
                                                       ]])],
                                     llvm_cv_cxx_compiler=gcc, [])])
AC_LANG_POP([C++])
AC_MSG_RESULT([${llvm_cv_cxx_compiler}])

dnl Configure all of the projects present in our source tree. While we could
dnl just AC_CONFIG_SUBDIRS on the set of directories in projects that have a
dnl configure script, that usage of the AC_CONFIG_SUBDIRS macro is deprecated.
dnl Instead we match on the known projects.

dnl
dnl One tricky part of doing this is that some projects depend upon other
dnl projects.  For example, several projects rely upon the LLVM test suite.
dnl We want to configure those projects first so that their object trees are
dnl created before running the configure scripts of projects that depend upon
dnl them.
dnl

dnl Several projects use the LLVM test suite, so configure it next.
if test -d ${srcdir}/projects/test-suite ; then
  AC_CONFIG_SUBDIRS([projects/test-suite])
fi

dnl llvm-test is the old name of the test-suite, kept here for backwards
dnl compatibility
if test -d ${srcdir}/projects/llvm-test ; then
  AC_CONFIG_SUBDIRS([projects/llvm-test])
fi

dnl Some projects use poolalloc; configure that next
if test -d ${srcdir}/projects/poolalloc ; then
  AC_CONFIG_SUBDIRS([projects/poolalloc])
fi

if test -d ${srcdir}/projects/llvm-poolalloc ; then
  AC_CONFIG_SUBDIRS([projects/llvm-poolalloc])
fi

dnl Check for all other projects
for i in `ls ${srcdir}/projects`
do
  if test -d ${srcdir}/projects/${i} ; then
    case ${i} in
      safecode)     AC_CONFIG_SUBDIRS([projects/safecode]) ;;
      compiler-rt)       ;;
      test-suite)     ;;
      llvm-test)      ;;
      poolalloc)      ;;
      llvm-poolalloc) ;;
      *)
        AC_MSG_WARN([Unknown project (${i}) won't be configured automatically])
        ;;
    esac
  fi
done

dnl Disable the build of polly, even if it is checked out into tools/polly.
AC_ARG_ENABLE(polly,
              AS_HELP_STRING([--enable-polly],
                             [Use polly if available (default is YES)]),,
                             enableval=default)
case "$enableval" in
  yes) AC_SUBST(ENABLE_POLLY,[1]) ;;
  no)  AC_SUBST(ENABLE_POLLY,[0]) ;;
  default) AC_SUBST(ENABLE_POLLY,[1]) ;;
  *) AC_MSG_ERROR([Invalid setting for --enable-polly. Use "yes" or "no"]) ;;
esac


dnl Check if polly is checked out into tools/polly and configure it if
dnl available.
if (test -d ${srcdir}/tools/polly) && (test $ENABLE_POLLY -eq 1) ; then
  AC_SUBST(LLVM_HAS_POLLY,1)
  AC_CONFIG_SUBDIRS([tools/polly])
fi

dnl===-----------------------------------------------------------------------===
dnl===
dnl=== SECTION 2: Architecture, target, and host checks
dnl===
dnl===-----------------------------------------------------------------------===

dnl Check the target for which we're compiling and the host that will do the
dnl compilations. This will tell us which LLVM compiler will be used for
dnl compiling SSA into object code. This needs to be done early because
dnl following tests depend on it.
AC_CANONICAL_TARGET

dnl Determine the platform type and cache its value. This helps us configure
dnl the System library to the correct build platform.
AC_CACHE_CHECK([type of operating system we're going to host on],
               [llvm_cv_os_type],
[case $host in
  *-*-aix*)
    llvm_cv_link_all_option="-Wl,--whole-archive"
    llvm_cv_no_link_all_option="-Wl,--no-whole-archive"
    llvm_cv_os_type="AIX"
    llvm_cv_platform_type="Unix" ;;
  *-*-irix*)
    llvm_cv_link_all_option="-Wl,--whole-archive"
    llvm_cv_no_link_all_option="-Wl,--no-whole-archive"
    llvm_cv_os_type="IRIX"
    llvm_cv_platform_type="Unix" ;;
  *-*-cygwin*)
    llvm_cv_link_all_option="-Wl,--whole-archive"
    llvm_cv_no_link_all_option="-Wl,--no-whole-archive"
    llvm_cv_os_type="Cygwin"
    llvm_cv_platform_type="Unix" ;;
  *-*-darwin*)
    llvm_cv_link_all_option="-Wl,-all_load"
    llvm_cv_no_link_all_option="-Wl,-noall_load"
    llvm_cv_os_type="Darwin"
    llvm_cv_platform_type="Unix" ;;
  *-*-minix*)
    llvm_cv_link_all_option="-Wl,-all_load"
    llvm_cv_no_link_all_option="-Wl,-noall_load"
    llvm_cv_os_type="Minix"
    llvm_cv_platform_type="Unix" ;;
  *-*-freebsd*)
    llvm_cv_link_all_option="-Wl,--whole-archive"
    llvm_cv_no_link_all_option="-Wl,--no-whole-archive"
    llvm_cv_os_type="FreeBSD"
    llvm_cv_platform_type="Unix" ;;
  *-*-kfreebsd-gnu)
    llvm_cv_link_all_option="-Wl,--whole-archive"
    llvm_cv_no_link_all_option="-Wl,--no-whole-archive"
    llvm_cv_os_type="GNU/kFreeBSD"
    llvm_cv_platform_type="Unix" ;;
  *-*-openbsd*)
    llvm_cv_link_all_option="-Wl,--whole-archive"
    llvm_cv_no_link_all_option="-Wl,--no-whole-archive"
    llvm_cv_os_type="OpenBSD"
    llvm_cv_platform_type="Unix" ;;
  *-*-netbsd*)
    llvm_cv_link_all_option="-Wl,--whole-archive"
    llvm_cv_no_link_all_option="-Wl,--no-whole-archive"
    llvm_cv_os_type="NetBSD"
    llvm_cv_platform_type="Unix" ;;
  *-*-dragonfly*)
    llvm_cv_link_all_option="-Wl,--whole-archive"
    llvm_cv_no_link_all_option="-Wl,--no-whole-archive"
    llvm_cv_os_type="DragonFly"
    llvm_cv_platform_type="Unix" ;;
  *-*-hpux*)
    llvm_cv_link_all_option="-Wl,--whole-archive"
    llvm_cv_no_link_all_option="-Wl,--no-whole-archive"
    llvm_cv_os_type="HP-UX"
    llvm_cv_platform_type="Unix" ;;
  *-*-interix*)
    llvm_cv_link_all_option="-Wl,--whole-archive"
    llvm_cv_no_link_all_option="-Wl,--no-whole-archive"
    llvm_cv_os_type="Interix"
    llvm_cv_platform_type="Unix" ;;
  *-*-linux*)
    llvm_cv_link_all_option="-Wl,--whole-archive"
    llvm_cv_no_link_all_option="-Wl,--no-whole-archive"
    llvm_cv_os_type="Linux"
    llvm_cv_platform_type="Unix" ;;
  *-*-gnu*)
    llvm_cv_link_all_option="-Wl,--whole-archive"
    llvm_cv_no_link_all_option="-Wl,--no-whole-archive"
    llvm_cv_os_type="GNU"
    llvm_cv_platform_type="Unix" ;;
  *-*-solaris*)
    llvm_cv_link_all_option="-Wl,-z,allextract"
    llvm_cv_no_link_all_option="-Wl,-z,defaultextract"
    llvm_cv_os_type="SunOS"
    llvm_cv_platform_type="Unix" ;;
  *-*-auroraux*)
    llvm_cv_link_all_option="-Wl,-z,allextract"
    llvm_cv_link_all_option="-Wl,-z,defaultextract"
    llvm_cv_os_type="AuroraUX"
    llvm_cv_platform_type="Unix" ;;
  *-*-win32*)
    llvm_cv_link_all_option="-Wl,--whole-archive"
    llvm_cv_no_link_all_option="-Wl,--no-whole-archive"
    llvm_cv_os_type="Win32"
    llvm_cv_platform_type="Win32" ;;
  *-*-mingw*)
    llvm_cv_link_all_option="-Wl,--whole-archive"
    llvm_cv_no_link_all_option="-Wl,--no-whole-archive"
    llvm_cv_os_type="MingW"
    llvm_cv_platform_type="Win32" ;;
  *-*-haiku*)
    llvm_cv_link_all_option="-Wl,--whole-archive"
    llvm_cv_no_link_all_option="-Wl,--no-whole-archive"
    llvm_cv_os_type="Haiku"
    llvm_cv_platform_type="Unix" ;;
  *-unknown-eabi*)
    llvm_cv_link_all_option="-Wl,--whole-archive"
    llvm_cv_no_link_all_option="-Wl,--no-whole-archive"
    llvm_cv_os_type="Freestanding"
    llvm_cv_platform_type="Unix" ;;
  *-unknown-elf*)
    llvm_cv_link_all_option="-Wl,--whole-archive"
    llvm_cv_no_link_all_option="-Wl,--no-whole-archive"
    llvm_cv_os_type="Freestanding"
    llvm_cv_platform_type="Unix" ;;
  *)
    llvm_cv_link_all_option=""
    llvm_cv_no_link_all_option=""
    llvm_cv_os_type="Unknown"
    llvm_cv_platform_type="Unknown" ;;
esac])

AC_CACHE_CHECK([type of operating system we're going to target],
               [llvm_cv_target_os_type],
[case $target in
  *-*-aix*)
    llvm_cv_target_os_type="AIX" ;;
  *-*-irix*)
    llvm_cv_target_os_type="IRIX" ;;
  *-*-cygwin*)
    llvm_cv_target_os_type="Cygwin" ;;
  *-*-darwin*)
    llvm_cv_target_os_type="Darwin" ;;
  *-*-minix*)
    llvm_cv_target_os_type="Minix" ;;
  *-*-freebsd*)
    llvm_cv_target_os_type="FreeBSD" ;;
  *-*-kfreebsd-gnu)
    llvm_cv_target_os_type="GNU/kFreeBSD" ;;
  *-*-openbsd*)
    llvm_cv_target_os_type="OpenBSD" ;;
  *-*-netbsd*)
    llvm_cv_target_os_type="NetBSD" ;;
  *-*-dragonfly*)
    llvm_cv_target_os_type="DragonFly" ;;
  *-*-hpux*)
    llvm_cv_target_os_type="HP-UX" ;;
  *-*-interix*)
    llvm_cv_target_os_type="Interix" ;;
  *-*-linux*)
    llvm_cv_target_os_type="Linux" ;;
  *-*-gnu*)
    llvm_cv_target_os_type="GNU" ;;
  *-*-solaris*)
    llvm_cv_target_os_type="SunOS" ;;
  *-*-auroraux*)
    llvm_cv_target_os_type="AuroraUX" ;;
  *-*-win32*)
    llvm_cv_target_os_type="Win32" ;;
  *-*-mingw*)
    llvm_cv_target_os_type="MingW" ;;
  *-*-haiku*)
    llvm_cv_target_os_type="Haiku" ;;
  *-*-rtems*)
    llvm_cv_target_os_type="RTEMS" ;;
  *-*-nacl*)
    llvm_cv_target_os_type="NativeClient" ;;
  *-unknown-eabi*)
    llvm_cv_target_os_type="Freestanding" ;;
  *)
    llvm_cv_target_os_type="Unknown" ;;
esac])

dnl Make sure we aren't attempting to configure for an unknown system
if test "$llvm_cv_os_type" = "Unknown" ; then
  AC_MSG_ERROR([Operating system is unknown, configure can't continue])
fi

dnl Set the "OS" Makefile variable based on the platform type so the
dnl makefile can configure itself to specific build hosts
AC_SUBST(OS,$llvm_cv_os_type)
AC_SUBST(HOST_OS,$llvm_cv_os_type)
AC_SUBST(TARGET_OS,$llvm_cv_target_os_type)

dnl Set the LINKALL and NOLINKALL Makefile variables based on the platform
AC_SUBST(LINKALL,$llvm_cv_link_all_option)
AC_SUBST(NOLINKALL,$llvm_cv_no_link_all_option)

dnl Set the "LLVM_ON_*" variables based on llvm_cv_platform_type
dnl This is used by lib/Support to determine the basic kind of implementation
dnl to use.
case $llvm_cv_platform_type in
  Unix)
    AC_DEFINE([LLVM_ON_UNIX],[1],[Define if this is Unixish platform])
    AC_SUBST(LLVM_ON_UNIX,[1])
    AC_SUBST(LLVM_ON_WIN32,[0])
    ;;
  Win32)
    AC_DEFINE([LLVM_ON_WIN32],[1],[Define if this is Win32ish platform])
    AC_SUBST(LLVM_ON_UNIX,[0])
    AC_SUBST(LLVM_ON_WIN32,[1])
    ;;
esac

dnl Determine what our target architecture is and configure accordingly.
dnl This will allow Makefiles to make a distinction between the hardware and
dnl the OS.
AC_CACHE_CHECK([target architecture],[llvm_cv_target_arch],
[case $target in
  i?86-*)                 llvm_cv_target_arch="x86" ;;
  amd64-* | x86_64-*)     llvm_cv_target_arch="x86_64" ;;
  sparc*-*)               llvm_cv_target_arch="Sparc" ;;
  powerpc*-*)             llvm_cv_target_arch="PowerPC" ;;
  arm64*-*)               llvm_cv_target_arch="ARM64" ;;
  arm*-*)                 llvm_cv_target_arch="ARM" ;;
  aarch64*-*)             llvm_cv_target_arch="AArch64" ;;
  mips-* | mips64-*)      llvm_cv_target_arch="Mips" ;;
  mipsel-* | mips64el-*)  llvm_cv_target_arch="Mips" ;;
  xcore-*)                llvm_cv_target_arch="XCore" ;;
  msp430-*)               llvm_cv_target_arch="MSP430" ;;
  hexagon-*)              llvm_cv_target_arch="Hexagon" ;;
  nvptx-*)                llvm_cv_target_arch="NVPTX" ;;
  vectorproc-*)           llvm_cv_target_arch="VectorProc" ;;
  s390x-*)                llvm_cv_target_arch="SystemZ" ;;
  *)                      llvm_cv_target_arch="Unknown" ;;
esac])

if test "$llvm_cv_target_arch" = "Unknown" ; then
  AC_MSG_WARN([Configuring LLVM for an unknown target archicture])
fi

dnl Determine the LLVM native architecture for the target
case "$llvm_cv_target_arch" in
    x86)     LLVM_NATIVE_ARCH="X86" ;;
    x86_64)  LLVM_NATIVE_ARCH="X86" ;;
    *)       LLVM_NATIVE_ARCH="$llvm_cv_target_arch" ;;
esac

dnl Define a substitution, ARCH, for the target architecture
AC_SUBST(ARCH,$llvm_cv_target_arch)
AC_SUBST(LLVM_NATIVE_ARCH,$LLVM_NATIVE_ARCH)

dnl Determine what our host architecture.
dnl This will allow MCJIT regress tests runs only for supported
dnl platforms.
case $host in
  i?86-*)                 host_arch="x86" ;;
  amd64-* | x86_64-*)     host_arch="x86_64" ;;
  sparc*-*)               host_arch="Sparc" ;;
  powerpc*-*)             host_arch="PowerPC" ;;
  arm64*-*)               host_arch="ARM64" ;;
  arm*-*)                 host_arch="ARM" ;;
  aarch64*-*)             host_arch="AArch64" ;;
  mips-* | mips64-*)      host_arch="Mips" ;;
  mipsel-* | mips64el-*)  host_arch="Mips" ;;
  xcore-*)                host_arch="XCore" ;;
  msp430-*)               host_arch="MSP430" ;;
  hexagon-*)              host_arch="Hexagon" ;;
  s390x-*)                host_arch="SystemZ" ;;
  *)                      host_arch="Unknown" ;;
esac

if test "$host_arch" = "Unknown" ; then
  AC_MSG_WARN([Configuring LLVM for an unknown host archicture])
fi

AC_SUBST(HOST_ARCH,$host_arch)

dnl Check for build platform executable suffix if we're cross-compiling
if test "$cross_compiling" = yes; then
  AC_SUBST(LLVM_CROSS_COMPILING, [1])
  AC_BUILD_EXEEXT
  ac_build_prefix=${build_alias}-
  AC_CHECK_PROG(BUILD_CXX, ${ac_build_prefix}g++, ${ac_build_prefix}g++)
  if test -z "$BUILD_CXX"; then
     AC_CHECK_PROG(BUILD_CXX, g++, g++)
     if test -z "$BUILD_CXX"; then
       AC_CHECK_PROG(BUILD_CXX, c++, c++, , , /usr/ucb/c++)
     fi
  fi
else
  AC_SUBST(LLVM_CROSS_COMPILING, [0])
fi

dnl Check to see if there's a .svn or .git directory indicating that this
dnl build is being done from a checkout. This sets up several defaults for
dnl the command line switches. When we build with a checkout directory,
dnl we get a debug with assertions turned on. Without, we assume a source
dnl release and we get an optimized build without assertions.
dnl See --enable-optimized and --enable-assertions below
if test -d ".svn" -o -d "${srcdir}/.svn" -o -d ".git" -o -d "${srcdir}/.git"; then
  cvsbuild="yes"
  optimize="no"
  AC_SUBST(CVSBUILD,[[CVSBUILD=1]])
else
  cvsbuild="no"
  optimize="yes"
fi

dnl===-----------------------------------------------------------------------===
dnl===
dnl=== SECTION 3: Command line arguments for the configure script.
dnl===
dnl===-----------------------------------------------------------------------===

dnl --enable-libcpp : check whether or not to use libc++ on the command line
AC_ARG_ENABLE(libcpp,
              AS_HELP_STRING([--enable-libcpp],
                             [Use libc++ if available (default is NO)]),,
                             enableval=default)
case "$enableval" in
  yes) AC_SUBST(ENABLE_LIBCPP,[1]) ;;
  no)  AC_SUBST(ENABLE_LIBCPP,[0]) ;;
  default) AC_SUBST(ENABLE_LIBCPP,[0]);;
  *) AC_MSG_ERROR([Invalid setting for --enable-libcpp. Use "yes" or "no"]) ;;
esac

dnl Check both GCC and Clang for sufficiently modern versions. These checks can
dnl be bypassed by passing a flag if necessary on a platform. We have to do
dnl these checks here so that we have the configuration of the standard C++
dnl library finished.
AC_ARG_ENABLE(compiler-version-checks,
              AS_HELP_STRING([--enable-compiler-version-checks],
                             [Check the version of the host compiler (default is YES)]),,
                             enableval=default)
case "$enableval" in
  no)
    ;;
  yes|default)
    AC_LANG_PUSH([C++])
    case "$llvm_cv_cxx_compiler" in
    clang)
      AC_MSG_CHECKING([whether Clang is new enough])
      AC_COMPILE_IFELSE([AC_LANG_SOURCE([[
#if __clang_major__ < 3 || (__clang_major__ == 3 && __clang_minor__ < 1)
#error This version of Clang is too old to build LLVM
#endif
]])],
          [AC_MSG_RESULT([yes])],
          [AC_MSG_RESULT([no])
           AC_MSG_ERROR([
The selected Clang compiler is not new enough to build LLVM. Please upgrade to
Clang 3.1. You may pass --disable-compiler-version-checks to configure to
bypass these sanity checks.])])

      dnl Note that libstdc++4.6 is known broken for C++11 builds. The errors
      dnl are sometimes deeply confusing though. Here we test for an obvious
      dnl incomplete feature in 4.6's standard library that was completed in
      dnl 4.7's. We also have to disable this test if 'ENABLE_LIBCPP' is set
      dnl because the enable flags don't actually fix CXXFLAGS, they rely on
      dnl that happening in the Makefile.
      if test "$ENABLE_LIBCPP" -eq 0 ; then
        AC_MSG_CHECKING([whether Clang will select a modern C++ standard library])
        llvm_cv_old_cxxflags="$CXXFLAGS"
        CXXFLAGS="$CXXFLAGS -std=c++0x"
        AC_LINK_IFELSE([AC_LANG_SOURCE([[
#include <atomic>
std::atomic<float> x(0.0f);
int main() { return (float)x; }
]])],
            [AC_MSG_RESULT([yes])],
            [AC_MSG_RESULT([no])
             AC_MSG_ERROR([
We detected a missing feature in the standard C++ library that was known to be
missing in libstdc++4.6 and implemented in libstdc++4.7. There are numerous
C++11 problems with 4.6's library, and we don't support GCCs or libstdc++ older
than 4.7. You will need to update your system and ensure Clang uses the newer
standard library.

If this error is incorrect or you need to force things to work, you may pass
'--disable-compiler-version-checks' to configure to bypass this test.])])
        CXXFLAGS="$llvm_cv_old_cxxflags"
      fi
      ;;
    gcc)
      AC_MSG_CHECKING([whether GCC is new enough])
      AC_COMPILE_IFELSE([AC_LANG_SOURCE([[
#if __GNUC__ < 4 || (__GNUC__ == 4 && __GNUC_MINOR__ < 7)
#error This version of GCC is too old to build LLVM
#endif
]])],
          [AC_MSG_RESULT([yes])],
          [AC_MSG_RESULT([no])
           AC_MSG_ERROR([
The selected GCC C++ compiler is not new enough to build LLVM. Please upgrade
to GCC 4.7. You may pass --disable-compiler-version-checks to configure to
bypass these sanity checks.])])
      ;;
    unknown)
      ;;
    esac
    AC_LANG_POP([C++])
    ;;
  *)
    AC_MSG_ERROR([Invalid setting for --enable-compiler-version-checks. Use "yes" or "no"])
    ;;
esac

dnl --enable-cxx1y : check whether or not to use -std=c++1y on the command line
AC_ARG_ENABLE(cxx1y,
              AS_HELP_STRING([--enable-cxx1y],
                             [Use c++1y if available (default is NO)]),,
                             enableval=default)
case "$enableval" in
  yes) AC_SUBST(ENABLE_CXX1Y,[1]) ;;
  no)  AC_SUBST(ENABLE_CXX1Y,[0]) ;;
  default) AC_SUBST(ENABLE_CXX1Y,[0]);;
  *) AC_MSG_ERROR([Invalid setting for --enable-cxx1y. Use "yes" or "no"]) ;;
esac

dnl --enable-split-dwarf : check whether or not to use -gsplit-dwarf on the command
dnl line
AC_ARG_ENABLE(split-dwarf,
              AS_HELP_STRING([--enable-split-dwarf],
                             [Use split-dwarf if available (default is NO)]),,
                             enableval=default)
case "$enableval" in
  yes) AC_SUBST(ENABLE_SPLIT_DWARF,[1]) ;;
  no)  AC_SUBST(ENABLE_SPLIT_DWARF,[0]) ;;
  default) AC_SUBST(ENABLE_SPLIT_DWARF,[0]);;
  *) AC_MSG_ERROR([Invalid setting for --enable-split-dwarf. Use "yes" or "no"]) ;;
esac

dnl --enable-clang-arcmt: check whether to enable clang arcmt
clang_arcmt="yes"
AC_ARG_ENABLE(clang-arcmt,
              AS_HELP_STRING([--enable-clang-arcmt],
                             [Enable building of clang ARCMT (default is YES)]),
                             clang_arcmt="$enableval",
                             enableval="yes")
case "$enableval" in
  yes) AC_SUBST(ENABLE_CLANG_ARCMT,[1]) ;;
  no)  AC_SUBST(ENABLE_CLANG_ARCMT,[0]) ;;
  default) AC_SUBST(ENABLE_CLANG_ARCMT,[1]);;
  *) AC_MSG_ERROR([Invalid setting for --enable-clang-arcmt. Use "yes" or "no"]) ;;
esac

dnl --enable-clang-plugin-support: check whether to enable plugins in clang
clang_plugin_support="yes"
AC_ARG_ENABLE(clang-plugin-support,
              AS_HELP_STRING([--enable-clang-plugin-support],
                             [Enable plugin support in clang (default is YES)]),
                             clang_plugin_support="$enableval",
                             enableval="yes")
case "$enableval" in
  yes) AC_SUBST(CLANG_PLUGIN_SUPPORT,[1]) ;;
  no)  AC_SUBST(CLANG_PLUGIN_SUPPORT,[0]) ;;
  default) AC_SUBST(CLANG_PLUGIN_SUPPORT,[1]);;
  *) AC_MSG_ERROR([Invalid setting for --enable-clang-plugin-support. Use "yes" or "no"]) ;;
esac

dnl --enable-clang-static-analyzer: check whether to enable static-analyzer
clang_static_analyzer="yes"
AC_ARG_ENABLE(clang-static-analyzer,
              AS_HELP_STRING([--enable-clang-static-analyzer],
                             [Enable building of clang Static Analyzer (default is YES)]),
                             clang_static_analyzer="$enableval",
                             enableval="yes")
case "$enableval" in
  yes) AC_SUBST(ENABLE_CLANG_STATIC_ANALYZER,[1]) ;;
  no)  
    if test ${clang_arcmt} != "no" ; then
      AC_MSG_ERROR([Cannot enable clang ARC Migration Tool while disabling static analyzer.])
    fi
    AC_SUBST(ENABLE_CLANG_STATIC_ANALYZER,[0]) 
    ;;
  default) AC_SUBST(ENABLE_CLANG_STATIC_ANALYZER,[1]);;
  *) AC_MSG_ERROR([Invalid setting for --enable-clang-static-analyzer. Use "yes" or "no"]) ;;
esac

dnl --enable-clang-rewriter: check whether to enable clang rewriter
AC_ARG_ENABLE(clang-rewriter,
              AS_HELP_STRING([--enable-clang-rewriter],
                             [Enable building of clang rewriter (default is YES)]),,
                             enableval="yes")
case "$enableval" in
  yes) AC_SUBST(ENABLE_CLANG_REWRITER,[1]) ;;
  no)  
    if test ${clang_arcmt} != "no" ; then
      AC_MSG_ERROR([Cannot enable clang ARC Migration Tool while disabling rewriter.])
    fi
    if test ${clang_static_analyzer} != "no" ; then
      AC_MSG_ERROR([Cannot enable clang static analyzer while disabling rewriter.])
    fi
    AC_SUBST(ENABLE_CLANG_REWRITER,[0]) 
    ;;
  default) AC_SUBST(ENABLE_CLANG_REWRITER,[1]);;
  *) AC_MSG_ERROR([Invalid setting for --enable-clang-rewriter. Use "yes" or "no"]) ;;
esac

dnl --enable-optimized : check whether they want to do an optimized build:
AC_ARG_ENABLE(optimized, AS_HELP_STRING(
 --enable-optimized,[Compile with optimizations enabled (default is NO)]),,enableval=$optimize)
if test ${enableval} = "no" ; then
  AC_SUBST(ENABLE_OPTIMIZED,[[]])
else
  AC_SUBST(ENABLE_OPTIMIZED,[[ENABLE_OPTIMIZED=1]])
fi

dnl --enable-profiling : check whether they want to do a profile build:
AC_ARG_ENABLE(profiling, AS_HELP_STRING(
 --enable-profiling,[Compile with profiling enabled (default is NO)]),,enableval="no")
if test ${enableval} = "no" ; then
  AC_SUBST(ENABLE_PROFILING,[[]])
else
  AC_SUBST(ENABLE_PROFILING,[[ENABLE_PROFILING=1]])
fi

dnl --enable-assertions : check whether they want to turn on assertions or not:
AC_ARG_ENABLE(assertions,AS_HELP_STRING(
  --enable-assertions,[Compile with assertion checks enabled (default is YES)]),, enableval="yes")
if test ${enableval} = "yes" ; then
  AC_SUBST(DISABLE_ASSERTIONS,[[]])
else
  AC_SUBST(DISABLE_ASSERTIONS,[[DISABLE_ASSERTIONS=1]])
fi

dnl --enable-werror : check whether we want Werror on by default
AC_ARG_ENABLE(werror,AS_HELP_STRING(
  --enable-werror,[Compile with -Werror enabled (default is NO)]),, enableval="no")
case "$enableval" in
  yes) AC_SUBST(ENABLE_WERROR,[1]) ;;
  no)  AC_SUBST(ENABLE_WERROR,[0]) ;;
  default) AC_SUBST(ENABLE_WERROR,[0]);;
  *) AC_MSG_ERROR([Invalid setting for --enable-werror. Use "yes" or "no"]) ;;
esac

dnl --enable-expensive-checks : check whether they want to turn on expensive debug checks:
AC_ARG_ENABLE(expensive-checks,AS_HELP_STRING(
  --enable-expensive-checks,[Compile with expensive debug checks enabled (default is NO)]),, enableval="no")
if test ${enableval} = "yes" ; then
  AC_SUBST(ENABLE_EXPENSIVE_CHECKS,[[ENABLE_EXPENSIVE_CHECKS=1]])
  AC_SUBST(EXPENSIVE_CHECKS,[[yes]])
else
  AC_SUBST(ENABLE_EXPENSIVE_CHECKS,[[]])
  AC_SUBST(EXPENSIVE_CHECKS,[[no]])
fi

dnl --enable-debug-runtime : should runtime libraries have debug symbols?
AC_ARG_ENABLE(debug-runtime,
   AS_HELP_STRING(--enable-debug-runtime,[Build runtime libs with debug symbols (default is NO)]),,enableval=no)
if test ${enableval} = "no" ; then
  AC_SUBST(DEBUG_RUNTIME,[[]])
else
  AC_SUBST(DEBUG_RUNTIME,[[DEBUG_RUNTIME=1]])
fi

dnl --enable-debug-symbols : should even optimized compiler libraries
dnl have debug symbols?
AC_ARG_ENABLE(debug-symbols,
   AS_HELP_STRING(--enable-debug-symbols,[Build compiler with debug symbols (default is NO if optimization is on and YES if it's off)]),,enableval=no)
if test ${enableval} = "no" ; then
  AC_SUBST(DEBUG_SYMBOLS,[[]])
else
  AC_SUBST(DEBUG_SYMBOLS,[[DEBUG_SYMBOLS=1]])
fi

dnl --enable-keep-symbols : do not strip installed executables
AC_ARG_ENABLE(keep-symbols,
   AS_HELP_STRING(--enable-keep-symbols,[Do not strip installed executables)]),,enableval=no)
if test ${enableval} = "no" ; then
  AC_SUBST(KEEP_SYMBOLS,[[]])
else
  AC_SUBST(KEEP_SYMBOLS,[[KEEP_SYMBOLS=1]])
fi

dnl --enable-jit: check whether they want to enable the jit
AC_ARG_ENABLE(jit,
  AS_HELP_STRING(--enable-jit,
                 [Enable Just In Time Compiling (default is YES)]),,
  enableval=default)
if test ${enableval} = "no"
then
  AC_SUBST(JIT,[[]])
else
  case "$llvm_cv_target_arch" in
    x86)         AC_SUBST(TARGET_HAS_JIT,1) ;;
    Sparc)       AC_SUBST(TARGET_HAS_JIT,0) ;;
    PowerPC)     AC_SUBST(TARGET_HAS_JIT,1) ;;
    x86_64)      AC_SUBST(TARGET_HAS_JIT,1) ;;
    ARM)         AC_SUBST(TARGET_HAS_JIT,1) ;;
    AArch64)     AC_SUBST(TARGET_HAS_JIT,0) ;;
    Mips)        AC_SUBST(TARGET_HAS_JIT,1) ;;
    XCore)       AC_SUBST(TARGET_HAS_JIT,0) ;;
    MSP430)      AC_SUBST(TARGET_HAS_JIT,0) ;;
    Hexagon)     AC_SUBST(TARGET_HAS_JIT,0) ;;
    NVPTX)       AC_SUBST(TARGET_HAS_JIT,0) ;;
    VectorProc)  AC_SUBST(TARGET_HAS_JIT,0) ;;
    SystemZ)     AC_SUBST(TARGET_HAS_JIT,1) ;;
    *)           AC_SUBST(TARGET_HAS_JIT,0) ;;
  esac
fi

TARGETS_WITH_JIT="AArch64 ARM ARM64 Mips PowerPC SystemZ X86"
AC_SUBST(TARGETS_WITH_JIT,$TARGETS_WITH_JIT)

dnl Allow enablement of building and installing docs
AC_ARG_ENABLE(docs,
              AS_HELP_STRING([--enable-docs],
                             [Build documents (default is YES)]),,
                             enableval=default)
case "$enableval" in
  yes) AC_SUBST(ENABLE_DOCS,[1]) ;;
  no)  AC_SUBST(ENABLE_DOCS,[0]) ;;
  default) AC_SUBST(ENABLE_DOCS,[1]) ;;
  *) AC_MSG_ERROR([Invalid setting for --enable-docs. Use "yes" or "no"]) ;;
esac

dnl Allow enablement of doxygen generated documentation
AC_ARG_ENABLE(doxygen,
              AS_HELP_STRING([--enable-doxygen],
                             [Build doxygen documentation (default is NO)]),,
                             enableval=default)
case "$enableval" in
  yes) AC_SUBST(ENABLE_DOXYGEN,[1]) ;;
  no)  AC_SUBST(ENABLE_DOXYGEN,[0]) ;;
  default) AC_SUBST(ENABLE_DOXYGEN,[0]) ;;
  *) AC_MSG_ERROR([Invalid setting for --enable-doxygen. Use "yes" or "no"]) ;;
esac

dnl Allow disablement of threads
AC_ARG_ENABLE(threads,
              AS_HELP_STRING([--enable-threads],
                             [Use threads if available (default is YES)]),,
                             enableval=default)
case "$enableval" in
  yes) AC_SUBST(LLVM_ENABLE_THREADS,[1]) ;;
  no)  AC_SUBST(LLVM_ENABLE_THREADS,[0]) ;;
  default) AC_SUBST(LLVM_ENABLE_THREADS,[1]) ;;
  *) AC_MSG_ERROR([Invalid setting for --enable-threads. Use "yes" or "no"]) ;;
esac
AC_DEFINE_UNQUOTED([LLVM_ENABLE_THREADS],$LLVM_ENABLE_THREADS,
                   [Define if threads enabled])

dnl Allow disablement of pthread.h
AC_ARG_ENABLE(pthreads,
              AS_HELP_STRING([--enable-pthreads],
                             [Use pthreads if available (default is YES)]),,
                             enableval=default)
case "$enableval" in
  yes) AC_SUBST(ENABLE_PTHREADS,[1]) ;;
  no)  AC_SUBST(ENABLE_PTHREADS,[0]) ;;
  default) AC_SUBST(ENABLE_PTHREADS,[1]) ;;
  *) AC_MSG_ERROR([Invalid setting for --enable-pthreads. Use "yes" or "no"]) ;;
esac

dnl Allow disablement of zlib
AC_ARG_ENABLE(zlib,
              AS_HELP_STRING([--enable-zlib],
                             [Use zlib for compression/decompression if
                              available (default is YES)]),,
                              enableval=default)
case "$enableval" in
  yes) AC_SUBST(LLVM_ENABLE_ZLIB,[1]) ;;
  no)  AC_SUBST(LLVM_ENABLE_ZLIB,[0]) ;;
  default) AC_SUBST(LLVM_ENABLE_ZLIB,[1]) ;;
  *) AC_MSG_ERROR([Invalid setting for --enable-zlib. Use "yes" or "no"]) ;;
esac
AC_DEFINE_UNQUOTED([LLVM_ENABLE_ZLIB],$LLVM_ENABLE_ZLIB,
                   [Define if zlib is enabled])

dnl Allow building without position independent code
AC_ARG_ENABLE(pic,
  AS_HELP_STRING([--enable-pic],
                 [Build LLVM with Position Independent Code (default is YES)]),,
                 enableval=default)
case "$enableval" in
  yes) AC_SUBST(ENABLE_PIC,[1]) ;;
  no)  AC_SUBST(ENABLE_PIC,[0]) ;;
  default) AC_SUBST(ENABLE_PIC,[1]) ;;
  *) AC_MSG_ERROR([Invalid setting for --enable-pic. Use "yes" or "no"]) ;;
esac
AC_DEFINE_UNQUOTED([ENABLE_PIC],$ENABLE_PIC,
                   [Define if position independent code is enabled])

dnl Allow building a shared library and linking tools against it.
AC_ARG_ENABLE(shared,
  AS_HELP_STRING([--enable-shared],
                 [Build a shared library and link tools against it (default is NO)]),,
                 enableval=default)
case "$enableval" in
  yes) AC_SUBST(ENABLE_SHARED,[1]) ;;
  no)  AC_SUBST(ENABLE_SHARED,[0]) ;;
  default) AC_SUBST(ENABLE_SHARED,[0]) ;;
  *) AC_MSG_ERROR([Invalid setting for --enable-shared. Use "yes" or "no"]) ;;
esac

dnl Allow libstdc++ is embedded in LLVM.dll.
AC_ARG_ENABLE(embed-stdcxx,
  AS_HELP_STRING([--enable-embed-stdcxx],
                 [Build a shared library with embedded libstdc++ for Win32 DLL (default is NO)]),,
                 enableval=default)
case "$enableval" in
  yes) AC_SUBST(ENABLE_EMBED_STDCXX,[1]) ;;
  no)  AC_SUBST(ENABLE_EMBED_STDCXX,[0]) ;;
  default) AC_SUBST(ENABLE_EMBED_STDCXX,[0]) ;;
  *) AC_MSG_ERROR([Invalid setting for --enable-embed-stdcxx. Use "yes" or "no"]) ;;
esac

dnl Enable embedding timestamp information into build.
AC_ARG_ENABLE(timestamps,
  AS_HELP_STRING([--enable-timestamps],
                 [Enable embedding timestamp information in build (default is YES)]),,
                 enableval=default)
case "$enableval" in
  yes) AC_SUBST(ENABLE_TIMESTAMPS,[1]) ;;
  no)  AC_SUBST(ENABLE_TIMESTAMPS,[0]) ;;
  default) AC_SUBST(ENABLE_TIMESTAMPS,[1]) ;;
  *) AC_MSG_ERROR([Invalid setting for --enable-timestamps. Use "yes" or "no"]) ;;
esac
AC_DEFINE_UNQUOTED([ENABLE_TIMESTAMPS],$ENABLE_TIMESTAMPS,
                   [Define if timestamp information (e.g., __DATE__) is allowed])

dnl Enable support for showing backtraces.
AC_ARG_ENABLE(backtraces, AS_HELP_STRING(
  [--enable-backtraces],
  [Enable embedding backtraces on crash (default is YES)]),
  [case "$enableval" in
    yes) llvm_cv_enable_backtraces="yes" ;;
    no)  llvm_cv_enable_backtraces="no"  ;;
    *) AC_MSG_ERROR([Invalid setting for --enable-backtraces. Use "yes" or "no"]) ;;
  esac],
  llvm_cv_enable_backtraces="yes")
if test "$llvm_cv_enable_backtraces" = "yes" ; then
  AC_DEFINE([ENABLE_BACKTRACES],[1],
            [Define if you want backtraces on crash])
fi

dnl Enable installing platform specific signal handling overrides, for improved
dnl CrashRecovery support or interaction with crash reporting software. This
dnl support may be inappropriate for some clients embedding LLVM as a library.
AC_ARG_ENABLE(crash-overrides, AS_HELP_STRING(
  [--enable-crash-overrides],
  [Enable crash handling overrides (default is YES)]),
  [case "$enableval" in
    yes) llvm_cv_enable_crash_overrides="yes" ;;
    no)  llvm_cv_enable_crash_overrides="no"  ;;
    *) AC_MSG_ERROR([Invalid setting for --enable-crash-overrides. Use "yes" or "no"]) ;;
  esac],
  llvm_cv_enable_crash_overrides="yes")
if test "$llvm_cv_enable_crash_overrides" = "yes" ; then
  AC_DEFINE([ENABLE_CRASH_OVERRIDES],[1],
            [Define to enable crash handling overrides])
fi

dnl List all possible targets
ALL_TARGETS="X86 Sparc PowerPC AArch64 ARM ARM64 Mips XCore MSP430 CppBackend NVPTX Hexagon SystemZ R600"
AC_SUBST(ALL_TARGETS,$ALL_TARGETS)

dnl Allow specific targets to be specified for building (or not)
TARGETS_TO_BUILD=""
AC_ARG_ENABLE([targets],AS_HELP_STRING([--enable-targets],
    [Build specific host targets: all or target1,target2,... Valid targets are:
<<<<<<< HEAD
     host, x86, x86_64, sparc, powerpc, arm, aarch64, mips, hexagon,
     xcore, msp430, nvptx, vectorproc, systemz, r600, and cpp (default=all)]),,
=======
     host, x86, x86_64, sparc, powerpc, arm64, arm, aarch64, mips, hexagon,
     xcore, msp430, nvptx, systemz, r600, and cpp (default=all)]),,
>>>>>>> 479e8a88
    enableval=all)
if test "$enableval" = host-only ; then
  enableval=host
fi
case "$enableval" in
  all) TARGETS_TO_BUILD="$ALL_TARGETS" ;;
  *)for a_target in `echo $enableval|sed -e 's/,/ /g' ` ; do
      case "$a_target" in
        x86)      TARGETS_TO_BUILD="X86 $TARGETS_TO_BUILD" ;;
        x86_64)   TARGETS_TO_BUILD="X86 $TARGETS_TO_BUILD" ;;
        sparc)    TARGETS_TO_BUILD="Sparc $TARGETS_TO_BUILD" ;;
        powerpc)  TARGETS_TO_BUILD="PowerPC $TARGETS_TO_BUILD" ;;
        aarch64)  TARGETS_TO_BUILD="AArch64 $TARGETS_TO_BUILD" ;;
        arm64)    TARGETS_TO_BUILD="ARM64 $TARGETS_TO_BUILD" ;;
        arm)      TARGETS_TO_BUILD="ARM $TARGETS_TO_BUILD" ;;
        mips)     TARGETS_TO_BUILD="Mips $TARGETS_TO_BUILD" ;;
        mipsel)   TARGETS_TO_BUILD="Mips $TARGETS_TO_BUILD" ;;
        mips64)   TARGETS_TO_BUILD="Mips $TARGETS_TO_BUILD" ;;
        mips64el) TARGETS_TO_BUILD="Mips $TARGETS_TO_BUILD" ;;
        xcore)    TARGETS_TO_BUILD="XCore $TARGETS_TO_BUILD" ;;
        msp430)   TARGETS_TO_BUILD="MSP430 $TARGETS_TO_BUILD" ;;
        cpp)      TARGETS_TO_BUILD="CppBackend $TARGETS_TO_BUILD" ;;
        hexagon)  TARGETS_TO_BUILD="Hexagon $TARGETS_TO_BUILD" ;;
        nvptx)    TARGETS_TO_BUILD="NVPTX $TARGETS_TO_BUILD" ;;
        vectorproc) TARGETS_TO_BUILD="VectorProc $TARGETS_TO_BUILD" ;;
        systemz)  TARGETS_TO_BUILD="SystemZ $TARGETS_TO_BUILD" ;;
        r600)     TARGETS_TO_BUILD="R600 $TARGETS_TO_BUILD" ;;
        host) case "$llvm_cv_target_arch" in
            x86)         TARGETS_TO_BUILD="X86 $TARGETS_TO_BUILD" ;;
            x86_64)      TARGETS_TO_BUILD="X86 $TARGETS_TO_BUILD" ;;
            Sparc)       TARGETS_TO_BUILD="Sparc $TARGETS_TO_BUILD" ;;
            PowerPC)     TARGETS_TO_BUILD="PowerPC $TARGETS_TO_BUILD" ;;
            AArch64)     TARGETS_TO_BUILD="AArch64 $TARGETS_TO_BUILD" ;;
            ARM)         TARGETS_TO_BUILD="ARM $TARGETS_TO_BUILD" ;;
            Mips)        TARGETS_TO_BUILD="Mips $TARGETS_TO_BUILD" ;;
            XCore)       TARGETS_TO_BUILD="XCore $TARGETS_TO_BUILD" ;;
            MSP430)      TARGETS_TO_BUILD="MSP430 $TARGETS_TO_BUILD" ;;
            Hexagon)     TARGETS_TO_BUILD="Hexagon $TARGETS_TO_BUILD" ;;
            NVPTX)       TARGETS_TO_BUILD="NVPTX $TARGETS_TO_BUILD" ;;
            VectorProc)  TARGETS_TO_BUILD="VectorProc $TARGETS_TO_BUILD" ;;
            SystemZ)     TARGETS_TO_BUILD="SystemZ $TARGETS_TO_BUILD" ;;
            *)       AC_MSG_ERROR([Can not set target to build]) ;;
          esac ;;
        *) AC_MSG_ERROR([Unrecognized target $a_target]) ;;
      esac
  done
  ;;
esac

AC_ARG_ENABLE([experimental-targets],AS_HELP_STRING([--enable-experimental-targets],
    [Build experimental host targets: disable or target1,target2,...
     (default=disable)]),,
    enableval=disable)

if test ${enableval} != "disable"
then
  TARGETS_TO_BUILD="$enableval $TARGETS_TO_BUILD"
fi

AC_SUBST(TARGETS_TO_BUILD,$TARGETS_TO_BUILD)

dnl Determine whether we are building LLVM support for the native architecture.
dnl If so, define LLVM_NATIVE_ARCH to that LLVM target.
for a_target in $TARGETS_TO_BUILD; do
  if test "$a_target" = "$LLVM_NATIVE_ARCH"; then
    AC_DEFINE_UNQUOTED(LLVM_NATIVE_ARCH, $LLVM_NATIVE_ARCH,
      [LLVM architecture name for the native architecture, if available])
    LLVM_NATIVE_TARGET="LLVMInitialize${LLVM_NATIVE_ARCH}Target"
    LLVM_NATIVE_TARGETINFO="LLVMInitialize${LLVM_NATIVE_ARCH}TargetInfo"
    LLVM_NATIVE_TARGETMC="LLVMInitialize${LLVM_NATIVE_ARCH}TargetMC"
    LLVM_NATIVE_ASMPRINTER="LLVMInitialize${LLVM_NATIVE_ARCH}AsmPrinter"
    if test -f ${srcdir}/lib/Target/${LLVM_NATIVE_ARCH}/AsmParser/Makefile ; then
      LLVM_NATIVE_ASMPARSER="LLVMInitialize${LLVM_NATIVE_ARCH}AsmParser"
    fi
    if test -f ${srcdir}/lib/Target/${LLVM_NATIVE_ARCH}/Disassembler/Makefile ; then
      LLVM_NATIVE_DISASSEMBLER="LLVMInitialize${LLVM_NATIVE_ARCH}Disassembler"
    fi
    AC_DEFINE_UNQUOTED(LLVM_NATIVE_TARGET, $LLVM_NATIVE_TARGET,
      [LLVM name for the native Target init function, if available])
    AC_DEFINE_UNQUOTED(LLVM_NATIVE_TARGETINFO, $LLVM_NATIVE_TARGETINFO,
      [LLVM name for the native TargetInfo init function, if available])
    AC_DEFINE_UNQUOTED(LLVM_NATIVE_TARGETMC, $LLVM_NATIVE_TARGETMC,
      [LLVM name for the native target MC init function, if available])
    AC_DEFINE_UNQUOTED(LLVM_NATIVE_ASMPRINTER, $LLVM_NATIVE_ASMPRINTER,
      [LLVM name for the native AsmPrinter init function, if available])
    if test -f ${srcdir}/lib/Target/${LLVM_NATIVE_ARCH}/AsmParser/Makefile ; then
      AC_DEFINE_UNQUOTED(LLVM_NATIVE_ASMPARSER, $LLVM_NATIVE_ASMPARSER,
       [LLVM name for the native AsmParser init function, if available])
    fi
    if test -f ${srcdir}/lib/Target/${LLVM_NATIVE_ARCH}/Disassembler/Makefile ; then
      AC_DEFINE_UNQUOTED(LLVM_NATIVE_DISASSEMBLER, $LLVM_NATIVE_DISASSEMBLER,
       [LLVM name for the native Disassembler init function, if available])
    fi
  fi
done

dnl Build the LLVM_TARGET and LLVM_... macros for Targets.def and the individual
dnl target feature def files.
LLVM_ENUM_TARGETS=""
LLVM_ENUM_ASM_PRINTERS=""
LLVM_ENUM_ASM_PARSERS=""
LLVM_ENUM_DISASSEMBLERS=""
for target_to_build in $TARGETS_TO_BUILD; do
  LLVM_ENUM_TARGETS="LLVM_TARGET($target_to_build) $LLVM_ENUM_TARGETS"
  if test -f ${srcdir}/lib/Target/${target_to_build}/*AsmPrinter.cpp ; then
    LLVM_ENUM_ASM_PRINTERS="LLVM_ASM_PRINTER($target_to_build) $LLVM_ENUM_ASM_PRINTERS";
  fi
  if test -f ${srcdir}/lib/Target/${target_to_build}/AsmParser/Makefile ; then
    LLVM_ENUM_ASM_PARSERS="LLVM_ASM_PARSER($target_to_build) $LLVM_ENUM_ASM_PARSERS";
  fi
  if test -f ${srcdir}/lib/Target/${target_to_build}/Disassembler/Makefile ; then
    LLVM_ENUM_DISASSEMBLERS="LLVM_DISASSEMBLER($target_to_build) $LLVM_ENUM_DISASSEMBLERS";
  fi
done
AC_SUBST(LLVM_ENUM_TARGETS)
AC_SUBST(LLVM_ENUM_ASM_PRINTERS)
AC_SUBST(LLVM_ENUM_ASM_PARSERS)
AC_SUBST(LLVM_ENUM_DISASSEMBLERS)

dnl Override the option to use for optimized builds.
AC_ARG_WITH(optimize-option,
  AS_HELP_STRING([--with-optimize-option],
                 [Select the compiler options to use for optimized builds]),,
                 withval=default)
AC_MSG_CHECKING([optimization flags])
case "$withval" in
  default)
    case "$llvm_cv_os_type" in
    FreeBSD) optimize_option=-O2 ;;
    MingW) optimize_option=-O2 ;;
    *)     optimize_option=-O3 ;;
    esac ;;
  *) optimize_option="$withval" ;;
esac
AC_SUBST(OPTIMIZE_OPTION,$optimize_option)
AC_MSG_RESULT([$optimize_option])

dnl Specify extra build options
AC_ARG_WITH(extra-options,
  AS_HELP_STRING([--with-extra-options],
                 [Specify additional options to compile LLVM with]),,
                 withval=default)
case "$withval" in
  default) EXTRA_OPTIONS= ;;
  *) EXTRA_OPTIONS=$withval ;;
esac
AC_SUBST(EXTRA_OPTIONS,$EXTRA_OPTIONS)

dnl Specify extra linker build options
AC_ARG_WITH(extra-ld-options,
  AS_HELP_STRING([--with-extra-ld-options],
                 [Specify additional options to link LLVM with]),,
                 withval=default)
case "$withval" in
  default) EXTRA_LD_OPTIONS= ;;
  *) EXTRA_LD_OPTIONS=$withval ;;
esac
AC_SUBST(EXTRA_LD_OPTIONS,$EXTRA_LD_OPTIONS)

dnl Allow specific bindings to be specified for building (or not)
AC_ARG_ENABLE([bindings],AS_HELP_STRING([--enable-bindings],
    [Build specific language bindings: all,auto,none,{binding-name} (default=auto)]),,
    enableval=default)
BINDINGS_TO_BUILD=""
case "$enableval" in
  yes | default | auto) BINDINGS_TO_BUILD="auto" ;;
  all ) BINDINGS_TO_BUILD="ocaml" ;;
  none | no) BINDINGS_TO_BUILD="" ;;
  *)for a_binding in `echo $enableval|sed -e 's/,/ /g' ` ; do
      case "$a_binding" in
        ocaml) BINDINGS_TO_BUILD="ocaml $BINDINGS_TO_BUILD" ;;
        *) AC_MSG_ERROR([Unrecognized binding $a_binding]) ;;
      esac
  done
  ;;
esac

dnl Allow the ocaml libdir to be overridden. This could go in a configure
dnl script for bindings/ocaml/configure, except that its auto value depends on
dnl OCAMLC, which is found here to support tests.
AC_ARG_WITH([ocaml-libdir],
  [AS_HELP_STRING([--with-ocaml-libdir],
    [Specify install location for ocaml bindings (default is stdlib)])],
  [],
  [withval=auto])
case "$withval" in
  auto) with_ocaml_libdir="$withval" ;;
  /* | [[A-Za-z]]:[[\\/]]*) with_ocaml_libdir="$withval" ;;
  *) AC_MSG_ERROR([Invalid path for --with-ocaml-libdir. Provide full path]) ;;
esac

AC_ARG_WITH(clang-srcdir,
  AS_HELP_STRING([--with-clang-srcdir],
    [Directory to the out-of-tree Clang source]),,
    withval="-")
case "$withval" in
  -) clang_src_root="" ;;
  /* | [[A-Za-z]]:[[\\/]]*) clang_src_root="$withval" ;;
  *) clang_src_root="$ac_pwd/$withval" ;;
esac
AC_SUBST(CLANG_SRC_ROOT,[$clang_src_root])

AC_ARG_WITH(clang-resource-dir,
  AS_HELP_STRING([--with-clang-resource-dir],
    [Relative directory from the Clang binary for resource files]),,
    withval="")
AC_DEFINE_UNQUOTED(CLANG_RESOURCE_DIR,"$withval",
                   [Relative directory for resource files])

AC_ARG_WITH(c-include-dirs,
  AS_HELP_STRING([--with-c-include-dirs],
    [Colon separated list of directories clang will search for headers]),,
    withval="")
AC_DEFINE_UNQUOTED(C_INCLUDE_DIRS,"$withval",
                   [Directories clang will search for headers])

# Clang normally uses the system c++ headers and libraries. With this option,
# clang will use the ones provided by a gcc installation instead. This option should
# be passed the same value that was used with --prefix when configuring gcc.
AC_ARG_WITH(gcc-toolchain,
  AS_HELP_STRING([--with-gcc-toolchain],
    [Directory where gcc is installed.]),,
    withval="")
AC_DEFINE_UNQUOTED(GCC_INSTALL_PREFIX,"$withval",
                   [Directory where gcc is installed.])

AC_ARG_WITH(default-sysroot,
  AS_HELP_STRING([--with-default-sysroot],
    [Add --sysroot=<path> to all compiler invocations.]),,
    withval="")
AC_DEFINE_UNQUOTED(DEFAULT_SYSROOT,"$withval",
                   [Default <path> to all compiler invocations for --sysroot=<path>.])

dnl Allow linking of LLVM with GPLv3 binutils code.
AC_ARG_WITH(binutils-include,
  AS_HELP_STRING([--with-binutils-include],
    [Specify path to binutils/include/ containing plugin-api.h file for gold plugin.]),,
  withval=default)
case "$withval" in
  default) WITH_BINUTILS_INCDIR=default ;;
  /* | [[A-Za-z]]:[[\\/]]*)      WITH_BINUTILS_INCDIR=$withval ;;
  *) AC_MSG_ERROR([Invalid path for --with-binutils-include. Provide full path]) ;;
esac
if test "x$WITH_BINUTILS_INCDIR" != xdefault ; then
  AC_SUBST(BINUTILS_INCDIR,$WITH_BINUTILS_INCDIR)
  if test ! -f "$WITH_BINUTILS_INCDIR/plugin-api.h"; then
     echo "$WITH_BINUTILS_INCDIR/plugin-api.h"
     AC_MSG_ERROR([Invalid path to directory containing plugin-api.h.]);
  fi
fi

dnl Specify the URL where bug reports should be submitted.
AC_ARG_WITH(bug-report-url,
  AS_HELP_STRING([--with-bug-report-url],
    [Specify the URL where bug reports should be submitted (default=http://llvm.org/bugs/)]),,
    withval="http://llvm.org/bugs/")
AC_DEFINE_UNQUOTED(BUG_REPORT_URL,"$withval",
                   [Bug report URL.])

dnl --enable-terminfo: check whether the user wants to control use of terminfo:
AC_ARG_ENABLE(terminfo,AS_HELP_STRING(
  [--enable-terminfo],
  [Query the terminfo database if available (default is YES)]),
  [case "$enableval" in
    yes) llvm_cv_enable_terminfo="yes" ;;
    no)  llvm_cv_enable_terminfo="no"  ;;
    *) AC_MSG_ERROR([Invalid setting for --enable-terminfo. Use "yes" or "no"]) ;;
  esac],
  llvm_cv_enable_terminfo="yes")
case "$llvm_cv_enable_terminfo" in
  yes) AC_SUBST(ENABLE_TERMINFO,[1]) ;;
  no)  AC_SUBST(ENABLE_TERMINFO,[0]) ;;
esac

dnl --enable-libedit: check whether the user wants to turn off libedit.
AC_ARG_ENABLE(libedit,AS_HELP_STRING(
  [--enable-libedit],
  [Use libedit if available (default is YES)]),
  [case "$enableval" in
    yes) llvm_cv_enable_libedit="yes" ;;
    no)  llvm_cv_enable_libedit="no"  ;;
    *) AC_MSG_ERROR([Invalid setting for --enable-libedit. Use "yes" or "no"]) ;;
  esac],
  llvm_cv_enable_libedit="yes")

dnl --enable-libffi : check whether the user wants to turn off libffi:
AC_ARG_ENABLE(libffi,AS_HELP_STRING(
  --enable-libffi,[Check for the presence of libffi (default is NO)]),
  [case "$enableval" in
    yes) llvm_cv_enable_libffi="yes" ;;
    no)  llvm_cv_enable_libffi="no"  ;;
    *) AC_MSG_ERROR([Invalid setting for --enable-libffi. Use "yes" or "no"]) ;;
  esac],
  llvm_cv_enable_libffi=no)

AC_ARG_WITH(internal-prefix,
  AS_HELP_STRING([--with-internal-prefix],
    [Installation directory for internal files]),,
    withval="")
AC_SUBST(INTERNAL_PREFIX,[$withval])

dnl===-----------------------------------------------------------------------===
dnl===
dnl=== SECTION 4: Check for programs we need and that they are the right version
dnl===
dnl===-----------------------------------------------------------------------===

dnl Check for the tools that the makefiles require
AC_CHECK_GNU_MAKE
AC_PROG_LN_S
AC_PATH_PROG(NM, [nm], [nm])
AC_PATH_PROG(CMP, [cmp], [cmp])
AC_PATH_PROG(CP, [cp], [cp])
AC_PATH_PROG(DATE, [date], [date])
AC_PATH_PROG(FIND, [find], [find])
AC_PATH_PROG(GREP, [grep], [grep])
AC_PATH_PROG(MKDIR,[mkdir],[mkdir])
AC_PATH_PROG(MV,   [mv],   [mv])
AC_PROG_RANLIB
AC_CHECK_TOOL(AR, ar, false)
AC_PATH_PROG(RM,   [rm],   [rm])
AC_PATH_PROG(SED,  [sed],  [sed])
AC_PATH_PROG(TAR,  [tar],  [gtar])
AC_PATH_PROG(BINPWD,[pwd],  [pwd])

dnl Looking for misc. graph plotting software
AC_PATH_PROG(GRAPHVIZ, [Graphviz], [echo Graphviz])
if test "$GRAPHVIZ" != "echo Graphviz" ; then
  AC_DEFINE([HAVE_GRAPHVIZ],[1],[Define if the Graphviz program is available])
  dnl If we're targeting for mingw we should emit windows paths, not msys
  if test "$llvm_cv_os_type" = "MingW" ; then
    GRAPHVIZ=`echo $GRAPHVIZ | sed 's/^\/\([[A-Za-z]]\)\//\1:\//' `
  fi
  AC_DEFINE_UNQUOTED([LLVM_PATH_GRAPHVIZ],"$GRAPHVIZ${EXEEXT}",
   [Define to path to Graphviz program if found or 'echo Graphviz' otherwise])
fi
AC_PATH_PROG(DOT, [dot], [echo dot])
if test "$DOT" != "echo dot" ; then
  AC_DEFINE([HAVE_DOT],[1],[Define if the dot program is available])
  dnl If we're targeting for mingw we should emit windows paths, not msys
  if test "$llvm_cv_os_type" = "MingW" ; then
    DOT=`echo $DOT | sed 's/^\/\([[A-Za-z]]\)\//\1:\//' `
  fi
  AC_DEFINE_UNQUOTED([LLVM_PATH_DOT],"$DOT${EXEEXT}",
   [Define to path to dot program if found or 'echo dot' otherwise])
fi
AC_PATH_PROG(FDP, [fdp], [echo fdp])
if test "$FDP" != "echo fdp" ; then
  AC_DEFINE([HAVE_FDP],[1],[Define if the neat program is available])
  dnl If we're targeting for mingw we should emit windows paths, not msys
  if test "$llvm_cv_os_type" = "MingW" ; then
    FDP=`echo $FDP | sed 's/^\/\([[A-Za-z]]\)\//\1:\//' `
  fi
  AC_DEFINE_UNQUOTED([LLVM_PATH_FDP],"$FDP${EXEEXT}",
   [Define to path to fdp program if found or 'echo fdp' otherwise])
fi
AC_PATH_PROG(NEATO, [neato], [echo neato])
if test "$NEATO" != "echo neato" ; then
  AC_DEFINE([HAVE_NEATO],[1],[Define if the neat program is available])
  dnl If we're targeting for mingw we should emit windows paths, not msys
  if test "$llvm_cv_os_type" = "MingW" ; then
    NEATO=`echo $NEATO | sed 's/^\/\([[A-Za-z]]\)\//\1:\//' `
  fi
  AC_DEFINE_UNQUOTED([LLVM_PATH_NEATO],"$NEATO${EXEEXT}",
   [Define to path to neato program if found or 'echo neato' otherwise])
fi
AC_PATH_PROG(TWOPI, [twopi], [echo twopi])
if test "$TWOPI" != "echo twopi" ; then
  AC_DEFINE([HAVE_TWOPI],[1],[Define if the neat program is available])
  dnl If we're targeting for mingw we should emit windows paths, not msys
  if test "$llvm_cv_os_type" = "MingW" ; then
    TWOPI=`echo $TWOPI | sed 's/^\/\([[A-Za-z]]\)\//\1:\//' `
  fi
  AC_DEFINE_UNQUOTED([LLVM_PATH_TWOPI],"$TWOPI${EXEEXT}",
   [Define to path to twopi program if found or 'echo twopi' otherwise])
fi
AC_PATH_PROG(CIRCO, [circo], [echo circo])
if test "$CIRCO" != "echo circo" ; then
  AC_DEFINE([HAVE_CIRCO],[1],[Define if the neat program is available])
  dnl If we're targeting for mingw we should emit windows paths, not msys
  if test "$llvm_cv_os_type" = "MingW" ; then
    CIRCO=`echo $CIRCO | sed 's/^\/\([[A-Za-z]]\)\//\1:\//' `
  fi
  AC_DEFINE_UNQUOTED([LLVM_PATH_CIRCO],"$CIRCO${EXEEXT}",
   [Define to path to circo program if found or 'echo circo' otherwise])
fi
AC_PATH_PROGS(GV, [gv gsview32], [echo gv])
if test "$GV" != "echo gv" ; then
  AC_DEFINE([HAVE_GV],[1],[Define if the gv program is available])
  dnl If we're targeting for mingw we should emit windows paths, not msys
  if test "$llvm_cv_os_type" = "MingW" ; then
    GV=`echo $GV | sed 's/^\/\([[A-Za-z]]\)\//\1:\//' `
  fi
  AC_DEFINE_UNQUOTED([LLVM_PATH_GV],"$GV${EXEEXT}",
   [Define to path to gv program if found or 'echo gv' otherwise])
fi
AC_PATH_PROG(DOTTY, [dotty], [echo dotty])
if test "$DOTTY" != "echo dotty" ; then
  AC_DEFINE([HAVE_DOTTY],[1],[Define if the dotty program is available])
  dnl If we're targeting for mingw we should emit windows paths, not msys
  if test "$llvm_cv_os_type" = "MingW" ; then
    DOTTY=`echo $DOTTY | sed 's/^\/\([[A-Za-z]]\)\//\1:\//' `
  fi
  AC_DEFINE_UNQUOTED([LLVM_PATH_DOTTY],"$DOTTY${EXEEXT}",
   [Define to path to dotty program if found or 'echo dotty' otherwise])
fi
AC_PATH_PROGS(XDOT, [xdot xdot.py], [echo xdot])
if test "$XDOT" != "echo xdot" ; then
  AC_DEFINE([HAVE_XDOT],[1],[Define if the xdot program is available])
  dnl If we're targeting for mingw we should emit windows paths, not msys
  if test "$llvm_cv_os_type" = "MingW" ; then
    XDOT=`echo $XDOT | sed 's/^\/\([[A-Za-z]]\)\//\1:\//' `
  fi
  AC_DEFINE_UNQUOTED([LLVM_PATH_XDOT],"$XDOT${EXEEXT}",
   [Define to path to xdot program if found or 'echo xdot' otherwise])
fi

dnl Find the install program
AC_PROG_INSTALL
dnl Prepend src dir to install path dir if it's a relative path
dnl This is a hack for installs that take place in something other
dnl than the top level.
case "$INSTALL" in
 [[\\/$]]* | ?:[[\\/]]* ) ;;
 *)  INSTALL="\\\$(TOPSRCDIR)/$INSTALL" ;;
esac

dnl Checks for documentation and testing tools that we can do without. If these
dnl are not found then they are set to "true" which always succeeds but does
dnl nothing. This just lets the build output show that we could have done
dnl something if the tool was available.
AC_PATH_PROG(BZIP2, [bzip2])
AC_PATH_PROG(CAT, [cat])
AC_PATH_PROG(DOXYGEN, [doxygen])
AC_PATH_PROG(GROFF, [groff])
AC_PATH_PROG(GZIPBIN, [gzip])
AC_PATH_PROG(PDFROFF, [pdfroff])
AC_PATH_PROG(ZIP, [zip])
AC_PATH_PROGS(OCAMLC, [ocamlc])
AC_PATH_PROGS(OCAMLOPT, [ocamlopt])
AC_PATH_PROGS(OCAMLDEP, [ocamldep])
AC_PATH_PROGS(OCAMLDOC, [ocamldoc])
AC_PATH_PROGS(GAS, [gas as])

dnl Get the version of the linker in use.
AC_LINK_GET_VERSION

dnl Determine whether the linker supports the -R option.
AC_LINK_USE_R

dnl Determine whether the compiler supports the -rdynamic option.
AC_LINK_EXPORT_DYNAMIC

dnl Determine whether the linker supports the --version-script option.
AC_LINK_VERSION_SCRIPT

AC_CHECK_HEADERS([errno.h])

case "$llvm_cv_os_type" in
  Cygwin|MingW|Win32) llvm_shlib_ext=.dll ;;
  Darwin) llvm_shlib_ext=.dylib ;;
  *) llvm_shlib_ext=.so ;;
esac

AC_DEFINE_UNQUOTED([LTDL_SHLIB_EXT], ["$llvm_shlib_ext"], [The shared library extension])

AC_MSG_CHECKING([tool compatibility])

dnl Ensure that compilation tools are GCC or a GNU compatible compiler such as
dnl ICC; we use GCC specific options in the makefiles so the compiler needs
dnl to support those options.
dnl "icc" emits gcc signatures
dnl "icc -no-gcc" emits no gcc signature BUT is still compatible
ICC=no
IXX=no
case $CC in
  icc*|icpc*)
    ICC=yes
    IXX=yes
    ;;
   *)
    ;;
esac

if test "$GCC" != "yes" && test "$ICC" != "yes"
then
  AC_MSG_ERROR([gcc|icc required but not found])
fi

dnl Ensure that compilation tools are compatible with GCC extensions
if test "$GXX" != "yes" && test "$IXX" != "yes"
then
  AC_MSG_ERROR([g++|clang++|icc required but not found])
fi

dnl Verify that GCC is version 3.0 or higher
if test "$GCC" = "yes"
then
  AC_COMPILE_IFELSE(
[
  AC_LANG_SOURCE([[
    #if !defined(__GNUC__) || __GNUC__ < 3
    #error Unsupported GCC version
    #endif
  ]])
],
[], [AC_MSG_ERROR([gcc 3.x required, but you have a lower version])])
fi

dnl Check for GNU Make.  We use its extensions, so don't build without it
if test -z "$llvm_cv_gnu_make_command"
then
  AC_MSG_ERROR([GNU Make required but not found])
fi

dnl Tool compatibility is okay if we make it here.
AC_MSG_RESULT([ok])

dnl Check optional compiler flags.
AC_MSG_CHECKING([optional compiler flags])
CXX_FLAG_CHECK(NO_VARIADIC_MACROS, [-Wno-variadic-macros])
CXX_FLAG_CHECK(NO_MISSING_FIELD_INITIALIZERS, [-Wno-missing-field-initializers])
CXX_FLAG_CHECK(COVERED_SWITCH_DEFAULT, [-Wcovered-switch-default])

dnl GCC's potential uninitialized use analysis is weak and presents lots of
dnl false positives, so disable it.
NO_UNINITIALIZED=
NO_MAYBE_UNINITIALIZED=
if test "$GXX" = "yes"
then
  CXX_FLAG_CHECK(NO_MAYBE_UNINITIALIZED, [-Wno-maybe-uninitialized])
  dnl gcc 4.7 introduced -Wmaybe-uninitialized to distinguish cases which are
  dnl known to be uninitialized from cases which might be uninitialized.  We
  dnl still want to catch the first kind of errors.
  if test -z "$NO_MAYBE_UNINITIALIZED"
  then
    CXX_FLAG_CHECK(NO_UNINITIALIZED, [-Wno-uninitialized])
  fi
fi
AC_MSG_RESULT([$NO_VARIADIC_MACROS $NO_MISSING_FIELD_INITIALIZERS $COVERED_SWITCH_DEFAULT $NO_UNINITIALIZED $NO_MAYBE_UNINITIALIZED])

AC_ARG_WITH([python],
            [AS_HELP_STRING([--with-python], [path to python])],
            [PYTHON="$withval"])

if test -n "$PYTHON" && test -x "$PYTHON" ; then
  AC_MSG_CHECKING([for python])
  AC_MSG_RESULT([user defined: $with_python])
else
  if test -n "$PYTHON" ; then
    AC_MSG_WARN([specified python ($PYTHON) is not usable, searching path])
  fi

  AC_PATH_PROG([PYTHON], [python python2 python26],
               [AC_MSG_RESULT([not found])
                AC_MSG_ERROR([could not find python 2.5 or higher])])
fi

AC_MSG_CHECKING([for python >= 2.5])
ac_python_version=`$PYTHON -V 2>&1 | cut -d' ' -f2`
ac_python_version_major=`echo $ac_python_version | cut -d'.' -f1`
ac_python_version_minor=`echo $ac_python_version | cut -d'.' -f2`
ac_python_version_patch=`echo $ac_python_version | cut -d'.' -f3`
if test "$ac_python_version_major" -gt "2" || \
   (test "$ac_python_version_major" -eq "2" && \
    test "$ac_python_version_minor" -ge "5") ; then
  AC_MSG_RESULT([$PYTHON ($ac_python_version)])
else
  AC_MSG_RESULT([not found])
  AC_MSG_FAILURE([found python $ac_python_version ($PYTHON); required >= 2.5])
fi

dnl===-----------------------------------------------------------------------===
dnl===
dnl=== SECTION 5: Check for libraries
dnl===
dnl===-----------------------------------------------------------------------===

AC_CHECK_LIB(m,sin)
if test "$llvm_cv_os_type" = "MingW" ; then
  AC_CHECK_LIB(imagehlp, main)
  AC_CHECK_LIB(psapi, main)
  AC_CHECK_LIB(shell32, main)
fi

dnl dlopen() is required for plugin support.
AC_SEARCH_LIBS(dlopen,dl,LLVM_DEFINE_SUBST([HAVE_DLOPEN],[1],
               [Define if dlopen() is available on this platform.]),
               AC_MSG_WARN([dlopen() not found - disabling plugin support]))

dnl Search for the clock_gettime() function. Note that we rely on the POSIX
dnl macros to detect whether clock_gettime is available, this just finds the
dnl right libraries to link with.
AC_SEARCH_LIBS(clock_gettime,rt)

dnl The curses library is optional; used for querying terminal info
if test "$llvm_cv_enable_terminfo" = "yes" ; then
  dnl We need the has_color functionality in curses for it to be useful.
  AC_SEARCH_LIBS(setupterm,tinfo terminfo curses ncurses ncursesw,
                 LLVM_DEFINE_SUBST([HAVE_TERMINFO],[1],
                                   [Define if the setupterm() function is supported this platform.]))
fi

dnl The libedit library is optional; used by lib/LineEditor
if test "$llvm_cv_enable_libedit" = "yes" ; then
  AC_SEARCH_LIBS(el_init,edit,
                 AC_DEFINE([HAVE_LIBEDIT],[1],
                           [Define if libedit is available on this platform.]))
fi

dnl libffi is optional; used to call external functions from the interpreter
if test "$llvm_cv_enable_libffi" = "yes" ; then
  AC_SEARCH_LIBS(ffi_call,ffi,AC_DEFINE([HAVE_FFI_CALL],[1],
                 [Define if libffi is available on this platform.]),
                 AC_MSG_ERROR([libffi not found - configure without --enable-libffi to compile without it]))
fi

dnl mallinfo is optional; the code can compile (minus features) without it
AC_SEARCH_LIBS(mallinfo,malloc,AC_DEFINE([HAVE_MALLINFO],[1],
               [Define if mallinfo() is available on this platform.]))

dnl pthread locking functions are optional - but llvm will not be thread-safe
dnl without locks.
if test "$LLVM_ENABLE_THREADS" -eq 1 && test "$ENABLE_PTHREADS" -eq 1 ; then
  AC_CHECK_LIB(pthread, pthread_mutex_init)
  AC_SEARCH_LIBS(pthread_mutex_lock,pthread,
                 AC_DEFINE([HAVE_PTHREAD_MUTEX_LOCK],[1],
                           [Have pthread_mutex_lock]))
  AC_SEARCH_LIBS(pthread_rwlock_init,pthread,
                 AC_DEFINE([HAVE_PTHREAD_RWLOCK_INIT],[1],
                 [Have pthread_rwlock_init]))
  AC_SEARCH_LIBS(pthread_getspecific,pthread,
                 AC_DEFINE([HAVE_PTHREAD_GETSPECIFIC],[1],
                 [Have pthread_getspecific]))
fi

dnl zlib is optional; used for compression/uncompression
if test "$LLVM_ENABLE_ZLIB" -eq 1 ; then
  AC_CHECK_LIB(z, compress2)
fi

dnl Allow extra x86-disassembler library
AC_ARG_WITH(udis86,
  AS_HELP_STRING([--with-udis86=<path>],
    [Use udis86 external x86 disassembler library]),
    [
      AC_SUBST(USE_UDIS86, [1])
      case "$withval" in
        /usr/lib|yes) ;;
        *) LDFLAGS="$LDFLAGS -L${withval}" ;;
      esac
      AC_CHECK_LIB(udis86, ud_init, [], [
        echo "Error! You need to have libudis86 around."
        exit -1
      ])
    ],
    AC_SUBST(USE_UDIS86, [0]))
AC_DEFINE_UNQUOTED([USE_UDIS86],$USE_UDIS86,
                   [Define if use udis86 library])

dnl Allow OProfile support for JIT output.
AC_ARG_WITH(oprofile,
  AS_HELP_STRING([--with-oprofile=<prefix>],
    [Tell OProfile >= 0.9.4 how to symbolize JIT output]),
    [
      AC_SUBST(USE_OPROFILE, [1])
      case "$withval" in
        /usr|yes) llvm_cv_oppath=/usr/lib/oprofile ;;
        no) llvm_cv_oppath=
            AC_SUBST(USE_OPROFILE, [0]) ;;
        *) llvm_cv_oppath="${withval}/lib/oprofile"
           CPPFLAGS="-I${withval}/include";;
      esac
      case $llvm_cv_os_type in
        Linux)
          if test -n "$llvm_cv_oppath" ; then
            LIBS="$LIBS -lopagent -L${llvm_cv_oppath} -Wl,-rpath,${llvm_cv_oppath}"
            dnl Work around http://bugs.debian.org/cgi-bin/bugreport.cgi?bug=537744:
            dnl libbfd is not included properly in libopagent in some Debian
            dnl versions.  If libbfd isn't found at all, we assume opagent works
            dnl anyway.
            AC_SEARCH_LIBS(bfd_init, bfd, [], [])
            AC_SEARCH_LIBS(op_open_agent, opagent, [], [
              echo "Error! You need to have libopagent around."
              exit -1
            ])
            AC_CHECK_HEADER([opagent.h], [], [
              echo "Error! You need to have opagent.h around."
              exit -1
              ])
          fi ;;
        *)
          AC_MSG_ERROR([OProfile support is available on Linux only.]) ;;
      esac 
    ],
    [
      AC_SUBST(USE_OPROFILE, [0])
    ])
AC_DEFINE_UNQUOTED([LLVM_USE_OPROFILE],$USE_OPROFILE,
                   [Define if we have the oprofile JIT-support library])

dnl Enable support for Intel JIT Events API.
AC_ARG_WITH(intel-jitevents,
  AS_HELP_STRING([--with-intel-jitevents  Notify Intel JIT profiling API of generated code]),
    [
       case "$withval" in
          yes) AC_SUBST(USE_INTEL_JITEVENTS,[1]);;
          no)  AC_SUBST(USE_INTEL_JITEVENTS,[0]);;
          *) AC_MSG_ERROR([Invalid setting for --with-intel-jitevents. Use "yes" or "no"]);;
       esac

      case $llvm_cv_os_type in
        Linux|Win32|Cygwin|MingW) ;;
        *) AC_MSG_ERROR([Intel JIT API support is available on Linux and Windows only.]);;
      esac

      case "$llvm_cv_target_arch" in
        x86|x86_64) ;;
        *) AC_MSG_ERROR([Target architecture $llvm_cv_target_arch does not support Intel JIT Events API.]);;
      esac
    ],
    [
      AC_SUBST(USE_INTEL_JITEVENTS, [0])
    ])
AC_DEFINE_UNQUOTED([LLVM_USE_INTEL_JITEVENTS],$USE_INTEL_JITEVENTS,
                   [Define if we have the Intel JIT API runtime support library])

dnl Check for libxml2
dnl Right now we're just checking for the existence, we could also check for a
dnl particular version via --version on xml2-config
AC_CHECK_PROGS(XML2CONFIG, xml2-config)

AC_MSG_CHECKING(for libxml2 includes)
if test "x$XML2CONFIG" = "x"; then
 AC_MSG_RESULT(xml2-config not found)
else
 LIBXML2_INC=`$XML2CONFIG --cflags`
 AC_MSG_RESULT($LIBXML2_INC)
 AC_CHECK_LIB(xml2, xmlReadFile,[AC_DEFINE([CLANG_HAVE_LIBXML],1,[Define if we have libxml2])
                                LIBXML2_LIBS="-lxml2"])
fi
AC_SUBST(LIBXML2_LIBS)
AC_SUBST(LIBXML2_INC)

dnl===-----------------------------------------------------------------------===
dnl===
dnl=== SECTION 6: Check for header files
dnl===
dnl===-----------------------------------------------------------------------===

dnl First, use autoconf provided macros for specific headers that we need
dnl We don't check for ancient stuff or things that are guaranteed to be there
dnl by the C++ standard. We always use the <cfoo> versions of <foo.h> C headers.
dnl Generally we're looking for POSIX headers.
AC_HEADER_DIRENT
AC_HEADER_MMAP_ANONYMOUS
AC_HEADER_STAT
AC_HEADER_SYS_WAIT
AC_HEADER_TIME

AC_LANG_PUSH([C++])
AC_CHECK_HEADERS([cxxabi.h])
AC_LANG_POP([C++])
AC_CHECK_HEADERS([dlfcn.h execinfo.h fcntl.h inttypes.h link.h])
AC_CHECK_HEADERS([malloc.h setjmp.h signal.h stdint.h termios.h unistd.h])
AC_CHECK_HEADERS([utime.h])
AC_CHECK_HEADERS([sys/mman.h sys/param.h sys/resource.h sys/time.h sys/uio.h])
AC_CHECK_HEADERS([sys/ioctl.h malloc/malloc.h mach/mach.h])
AC_CHECK_HEADERS([valgrind/valgrind.h])
AC_CHECK_HEADERS([fenv.h])
AC_CHECK_DECLS([FE_ALL_EXCEPT, FE_INEXACT], [], [], [[#include <fenv.h>]])
if test "$LLVM_ENABLE_THREADS" -eq 1 && test "$ENABLE_PTHREADS" -eq 1 ; then
  AC_CHECK_HEADERS(pthread.h,
                   AC_SUBST(HAVE_PTHREAD, 1),
                   AC_SUBST(HAVE_PTHREAD, 0))
else
  AC_SUBST(HAVE_PTHREAD, 0)
fi
if test "$LLVM_ENABLE_ZLIB" -eq 1 ; then
  AC_CHECK_HEADERS(zlib.h,
                   AC_SUBST(HAVE_LIBZ, 1),
                   AC_SUBST(HAVE_LIBZ, 0))
else
  AC_SUBST(HAVE_LIBZ, 0)
fi

dnl Try to find ffi.h.
if test "$llvm_cv_enable_libffi" = "yes" ; then
  AC_CHECK_HEADERS([ffi.h ffi/ffi.h])
fi

dnl Try to find Darwin specific crash reporting libraries.
AC_CHECK_HEADERS([CrashReporterClient.h])

dnl Try to find Darwin specific crash reporting global.
AC_MSG_CHECKING([__crashreporter_info__])
AC_LINK_IFELSE(
[
  AC_LANG_SOURCE([[
    extern const char *__crashreporter_info__;
    int main() {
      __crashreporter_info__ = "test";
      return 0;
    }
  ]])
],
[
  AC_MSG_RESULT([yes])
  AC_DEFINE([HAVE_CRASHREPORTER_INFO], [1], [can use __crashreporter_info__])
],
[
  AC_MSG_RESULT([no])
  AC_DEFINE([HAVE_CRASHREPORTER_INFO], [0], [can use __crashreporter_info__])
])

dnl===-----------------------------------------------------------------------===
dnl===
dnl=== SECTION 7: Check for types and structures
dnl===
dnl===-----------------------------------------------------------------------===

AC_HUGE_VAL_CHECK
AC_TYPE_PID_T
AC_TYPE_SIZE_T
AC_DEFINE_UNQUOTED([RETSIGTYPE],[void],[Define as the return type of signal handlers (`int' or `void').])
AC_STRUCT_TM
AC_CHECK_TYPES([int64_t],,AC_MSG_ERROR([Type int64_t required but not found]))
AC_CHECK_TYPES([uint64_t],,
         AC_CHECK_TYPES([u_int64_t],,
         AC_MSG_ERROR([Type uint64_t or u_int64_t required but not found])))

dnl===-----------------------------------------------------------------------===
dnl===
dnl=== SECTION 8: Check for specific functions needed
dnl===
dnl===-----------------------------------------------------------------------===

AC_CHECK_FUNCS([backtrace ceilf floorf roundf rintf nearbyintf getcwd ])
AC_CHECK_FUNCS([powf fmodf strtof round ])
AC_CHECK_FUNCS([log log2 log10 exp exp2])
AC_CHECK_FUNCS([getpagesize getrusage getrlimit setrlimit gettimeofday ])
AC_CHECK_FUNCS([isatty mkdtemp mkstemp ])
AC_CHECK_FUNCS([mktemp posix_spawn pread realpath sbrk setrlimit ])
AC_CHECK_FUNCS([strerror strerror_r setenv ])
AC_CHECK_FUNCS([strtoll strtoq sysconf malloc_zone_statistics ])
AC_CHECK_FUNCS([setjmp longjmp sigsetjmp siglongjmp writev])
AC_CHECK_FUNCS([futimes futimens])
AC_C_PRINTF_A
AC_FUNC_RAND48

dnl Check for arc4random accessible via AC_INCLUDES_DEFAULT.
AC_CHECK_DECLS([arc4random])

dnl Check the declaration "Secure API" on Windows environments.
AC_CHECK_DECLS([strerror_s])

dnl Check symbols in libgcc.a for JIT on Mingw.
if test "$llvm_cv_os_type" = "MingW" ; then
  AC_CHECK_LIB(gcc,_alloca,AC_DEFINE([HAVE__ALLOCA],[1],[Have host's _alloca]))
  AC_CHECK_LIB(gcc,__alloca,AC_DEFINE([HAVE___ALLOCA],[1],[Have host's __alloca]))
  AC_CHECK_LIB(gcc,__chkstk,AC_DEFINE([HAVE___CHKSTK],[1],[Have host's __chkstk]))
  AC_CHECK_LIB(gcc,___chkstk,AC_DEFINE([HAVE____CHKSTK],[1],[Have host's ___chkstk]))

  AC_CHECK_LIB(gcc,__ashldi3,AC_DEFINE([HAVE___ASHLDI3],[1],[Have host's __ashldi3]))
  AC_CHECK_LIB(gcc,__ashrdi3,AC_DEFINE([HAVE___ASHRDI3],[1],[Have host's __ashrdi3]))
  AC_CHECK_LIB(gcc,__divdi3,AC_DEFINE([HAVE___DIVDI3],[1],[Have host's __divdi3]))
  AC_CHECK_LIB(gcc,__fixdfdi,AC_DEFINE([HAVE___FIXDFDI],[1],[Have host's __fixdfdi]))
  AC_CHECK_LIB(gcc,__fixsfdi,AC_DEFINE([HAVE___FIXSFDI],[1],[Have host's __fixsfdi]))
  AC_CHECK_LIB(gcc,__floatdidf,AC_DEFINE([HAVE___FLOATDIDF],[1],[Have host's __floatdidf]))
  AC_CHECK_LIB(gcc,__lshrdi3,AC_DEFINE([HAVE___LSHRDI3],[1],[Have host's __lshrdi3]))
  AC_CHECK_LIB(gcc,__moddi3,AC_DEFINE([HAVE___MODDI3],[1],[Have host's __moddi3]))
  AC_CHECK_LIB(gcc,__udivdi3,AC_DEFINE([HAVE___UDIVDI3],[1],[Have host's __udivdi3]))
  AC_CHECK_LIB(gcc,__umoddi3,AC_DEFINE([HAVE___UMODDI3],[1],[Have host's __umoddi3]))

  AC_CHECK_LIB(gcc,__main,AC_DEFINE([HAVE___MAIN],[1],[Have host's __main]))
  AC_CHECK_LIB(gcc,__cmpdi2,AC_DEFINE([HAVE___CMPDI2],[1],[Have host's __cmpdi2]))
fi

dnl Check Win32 API EnumerateLoadedModules.
if test "$llvm_cv_os_type" = "MingW" ; then
  AC_MSG_CHECKING([whether EnumerateLoadedModules() accepts new decl])
  AC_COMPILE_IFELSE(
[
  AC_LANG_SOURCE([[
    #include <windows.h>
    #include <imagehlp.h>
    extern void foo(PENUMLOADED_MODULES_CALLBACK);
    extern void foo(BOOL(CALLBACK*)(PCSTR,ULONG_PTR,ULONG,PVOID));
  ]])
],
[
  AC_MSG_RESULT([yes])
  llvm_cv_win32_elmcb_pcstr="PCSTR"
],
[
  AC_MSG_RESULT([no])
  llvm_cv_win32_elmcb_pcstr="PSTR"
])
  AC_DEFINE_UNQUOTED([WIN32_ELMCB_PCSTR],$llvm_cv_win32_elmcb_pcstr,[Type of 1st arg on ELM Callback])
fi

dnl Check for variations in the Standard C++ library and STL. These macros are
dnl provided by LLVM in the autoconf/m4 directory.
AC_FUNC_ISNAN
AC_FUNC_ISINF

dnl Check for mmap support.We also need to know if /dev/zero is required to
dnl be opened for allocating RWX memory.
dnl Make sure we aren't attempting to configure for an unknown system
if test "$llvm_cv_platform_type" = "Unix" ; then
  AC_FUNC_MMAP
  AC_FUNC_MMAP_FILE
  AC_NEED_DEV_ZERO_FOR_MMAP

  if test "$ac_cv_func_mmap_fixed_mapped" = "no"
  then
    AC_MSG_WARN([mmap() of a fixed address required but not supported])
  fi
  if test "$ac_cv_func_mmap_file" = "no"
  then
    AC_MSG_WARN([mmap() of files required but not found])
  fi
fi

dnl atomic builtins are required for threading support.
AC_MSG_CHECKING(for GCC atomic builtins)
dnl Since we'll be using these atomic builtins in C++ files we should test
dnl the C++ compiler.
AC_LANG_PUSH([C++])
AC_LINK_IFELSE(
[
  AC_LANG_SOURCE([[
    int main() {
      volatile unsigned long val = 1;
      __sync_synchronize();
      __sync_val_compare_and_swap(&val, 1, 0);
      __sync_add_and_fetch(&val, 1);
      __sync_sub_and_fetch(&val, 1);
      return 0;
    }
  ]])
],
[
  AC_MSG_RESULT([yes])
  AC_DEFINE([LLVM_HAS_ATOMICS], [1], [Has gcc/MSVC atomic intrinsics])
],
[
  AC_MSG_RESULT([no])
  AC_DEFINE([LLVM_HAS_ATOMICS], [0], [Has gcc/MSVC atomic intrinsics])
  AC_MSG_WARN([LLVM will be built thread-unsafe because atomic builtins are missing])
])
AC_LANG_POP([C++])

dnl===-----------------------------------------------------------------------===
dnl===
dnl=== SECTION 9: Additional checks, variables, etc.
dnl===
dnl===-----------------------------------------------------------------------===

dnl Handle 32-bit linux systems running a 64-bit kernel.
dnl This has to come after section 4 because it invokes the compiler.
if test "$llvm_cv_os_type" = "Linux" -a "$llvm_cv_target_arch" = "x86_64" ; then
  AC_IS_LINUX_MIXED
  if test "$llvm_cv_linux_mixed" = "yes"; then
    llvm_cv_target_arch="x86"
    ARCH="x86"
  fi
fi

dnl Check whether __dso_handle is present
AC_CHECK_FUNCS([__dso_handle])

dnl Propagate the shared library extension that the libltdl checks did to
dnl the Makefiles so we can use it there too
AC_SUBST(SHLIBEXT,$llvm_shlib_ext)

dnl Translate the various configuration directories and other basic
dnl information into substitutions that will end up in Makefile.config.in
dnl that these configured values can be used by the makefiles
if test "${prefix}" = "NONE" ; then
  prefix="/usr/local"
fi
eval LLVM_PREFIX="${prefix}";
eval LLVM_BINDIR="${prefix}/bin";
eval LLVM_DATADIR="${prefix}/share/llvm";
eval LLVM_DOCSDIR="${prefix}/share/doc/llvm";
eval LLVM_ETCDIR="${prefix}/etc/llvm";
eval LLVM_INCLUDEDIR="${prefix}/include";
eval LLVM_INFODIR="${prefix}/info";
eval LLVM_MANDIR="${prefix}/man";
LLVM_CONFIGTIME=`date`
AC_SUBST(LLVM_PREFIX)
AC_SUBST(LLVM_BINDIR)
AC_SUBST(LLVM_DATADIR)
AC_SUBST(LLVM_DOCSDIR)
AC_SUBST(LLVM_ETCDIR)
AC_SUBST(LLVM_INCLUDEDIR)
AC_SUBST(LLVM_INFODIR)
AC_SUBST(LLVM_MANDIR)
AC_SUBST(LLVM_CONFIGTIME)

dnl Disable embedding timestamps in the build directory, with ENABLE_TIMESTAMPS.
if test "${ENABLE_TIMESTAMPS}" = "0"; then
  LLVM_CONFIGTIME="(timestamp not enabled)"
fi

dnl Place the various directories into the config.h file as #defines so that we
dnl can know about the installation paths within LLVM.
AC_DEFINE_UNQUOTED(LLVM_PREFIX,"$LLVM_PREFIX",
                   [Installation prefix directory])
AC_DEFINE_UNQUOTED(LLVM_BINDIR, "$LLVM_BINDIR",
                   [Installation directory for binary executables])
AC_DEFINE_UNQUOTED(LLVM_DATADIR, "$LLVM_DATADIR",
                   [Installation directory for data files])
AC_DEFINE_UNQUOTED(LLVM_DOCSDIR, "$LLVM_DOCSDIR",
                   [Installation directory for documentation])
AC_DEFINE_UNQUOTED(LLVM_ETCDIR, "$LLVM_ETCDIR",
                   [Installation directory for config files])
AC_DEFINE_UNQUOTED(LLVM_INCLUDEDIR, "$LLVM_INCLUDEDIR",
                   [Installation directory for include files])
AC_DEFINE_UNQUOTED(LLVM_INFODIR, "$LLVM_INFODIR",
                   [Installation directory for .info files])
AC_DEFINE_UNQUOTED(LLVM_MANDIR, "$LLVM_MANDIR",
                   [Installation directory for man pages])
AC_DEFINE_UNQUOTED(LLVM_CONFIGTIME, "$LLVM_CONFIGTIME",
                   [Time at which LLVM was configured])
AC_DEFINE_UNQUOTED(LLVM_HOST_TRIPLE, "$host",
                   [Host triple LLVM will be executed on])
AC_DEFINE_UNQUOTED(LLVM_DEFAULT_TARGET_TRIPLE, "$target",
                   [Target triple LLVM will generate code for by default])

dnl Determine which bindings to build.
if test "$BINDINGS_TO_BUILD" = auto ; then
  BINDINGS_TO_BUILD=""
  if test "x$OCAMLC" != x -a "x$OCAMLDEP" != x ; then
    BINDINGS_TO_BUILD="ocaml $BINDINGS_TO_BUILD"
  fi
fi
AC_SUBST(BINDINGS_TO_BUILD,$BINDINGS_TO_BUILD)

dnl This isn't really configurey, but it avoids having to repeat the list in
dnl other files.
AC_SUBST(ALL_BINDINGS,ocaml)

dnl Do any work necessary to ensure that bindings have what they need.
binding_prereqs_failed=0
for a_binding in $BINDINGS_TO_BUILD ; do
  case "$a_binding" in
  ocaml)
    if test "x$OCAMLC" = x ; then
      AC_MSG_WARN([--enable-bindings=ocaml specified, but ocamlc not found. Try configure OCAMLC=/path/to/ocamlc])
      binding_prereqs_failed=1
    fi
    if test "x$OCAMLDEP" = x ; then
      AC_MSG_WARN([--enable-bindings=ocaml specified, but ocamldep not found. Try configure OCAMLDEP=/path/to/ocamldep])
      binding_prereqs_failed=1
    fi
    if test "x$OCAMLOPT" = x ; then
      AC_MSG_WARN([--enable-bindings=ocaml specified, but ocamlopt not found. Try configure OCAMLOPT=/path/to/ocamlopt])
      dnl ocamlopt is optional!
    fi
    if test "x$with_ocaml_libdir" != xauto ; then
      AC_SUBST(OCAML_LIBDIR,$with_ocaml_libdir)
    else
      ocaml_stdlib="`"$OCAMLC" -where`"
      if test "$LLVM_PREFIX" '<' "$ocaml_stdlib" -a "$ocaml_stdlib" '<' "$LLVM_PREFIX~"
      then
        # ocaml stdlib is beneath our prefix; use stdlib
        AC_SUBST(OCAML_LIBDIR,$ocaml_stdlib)
      else
        # ocaml stdlib is outside our prefix; use libdir/ocaml
        AC_SUBST(OCAML_LIBDIR,${prefix}/lib/ocaml)
      fi
    fi
    ;;
  esac
done
if test "$binding_prereqs_failed" = 1 ; then
  AC_MSG_ERROR([Prequisites for bindings not satisfied. Fix them or use configure --disable-bindings.])
fi

dnl Determine whether the compiler supports -fvisibility-inlines-hidden.
AC_CXX_USE_VISIBILITY_INLINES_HIDDEN

dnl Determine linker rpath flag
if test "$llvm_cv_link_use_r" = "yes" ; then
  RPATH="-Wl,-R"
else
  RPATH="-Wl,-rpath"
fi
AC_SUBST(RPATH)

dnl Determine linker rdynamic flag
if test "$llvm_cv_link_use_export_dynamic" = "yes" ; then
  RDYNAMIC="-rdynamic"
else
  RDYNAMIC=""
fi
AC_SUBST(RDYNAMIC)

dnl===-----------------------------------------------------------------------===
dnl===
dnl=== SECTION 10: Specify the output files and generate it
dnl===
dnl===-----------------------------------------------------------------------===

dnl Configure header files
dnl WARNING: dnl If you add or remove any of the following config headers, then
dnl you MUST also update Makefile so that the variable FilesToConfig
dnl contains the same list of files as AC_CONFIG_HEADERS below. This ensures the
dnl files can be updated automatically when their *.in sources change.
AC_CONFIG_HEADERS([include/llvm/Config/config.h include/llvm/Config/llvm-config.h])
AH_TOP([#ifndef CONFIG_H
#define CONFIG_H])
AH_BOTTOM([#endif])

AC_CONFIG_FILES([include/llvm/Config/Targets.def])
AC_CONFIG_FILES([include/llvm/Config/AsmPrinters.def])
AC_CONFIG_FILES([include/llvm/Config/AsmParsers.def])
AC_CONFIG_FILES([include/llvm/Config/Disassemblers.def])
AC_CONFIG_HEADERS([include/llvm/Support/DataTypes.h])

dnl Configure the makefile's configuration data
AC_CONFIG_FILES([Makefile.config])

dnl Configure the RPM spec file for LLVM
AC_CONFIG_FILES([llvm.spec])

dnl Configure doxygen's configuration file
AC_CONFIG_FILES([docs/doxygen.cfg])

dnl Configure clang, if present
if test "${clang_src_root}" = ""; then
  clang_src_root="$srcdir/tools/clang"
fi
if test -f ${clang_src_root}/README.txt; then
  dnl Use variables to stay under 80 columns.
  configh="include/clang/Config/config.h"
  doxy="docs/doxygen.cfg"
  AC_CONFIG_HEADERS([tools/clang/${configh}:${clang_src_root}/${configh}.in])
  AC_CONFIG_FILES([tools/clang/${doxy}:${clang_src_root}/${doxy}.in])
fi

dnl OCaml findlib META file
AC_CONFIG_FILES([bindings/ocaml/llvm/META.llvm])

dnl Add --program-prefix value to Makefile.rules. Already an ARG variable.
test "x$program_prefix" = "xNONE" && program_prefix=""
AC_SUBST([program_prefix])


dnl Do special configuration of Makefiles
AC_CONFIG_COMMANDS([setup],,[llvm_src="${srcdir}"])
AC_CONFIG_MAKEFILE(Makefile)
AC_CONFIG_MAKEFILE(Makefile.common)
AC_CONFIG_MAKEFILE(examples/Makefile)
AC_CONFIG_MAKEFILE(lib/Makefile)
AC_CONFIG_MAKEFILE(test/Makefile)
AC_CONFIG_MAKEFILE(test/Makefile.tests)
AC_CONFIG_MAKEFILE(unittests/Makefile)
AC_CONFIG_MAKEFILE(tools/Makefile)
AC_CONFIG_MAKEFILE(utils/Makefile)
AC_CONFIG_MAKEFILE(projects/Makefile)
AC_CONFIG_MAKEFILE(bindings/Makefile)
AC_CONFIG_MAKEFILE(bindings/ocaml/Makefile.ocaml)

dnl Finally, crank out the output
AC_OUTPUT<|MERGE_RESOLUTION|>--- conflicted
+++ resolved
@@ -959,13 +959,8 @@
 TARGETS_TO_BUILD=""
 AC_ARG_ENABLE([targets],AS_HELP_STRING([--enable-targets],
     [Build specific host targets: all or target1,target2,... Valid targets are:
-<<<<<<< HEAD
-     host, x86, x86_64, sparc, powerpc, arm, aarch64, mips, hexagon,
-     xcore, msp430, nvptx, vectorproc, systemz, r600, and cpp (default=all)]),,
-=======
      host, x86, x86_64, sparc, powerpc, arm64, arm, aarch64, mips, hexagon,
-     xcore, msp430, nvptx, systemz, r600, and cpp (default=all)]),,
->>>>>>> 479e8a88
+     xcore, msp430, nvptx, systemz, r600, vectorproc, and cpp (default=all)]),,
     enableval=all)
 if test "$enableval" = host-only ; then
   enableval=host
