--- conflicted
+++ resolved
@@ -301,14 +301,9 @@
 option(LLVM_INCLUDE_TESTS "Generate build targets for the LLVM unit tests." ON)
 
 option (LLVM_BUILD_DOCS "Build the llvm documentation." OFF)
-<<<<<<< HEAD
-option (LLVM_INCLUDE_DOCS "Generate build targets for llvm documentation." OFF)
-option (LLVM_ENABLE_DOXYGEN "Use doxygen to generate llvm documentation." OFF)
-=======
 option (LLVM_INCLUDE_DOCS "Generate build targets for llvm documentation." ON)
 option (LLVM_ENABLE_DOXYGEN "Use doxygen to generate llvm API documentation." OFF)
 option (LLVM_ENABLE_SPHINX "Use Sphinx to generate llvm documentation." OFF)
->>>>>>> c33d99aa
 
 option (LLVM_BUILD_EXTERNAL_COMPILER_RT
   "Build compiler-rt as an external project." OFF)
