# See docs/CMake.html for instructions about how to build LLVM with CMake.

cmake_minimum_required(VERSION 3.4.3)

if (NOT CMAKE_BUILD_TYPE AND NOT CMAKE_CONFIGURATION_TYPES)
  message(STATUS "No build type selected, default to Debug")
  set(CMAKE_BUILD_TYPE "Debug" CACHE STRING "Build type (default Debug)")
endif()

if(POLICY CMP0022)
  cmake_policy(SET CMP0022 NEW) # automatic when 2.8.12 is required
endif()

if (POLICY CMP0051)
  # CMake 3.1 and higher include generator expressions of the form
  # $<TARGETLIB:obj> in the SOURCES property.  These need to be
  # stripped everywhere that access the SOURCES property, so we just
  # defer to the OLD behavior of not including generator expressions
  # in the output for now.
  cmake_policy(SET CMP0051 OLD)
endif()

# Set build type if user doesn't specify (LLDB does not build if
# this is unset)
IF(DEFINED CMAKE_BUILD_TYPE)
   SET(CMAKE_BUILD_TYPE ${CMAKE_BUILD_TYPE} CACHE STRING "Choose the type of build: Debug Release")
ELSE()
   SET(CMAKE_BUILD_TYPE Debug CACHE STRING "Choose the type of build: Debug Release")
ENDIF()

if(NOT DEFINED LLVM_VERSION_MAJOR)
  set(LLVM_VERSION_MAJOR 4)
endif()
if(NOT DEFINED LLVM_VERSION_MINOR)
  set(LLVM_VERSION_MINOR 0)
endif()
if(NOT DEFINED LLVM_VERSION_PATCH)
  set(LLVM_VERSION_PATCH 0)
endif()
if(NOT DEFINED LLVM_VERSION_SUFFIX)
  set(LLVM_VERSION_SUFFIX svn)
endif()

if (POLICY CMP0048)
  cmake_policy(SET CMP0048 NEW)
  set(cmake_3_0_PROJ_VERSION
    VERSION ${LLVM_VERSION_MAJOR}.${LLVM_VERSION_MINOR}.${LLVM_VERSION_PATCH})
  set(cmake_3_0_LANGUAGES LANGUAGES)
endif()

if (NOT PACKAGE_VERSION)
  set(PACKAGE_VERSION
    "${LLVM_VERSION_MAJOR}.${LLVM_VERSION_MINOR}.${LLVM_VERSION_PATCH}${LLVM_VERSION_SUFFIX}")
endif()

project(LLVM
  ${cmake_3_0_PROJ_VERSION}
  ${cmake_3_0_LANGUAGES}
  C CXX ASM)

<<<<<<< HEAD
# Set install path
if(CMAKE_INSTALL_PREFIX_INITIALIZED_TO_DEFAULT)
	set(CMAKE_INSTALL_PREFIX
		"/usr/local/llvm-nyuzi/" CACHE PATH "NyuziToolchain install prefix" FORCE
	)
endif()

if(APPLE)
  if(NOT CMAKE_LIBTOOL)
=======
# This should only apply if you are both on an Apple host, and targeting Apple.
if(CMAKE_HOST_APPLE AND APPLE)
  if(NOT CMAKE_XCRUN)
    find_program(CMAKE_XCRUN NAMES xcrun)
  endif()
  if(CMAKE_XCRUN)
    execute_process(COMMAND ${CMAKE_XCRUN} -find libtool
      OUTPUT_VARIABLE CMAKE_LIBTOOL
      OUTPUT_STRIP_TRAILING_WHITESPACE)
  endif()

  if(NOT CMAKE_LIBTOOL OR NOT EXISTS CMAKE_LIBTOOL)
>>>>>>> 83d2d954
    find_program(CMAKE_LIBTOOL NAMES libtool)
  endif()

  get_property(languages GLOBAL PROPERTY ENABLED_LANGUAGES)
  if(CMAKE_LIBTOOL)
    set(CMAKE_LIBTOOL ${CMAKE_LIBTOOL} CACHE PATH "libtool executable")
    message(STATUS "Found libtool - ${CMAKE_LIBTOOL}")
    foreach(lang ${languages})
      set(CMAKE_${lang}_CREATE_STATIC_LIBRARY
        "${CMAKE_LIBTOOL} -static -o <TARGET> <LINK_FLAGS> <OBJECTS> ")
    endforeach()
  endif()

  # If DYLD_LIBRARY_PATH is set we need to set it on archiver commands
  if(DYLD_LIBRARY_PATH)
    set(dyld_envar "DYLD_LIBRARY_PATH=${DYLD_LIBRARY_PATH}")
    foreach(lang ${languages})
      foreach(cmd ${CMAKE_${lang}_CREATE_STATIC_LIBRARY})
        list(APPEND CMAKE_${lang}_CREATE_STATIC_LIBRARY_NEW
             "${dyld_envar} ${cmd}")
      endforeach()
      set(CMAKE_${lang}_CREATE_STATIC_LIBRARY
        ${CMAKE_${lang}_CREATE_STATIC_LIBRARY_NEW})
    endforeach()
  endif()
endif()

# The following only works with the Ninja generator in CMake >= 3.0.
set(LLVM_PARALLEL_COMPILE_JOBS "" CACHE STRING
  "Define the maximum number of concurrent compilation jobs.")
if(LLVM_PARALLEL_COMPILE_JOBS)
  if(NOT CMAKE_MAKE_PROGRAM MATCHES "ninja")
    message(WARNING "Job pooling is only available with Ninja generators.")
  else()
    set_property(GLOBAL APPEND PROPERTY JOB_POOLS compile_job_pool=${LLVM_PARALLEL_COMPILE_JOBS})
    set(CMAKE_JOB_POOL_COMPILE compile_job_pool)
  endif()
endif()

option(LLVM_BUILD_GLOBAL_ISEL "Experimental: Build GlobalISel" OFF)
if(LLVM_BUILD_GLOBAL_ISEL)
  add_definitions(-DLLVM_BUILD_GLOBAL_ISEL)
endif()

set(LLVM_PARALLEL_LINK_JOBS "" CACHE STRING
  "Define the maximum number of concurrent link jobs.")
if(LLVM_PARALLEL_LINK_JOBS)
  if(NOT CMAKE_MAKE_PROGRAM MATCHES "ninja")
    message(WARNING "Job pooling is only available with Ninja generators.")
  else()
    set_property(GLOBAL APPEND PROPERTY JOB_POOLS link_job_pool=${LLVM_PARALLEL_LINK_JOBS})
    set(CMAKE_JOB_POOL_LINK link_job_pool)
  endif()
endif()

# Add path for custom modules
set(CMAKE_MODULE_PATH
  ${CMAKE_MODULE_PATH}
  "${CMAKE_CURRENT_SOURCE_DIR}/cmake"
  "${CMAKE_CURRENT_SOURCE_DIR}/cmake/modules"
  )

# Generate a CompilationDatabase (compile_commands.json file) for our build,
# for use by clang_complete, YouCompleteMe, etc.
set(CMAKE_EXPORT_COMPILE_COMMANDS 1)

option(LLVM_INSTALL_UTILS "Include utility binaries in the 'install' target." OFF)

option(LLVM_INSTALL_TOOLCHAIN_ONLY "Only include toolchain files in the 'install' target." ON)

option(LLVM_USE_FOLDERS "Enable solution folders in Visual Studio. Disable for Express versions." ON)
if ( LLVM_USE_FOLDERS )
  set_property(GLOBAL PROPERTY USE_FOLDERS ON)
endif()

include(VersionFromVCS)

option(LLVM_APPEND_VC_REV
  "Append the version control system revision id to LLVM version" OFF)

if( LLVM_APPEND_VC_REV )
  add_version_info_from_vcs(PACKAGE_VERSION)
endif()

set(PACKAGE_NAME LLVM)
set(PACKAGE_STRING "${PACKAGE_NAME} ${PACKAGE_VERSION}")
set(PACKAGE_BUGREPORT "https://github.com/jbush001/NyuziToolchain/issues")

set(BUG_REPORT_URL "${PACKAGE_BUGREPORT}" CACHE STRING
  "Default URL where bug reports are to be submitted.")

# Configure CPack.
set(CPACK_PACKAGE_INSTALL_DIRECTORY "LLVM")
set(CPACK_PACKAGE_VENDOR "LLVM")
set(CPACK_PACKAGE_VERSION_MAJOR ${LLVM_VERSION_MAJOR})
set(CPACK_PACKAGE_VERSION_MINOR ${LLVM_VERSION_MINOR})
set(CPACK_PACKAGE_VERSION_PATCH ${LLVM_VERSION_PATCH})
set(CPACK_PACKAGE_VERSION ${PACKAGE_VERSION})
set(CPACK_RESOURCE_FILE_LICENSE "${CMAKE_CURRENT_SOURCE_DIR}/LICENSE.TXT")
set(CPACK_NSIS_COMPRESSOR "/SOLID lzma \r\n SetCompressorDictSize 32")
if(WIN32 AND NOT UNIX)
  set(CPACK_PACKAGE_INSTALL_REGISTRY_KEY "LLVM")
  set(CPACK_PACKAGE_ICON "${CMAKE_CURRENT_SOURCE_DIR}\\\\cmake\\\\nsis_logo.bmp")
  set(CPACK_NSIS_MUI_ICON "${CMAKE_CURRENT_SOURCE_DIR}\\\\cmake\\\\nsis_icon.ico")
  set(CPACK_NSIS_MUI_UNIICON "${CMAKE_CURRENT_SOURCE_DIR}\\\\cmake\\\\nsis_icon.ico")
  set(CPACK_NSIS_MODIFY_PATH "ON")
  set(CPACK_NSIS_ENABLE_UNINSTALL_BEFORE_INSTALL "ON")
  set(CPACK_NSIS_EXTRA_INSTALL_COMMANDS
    "ExecWait '$INSTDIR/tools/msbuild/install.bat'")
  set(CPACK_NSIS_EXTRA_UNINSTALL_COMMANDS
    "ExecWait '$INSTDIR/tools/msbuild/uninstall.bat'")
  if( CMAKE_CL_64 )
    set(CPACK_NSIS_INSTALL_ROOT "$PROGRAMFILES64")
  endif()
endif()
include(CPack)

# Sanity check our source directory to make sure that we are not trying to
# generate an in-tree build (unless on MSVC_IDE, where it is ok), and to make
# sure that we don't have any stray generated files lying around in the tree
# (which would end up getting picked up by header search, instead of the correct
# versions).
if( CMAKE_SOURCE_DIR STREQUAL CMAKE_BINARY_DIR AND NOT MSVC_IDE )
  message(FATAL_ERROR "In-source builds are not allowed.
CMake would overwrite the makefiles distributed with LLVM.
Please create a directory and run cmake from there, passing the path
to this source directory as the last argument.
This process created the file `CMakeCache.txt' and the directory `CMakeFiles'.
Please delete them.")
endif()
if( NOT CMAKE_SOURCE_DIR STREQUAL CMAKE_BINARY_DIR )
  file(GLOB_RECURSE
    tablegenned_files_on_include_dir
    "${CMAKE_CURRENT_SOURCE_DIR}/include/llvm/*.gen")
  file(GLOB_RECURSE
    tablegenned_files_on_lib_dir
    "${CMAKE_CURRENT_SOURCE_DIR}/lib/Target/*.inc")
  if( tablegenned_files_on_include_dir OR tablegenned_files_on_lib_dir)
    message(FATAL_ERROR "Apparently there is a previous in-source build,
probably as the result of running `configure' and `make' on
${CMAKE_CURRENT_SOURCE_DIR}.
This may cause problems. The suspicious files are:
${tablegenned_files_on_lib_dir}
${tablegenned_files_on_include_dir}
Please clean the source directory.")
  endif()
endif()

string(TOUPPER "${CMAKE_BUILD_TYPE}" uppercase_CMAKE_BUILD_TYPE)

if (CMAKE_BUILD_TYPE AND
    NOT uppercase_CMAKE_BUILD_TYPE MATCHES "^(DEBUG|RELEASE|RELWITHDEBINFO|MINSIZEREL)$")
  message(FATAL_ERROR "Invalid value for CMAKE_BUILD_TYPE: ${CMAKE_BUILD_TYPE}")
endif()

set(LLVM_LIBDIR_SUFFIX "" CACHE STRING "Define suffix of library directory name (32/64)" )

set(LLVM_TOOLS_INSTALL_DIR "bin" CACHE STRING "Path for binary subdirectory (defaults to 'bin')")
mark_as_advanced(LLVM_TOOLS_INSTALL_DIR)

# They are used as destination of target generators.
set(LLVM_RUNTIME_OUTPUT_INTDIR ${CMAKE_CURRENT_BINARY_DIR}/${CMAKE_CFG_INTDIR}/bin)
set(LLVM_LIBRARY_OUTPUT_INTDIR ${CMAKE_CURRENT_BINARY_DIR}/${CMAKE_CFG_INTDIR}/lib${LLVM_LIBDIR_SUFFIX})
if(WIN32 OR CYGWIN)
  # DLL platform -- put DLLs into bin.
  set(LLVM_SHLIB_OUTPUT_INTDIR ${LLVM_RUNTIME_OUTPUT_INTDIR})
else()
  set(LLVM_SHLIB_OUTPUT_INTDIR ${LLVM_LIBRARY_OUTPUT_INTDIR})
endif()

# Each of them corresponds to llvm-config's.
set(LLVM_TOOLS_BINARY_DIR ${LLVM_RUNTIME_OUTPUT_INTDIR}) # --bindir
set(LLVM_LIBRARY_DIR      ${LLVM_LIBRARY_OUTPUT_INTDIR}) # --libdir
set(LLVM_MAIN_SRC_DIR     ${CMAKE_CURRENT_SOURCE_DIR}  ) # --src-root
set(LLVM_MAIN_INCLUDE_DIR ${LLVM_MAIN_SRC_DIR}/include ) # --includedir
set(LLVM_BINARY_DIR       ${CMAKE_CURRENT_BINARY_DIR}  ) # --prefix

set(LLVM_EXAMPLES_BINARY_DIR ${LLVM_BINARY_DIR}/examples)
set(LLVM_INCLUDE_DIR ${CMAKE_CURRENT_BINARY_DIR}/include)

set(LLVM_ALL_TARGETS
  AArch64
  AMDGPU
  ARM
  BPF
  Hexagon
  Mips
  MSP430
  NVPTX
  PowerPC
  Sparc
  SystemZ
  X86
  XCore
  Nyuzi
  )

# List of targets with JIT support:
set(LLVM_TARGETS_WITH_JIT X86 PowerPC AArch64 ARM Mips SystemZ)

set(LLVM_TARGETS_TO_BUILD "Nyuzi"
    CACHE STRING "Semicolon-separated list of targets to build, or \"all\".")

set(LLVM_EXPERIMENTAL_TARGETS_TO_BUILD ""
  CACHE STRING "Semicolon-separated list of experimental targets to build.")

option(BUILD_SHARED_LIBS
  "Build all libraries as shared libraries instead of static" OFF)

option(LLVM_ENABLE_BACKTRACES "Enable embedding backtraces on crash." ON)
if(LLVM_ENABLE_BACKTRACES)
  set(ENABLE_BACKTRACES 1)
endif()

option(LLVM_ENABLE_CRASH_OVERRIDES "Enable crash overrides." ON)
if(LLVM_ENABLE_CRASH_OVERRIDES)
  set(ENABLE_CRASH_OVERRIDES 1)
endif()

option(LLVM_ENABLE_FFI "Use libffi to call external functions from the interpreter" OFF)
set(FFI_LIBRARY_DIR "" CACHE PATH "Additional directory, where CMake should search for libffi.so")
set(FFI_INCLUDE_DIR "" CACHE PATH "Additional directory, where CMake should search for ffi.h or ffi/ffi.h")

set(LLVM_TARGET_ARCH "host"
  CACHE STRING "Set target to use for LLVM JIT or use \"host\" for automatic detection.")

option(LLVM_ENABLE_TERMINFO "Use terminfo database if available." ON)

option(LLVM_ENABLE_THREADS "Use threads if available." ON)

option(LLVM_ENABLE_ZLIB "Use zlib for compression/decompression if available." ON)

if( LLVM_TARGETS_TO_BUILD STREQUAL "all" )
  set( LLVM_TARGETS_TO_BUILD ${LLVM_ALL_TARGETS} )
endif()

set(LLVM_TARGETS_TO_BUILD
   ${LLVM_TARGETS_TO_BUILD}
   ${LLVM_EXPERIMENTAL_TARGETS_TO_BUILD})
list(REMOVE_DUPLICATES LLVM_TARGETS_TO_BUILD)

include(AddLLVMDefinitions)

option(LLVM_ENABLE_PIC "Build Position-Independent Code" ON)
option(LLVM_ENABLE_WARNINGS "Enable compiler warnings." ON)
option(LLVM_ENABLE_MODULES "Compile with C++ modules enabled." OFF)
if(${CMAKE_SYSTEM_NAME} MATCHES "Darwin")
  option(LLVM_ENABLE_MODULE_DEBUGGING "Compile with -gmodules." ON)
  option(LLVM_ENABLE_LOCAL_SUBMODULE_VISIBILITY "Compile with -fmodules-local-submodule-visibility." OFF)
else()
  option(LLVM_ENABLE_MODULE_DEBUGGING "Compile with -gmodules." OFF)
  option(LLVM_ENABLE_LOCAL_SUBMODULE_VISIBILITY "Compile with -fmodules-local-submodule-visibility." ON)
endif()
option(LLVM_ENABLE_CXX1Y "Compile with C++1y enabled." OFF)
option(LLVM_ENABLE_LIBCXX "Use libc++ if available." OFF)
option(LLVM_ENABLE_LIBCXXABI "Use libc++abi when using libc++." OFF)
option(LLVM_ENABLE_PEDANTIC "Compile with pedantic enabled." ON)
option(LLVM_ENABLE_WERROR "Fail and stop if a warning is triggered." OFF)

if( NOT uppercase_CMAKE_BUILD_TYPE STREQUAL "DEBUG" )
  option(LLVM_ENABLE_ASSERTIONS "Enable assertions" OFF)
else()
  option(LLVM_ENABLE_ASSERTIONS "Enable assertions" ON)
endif()

option(LLVM_ENABLE_EXPENSIVE_CHECKS "Enable expensive checks" OFF)

set(LLVM_ABI_BREAKING_CHECKS "WITH_ASSERTS" CACHE STRING
  "Enable abi-breaking checks.  Can be WITH_ASSERTS, FORCE_ON or FORCE_OFF.")

option(LLVM_FORCE_USE_OLD_HOST_TOOLCHAIN
       "Set to ON to force using an old, unsupported host toolchain." OFF)

option(LLVM_USE_INTEL_JITEVENTS
  "Use Intel JIT API to inform Intel(R) VTune(TM) Amplifier XE 2011 about JIT code"
  OFF)

if( LLVM_USE_INTEL_JITEVENTS )
  # Verify we are on a supported platform
  if( NOT CMAKE_SYSTEM_NAME MATCHES "Windows" AND NOT CMAKE_SYSTEM_NAME MATCHES "Linux" )
    message(FATAL_ERROR
      "Intel JIT API support is available on Linux and Windows only.")
  endif()
endif( LLVM_USE_INTEL_JITEVENTS )

option(LLVM_USE_OPROFILE
  "Use opagent JIT interface to inform OProfile about JIT code" OFF)

option(LLVM_EXTERNALIZE_DEBUGINFO
  "Generate dSYM files and strip executables and libraries (Darwin Only)" OFF)

# If enabled, verify we are on a platform that supports oprofile.
if( LLVM_USE_OPROFILE )
  if( NOT CMAKE_SYSTEM_NAME MATCHES "Linux" )
    message(FATAL_ERROR "OProfile support is available on Linux only.")
  endif( NOT CMAKE_SYSTEM_NAME MATCHES "Linux" )
endif( LLVM_USE_OPROFILE )

set(LLVM_USE_SANITIZER "" CACHE STRING
  "Define the sanitizer used to build binaries and tests.")

option(LLVM_USE_SPLIT_DWARF
  "Use -gsplit-dwarf when compiling llvm." OFF)

option(LLVM_POLLY_LINK_INTO_TOOLS "Statically link Polly into tools (if available)" ON)
option(LLVM_POLLY_BUILD "Build LLVM with Polly" ON)

if (EXISTS ${LLVM_MAIN_SRC_DIR}/tools/polly/CMakeLists.txt)
  set(POLLY_IN_TREE TRUE)
else()
  set(POLLY_IN_TREE FALSE)
endif()

if (LLVM_POLLY_BUILD AND POLLY_IN_TREE)
  set(WITH_POLLY ON)
else()
  set(WITH_POLLY OFF)
endif()

if (LLVM_POLLY_LINK_INTO_TOOLS AND WITH_POLLY)
  set(LINK_POLLY_INTO_TOOLS ON)
else()
  set(LINK_POLLY_INTO_TOOLS OFF)
endif()

# Define an option controlling whether we should build for 32-bit on 64-bit
# platforms, where supported.
if( CMAKE_SIZEOF_VOID_P EQUAL 8 AND NOT WIN32 )
  # TODO: support other platforms and toolchains.
  option(LLVM_BUILD_32_BITS "Build 32 bits executables and libraries." OFF)
endif()

# Define the default arguments to use with 'lit', and an option for the user to
# override.
set(LIT_ARGS_DEFAULT "-sv")
if (MSVC_IDE OR XCODE)
  set(LIT_ARGS_DEFAULT "${LIT_ARGS_DEFAULT} --no-progress-bar")
endif()
set(LLVM_LIT_ARGS "${LIT_ARGS_DEFAULT}" CACHE STRING "Default options for lit")

# On Win32 hosts, provide an option to specify the path to the GnuWin32 tools.
if( WIN32 AND NOT CYGWIN )
  set(LLVM_LIT_TOOLS_DIR "" CACHE PATH "Path to GnuWin32 tools")
endif()

# Define options to control the inclusion and default build behavior for
# components which may not strictly be necessary (tools, examples, and tests).
#
# This is primarily to support building smaller or faster project files.
option(LLVM_INCLUDE_TOOLS "Generate build targets for the LLVM tools." ON)
option(LLVM_BUILD_TOOLS
  "Build the LLVM tools. If OFF, just generate build targets." ON)

option(LLVM_INCLUDE_UTILS "Generate build targets for the LLVM utils." ON)
option(LLVM_BUILD_UTILS
  "Build LLVM utility binaries. If OFF, just generate build targets." ON)

option(LLVM_BUILD_RUNTIME
  "Build the LLVM runtime libraries." OFF)
option(LLVM_BUILD_EXAMPLES
  "Build the LLVM example programs. If OFF, just generate build targets." OFF)
option(LLVM_INCLUDE_EXAMPLES "Generate build targets for the LLVM examples" OFF)

option(LLVM_BUILD_TESTS
  "Build LLVM unit tests. If OFF, just generate build targets." OFF)
option(LLVM_INCLUDE_TESTS "Generate build targets for the LLVM unit tests." ON)
option(LLVM_INCLUDE_GO_TESTS "Include the Go bindings tests in test build targets." ON)

option (LLVM_BUILD_DOCS "Build the llvm documentation." OFF)
option (LLVM_INCLUDE_DOCS "Generate build targets for llvm documentation." ON)
option (LLVM_ENABLE_DOXYGEN "Use doxygen to generate llvm API documentation." OFF)
option (LLVM_ENABLE_SPHINX "Use Sphinx to generate llvm documentation." OFF)

option (LLVM_BUILD_EXTERNAL_COMPILER_RT
  "Build compiler-rt as an external project." OFF)

# You can configure which libraries from LLVM you want to include in the
# shared library by setting LLVM_DYLIB_COMPONENTS to a semi-colon delimited
# list of LLVM components. All component names handled by llvm-config are valid.
if(NOT DEFINED LLVM_DYLIB_COMPONENTS)
  set(LLVM_DYLIB_COMPONENTS "all" CACHE STRING
    "Semicolon-separated list of components to include in libLLVM, or \"all\".")
endif()
option(LLVM_LINK_LLVM_DYLIB "Link tools against the libllvm dynamic library" OFF)
option(LLVM_BUILD_LLVM_C_DYLIB "Build libllvm-c re-export library (Darwin Only)" OFF)
set(LLVM_BUILD_LLVM_DYLIB_default OFF)
if(LLVM_LINK_LLVM_DYLIB OR LLVM_BUILD_LLVM_C_DYLIB)
  set(LLVM_BUILD_LLVM_DYLIB_default ON)
endif()
option(LLVM_BUILD_LLVM_DYLIB "Build libllvm dynamic library" ${LLVM_BUILD_LLVM_DYLIB_default})

option(LLVM_OPTIMIZED_TABLEGEN "Force TableGen to be built with optimization" OFF)
if(CMAKE_CROSSCOMPILING OR (LLVM_OPTIMIZED_TABLEGEN AND LLVM_ENABLE_ASSERTIONS))
  set(LLVM_USE_HOST_TOOLS ON)
endif()

if (MSVC_IDE AND NOT (MSVC_VERSION LESS 1900))
  option(LLVM_ADD_NATIVE_VISUALIZERS_TO_SOLUTION "Configure project to use Visual Studio native visualizers" TRUE)
else()
  set(LLVM_ADD_NATIVE_VISUALIZERS_TO_SOLUTION FALSE CACHE INTERNAL "For Visual Studio 2013, manually copy natvis files to Documents\\Visual Studio 2013\\Visualizers" FORCE)
endif()

if (LLVM_BUILD_INSTRUMENTED OR LLVM_BUILD_INSTRUMENTED_COVERAGE)
  if(NOT LLVM_PROFILE_MERGE_POOL_SIZE)
    # A pool size of 1-2 is probably sufficient on a SSD. 3-4 should be fine
    # for spining disks. Anything higher may only help on slower mediums.
    set(LLVM_PROFILE_MERGE_POOL_SIZE "4")
  endif()
  if(NOT LLVM_PROFILE_FILE_PATTERN)
    if(NOT LLVM_PROFILE_DATA_DIR)
      file(TO_NATIVE_PATH "${LLVM_BINARY_DIR}/profiles/%${LLVM_PROFILE_MERGE_POOL_SIZE}m.profraw" LLVM_PROFILE_FILE_PATTERN)
    else()
      file(TO_NATIVE_PATH "${LLVM_PROFILE_DATA_DIR}/%${LLVM_PROFILE_MERGE_POOL_SIZE}m.profraw" LLVM_PROFILE_FILE_PATTERN)
    endif()
  endif()
endif()

# All options referred to from HandleLLVMOptions have to be specified
# BEFORE this include, otherwise options will not be correctly set on
# first cmake run
include(config-ix)

string(REPLACE "Native" ${LLVM_NATIVE_ARCH}
  LLVM_TARGETS_TO_BUILD "${LLVM_TARGETS_TO_BUILD}")
list(REMOVE_DUPLICATES LLVM_TARGETS_TO_BUILD)

# Default to building nyuzi
set(LLVM_DEFAULT_TARGET_TRIPLE "nyuzi-none-none" CACHE STRING
  "Default target for which LLVM will generate code." )
set(TARGET_TRIPLE "${LLVM_DEFAULT_TARGET_TRIPLE}")

include(HandleLLVMOptions)

# Verify that we can find a Python 2 interpreter.  Python 3 is unsupported.
# FIXME: We should support systems with only Python 3, but that requires work
# on LLDB.
set(Python_ADDITIONAL_VERSIONS 2.7)
include(FindPythonInterp)
if( NOT PYTHONINTERP_FOUND )
  message(FATAL_ERROR
"Unable to find Python interpreter, required for builds and testing.

Please install Python or specify the PYTHON_EXECUTABLE CMake variable.")
endif()

if( ${PYTHON_VERSION_STRING} VERSION_LESS 2.7 )
  message(FATAL_ERROR "Python 2.7 or newer is required")
endif()

######
# LLVMBuild Integration
#
# We use llvm-build to generate all the data required by the CMake based
# build system in one swoop:
#
#  - We generate a file (a CMake fragment) in the object root which contains
#    all the definitions that are required by CMake.
#
#  - We generate the library table used by llvm-config.
#
#  - We generate the dependencies for the CMake fragment, so that we will
#    automatically reconfigure outselves.

set(LLVMBUILDTOOL "${LLVM_MAIN_SRC_DIR}/utils/llvm-build/llvm-build")
set(LLVMCONFIGLIBRARYDEPENDENCIESINC
  "${LLVM_BINARY_DIR}/tools/llvm-config/LibraryDependencies.inc")
set(LLVMBUILDCMAKEFRAG
  "${LLVM_BINARY_DIR}/LLVMBuild.cmake")

# Create the list of optional components that are enabled
if (LLVM_USE_INTEL_JITEVENTS)
  set(LLVMOPTIONALCOMPONENTS IntelJITEvents)
endif (LLVM_USE_INTEL_JITEVENTS)
if (LLVM_USE_OPROFILE)
  set(LLVMOPTIONALCOMPONENTS ${LLVMOPTIONALCOMPONENTS} OProfileJIT)
endif (LLVM_USE_OPROFILE)

message(STATUS "Constructing LLVMBuild project information")
execute_process(
  COMMAND ${PYTHON_EXECUTABLE} ${LLVMBUILDTOOL}
            --native-target "${LLVM_NATIVE_ARCH}"
            --enable-targets "${LLVM_TARGETS_TO_BUILD}"
            --enable-optional-components "${LLVMOPTIONALCOMPONENTS}"
            --write-library-table ${LLVMCONFIGLIBRARYDEPENDENCIESINC}
            --write-cmake-fragment ${LLVMBUILDCMAKEFRAG}
            OUTPUT_VARIABLE LLVMBUILDOUTPUT
            ERROR_VARIABLE LLVMBUILDERRORS
            OUTPUT_STRIP_TRAILING_WHITESPACE
            ERROR_STRIP_TRAILING_WHITESPACE
  RESULT_VARIABLE LLVMBUILDRESULT)

# On Win32, CMake doesn't properly handle piping the default output/error
# streams into the GUI console. So, we explicitly catch and report them.
if( NOT "${LLVMBUILDOUTPUT}" STREQUAL "")
  message(STATUS "llvm-build output: ${LLVMBUILDOUTPUT}")
endif()
if( NOT "${LLVMBUILDRESULT}" STREQUAL "0" )
  message(FATAL_ERROR
    "Unexpected failure executing llvm-build: ${LLVMBUILDERRORS}")
endif()

# Include the generated CMake fragment. This will define properties from the
# LLVMBuild files in a format which is easy to consume from CMake, and will add
# the dependencies so that CMake will reconfigure properly when the LLVMBuild
# files change.
include(${LLVMBUILDCMAKEFRAG})

######

# Configure all of the various header file fragments LLVM uses which depend on
# configuration variables.
set(LLVM_ENUM_TARGETS "")
set(LLVM_ENUM_ASM_PRINTERS "")
set(LLVM_ENUM_ASM_PARSERS "")
set(LLVM_ENUM_DISASSEMBLERS "")
foreach(t ${LLVM_TARGETS_TO_BUILD})
  set( td ${LLVM_MAIN_SRC_DIR}/lib/Target/${t} )

  list(FIND LLVM_ALL_TARGETS ${t} idx)
  list(FIND LLVM_EXPERIMENTAL_TARGETS_TO_BUILD ${t} idy)
  if( idx LESS 0 AND idy LESS 0 )
    message(FATAL_ERROR "The target `${t}' does not exist.
    It should be one of\n${LLVM_ALL_TARGETS}")
  else()
    set(LLVM_ENUM_TARGETS "${LLVM_ENUM_TARGETS}LLVM_TARGET(${t})\n")
  endif()

  file(GLOB asmp_file "${td}/*AsmPrinter.cpp")
  if( asmp_file )
    set(LLVM_ENUM_ASM_PRINTERS
      "${LLVM_ENUM_ASM_PRINTERS}LLVM_ASM_PRINTER(${t})\n")
  endif()
  if( EXISTS ${td}/AsmParser/CMakeLists.txt )
    set(LLVM_ENUM_ASM_PARSERS
      "${LLVM_ENUM_ASM_PARSERS}LLVM_ASM_PARSER(${t})\n")
  endif()
  if( EXISTS ${td}/Disassembler/CMakeLists.txt )
    set(LLVM_ENUM_DISASSEMBLERS
      "${LLVM_ENUM_DISASSEMBLERS}LLVM_DISASSEMBLER(${t})\n")
  endif()
endforeach(t)

# Produce the target definition files, which provide a way for clients to easily
# include various classes of targets.
configure_file(
  ${LLVM_MAIN_INCLUDE_DIR}/llvm/Config/AsmPrinters.def.in
  ${LLVM_INCLUDE_DIR}/llvm/Config/AsmPrinters.def
  )
configure_file(
  ${LLVM_MAIN_INCLUDE_DIR}/llvm/Config/AsmParsers.def.in
  ${LLVM_INCLUDE_DIR}/llvm/Config/AsmParsers.def
  )
configure_file(
  ${LLVM_MAIN_INCLUDE_DIR}/llvm/Config/Disassemblers.def.in
  ${LLVM_INCLUDE_DIR}/llvm/Config/Disassemblers.def
  )
configure_file(
  ${LLVM_MAIN_INCLUDE_DIR}/llvm/Config/Targets.def.in
  ${LLVM_INCLUDE_DIR}/llvm/Config/Targets.def
  )

# Configure the three LLVM configuration header files.
configure_file(
  ${LLVM_MAIN_INCLUDE_DIR}/llvm/Config/config.h.cmake
  ${LLVM_INCLUDE_DIR}/llvm/Config/config.h)
configure_file(
  ${LLVM_MAIN_INCLUDE_DIR}/llvm/Config/llvm-config.h.cmake
  ${LLVM_INCLUDE_DIR}/llvm/Config/llvm-config.h)
configure_file(
  ${LLVM_MAIN_INCLUDE_DIR}/llvm/Support/DataTypes.h.cmake
  ${LLVM_INCLUDE_DIR}/llvm/Support/DataTypes.h)

# They are not referenced. See set_output_directory().
set( CMAKE_RUNTIME_OUTPUT_DIRECTORY ${LLVM_BINARY_DIR}/bin )
set( CMAKE_LIBRARY_OUTPUT_DIRECTORY ${LLVM_BINARY_DIR}/lib${LLVM_LIBDIR_SUFFIX} )
set( CMAKE_ARCHIVE_OUTPUT_DIRECTORY ${LLVM_BINARY_DIR}/lib${LLVM_LIBDIR_SUFFIX} )

set(CMAKE_BUILD_WITH_INSTALL_RPATH ON)
if (APPLE)
  set(CMAKE_INSTALL_NAME_DIR "@rpath")
  set(CMAKE_INSTALL_RPATH "@executable_path/../lib")
else(UNIX)
  if(NOT DEFINED CMAKE_INSTALL_RPATH)
    set(CMAKE_INSTALL_RPATH "\$ORIGIN/../lib${LLVM_LIBDIR_SUFFIX}")
    if(${CMAKE_SYSTEM_NAME} MATCHES "(FreeBSD|DragonFly)")
      set(CMAKE_EXE_LINKER_FLAGS "${CMAKE_EXE_LINKER_FLAGS} -Wl,-z,origin")
      set(CMAKE_SHARED_LINKER_FLAGS "${CMAKE_SHARED_LINKER_FLAGS} -Wl,-z,origin")
    endif()
  endif(NOT DEFINED CMAKE_INSTALL_RPATH)
endif()

if(APPLE AND DARWIN_LTO_LIBRARY)
  set(CMAKE_EXE_LINKER_FLAGS
    "${CMAKE_EXE_LINKER_FLAGS} -Wl,-lto_library -Wl,${DARWIN_LTO_LIBRARY}")
  set(CMAKE_SHARED_LINKER_FLAGS
    "${CMAKE_SHARED_LINKER_FLAGS} -Wl,-lto_library -Wl,${DARWIN_LTO_LIBRARY}")
  set(CMAKE_MODULE_LINKER_FLAGS
    "${CMAKE_MODULE_LINKER_FLAGS} -Wl,-lto_library -Wl,${DARWIN_LTO_LIBRARY}")
endif()

# Work around a broken bfd ld behavior. When linking a binary with a
# foo.so library, it will try to find any library that foo.so uses and
# check its symbols. This is wasteful (the check was done when foo.so
# was created) and can fail since it is not the dynamic linker and
# doesn't know how to handle search paths correctly.
if (UNIX AND NOT APPLE AND NOT ${CMAKE_SYSTEM_NAME} MATCHES "SunOS|AIX")
  set(CMAKE_EXE_LINKER_FLAGS
      "${CMAKE_EXE_LINKER_FLAGS} -Wl,-allow-shlib-undefined")
endif()

set(CMAKE_INCLUDE_CURRENT_DIR ON)

include_directories( ${LLVM_INCLUDE_DIR} ${LLVM_MAIN_INCLUDE_DIR})

# when crosscompiling import the executable targets from a file
if(LLVM_USE_HOST_TOOLS)
  include(CrossCompile)
endif(LLVM_USE_HOST_TOOLS)
if(LLVM_TARGET_IS_CROSSCOMPILE_HOST)
# Dummy use to avoid CMake Wraning: Manually-specified variables were not used
# (this is a variable that CrossCompile sets on recursive invocations)
endif()

if(${CMAKE_SYSTEM_NAME} MATCHES "(FreeBSD|DragonFly)")
  # On FreeBSD, /usr/local/* is not used by default. In order to build LLVM
  # with libxml2, iconv.h, etc., we must add /usr/local paths.
  include_directories("/usr/local/include")
  link_directories("/usr/local/lib")
endif(${CMAKE_SYSTEM_NAME} MATCHES "(FreeBSD|DragonFly)")

if( ${CMAKE_SYSTEM_NAME} MATCHES SunOS )
   SET(CMAKE_CXX_FLAGS "${CMAKE_CXX_FLAGS} -include llvm/Support/Solaris.h")
endif( ${CMAKE_SYSTEM_NAME} MATCHES SunOS )

# Make sure we don't get -rdynamic in every binary. For those that need it,
# use export_executable_symbols(target).
set(CMAKE_SHARED_LIBRARY_LINK_CXX_FLAGS "")

set(LLVM_PROFDATA_FILE "" CACHE FILEPATH
  "Profiling data file to use when compiling in order to improve runtime performance.")

if(LLVM_PROFDATA_FILE AND EXISTS ${LLVM_PROFDATA_FILE})
  if ("${CMAKE_CXX_COMPILER_ID}" MATCHES "Clang" )
    add_definitions("-fprofile-instr-use=${LLVM_PROFDATA_FILE}")
  else()
    message(FATAL_ERROR "LLVM_PROFDATA_FILE can only be specified when compiling with clang")
  endif()
endif()

include(AddLLVM)
include(TableGen)

if( MINGW )
  # People report that -O3 is unreliable on MinGW. The traditional
  # build also uses -O2 for that reason:
  llvm_replace_compiler_option(CMAKE_CXX_FLAGS_RELEASE "-O3" "-O2")
endif()

# Put this before tblgen. Else we have a circular dependence.
add_subdirectory(lib/Support)
add_subdirectory(lib/TableGen)

add_subdirectory(utils/TableGen)

# Force target to be built as soon as possible. Clang modules builds depend
# header-wise on it as they ship all headers from the umbrella folders. Building
# an entire module might include header, which depends on intrinsics_gen. This
# should be right after LLVMSupport and LLVMTableGen otherwise we introduce a
# circular dependence.
if (LLVM_ENABLE_MODULES)
  list(APPEND LLVM_COMMON_DEPENDS intrinsics_gen)
endif(LLVM_ENABLE_MODULES)

add_subdirectory(include/llvm)

add_subdirectory(lib)

if( LLVM_INCLUDE_UTILS )
  add_subdirectory(utils/FileCheck)
  add_subdirectory(utils/PerfectShuffle)
  add_subdirectory(utils/count)
  add_subdirectory(utils/not)
  add_subdirectory(utils/llvm-lit)
  add_subdirectory(utils/yaml-bench)
  add_subdirectory(utils/unittest)
else()
  if ( LLVM_INCLUDE_TESTS )
    message(FATAL_ERROR "Including tests when not building utils will not work.
    Either set LLVM_INCLUDE_UTILS to On, or set LLVM_INCLDE_TESTS to Off.")
  endif()
endif()

# Use LLVM_ADD_NATIVE_VISUALIZERS_TO_SOLUTION instead of LLVM_INCLUDE_UTILS because it is not really a util
if (LLVM_ADD_NATIVE_VISUALIZERS_TO_SOLUTION)
  add_subdirectory(utils/LLVMVisualizers)
endif()

foreach( binding ${LLVM_BINDINGS_LIST} )
  if( EXISTS "${LLVM_MAIN_SRC_DIR}/bindings/${binding}/CMakeLists.txt" )
    add_subdirectory(bindings/${binding})
  endif()
endforeach()

add_subdirectory(projects)

if( LLVM_INCLUDE_TOOLS )
  add_subdirectory(tools)
endif()

add_subdirectory(runtimes)

if( LLVM_INCLUDE_EXAMPLES )
  add_subdirectory(examples)
endif()

if( LLVM_INCLUDE_TESTS )
  if(EXISTS ${LLVM_MAIN_SRC_DIR}/projects/test-suite AND TARGET clang)
    include(LLVMExternalProjectUtils)
    llvm_ExternalProject_Add(test-suite ${LLVM_MAIN_SRC_DIR}/projects/test-suite
      USE_TOOLCHAIN
      EXCLUDE_FROM_ALL
      NO_INSTALL
      ALWAYS_CLEAN)
  endif()
  add_subdirectory(test)
  add_subdirectory(unittests)
  if (MSVC)
    # This utility is used to prevent crashing tests from calling Dr. Watson on
    # Windows.
    add_subdirectory(utils/KillTheDoctor)
  endif()

  # Add a global check rule now that all subdirectories have been traversed
  # and we know the total set of lit testsuites.
  get_property(LLVM_LIT_TESTSUITES GLOBAL PROPERTY LLVM_LIT_TESTSUITES)
  get_property(LLVM_LIT_PARAMS GLOBAL PROPERTY LLVM_LIT_PARAMS)
  get_property(LLVM_LIT_DEPENDS GLOBAL PROPERTY LLVM_LIT_DEPENDS)
  get_property(LLVM_LIT_EXTRA_ARGS GLOBAL PROPERTY LLVM_LIT_EXTRA_ARGS)
  add_lit_target(check-all
    "Running all regression tests"
    ${LLVM_LIT_TESTSUITES}
    PARAMS ${LLVM_LIT_PARAMS}
    DEPENDS ${LLVM_LIT_DEPENDS}
    ARGS ${LLVM_LIT_EXTRA_ARGS}
    )
  add_custom_target(test-depends DEPENDS ${LLVM_LIT_DEPENDS})
  set_target_properties(test-depends PROPERTIES FOLDER "Tests")
endif()

if (LLVM_INCLUDE_DOCS)
  add_subdirectory(docs)
endif()

add_subdirectory(cmake/modules)

if (NOT LLVM_INSTALL_TOOLCHAIN_ONLY)
  install(DIRECTORY include/llvm include/llvm-c
    DESTINATION include
    COMPONENT llvm-headers
    FILES_MATCHING
    PATTERN "*.def"
    PATTERN "*.h"
    PATTERN "*.td"
    PATTERN "*.inc"
    PATTERN "LICENSE.TXT"
    PATTERN ".svn" EXCLUDE
    )

  install(DIRECTORY ${LLVM_INCLUDE_DIR}/llvm
    DESTINATION include
    COMPONENT llvm-headers
    FILES_MATCHING
    PATTERN "*.def"
    PATTERN "*.h"
    PATTERN "*.gen"
    PATTERN "*.inc"
    # Exclude include/llvm/CMakeFiles/intrinsics_gen.dir, matched by "*.def"
    PATTERN "CMakeFiles" EXCLUDE
    PATTERN "config.h" EXCLUDE
    PATTERN ".svn" EXCLUDE
    )

  if (NOT CMAKE_CONFIGURATION_TYPES)
    add_custom_target(installhdrs
                      DEPENDS ${name}
                      COMMAND "${CMAKE_COMMAND}"
                              -DCMAKE_INSTALL_COMPONENT=llvm-headers
                              -P "${CMAKE_BINARY_DIR}/cmake_install.cmake")
  endif()
endif()

# This must be at the end of the LLVM root CMakeLists file because it must run
# after all targets are created.
if(LLVM_DISTRIBUTION_COMPONENTS)
  if(CMAKE_CONFIGURATION_TYPES)
    message(FATAL_ERROR "LLVM_DISTRIBUTION_COMPONENTS cannot be specified with multi-configuration generators (i.e. Xcode or Visual Studio)")
  endif()

  add_custom_target(distribution)
  add_custom_target(install-distribution)
  foreach(target ${LLVM_DISTRIBUTION_COMPONENTS})
    if(TARGET ${target})
      add_dependencies(distribution ${target})
    else()
      message(FATAL_ERROR "Specified distribution component '${target}' doesn't have a target")
    endif()

    if(TARGET install-${target})
      add_dependencies(install-distribution install-${target})
    else()
      message(FATAL_ERROR "Specified distribution component '${target}' doesn't have an install target")
    endif()
  endforeach()
endif()<|MERGE_RESOLUTION|>--- conflicted
+++ resolved
@@ -58,7 +58,6 @@
   ${cmake_3_0_LANGUAGES}
   C CXX ASM)
 
-<<<<<<< HEAD
 # Set install path
 if(CMAKE_INSTALL_PREFIX_INITIALIZED_TO_DEFAULT)
 	set(CMAKE_INSTALL_PREFIX
@@ -66,9 +65,6 @@
 	)
 endif()
 
-if(APPLE)
-  if(NOT CMAKE_LIBTOOL)
-=======
 # This should only apply if you are both on an Apple host, and targeting Apple.
 if(CMAKE_HOST_APPLE AND APPLE)
   if(NOT CMAKE_XCRUN)
@@ -81,7 +77,6 @@
   endif()
 
   if(NOT CMAKE_LIBTOOL OR NOT EXISTS CMAKE_LIBTOOL)
->>>>>>> 83d2d954
     find_program(CMAKE_LIBTOOL NAMES libtool)
   endif()
 
