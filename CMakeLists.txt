# See docs/CMake.html for instructions about how to build LLVM with CMake.

cmake_minimum_required(VERSION 3.4.3)

if (NOT CMAKE_BUILD_TYPE AND NOT CMAKE_CONFIGURATION_TYPES)
  message(STATUS "No build type selected, default to Debug")
  set(CMAKE_BUILD_TYPE "Debug" CACHE STRING "Build type (default Debug)")
endif()

if(POLICY CMP0022)
  cmake_policy(SET CMP0022 NEW) # automatic when 2.8.12 is required
endif()

if (POLICY CMP0051)
  # CMake 3.1 and higher include generator expressions of the form
  # $<TARGETLIB:obj> in the SOURCES property.  These need to be
  # stripped everywhere that access the SOURCES property, so we just
  # defer to the OLD behavior of not including generator expressions
  # in the output for now.
  cmake_policy(SET CMP0051 OLD)
endif()

<<<<<<< HEAD
if(CMAKE_VERSION VERSION_LESS 3.1.20141117)
  set(cmake_3_2_USES_TERMINAL)
else()
  set(cmake_3_2_USES_TERMINAL USES_TERMINAL)
endif()

# Set build type if user doesn't specify (LLDB does not build if
# this is unset)
IF(DEFINED CMAKE_BUILD_TYPE)
   SET(CMAKE_BUILD_TYPE ${CMAKE_BUILD_TYPE} CACHE STRING "Choose the type of build: Debug Release")
ELSE()
   SET(CMAKE_BUILD_TYPE Debug CACHE STRING "Choose the type of build: Debug Release")
ENDIF()

=======
>>>>>>> d9a35407
if(NOT DEFINED LLVM_VERSION_MAJOR)
  set(LLVM_VERSION_MAJOR 3)
endif()
if(NOT DEFINED LLVM_VERSION_MINOR)
  set(LLVM_VERSION_MINOR 9)
endif()
if(NOT DEFINED LLVM_VERSION_PATCH)
  set(LLVM_VERSION_PATCH 0)
endif()
if(NOT DEFINED LLVM_VERSION_SUFFIX)
  set(LLVM_VERSION_SUFFIX svn)
endif()

if (POLICY CMP0048)
  cmake_policy(SET CMP0048 NEW)
  set(cmake_3_0_PROJ_VERSION
    VERSION ${LLVM_VERSION_MAJOR}.${LLVM_VERSION_MINOR}.${LLVM_VERSION_PATCH})
  set(cmake_3_0_LANGUAGES LANGUAGES)
endif()

if (NOT PACKAGE_VERSION)
  set(PACKAGE_VERSION
    "${LLVM_VERSION_MAJOR}.${LLVM_VERSION_MINOR}.${LLVM_VERSION_PATCH}${LLVM_VERSION_SUFFIX}")
endif()

project(LLVM
  ${cmake_3_0_PROJ_VERSION}
  ${cmake_3_0_LANGUAGES}
  C CXX ASM)

# Set install path
if(CMAKE_INSTALL_PREFIX_INITIALIZED_TO_DEFAULT)
	set(CMAKE_INSTALL_PREFIX
		"/usr/local/llvm-nyuzi/" CACHE PATH "NyuziToolchain install prefix" FORCE
	)
endif()

if(APPLE)
  if(NOT CMAKE_LIBTOOL)
    find_program(CMAKE_LIBTOOL NAMES libtool)
  endif()
  if(CMAKE_LIBTOOL)
    set(CMAKE_LIBTOOL ${CMAKE_LIBTOOL} CACHE PATH "libtool executable")
    message(STATUS "Found libtool - ${CMAKE_LIBTOOL}")
    get_property(languages GLOBAL PROPERTY ENABLED_LANGUAGES)
    foreach(lang ${languages})
      set(CMAKE_${lang}_CREATE_STATIC_LIBRARY
        "${CMAKE_LIBTOOL} -static -o <TARGET> <LINK_FLAGS> <OBJECTS> ")
    endforeach()
  endif()
endif()

# The following only works with the Ninja generator in CMake >= 3.0.
set(LLVM_PARALLEL_COMPILE_JOBS "" CACHE STRING
  "Define the maximum number of concurrent compilation jobs.")
if(LLVM_PARALLEL_COMPILE_JOBS)
  if(NOT CMAKE_MAKE_PROGRAM MATCHES "ninja")
    message(WARNING "Job pooling is only available with Ninja generators.")
  else()
    set_property(GLOBAL APPEND PROPERTY JOB_POOLS compile_job_pool=${LLVM_PARALLEL_COMPILE_JOBS})
    set(CMAKE_JOB_POOL_COMPILE compile_job_pool)
  endif()
endif()

set(LLVM_BUILD_GLOBAL_ISEL OFF CACHE BOOL "Experimental: Build GlobalISel")
if(LLVM_BUILD_GLOBAL_ISEL)
  add_definitions(-DLLVM_BUILD_GLOBAL_ISEL)
endif()

set(LLVM_PARALLEL_LINK_JOBS "" CACHE STRING
  "Define the maximum number of concurrent link jobs.")
if(LLVM_PARALLEL_LINK_JOBS)
  if(NOT CMAKE_MAKE_PROGRAM MATCHES "ninja")
    message(WARNING "Job pooling is only available with Ninja generators.")
  else()
    set_property(GLOBAL APPEND PROPERTY JOB_POOLS link_job_pool=${LLVM_PARALLEL_LINK_JOBS})
    set(CMAKE_JOB_POOL_LINK link_job_pool)
  endif()
endif()

# Add path for custom modules
set(CMAKE_MODULE_PATH
  ${CMAKE_MODULE_PATH}
  "${CMAKE_CURRENT_SOURCE_DIR}/cmake"
  "${CMAKE_CURRENT_SOURCE_DIR}/cmake/modules"
  )

# Generate a CompilationDatabase (compile_commands.json file) for our build,
# for use by clang_complete, YouCompleteMe, etc.
set(CMAKE_EXPORT_COMPILE_COMMANDS 1)

option(LLVM_INSTALL_UTILS "Include utility binaries in the 'install' target." OFF)

option(LLVM_INSTALL_TOOLCHAIN_ONLY "Only include toolchain files in the 'install' target." ON)

option(LLVM_USE_FOLDERS "Enable solution folders in Visual Studio. Disable for Express versions." ON)
if ( LLVM_USE_FOLDERS )
  set_property(GLOBAL PROPERTY USE_FOLDERS ON)
endif()

include(VersionFromVCS)

option(LLVM_APPEND_VC_REV
  "Append the version control system revision id to LLVM version" OFF)

if( LLVM_APPEND_VC_REV )
  add_version_info_from_vcs(PACKAGE_VERSION)
endif()

set(PACKAGE_NAME LLVM)
set(PACKAGE_STRING "${PACKAGE_NAME} ${PACKAGE_VERSION}")
set(PACKAGE_BUGREPORT "https://github.com/jbush001/NyuziToolchain/issues")

set(BUG_REPORT_URL "${PACKAGE_BUGREPORT}" CACHE STRING
  "Default URL where bug reports are to be submitted.")

# Configure CPack.
set(CPACK_PACKAGE_INSTALL_DIRECTORY "LLVM")
set(CPACK_PACKAGE_VENDOR "LLVM")
set(CPACK_PACKAGE_VERSION_MAJOR ${LLVM_VERSION_MAJOR})
set(CPACK_PACKAGE_VERSION_MINOR ${LLVM_VERSION_MINOR})
set(CPACK_PACKAGE_VERSION_PATCH ${LLVM_VERSION_PATCH})
set(CPACK_PACKAGE_VERSION ${PACKAGE_VERSION})
set(CPACK_RESOURCE_FILE_LICENSE "${CMAKE_CURRENT_SOURCE_DIR}/LICENSE.TXT")
set(CPACK_NSIS_COMPRESSOR "/SOLID lzma \r\n SetCompressorDictSize 32")
if(WIN32 AND NOT UNIX)
  set(CPACK_PACKAGE_INSTALL_REGISTRY_KEY "LLVM")
  set(CPACK_PACKAGE_ICON "${CMAKE_CURRENT_SOURCE_DIR}\\\\cmake\\\\nsis_logo.bmp")
  set(CPACK_NSIS_MUI_ICON "${CMAKE_CURRENT_SOURCE_DIR}\\\\cmake\\\\nsis_icon.ico")
  set(CPACK_NSIS_MUI_UNIICON "${CMAKE_CURRENT_SOURCE_DIR}\\\\cmake\\\\nsis_icon.ico")
  set(CPACK_NSIS_MODIFY_PATH "ON")
  set(CPACK_NSIS_ENABLE_UNINSTALL_BEFORE_INSTALL "ON")
  set(CPACK_NSIS_EXTRA_INSTALL_COMMANDS
    "ExecWait '$INSTDIR/tools/msbuild/install.bat'")
  set(CPACK_NSIS_EXTRA_UNINSTALL_COMMANDS
    "ExecWait '$INSTDIR/tools/msbuild/uninstall.bat'")
  if( CMAKE_CL_64 )
    set(CPACK_NSIS_INSTALL_ROOT "$PROGRAMFILES64")
  endif()
endif()
include(CPack)

# Sanity check our source directory to make sure that we are not trying to
# generate an in-tree build (unless on MSVC_IDE, where it is ok), and to make
# sure that we don't have any stray generated files lying around in the tree
# (which would end up getting picked up by header search, instead of the correct
# versions).
if( CMAKE_SOURCE_DIR STREQUAL CMAKE_BINARY_DIR AND NOT MSVC_IDE )
  message(FATAL_ERROR "In-source builds are not allowed.
CMake would overwrite the makefiles distributed with LLVM.
Please create a directory and run cmake from there, passing the path
to this source directory as the last argument.
This process created the file `CMakeCache.txt' and the directory `CMakeFiles'.
Please delete them.")
endif()
if( NOT CMAKE_SOURCE_DIR STREQUAL CMAKE_BINARY_DIR )
  file(GLOB_RECURSE
    tablegenned_files_on_include_dir
    "${CMAKE_CURRENT_SOURCE_DIR}/include/llvm/*.gen")
  file(GLOB_RECURSE
    tablegenned_files_on_lib_dir
    "${CMAKE_CURRENT_SOURCE_DIR}/lib/Target/*.inc")
  if( tablegenned_files_on_include_dir OR tablegenned_files_on_lib_dir)
    message(FATAL_ERROR "Apparently there is a previous in-source build,
probably as the result of running `configure' and `make' on
${CMAKE_CURRENT_SOURCE_DIR}.
This may cause problems. The suspicious files are:
${tablegenned_files_on_lib_dir}
${tablegenned_files_on_include_dir}
Please clean the source directory.")
  endif()
endif()

string(TOUPPER "${CMAKE_BUILD_TYPE}" uppercase_CMAKE_BUILD_TYPE)

if (CMAKE_BUILD_TYPE AND
    NOT uppercase_CMAKE_BUILD_TYPE MATCHES "^(DEBUG|RELEASE|RELWITHDEBINFO|MINSIZEREL)$")
  message(FATAL_ERROR "Invalid value for CMAKE_BUILD_TYPE: ${CMAKE_BUILD_TYPE}")
endif()

set(LLVM_LIBDIR_SUFFIX "" CACHE STRING "Define suffix of library directory name (32/64)" )

set(LLVM_TOOLS_INSTALL_DIR "bin" CACHE STRING "Path for binary subdirectory (defaults to 'bin')")
mark_as_advanced(LLVM_TOOLS_INSTALL_DIR)

# They are used as destination of target generators.
set(LLVM_RUNTIME_OUTPUT_INTDIR ${CMAKE_CURRENT_BINARY_DIR}/${CMAKE_CFG_INTDIR}/bin)
set(LLVM_LIBRARY_OUTPUT_INTDIR ${CMAKE_CURRENT_BINARY_DIR}/${CMAKE_CFG_INTDIR}/lib${LLVM_LIBDIR_SUFFIX})
if(WIN32 OR CYGWIN)
  # DLL platform -- put DLLs into bin.
  set(LLVM_SHLIB_OUTPUT_INTDIR ${LLVM_RUNTIME_OUTPUT_INTDIR})
else()
  set(LLVM_SHLIB_OUTPUT_INTDIR ${LLVM_LIBRARY_OUTPUT_INTDIR})
endif()

# Each of them corresponds to llvm-config's.
set(LLVM_TOOLS_BINARY_DIR ${LLVM_RUNTIME_OUTPUT_INTDIR}) # --bindir
set(LLVM_LIBRARY_DIR      ${LLVM_LIBRARY_OUTPUT_INTDIR}) # --libdir
set(LLVM_MAIN_SRC_DIR     ${CMAKE_CURRENT_SOURCE_DIR}  ) # --src-root
set(LLVM_MAIN_INCLUDE_DIR ${LLVM_MAIN_SRC_DIR}/include ) # --includedir
set(LLVM_BINARY_DIR       ${CMAKE_CURRENT_BINARY_DIR}  ) # --prefix

set(LLVM_EXAMPLES_BINARY_DIR ${LLVM_BINARY_DIR}/examples)
set(LLVM_INCLUDE_DIR ${CMAKE_CURRENT_BINARY_DIR}/include)

set(LLVM_ALL_TARGETS
  AArch64
  AMDGPU
  ARM
  BPF
  Hexagon
  Mips
  MSP430
  NVPTX
  PowerPC
  Sparc
  SystemZ
  X86
  XCore
  Nyuzi
  )

# List of targets with JIT support:
set(LLVM_TARGETS_WITH_JIT X86 PowerPC AArch64 ARM Mips SystemZ)

set(LLVM_TARGETS_TO_BUILD "Nyuzi"
    CACHE STRING "Semicolon-separated list of targets to build, or \"all\".")

set(LLVM_EXPERIMENTAL_TARGETS_TO_BUILD ""
  CACHE STRING "Semicolon-separated list of experimental targets to build.")

option(BUILD_SHARED_LIBS
  "Build all libraries as shared libraries instead of static" OFF)

option(LLVM_ENABLE_BACKTRACES "Enable embedding backtraces on crash." ON)
if(LLVM_ENABLE_BACKTRACES)
  set(ENABLE_BACKTRACES 1)
endif()

option(LLVM_ENABLE_CRASH_OVERRIDES "Enable crash overrides." ON)
if(LLVM_ENABLE_CRASH_OVERRIDES)
  set(ENABLE_CRASH_OVERRIDES 1)
endif()

option(LLVM_ENABLE_FFI "Use libffi to call external functions from the interpreter" OFF)
set(FFI_LIBRARY_DIR "" CACHE PATH "Additional directory, where CMake should search for libffi.so")
set(FFI_INCLUDE_DIR "" CACHE PATH "Additional directory, where CMake should search for ffi.h or ffi/ffi.h")

set(LLVM_TARGET_ARCH "host"
  CACHE STRING "Set target to use for LLVM JIT or use \"host\" for automatic detection.")

option(LLVM_ENABLE_TERMINFO "Use terminfo database if available." ON)

option(LLVM_ENABLE_THREADS "Use threads if available." ON)

option(LLVM_ENABLE_ZLIB "Use zlib for compression/decompression if available." ON)

if( LLVM_TARGETS_TO_BUILD STREQUAL "all" )
  set( LLVM_TARGETS_TO_BUILD ${LLVM_ALL_TARGETS} )
endif()

set(LLVM_TARGETS_TO_BUILD
   ${LLVM_TARGETS_TO_BUILD}
   ${LLVM_EXPERIMENTAL_TARGETS_TO_BUILD})
list(REMOVE_DUPLICATES LLVM_TARGETS_TO_BUILD)

include(AddLLVMDefinitions)

option(LLVM_ENABLE_PIC "Build Position-Independent Code" ON)
option(LLVM_ENABLE_WARNINGS "Enable compiler warnings." ON)
option(LLVM_ENABLE_MODULES "Compile with C++ modules enabled." OFF)
option(LLVM_ENABLE_CXX1Y "Compile with C++1y enabled." OFF)
option(LLVM_ENABLE_LIBCXX "Use libc++ if available." OFF)
option(LLVM_ENABLE_LIBCXXABI "Use libc++abi when using libc++." OFF)
option(LLVM_ENABLE_PEDANTIC "Compile with pedantic enabled." ON)
option(LLVM_ENABLE_WERROR "Fail and stop if a warning is triggered." OFF)

if( NOT uppercase_CMAKE_BUILD_TYPE STREQUAL "DEBUG" )
  option(LLVM_ENABLE_ASSERTIONS "Enable assertions" OFF)
else()
  option(LLVM_ENABLE_ASSERTIONS "Enable assertions" ON)
endif()

option(LLVM_ENABLE_EXPENSIVE_CHECKS "Enable expensive checks" OFF)

set(LLVM_ABI_BREAKING_CHECKS "WITH_ASSERTS" CACHE STRING
  "Enable abi-breaking checks.  Can be WITH_ASSERTS, FORCE_ON or FORCE_OFF.")

option(LLVM_FORCE_USE_OLD_HOST_TOOLCHAIN
       "Set to ON to force using an old, unsupported host toolchain." OFF)

option(LLVM_USE_INTEL_JITEVENTS
  "Use Intel JIT API to inform Intel(R) VTune(TM) Amplifier XE 2011 about JIT code"
  OFF)

if( LLVM_USE_INTEL_JITEVENTS )
  # Verify we are on a supported platform
  if( NOT CMAKE_SYSTEM_NAME MATCHES "Windows" AND NOT CMAKE_SYSTEM_NAME MATCHES "Linux" )
    message(FATAL_ERROR
      "Intel JIT API support is available on Linux and Windows only.")
  endif()
endif( LLVM_USE_INTEL_JITEVENTS )

option(LLVM_USE_OPROFILE
  "Use opagent JIT interface to inform OProfile about JIT code" OFF)

option(LLVM_EXTERNALIZE_DEBUGINFO
  "Generate dSYM files and strip executables and libraries (Darwin Only)" OFF)

# If enabled, verify we are on a platform that supports oprofile.
if( LLVM_USE_OPROFILE )
  if( NOT CMAKE_SYSTEM_NAME MATCHES "Linux" )
    message(FATAL_ERROR "OProfile support is available on Linux only.")
  endif( NOT CMAKE_SYSTEM_NAME MATCHES "Linux" )
endif( LLVM_USE_OPROFILE )

set(LLVM_USE_SANITIZER "" CACHE STRING
  "Define the sanitizer used to build binaries and tests.")

option(LLVM_USE_SPLIT_DWARF
  "Use -gsplit-dwarf when compiling llvm." OFF)

option(LLVM_POLLY_LINK_INTO_TOOLS "Statically link Polly into tools (if available)" ON)
option(LLVM_POLLY_BUILD "Build LLVM with Polly" ON)

if (EXISTS ${LLVM_MAIN_SRC_DIR}/tools/polly/CMakeLists.txt)
  set(POLLY_IN_TREE TRUE)
else()
  set(POLLY_IN_TREE FALSE)
endif()

if (LLVM_POLLY_BUILD AND POLLY_IN_TREE)
  set(WITH_POLLY ON)
else()
  set(WITH_POLLY OFF)
endif()

if (LLVM_POLLY_LINK_INTO_TOOLS AND WITH_POLLY)
  set(LINK_POLLY_INTO_TOOLS ON)
else()
  set(LINK_POLLY_INTO_TOOLS OFF)
endif()

# Define an option controlling whether we should build for 32-bit on 64-bit
# platforms, where supported.
if( CMAKE_SIZEOF_VOID_P EQUAL 8 AND NOT WIN32 )
  # TODO: support other platforms and toolchains.
  option(LLVM_BUILD_32_BITS "Build 32 bits executables and libraries." OFF)
endif()

# Define the default arguments to use with 'lit', and an option for the user to
# override.
set(LIT_ARGS_DEFAULT "-sv")
if (MSVC_IDE OR XCODE)
  set(LIT_ARGS_DEFAULT "${LIT_ARGS_DEFAULT} --no-progress-bar")
endif()
set(LLVM_LIT_ARGS "${LIT_ARGS_DEFAULT}" CACHE STRING "Default options for lit")

# On Win32 hosts, provide an option to specify the path to the GnuWin32 tools.
if( WIN32 AND NOT CYGWIN )
  set(LLVM_LIT_TOOLS_DIR "" CACHE PATH "Path to GnuWin32 tools")
endif()

# Define options to control the inclusion and default build behavior for
# components which may not strictly be necessary (tools, examples, and tests).
#
# This is primarily to support building smaller or faster project files.
option(LLVM_INCLUDE_TOOLS "Generate build targets for the LLVM tools." ON)
option(LLVM_BUILD_TOOLS
  "Build the LLVM tools. If OFF, just generate build targets." ON)

option(LLVM_INCLUDE_UTILS "Generate build targets for the LLVM utils." ON)

option(LLVM_BUILD_RUNTIME
  "Build the LLVM runtime libraries." OFF)
option(LLVM_BUILD_EXAMPLES
  "Build the LLVM example programs. If OFF, just generate build targets." OFF)
option(LLVM_INCLUDE_EXAMPLES "Generate build targets for the LLVM examples" OFF)

option(LLVM_BUILD_TESTS
  "Build LLVM unit tests. If OFF, just generate build targets." OFF)
option(LLVM_INCLUDE_TESTS "Generate build targets for the LLVM unit tests." ON)
option(LLVM_INCLUDE_GO_TESTS "Include the Go bindings tests in test build targets." ON)

option (LLVM_BUILD_DOCS "Build the llvm documentation." OFF)
option (LLVM_INCLUDE_DOCS "Generate build targets for llvm documentation." ON)
option (LLVM_ENABLE_DOXYGEN "Use doxygen to generate llvm API documentation." OFF)
option (LLVM_ENABLE_SPHINX "Use Sphinx to generate llvm documentation." OFF)

option (LLVM_BUILD_EXTERNAL_COMPILER_RT
  "Build compiler-rt as an external project." OFF)

# You can configure which libraries from LLVM you want to include in the
# shared library by setting LLVM_DYLIB_COMPONENTS to a semi-colon delimited
# list of LLVM components. All component names handled by llvm-config are valid.
if(NOT DEFINED LLVM_DYLIB_COMPONENTS)
  set(LLVM_DYLIB_COMPONENTS "all" CACHE STRING
    "Semicolon-separated list of components to include in libLLVM, or \"all\".")
endif()
option(LLVM_LINK_LLVM_DYLIB "Link tools against the libllvm dynamic library" OFF)
option(LLVM_BUILD_LLVM_C_DYLIB "Build libllvm-c re-export library (Darwin Only)" OFF)
set(LLVM_BUILD_LLVM_DYLIB_default OFF)
if(LLVM_LINK_LLVM_DYLIB OR LLVM_BUILD_LLVM_C_DYLIB)
  set(LLVM_BUILD_LLVM_DYLIB_default ON)
endif()
option(LLVM_BUILD_LLVM_DYLIB "Build libllvm dynamic library" ${LLVM_BUILD_LLVM_DYLIB_default})

option(LLVM_OPTIMIZED_TABLEGEN "Force TableGen to be built with optimization" OFF)
if(CMAKE_CROSSCOMPILING OR (LLVM_OPTIMIZED_TABLEGEN AND LLVM_ENABLE_ASSERTIONS))
  set(LLVM_USE_HOST_TOOLS ON)
endif()

if (MSVC_IDE AND NOT (MSVC_VERSION LESS 1900))
  option(LLVM_ADD_NATIVE_VISUALIZERS_TO_SOLUTION "Configure project to use Visual Studio native visualizers" TRUE)
else()
  set(LLVM_ADD_NATIVE_VISUALIZERS_TO_SOLUTION FALSE CACHE INTERNAL "For Visual Studio 2013, manually copy natvis files to Documents\\Visual Studio 2013\\Visualizers" FORCE)
endif()

if (LLVM_BUILD_INSTRUMENTED OR LLVM_BUILD_INSTRUMENTED_COVERAGE)
  if(NOT LLVM_PROFILE_MERGE_POOL_SIZE)
    # A pool size of 1-2 is probably sufficient on a SSD. 3-4 should be fine
    # for spining disks. Anything higher may only help on slower mediums.
    set(LLVM_PROFILE_MERGE_POOL_SIZE "4")
  endif()
  if(NOT LLVM_PROFILE_FILE_PATTERN)
    if(NOT LLVM_PROFILE_DATA_DIR)
      set(LLVM_PROFILE_FILE_PATTERN "%${LLVM_PROFILE_MERGE_POOL_SIZE}m.profraw")
    else()
      file(TO_NATIVE_PATH "${LLVM_PROFILE_DATA_DIR}/%${LLVM_PROFILE_MERGE_POOL_SIZE}m.profraw" LLVM_PROFILE_FILE_PATTERN)
    endif()
  endif()
endif()

# All options referred to from HandleLLVMOptions have to be specified
# BEFORE this include, otherwise options will not be correctly set on
# first cmake run
include(config-ix)

string(REPLACE "Native" ${LLVM_NATIVE_ARCH}
  LLVM_TARGETS_TO_BUILD "${LLVM_TARGETS_TO_BUILD}")
list(REMOVE_DUPLICATES LLVM_TARGETS_TO_BUILD)

# Default to building nyuzi
set(LLVM_DEFAULT_TARGET_TRIPLE "nyuzi-none-none" CACHE STRING
  "Default target for which LLVM will generate code." )
set(TARGET_TRIPLE "${LLVM_DEFAULT_TARGET_TRIPLE}")

include(HandleLLVMOptions)

# Verify that we can find a Python 2 interpreter.  Python 3 is unsupported.
# FIXME: We should support systems with only Python 3, but that requires work
# on LLDB.
set(Python_ADDITIONAL_VERSIONS 2.7)
include(FindPythonInterp)
if( NOT PYTHONINTERP_FOUND )
  message(FATAL_ERROR
"Unable to find Python interpreter, required for builds and testing.

Please install Python or specify the PYTHON_EXECUTABLE CMake variable.")
endif()

if( ${PYTHON_VERSION_STRING} VERSION_LESS 2.7 )
  message(FATAL_ERROR "Python 2.7 or newer is required")
endif()

######
# LLVMBuild Integration
#
# We use llvm-build to generate all the data required by the CMake based
# build system in one swoop:
#
#  - We generate a file (a CMake fragment) in the object root which contains
#    all the definitions that are required by CMake.
#
#  - We generate the library table used by llvm-config.
#
#  - We generate the dependencies for the CMake fragment, so that we will
#    automatically reconfigure outselves.

set(LLVMBUILDTOOL "${LLVM_MAIN_SRC_DIR}/utils/llvm-build/llvm-build")
set(LLVMCONFIGLIBRARYDEPENDENCIESINC
  "${LLVM_BINARY_DIR}/tools/llvm-config/LibraryDependencies.inc")
set(LLVMBUILDCMAKEFRAG
  "${LLVM_BINARY_DIR}/LLVMBuild.cmake")

# Create the list of optional components that are enabled
if (LLVM_USE_INTEL_JITEVENTS)
  set(LLVMOPTIONALCOMPONENTS IntelJITEvents)
endif (LLVM_USE_INTEL_JITEVENTS)
if (LLVM_USE_OPROFILE)
  set(LLVMOPTIONALCOMPONENTS ${LLVMOPTIONALCOMPONENTS} OProfileJIT)
endif (LLVM_USE_OPROFILE)

message(STATUS "Constructing LLVMBuild project information")
execute_process(
  COMMAND ${PYTHON_EXECUTABLE} ${LLVMBUILDTOOL}
            --native-target "${LLVM_NATIVE_ARCH}"
            --enable-targets "${LLVM_TARGETS_TO_BUILD}"
            --enable-optional-components "${LLVMOPTIONALCOMPONENTS}"
            --write-library-table ${LLVMCONFIGLIBRARYDEPENDENCIESINC}
            --write-cmake-fragment ${LLVMBUILDCMAKEFRAG}
            OUTPUT_VARIABLE LLVMBUILDOUTPUT
            ERROR_VARIABLE LLVMBUILDERRORS
            OUTPUT_STRIP_TRAILING_WHITESPACE
            ERROR_STRIP_TRAILING_WHITESPACE
  RESULT_VARIABLE LLVMBUILDRESULT)

# On Win32, CMake doesn't properly handle piping the default output/error
# streams into the GUI console. So, we explicitly catch and report them.
if( NOT "${LLVMBUILDOUTPUT}" STREQUAL "")
  message(STATUS "llvm-build output: ${LLVMBUILDOUTPUT}")
endif()
if( NOT "${LLVMBUILDRESULT}" STREQUAL "0" )
  message(FATAL_ERROR
    "Unexpected failure executing llvm-build: ${LLVMBUILDERRORS}")
endif()

# Include the generated CMake fragment. This will define properties from the
# LLVMBuild files in a format which is easy to consume from CMake, and will add
# the dependencies so that CMake will reconfigure properly when the LLVMBuild
# files change.
include(${LLVMBUILDCMAKEFRAG})

######

# Configure all of the various header file fragments LLVM uses which depend on
# configuration variables.
set(LLVM_ENUM_TARGETS "")
set(LLVM_ENUM_ASM_PRINTERS "")
set(LLVM_ENUM_ASM_PARSERS "")
set(LLVM_ENUM_DISASSEMBLERS "")
foreach(t ${LLVM_TARGETS_TO_BUILD})
  set( td ${LLVM_MAIN_SRC_DIR}/lib/Target/${t} )

  list(FIND LLVM_ALL_TARGETS ${t} idx)
  list(FIND LLVM_EXPERIMENTAL_TARGETS_TO_BUILD ${t} idy)
  if( idx LESS 0 AND idy LESS 0 )
    message(FATAL_ERROR "The target `${t}' does not exist.
    It should be one of\n${LLVM_ALL_TARGETS}")
  else()
    set(LLVM_ENUM_TARGETS "${LLVM_ENUM_TARGETS}LLVM_TARGET(${t})\n")
  endif()

  file(GLOB asmp_file "${td}/*AsmPrinter.cpp")
  if( asmp_file )
    set(LLVM_ENUM_ASM_PRINTERS
      "${LLVM_ENUM_ASM_PRINTERS}LLVM_ASM_PRINTER(${t})\n")
  endif()
  if( EXISTS ${td}/AsmParser/CMakeLists.txt )
    set(LLVM_ENUM_ASM_PARSERS
      "${LLVM_ENUM_ASM_PARSERS}LLVM_ASM_PARSER(${t})\n")
  endif()
  if( EXISTS ${td}/Disassembler/CMakeLists.txt )
    set(LLVM_ENUM_DISASSEMBLERS
      "${LLVM_ENUM_DISASSEMBLERS}LLVM_DISASSEMBLER(${t})\n")
  endif()
endforeach(t)

# Produce the target definition files, which provide a way for clients to easily
# include various classes of targets.
configure_file(
  ${LLVM_MAIN_INCLUDE_DIR}/llvm/Config/AsmPrinters.def.in
  ${LLVM_INCLUDE_DIR}/llvm/Config/AsmPrinters.def
  )
configure_file(
  ${LLVM_MAIN_INCLUDE_DIR}/llvm/Config/AsmParsers.def.in
  ${LLVM_INCLUDE_DIR}/llvm/Config/AsmParsers.def
  )
configure_file(
  ${LLVM_MAIN_INCLUDE_DIR}/llvm/Config/Disassemblers.def.in
  ${LLVM_INCLUDE_DIR}/llvm/Config/Disassemblers.def
  )
configure_file(
  ${LLVM_MAIN_INCLUDE_DIR}/llvm/Config/Targets.def.in
  ${LLVM_INCLUDE_DIR}/llvm/Config/Targets.def
  )

# Configure the three LLVM configuration header files.
configure_file(
  ${LLVM_MAIN_INCLUDE_DIR}/llvm/Config/config.h.cmake
  ${LLVM_INCLUDE_DIR}/llvm/Config/config.h)
configure_file(
  ${LLVM_MAIN_INCLUDE_DIR}/llvm/Config/llvm-config.h.cmake
  ${LLVM_INCLUDE_DIR}/llvm/Config/llvm-config.h)
configure_file(
  ${LLVM_MAIN_INCLUDE_DIR}/llvm/Support/DataTypes.h.cmake
  ${LLVM_INCLUDE_DIR}/llvm/Support/DataTypes.h)

# They are not referenced. See set_output_directory().
set( CMAKE_RUNTIME_OUTPUT_DIRECTORY ${LLVM_BINARY_DIR}/bin )
set( CMAKE_LIBRARY_OUTPUT_DIRECTORY ${LLVM_BINARY_DIR}/lib${LLVM_LIBDIR_SUFFIX} )
set( CMAKE_ARCHIVE_OUTPUT_DIRECTORY ${LLVM_BINARY_DIR}/lib${LLVM_LIBDIR_SUFFIX} )

set(CMAKE_BUILD_WITH_INSTALL_RPATH ON)
if (APPLE)
  set(CMAKE_INSTALL_NAME_DIR "@rpath")
  set(CMAKE_INSTALL_RPATH "@executable_path/../lib")
else(UNIX)
  if(NOT DEFINED CMAKE_INSTALL_RPATH)
    set(CMAKE_INSTALL_RPATH "\$ORIGIN/../lib${LLVM_LIBDIR_SUFFIX}")
    if(${CMAKE_SYSTEM_NAME} MATCHES "(FreeBSD|DragonFly)")
      set(CMAKE_EXE_LINKER_FLAGS "${CMAKE_EXE_LINKER_FLAGS} -Wl,-z,origin")
      set(CMAKE_SHARED_LINKER_FLAGS "${CMAKE_SHARED_LINKER_FLAGS} -Wl,-z,origin")
    endif()
  endif(NOT DEFINED CMAKE_INSTALL_RPATH)
endif()

if(APPLE AND DARWIN_LTO_LIBRARY)
  set(CMAKE_EXE_LINKER_FLAGS
    "${CMAKE_EXE_LINKER_FLAGS} -Wl,-lto_library -Wl,${DARWIN_LTO_LIBRARY}")
  set(CMAKE_SHARED_LINKER_FLAGS
    "${CMAKE_SHARED_LINKER_FLAGS} -Wl,-lto_library -Wl,${DARWIN_LTO_LIBRARY}")
  set(CMAKE_MODULE_LINKER_FLAGS
    "${CMAKE_MODULE_LINKER_FLAGS} -Wl,-lto_library -Wl,${DARWIN_LTO_LIBRARY}")
endif()

# Work around a broken bfd ld behavior. When linking a binary with a
# foo.so library, it will try to find any library that foo.so uses and
# check its symbols. This is wasteful (the check was done when foo.so
# was created) and can fail since it is not the dynamic linker and
# doesn't know how to handle search paths correctly.
if (UNIX AND NOT APPLE AND NOT ${CMAKE_SYSTEM_NAME} MATCHES "SunOS")
  set(CMAKE_EXE_LINKER_FLAGS
      "${CMAKE_EXE_LINKER_FLAGS} -Wl,-allow-shlib-undefined")
endif()

set(CMAKE_INCLUDE_CURRENT_DIR ON)

include_directories( ${LLVM_INCLUDE_DIR} ${LLVM_MAIN_INCLUDE_DIR})

# when crosscompiling import the executable targets from a file
if(LLVM_USE_HOST_TOOLS)
  include(CrossCompile)
endif(LLVM_USE_HOST_TOOLS)
if(LLVM_TARGET_IS_CROSSCOMPILE_HOST)
# Dummy use to avoid CMake Wraning: Manually-specified variables were not used
# (this is a variable that CrossCompile sets on recursive invocations)
endif()

if(${CMAKE_SYSTEM_NAME} MATCHES "(FreeBSD|DragonFly)")
  # On FreeBSD, /usr/local/* is not used by default. In order to build LLVM
  # with libxml2, iconv.h, etc., we must add /usr/local paths.
  include_directories("/usr/local/include")
  link_directories("/usr/local/lib")
endif(${CMAKE_SYSTEM_NAME} MATCHES "(FreeBSD|DragonFly)")

if( ${CMAKE_SYSTEM_NAME} MATCHES SunOS )
   SET(CMAKE_CXX_FLAGS "${CMAKE_CXX_FLAGS} -include llvm/Support/Solaris.h")
endif( ${CMAKE_SYSTEM_NAME} MATCHES SunOS )

# Make sure we don't get -rdynamic in every binary. For those that need it,
# use export_executable_symbols(target).
set(CMAKE_SHARED_LIBRARY_LINK_CXX_FLAGS "")

set(LLVM_PROFDATA_FILE "" CACHE FILEPATH
  "Profiling data file to use when compiling in order to improve runtime performance.")

if(LLVM_PROFDATA_FILE AND EXISTS ${LLVM_PROFDATA_FILE})
  if ("${CMAKE_CXX_COMPILER_ID}" MATCHES "Clang" )
    add_definitions("-fprofile-instr-use=${LLVM_PROFDATA_FILE}")
  else()
    message(FATAL_ERROR "LLVM_PROFDATA_FILE can only be specified when compiling with clang")
  endif()
endif()

include(AddLLVM)
include(TableGen)

if( MINGW )
  # People report that -O3 is unreliable on MinGW. The traditional
  # build also uses -O2 for that reason:
  llvm_replace_compiler_option(CMAKE_CXX_FLAGS_RELEASE "-O3" "-O2")
endif()

# Put this before tblgen. Else we have a circular dependence.
add_subdirectory(lib/Support)
add_subdirectory(lib/TableGen)

add_subdirectory(utils/TableGen)

add_subdirectory(include/llvm)

add_subdirectory(lib)

if( LLVM_INCLUDE_UTILS )
  add_subdirectory(utils/FileCheck)
  add_subdirectory(utils/PerfectShuffle)
  add_subdirectory(utils/count)
  add_subdirectory(utils/not)
  add_subdirectory(utils/llvm-lit)
  add_subdirectory(utils/yaml-bench)
else()
  if ( LLVM_INCLUDE_TESTS )
    message(FATAL_ERROR "Including tests when not building utils will not work.
    Either set LLVM_INCLUDE_UTILS to On, or set LLVM_INCLDE_TESTS to Off.")
  endif()
endif()

# Use LLVM_ADD_NATIVE_VISUALIZERS_TO_SOLUTION instead of LLVM_INCLUDE_UTILS because it is not really a util
if (LLVM_ADD_NATIVE_VISUALIZERS_TO_SOLUTION)
  add_subdirectory(utils/LLVMVisualizers)
endif()

if(LLVM_INCLUDE_TESTS)
  add_subdirectory(utils/unittest)
endif()

foreach( binding ${LLVM_BINDINGS_LIST} )
  if( EXISTS "${LLVM_MAIN_SRC_DIR}/bindings/${binding}/CMakeLists.txt" )
    add_subdirectory(bindings/${binding})
  endif()
endforeach()

add_subdirectory(projects)

if( LLVM_INCLUDE_TOOLS )
  add_subdirectory(tools)
endif()

add_subdirectory(runtimes)

if( LLVM_INCLUDE_EXAMPLES )
  add_subdirectory(examples)
endif()

if( LLVM_INCLUDE_TESTS )
  if(EXISTS ${LLVM_MAIN_SRC_DIR}/projects/test-suite AND TARGET clang)
    include(LLVMExternalProjectUtils)
    llvm_ExternalProject_Add(test-suite ${LLVM_MAIN_SRC_DIR}/projects/test-suite
      USE_TOOLCHAIN
      EXCLUDE_FROM_ALL
      NO_INSTALL
      ALWAYS_CLEAN)
  endif()
  add_subdirectory(test)
  add_subdirectory(unittests)
  if (MSVC)
    # This utility is used to prevent crashing tests from calling Dr. Watson on
    # Windows.
    add_subdirectory(utils/KillTheDoctor)
  endif()

  # Add a global check rule now that all subdirectories have been traversed
  # and we know the total set of lit testsuites.
  get_property(LLVM_LIT_TESTSUITES GLOBAL PROPERTY LLVM_LIT_TESTSUITES)
  get_property(LLVM_LIT_PARAMS GLOBAL PROPERTY LLVM_LIT_PARAMS)
  get_property(LLVM_LIT_DEPENDS GLOBAL PROPERTY LLVM_LIT_DEPENDS)
  get_property(LLVM_LIT_EXTRA_ARGS GLOBAL PROPERTY LLVM_LIT_EXTRA_ARGS)
  add_lit_target(check-all
    "Running all regression tests"
    ${LLVM_LIT_TESTSUITES}
    PARAMS ${LLVM_LIT_PARAMS}
    DEPENDS ${LLVM_LIT_DEPENDS}
    ARGS ${LLVM_LIT_EXTRA_ARGS}
    )
  add_custom_target(test-depends DEPENDS ${LLVM_LIT_DEPENDS})
  set_target_properties(test-depends PROPERTIES FOLDER "Tests")
endif()

if (LLVM_INCLUDE_DOCS)
  add_subdirectory(docs)
endif()

add_subdirectory(cmake/modules)

if (NOT LLVM_INSTALL_TOOLCHAIN_ONLY)
  install(DIRECTORY include/llvm include/llvm-c
    DESTINATION include
    COMPONENT llvm-headers
    FILES_MATCHING
    PATTERN "*.def"
    PATTERN "*.h"
    PATTERN "*.td"
    PATTERN "*.inc"
    PATTERN "LICENSE.TXT"
    PATTERN ".svn" EXCLUDE
    )

  install(DIRECTORY ${LLVM_INCLUDE_DIR}/llvm
    DESTINATION include
    COMPONENT llvm-headers
    FILES_MATCHING
    PATTERN "*.def"
    PATTERN "*.h"
    PATTERN "*.gen"
    PATTERN "*.inc"
    # Exclude include/llvm/CMakeFiles/intrinsics_gen.dir, matched by "*.def"
    PATTERN "CMakeFiles" EXCLUDE
    PATTERN "config.h" EXCLUDE
    PATTERN ".svn" EXCLUDE
    )

  if (NOT CMAKE_CONFIGURATION_TYPES)
    add_custom_target(installhdrs
                      DEPENDS ${name}
                      COMMAND "${CMAKE_COMMAND}"
                              -DCMAKE_INSTALL_COMPONENT=llvm-headers
                              -P "${CMAKE_BINARY_DIR}/cmake_install.cmake")
  endif()
endif()

# This must be at the end of the LLVM root CMakeLists file because it must run
# after all targets are created.
if(LLVM_DISTRIBUTION_COMPONENTS)
  if(CMAKE_CONFIGURATION_TYPES)
    message(FATAL_ERROR "LLVM_DISTRIBUTION_COMPONENTS cannot be specified with multi-configuration generators (i.e. Xcode or Visual Studio)")
  endif()

  add_custom_target(distribution)
  add_custom_target(install-distribution)
  foreach(target ${LLVM_DISTRIBUTION_COMPONENTS})
    if(TARGET ${target})
      add_dependencies(distribution ${target})
    else()
      message(FATAL_ERROR "Specified distribution component '${target}' doesn't have a target")
    endif()

    if(TARGET install-${target})
      add_dependencies(install-distribution install-${target})
    else()
      message(FATAL_ERROR "Specified distribution component '${target}' doesn't have an install target")
    endif()
  endforeach()
endif()<|MERGE_RESOLUTION|>--- conflicted
+++ resolved
@@ -20,13 +20,6 @@
   cmake_policy(SET CMP0051 OLD)
 endif()
 
-<<<<<<< HEAD
-if(CMAKE_VERSION VERSION_LESS 3.1.20141117)
-  set(cmake_3_2_USES_TERMINAL)
-else()
-  set(cmake_3_2_USES_TERMINAL USES_TERMINAL)
-endif()
-
 # Set build type if user doesn't specify (LLDB does not build if
 # this is unset)
 IF(DEFINED CMAKE_BUILD_TYPE)
@@ -35,8 +28,6 @@
    SET(CMAKE_BUILD_TYPE Debug CACHE STRING "Choose the type of build: Debug Release")
 ENDIF()
 
-=======
->>>>>>> d9a35407
 if(NOT DEFINED LLVM_VERSION_MAJOR)
   set(LLVM_VERSION_MAJOR 3)
 endif()
