--- conflicted
+++ resolved
@@ -24,7 +24,6 @@
 
 project(LLVM)
 
-<<<<<<< HEAD
 # Set install path
 if(CMAKE_INSTALL_PREFIX_INITIALIZED_TO_DEFAULT)
 	set(CMAKE_INSTALL_PREFIX
@@ -39,8 +38,6 @@
 	set(CMAKE_CXX_FLAGS "${CMAKE_CXX_FLAGS} -std=c++11 -stdlib=libc++" )
 endif()
 
-
-=======
 # The following only works with the Ninja generator in CMake >= 3.0.
 set(LLVM_PARALLEL_COMPILE_JOBS "" CACHE STRING
   "Define the maximum number of concurrent compilation jobs.")
@@ -56,7 +53,6 @@
   set(CMAKE_JOB_POOL_LINK link_job_pool)
 endif()
 
->>>>>>> 1bf76397
 # Add path for custom modules
 set(CMAKE_MODULE_PATH
   ${CMAKE_MODULE_PATH}
