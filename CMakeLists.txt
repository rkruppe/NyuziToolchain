--- conflicted
+++ resolved
@@ -53,17 +53,16 @@
   ${cmake_3_0_LANGUAGES}
   C CXX ASM)
 
-<<<<<<< HEAD
 # Set install path
 if(CMAKE_INSTALL_PREFIX_INITIALIZED_TO_DEFAULT)
-	set(CMAKE_INSTALL_PREFIX
-		"/usr/local/llvm-nyuzi/" CACHE PATH "NyuziToolchain install prefix" FORCE
-	)
-=======
+  set(CMAKE_INSTALL_PREFIX
+    "/usr/local/llvm-nyuzi/" CACHE PATH "NyuziToolchain install prefix" FORCE
+  )
+endif()
+
 if (NOT CMAKE_BUILD_TYPE AND NOT CMAKE_CONFIGURATION_TYPES)
   message(STATUS "No build type selected, default to Debug")
   set(CMAKE_BUILD_TYPE "Debug" CACHE STRING "Build type (default Debug)")
->>>>>>> 866c4fd6
 endif()
 
 # This should only apply if you are both on an Apple host, and targeting Apple.
