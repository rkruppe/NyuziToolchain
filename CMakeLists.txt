--- conflicted
+++ resolved
@@ -64,13 +64,13 @@
   ${cmake_3_0_LANGUAGES}
   C CXX ASM)
 
-<<<<<<< HEAD
 # Set install path
 if(CMAKE_INSTALL_PREFIX_INITIALIZED_TO_DEFAULT)
 	set(CMAKE_INSTALL_PREFIX
 		"/usr/local/llvm-nyuzi/" CACHE PATH "NyuziToolchain install prefix" FORCE
 	)
-=======
+endif()
+
 if(APPLE)
   if(NOT CMAKE_LIBTOOL)
     find_program(CMAKE_LIBTOOL NAMES libtool)
@@ -84,7 +84,6 @@
         "${CMAKE_LIBTOOL} -static -o <TARGET> <LINK_FLAGS> <OBJECTS> ")
     endforeach()
   endif()
->>>>>>> f24dab3a
 endif()
 
 # The following only works with the Ninja generator in CMake >= 3.0.
