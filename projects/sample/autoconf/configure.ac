--- conflicted
+++ resolved
@@ -312,11 +312,8 @@
   hexagon-*)              llvm_cv_target_arch="Hexagon" ;;
   mblaze-*)               llvm_cv_target_arch="MBlaze" ;;
   nvptx-*)                llvm_cv_target_arch="NVPTX" ;;
-<<<<<<< HEAD
   vectorproc-*)           llvm_cv_target_arch="VectorProc" ;;
-=======
   s390x-*)                llvm_cv_target_arch="SystemZ" ;;
->>>>>>> 163990da
   *)                      llvm_cv_target_arch="Unknown" ;;
 esac])
 
@@ -597,13 +594,8 @@
 TARGETS_TO_BUILD=""
 AC_ARG_ENABLE([targets],AS_HELP_STRING([--enable-targets],
     [Build specific host targets: all or target1,target2,... Valid targets are:
-<<<<<<< HEAD
-     host, x86, x86_64, sparc, powerpc, arm, mips, spu, hexagon,
-     xcore, msp430, nvptx, cbe, vectorproc, and cpp (default=all)]),,
-=======
      host, x86, x86_64, sparc, powerpc, arm, aarch64, mips, hexagon,
-     xcore, msp430, nvptx, systemz, r600, and cpp (default=all)]),,
->>>>>>> 163990da
+     xcore, msp430, nvptx, vectorproc, systemz, r600, and cpp (default=all)]),,
     enableval=all)
 if test "$enableval" = host-only ; then
   enableval=host
@@ -628,12 +620,9 @@
         hexagon)  TARGETS_TO_BUILD="Hexagon $TARGETS_TO_BUILD" ;;
         mblaze)   TARGETS_TO_BUILD="MBlaze $TARGETS_TO_BUILD" ;;
         nvptx)    TARGETS_TO_BUILD="NVPTX $TARGETS_TO_BUILD" ;;
-<<<<<<< HEAD
         vectorproc) TARGETS_TO_BUILD="VectorProc $TARGETS_TO_BUILD" ;;
-=======
         systemz)  TARGETS_TO_BUILD="SystemZ $TARGETS_TO_BUILD" ;;
         r600)     TARGETS_TO_BUILD="R600 $TARGETS_TO_BUILD" ;;
->>>>>>> 163990da
         host) case "$llvm_cv_target_arch" in
             x86)         TARGETS_TO_BUILD="X86 $TARGETS_TO_BUILD" ;;
             x86_64)      TARGETS_TO_BUILD="X86 $TARGETS_TO_BUILD" ;;
@@ -647,11 +636,8 @@
             MSP430)      TARGETS_TO_BUILD="MSP430 $TARGETS_TO_BUILD" ;;
             Hexagon)     TARGETS_TO_BUILD="Hexagon $TARGETS_TO_BUILD" ;;
             NVPTX)       TARGETS_TO_BUILD="NVPTX $TARGETS_TO_BUILD" ;;
-<<<<<<< HEAD
 			VectorProc)	 TARGETS_TO_BUILD="VectorProc $TARGETS_TO_BUILD" ;;
-=======
             SystemZ)     TARGETS_TO_BUILD="SystemZ $TARGETS_TO_BUILD" ;;
->>>>>>> 163990da
             *)       AC_MSG_ERROR([Can not set target to build]) ;;
           esac ;;
         *) AC_MSG_ERROR([Unrecognized target $a_target]) ;;
