--- conflicted
+++ resolved
@@ -452,13 +452,10 @@
     return Reference::KindArch::Hexagon;
   case llvm::ELF::EM_MIPS:
     return Reference::KindArch::Mips;
-<<<<<<< HEAD
   case llvm::ELF::EM_VECTORPROC:
     return Reference::KindArch::VectorProc;
-=======
   case llvm::ELF::EM_AARCH64:
     return Reference::KindArch::AArch64;
->>>>>>> 26ea3bdc
   }
   llvm_unreachable("unsupported e_machine value");
 }
