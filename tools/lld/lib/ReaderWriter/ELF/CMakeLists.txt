--- conflicted
+++ resolved
@@ -10,12 +10,8 @@
   lldPasses
   lldReaderWriter
   lldX86ELFTarget
-<<<<<<< HEAD
   lldVectorProcELFTarget
-  lldPasses
-=======
   lldX86_64ELFTarget
->>>>>>> a39e6da6
   )
 
 include_directories(.)
