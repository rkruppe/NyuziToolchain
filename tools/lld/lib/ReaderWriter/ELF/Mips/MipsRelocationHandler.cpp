--- conflicted
+++ resolved
@@ -110,62 +110,6 @@
   applyReloc(location, S, 0xffff);
 }
 
-<<<<<<< HEAD
-} // end anon namespace
-
-MipsTargetRelocationHandler::~MipsTargetRelocationHandler() {
-  assert(_pairedRelocations.empty());
-}
-
-void
-MipsTargetRelocationHandler::savePairedRelocation(const lld::AtomLayout &atom,
-                                                  const Reference &ref) const {
-  auto pi = _pairedRelocations.find(&atom);
-#if 0
-  // XXX disabled to fix GCC build
-  if (pi == _pairedRelocations.end())
-    pi = _pairedRelocations.emplace(&atom, PairedRelocationsT()).first;
-#endif
-
-  pi->second.push_back(&ref);
-}
-
-void MipsTargetRelocationHandler::applyPairedRelocations(
-    ELFWriter &writer, llvm::FileOutputBuffer &buf, const lld::AtomLayout &atom,
-    int64_t gpAddr, int64_t loAddend) const {
-  auto pi = _pairedRelocations.find(&atom);
-  if (pi == _pairedRelocations.end())
-    return;
-
-  for (auto ri : pi->second) {
-    uint8_t *atomContent = buf.getBufferStart() + atom._fileOffset;
-    uint8_t *location = atomContent + ri->offsetInAtom();
-    uint64_t targetVAddress = writer.addressOfAtom(ri->target());
-    uint64_t relocVAddress = atom._virtualAddr + ri->offsetInAtom();
-
-    int64_t ahl = calcAHL(ri->addend(), loAddend);
-
-    if (ri->kindNamespace() != lld::Reference::KindNamespace::ELF)
-      continue;
-    assert(ri->kindArch() == Reference::KindArch::Mips);
-    switch (ri->kindValue()) {
-    case R_MIPS_HI16:
-      relocHi16(location, relocVAddress, targetVAddress, ahl, gpAddr,
-                ri->target()->name() == "_gp_disp");
-      break;
-    case R_MIPS_GOT16:
-      relocGOT16(location, relocVAddress, targetVAddress, ahl, gpAddr);
-      break;
-    default:
-      llvm_unreachable("Unknown type of paired relocation.");
-    }
-  }
-
-  _pairedRelocations.erase(pi);
-}
-
-=======
->>>>>>> 479e8a88
 error_code MipsTargetRelocationHandler::applyRelocation(
     ELFWriter &writer, llvm::FileOutputBuffer &buf, const lld::AtomLayout &atom,
     const Reference &ref) const {
