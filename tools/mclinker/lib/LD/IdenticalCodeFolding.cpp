--- conflicted
+++ resolved
@@ -235,15 +235,6 @@
     RelocData::iterator rel, relEnd = reloc_sect->getRelocData()->end();
     for (rel = reloc_sect->getRelocData()->begin(); rel != relEnd; ++rel) {
       llvm::format_object<Relocation::Type,
-<<<<<<< HEAD
-                           Relocation::Address,
-                           Relocation::Address,
-                           Relocation::Address> rel_info("%x%llx%llx%llx",
-                                                         rel->type(),
-                                                         rel->symValue(),
-                                                         rel->addend(),
-                                                         rel->place());
-=======
                           Relocation::Address,
                           Relocation::Address,
                           Relocation::Address> rel_info("%x%llx%llx%llx",
@@ -251,7 +242,6 @@
                                                         rel->symValue(),
                                                         rel->addend(),
                                                         rel->place());
->>>>>>> 8b79953b
       char rel_str[48];
       rel_info.print(rel_str, sizeof(rel_str));
       content.append(rel_str);
