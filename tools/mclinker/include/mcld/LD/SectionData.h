--- conflicted
+++ resolved
@@ -57,14 +57,9 @@
   const FragmentListType& getFragmentList() const { return m_Fragments; }
   FragmentListType& getFragmentList() { return m_Fragments; }
 
-<<<<<<< HEAD
-  static FragmentListType SectionData::*getSublistAccess(Fragment*) {
-    return &SectionData::m_Fragments;
-=======
   /// Support for Fragment::getNextNode()
   static FragmentListType SectionData::*getSublistAccess(Fragment *) {
       return &SectionData::m_Fragments;
->>>>>>> 74d46bde
   }
 
   size_t size() const { return m_Fragments.size(); }
