//===-- SystemInitializerFull.cpp -------------------------------*- C++ -*-===//
//
//                     The LLVM Compiler Infrastructure
//
// This file is distributed under the University of Illinois Open Source
// License. See LICENSE.TXT for details.
//
//===----------------------------------------------------------------------===//

#if !defined(LLDB_DISABLE_PYTHON)
#include "Plugins/ScriptInterpreter/Python/lldb-python.h"
#endif

#include "lldb/API/SystemInitializerFull.h"

#include "lldb/API/SBCommandInterpreter.h"

#if !defined(LLDB_DISABLE_PYTHON)
#include "Plugins/ScriptInterpreter/Python/ScriptInterpreterPython.h"
#endif

#include "lldb/Core/Debugger.h"
#include "lldb/Core/Timer.h"
#include "lldb/Host/Host.h"
#include "lldb/Initialization/SystemInitializerCommon.h"
#include "lldb/Interpreter/CommandInterpreter.h"
#include "lldb/Symbol/ClangASTContext.h"
#include "lldb/Symbol/GoASTContext.h"
#include "lldb/Symbol/JavaASTContext.h"
#include "lldb/Symbol/OCamlASTContext.h"

#include "Plugins/ABI/MacOSX-arm/ABIMacOSX_arm.h"
#include "Plugins/ABI/MacOSX-arm64/ABIMacOSX_arm64.h"
#include "Plugins/ABI/MacOSX-i386/ABIMacOSX_i386.h"
#include "Plugins/ABI/SysV-arm/ABISysV_arm.h"
#include "Plugins/ABI/SysV-arm64/ABISysV_arm64.h"
#include "Plugins/ABI/SysV-hexagon/ABISysV_hexagon.h"
#include "Plugins/ABI/SysV-i386/ABISysV_i386.h"
#include "Plugins/ABI/Nyuzi/ABINyuzi.h"
#include "Plugins/ABI/SysV-mips/ABISysV_mips.h"
#include "Plugins/ABI/SysV-mips64/ABISysV_mips64.h"
#include "Plugins/ABI/SysV-ppc/ABISysV_ppc.h"
#include "Plugins/ABI/SysV-ppc64/ABISysV_ppc64.h"
#include "Plugins/ABI/SysV-s390x/ABISysV_s390x.h"
#include "Plugins/ABI/SysV-x86_64/ABISysV_x86_64.h"
#include "Plugins/Disassembler/llvm/DisassemblerLLVMC.h"
#include "Plugins/DynamicLoader/MacOSX-DYLD/DynamicLoaderMacOS.h"
#include "Plugins/DynamicLoader/MacOSX-DYLD/DynamicLoaderMacOSXDYLD.h"
#include "Plugins/DynamicLoader/POSIX-DYLD/DynamicLoaderPOSIXDYLD.h"
#include "Plugins/DynamicLoader/Static/DynamicLoaderStatic.h"
#include "Plugins/DynamicLoader/Windows-DYLD/DynamicLoaderWindowsDYLD.h"
#include "Plugins/Instruction/ARM64/EmulateInstructionARM64.h"
#include "Plugins/InstrumentationRuntime/AddressSanitizer/AddressSanitizerRuntime.h"
#include "Plugins/InstrumentationRuntime/ThreadSanitizer/ThreadSanitizerRuntime.h"
#include "Plugins/JITLoader/GDB/JITLoaderGDB.h"
#include "Plugins/Language/CPlusPlus/CPlusPlusLanguage.h"
#include "Plugins/Language/Go/GoLanguage.h"
#include "Plugins/Language/Java/JavaLanguage.h"
#include "Plugins/Language/OCaml/OCamlLanguage.h"
#include "Plugins/Language/ObjC/ObjCLanguage.h"
#include "Plugins/Language/ObjCPlusPlus/ObjCPlusPlusLanguage.h"
#include "Plugins/LanguageRuntime/CPlusPlus/ItaniumABI/ItaniumABILanguageRuntime.h"
#include "Plugins/LanguageRuntime/Go/GoLanguageRuntime.h"
#include "Plugins/LanguageRuntime/Java/JavaLanguageRuntime.h"
#include "Plugins/LanguageRuntime/ObjC/AppleObjCRuntime/AppleObjCRuntimeV1.h"
#include "Plugins/LanguageRuntime/ObjC/AppleObjCRuntime/AppleObjCRuntimeV2.h"
#include "Plugins/LanguageRuntime/RenderScript/RenderScriptRuntime/RenderScriptRuntime.h"
#include "Plugins/MemoryHistory/asan/MemoryHistoryASan.h"
#include "Plugins/OperatingSystem/Go/OperatingSystemGo.h"
#include "Plugins/OperatingSystem/Python/OperatingSystemPython.h"
#include "Plugins/Platform/Android/PlatformAndroid.h"
#include "Plugins/Platform/FreeBSD/PlatformFreeBSD.h"
#include "Plugins/Platform/Kalimba/PlatformKalimba.h"
#include "Plugins/Platform/Linux/PlatformLinux.h"
#include "Plugins/Platform/MacOSX/PlatformMacOSX.h"
#include "Plugins/Platform/MacOSX/PlatformRemoteiOS.h"
#include "Plugins/Platform/NetBSD/PlatformNetBSD.h"
#include "Plugins/Platform/Windows/PlatformWindows.h"
#include "Plugins/Platform/gdb-server/PlatformRemoteGDBServer.h"
#include "Plugins/Process/elf-core/ProcessElfCore.h"
#include "Plugins/Process/gdb-remote/ProcessGDBRemote.h"
#include "Plugins/ScriptInterpreter/None/ScriptInterpreterNone.h"
#include "Plugins/SymbolFile/DWARF/SymbolFileDWARF.h"
#include "Plugins/SymbolFile/DWARF/SymbolFileDWARFDebugMap.h"
#include "Plugins/SymbolFile/PDB/SymbolFilePDB.h"
#include "Plugins/SymbolFile/Symtab/SymbolFileSymtab.h"
#include "Plugins/SymbolVendor/ELF/SymbolVendorELF.h"
#include "Plugins/SystemRuntime/MacOSX/SystemRuntimeMacOSX.h"
#include "Plugins/UnwindAssembly/InstEmulation/UnwindAssemblyInstEmulation.h"
#include "Plugins/UnwindAssembly/x86/UnwindAssembly-x86.h"

#if defined(__APPLE__)
#include "Plugins/DynamicLoader/Darwin-Kernel/DynamicLoaderDarwinKernel.h"
#include "Plugins/Platform/MacOSX/PlatformAppleTVSimulator.h"
#include "Plugins/Platform/MacOSX/PlatformAppleWatchSimulator.h"
#include "Plugins/Platform/MacOSX/PlatformDarwinKernel.h"
#include "Plugins/Platform/MacOSX/PlatformRemoteAppleTV.h"
#include "Plugins/Platform/MacOSX/PlatformRemoteAppleWatch.h"
#include "Plugins/Platform/MacOSX/PlatformiOSSimulator.h"
#include "Plugins/Process/MacOSX-Kernel/ProcessKDP.h"
#include "Plugins/Process/mach-core/ProcessMachCore.h"
#include "Plugins/SymbolVendor/MacOSX/SymbolVendorMacOSX.h"
#endif
#include "Plugins/StructuredData/DarwinLog/StructuredDataDarwinLog.h"

#if defined(__FreeBSD__)
#include "Plugins/Process/FreeBSD/ProcessFreeBSD.h"
#endif

#if defined(_MSC_VER)
#include "Plugins/Process/Windows/Live/ProcessWindowsLive.h"
#include "Plugins/Process/Windows/MiniDump/ProcessWinMiniDump.h"
#include "lldb/Host/windows/windows.h"
#endif

#include "llvm/Support/TargetSelect.h"

#include <string>

using namespace lldb_private;

#ifndef LLDB_DISABLE_PYTHON

// Defined in the SWIG source file
#if PY_MAJOR_VERSION >= 3
extern "C" PyObject *PyInit__lldb(void);

#define LLDBSwigPyInit PyInit__lldb

#else
extern "C" void init_lldb(void);

#define LLDBSwigPyInit init_lldb
#endif

// these are the Pythonic implementations of the required callbacks
// these are scripting-language specific, which is why they belong here
// we still need to use function pointers to them instead of relying
// on linkage-time resolution because the SWIG stuff and this file
// get built at different times
extern "C" bool LLDBSwigPythonBreakpointCallbackFunction(
    const char *python_function_name, const char *session_dictionary_name,
    const lldb::StackFrameSP &sb_frame,
    const lldb::BreakpointLocationSP &sb_bp_loc);

extern "C" bool LLDBSwigPythonWatchpointCallbackFunction(
    const char *python_function_name, const char *session_dictionary_name,
    const lldb::StackFrameSP &sb_frame, const lldb::WatchpointSP &sb_wp);

extern "C" bool LLDBSwigPythonCallTypeScript(
    const char *python_function_name, void *session_dictionary,
    const lldb::ValueObjectSP &valobj_sp, void **pyfunct_wrapper,
    const lldb::TypeSummaryOptionsSP &options_sp, std::string &retval);

extern "C" void *
LLDBSwigPythonCreateSyntheticProvider(const char *python_class_name,
                                      const char *session_dictionary_name,
                                      const lldb::ValueObjectSP &valobj_sp);

extern "C" void *
LLDBSwigPythonCreateCommandObject(const char *python_class_name,
                                  const char *session_dictionary_name,
                                  const lldb::DebuggerSP debugger_sp);

extern "C" void *LLDBSwigPythonCreateScriptedThreadPlan(
    const char *python_class_name, const char *session_dictionary_name,
    const lldb::ThreadPlanSP &thread_plan_sp);

extern "C" bool LLDBSWIGPythonCallThreadPlan(void *implementor,
                                             const char *method_name,
                                             Event *event_sp, bool &got_error);

extern "C" size_t LLDBSwigPython_CalculateNumChildren(void *implementor,
                                                      uint32_t max);

extern "C" void *LLDBSwigPython_GetChildAtIndex(void *implementor,
                                                uint32_t idx);

extern "C" int LLDBSwigPython_GetIndexOfChildWithName(void *implementor,
                                                      const char *child_name);

extern "C" void *LLDBSWIGPython_CastPyObjectToSBValue(void *data);

extern lldb::ValueObjectSP
LLDBSWIGPython_GetValueObjectSPFromSBValue(void *data);

extern "C" bool LLDBSwigPython_UpdateSynthProviderInstance(void *implementor);

extern "C" bool
LLDBSwigPython_MightHaveChildrenSynthProviderInstance(void *implementor);

extern "C" void *
LLDBSwigPython_GetValueSynthProviderInstance(void *implementor);

extern "C" bool
LLDBSwigPythonCallCommand(const char *python_function_name,
                          const char *session_dictionary_name,
                          lldb::DebuggerSP &debugger, const char *args,
                          lldb_private::CommandReturnObject &cmd_retobj,
                          lldb::ExecutionContextRefSP exe_ctx_ref_sp);

extern "C" bool
LLDBSwigPythonCallCommandObject(void *implementor, lldb::DebuggerSP &debugger,
                                const char *args,
                                lldb_private::CommandReturnObject &cmd_retobj,
                                lldb::ExecutionContextRefSP exe_ctx_ref_sp);

extern "C" bool
LLDBSwigPythonCallModuleInit(const char *python_module_name,
                             const char *session_dictionary_name,
                             lldb::DebuggerSP &debugger);

extern "C" void *
LLDBSWIGPythonCreateOSPlugin(const char *python_class_name,
                             const char *session_dictionary_name,
                             const lldb::ProcessSP &process_sp);

extern "C" bool LLDBSWIGPythonRunScriptKeywordProcess(
    const char *python_function_name, const char *session_dictionary_name,
    lldb::ProcessSP &process, std::string &output);

extern "C" bool LLDBSWIGPythonRunScriptKeywordThread(
    const char *python_function_name, const char *session_dictionary_name,
    lldb::ThreadSP &thread, std::string &output);

extern "C" bool LLDBSWIGPythonRunScriptKeywordTarget(
    const char *python_function_name, const char *session_dictionary_name,
    lldb::TargetSP &target, std::string &output);

extern "C" bool LLDBSWIGPythonRunScriptKeywordFrame(
    const char *python_function_name, const char *session_dictionary_name,
    lldb::StackFrameSP &frame, std::string &output);

extern "C" bool LLDBSWIGPythonRunScriptKeywordValue(
    const char *python_function_name, const char *session_dictionary_name,
    lldb::ValueObjectSP &value, std::string &output);

extern "C" void *
LLDBSWIGPython_GetDynamicSetting(void *module, const char *setting,
                                 const lldb::TargetSP &target_sp);

#endif

SystemInitializerFull::SystemInitializerFull() {}

SystemInitializerFull::~SystemInitializerFull() {}

void SystemInitializerFull::Initialize() {
  SystemInitializerCommon::Initialize();
  ScriptInterpreterNone::Initialize();

#ifndef LLDB_DISABLE_PYTHON
  OperatingSystemPython::Initialize();
#endif
  OperatingSystemGo::Initialize();

#if !defined(LLDB_DISABLE_PYTHON)
  InitializeSWIG();

  // ScriptInterpreterPython::Initialize() depends on things like HostInfo being
  // initialized
  // so it can compute the python directory etc, so we need to do this after
  // SystemInitializerCommon::Initialize().
  ScriptInterpreterPython::Initialize();
#endif

  platform_freebsd::PlatformFreeBSD::Initialize();
  platform_linux::PlatformLinux::Initialize();
  platform_netbsd::PlatformNetBSD::Initialize();
  PlatformWindows::Initialize();
  PlatformKalimba::Initialize();
  platform_android::PlatformAndroid::Initialize();
  PlatformRemoteiOS::Initialize();
  PlatformMacOSX::Initialize();
#if defined(__APPLE__)
  PlatformiOSSimulator::Initialize();
  PlatformDarwinKernel::Initialize();
#endif

<<<<<<< HEAD
    // Initialize LLVM and Clang
    llvm::InitializeAllTargets();
    llvm::InitializeAllAsmPrinters();
    llvm::InitializeAllTargetMCs();
    llvm::InitializeAllDisassemblers();

    ClangASTContext::Initialize();
    GoASTContext::Initialize();
    JavaASTContext::Initialize();

    ABIMacOSX_i386::Initialize();
    ABIMacOSX_arm::Initialize();
    ABIMacOSX_arm64::Initialize();
    ABISysV_arm::Initialize();
    ABISysV_arm64::Initialize();
    ABISysV_hexagon::Initialize();
    ABISysV_i386::Initialize();
    ABISysV_x86_64::Initialize();
    ABISysV_ppc::Initialize();
    ABISysV_ppc64::Initialize();
    ABINyuzi::Initialize();
    ABISysV_mips::Initialize();
    ABISysV_mips64::Initialize();
    ABISysV_s390x::Initialize();
    DisassemblerLLVMC::Initialize();

    JITLoaderGDB::Initialize();
    ProcessElfCore::Initialize();
=======
  // Initialize LLVM and Clang
  llvm::InitializeAllTargets();
  llvm::InitializeAllAsmPrinters();
  llvm::InitializeAllTargetMCs();
  llvm::InitializeAllDisassemblers();

  ClangASTContext::Initialize();
  GoASTContext::Initialize();
  JavaASTContext::Initialize();
  OCamlASTContext::Initialize();

  ABIMacOSX_i386::Initialize();
  ABIMacOSX_arm::Initialize();
  ABIMacOSX_arm64::Initialize();
  ABISysV_arm::Initialize();
  ABISysV_arm64::Initialize();
  ABISysV_hexagon::Initialize();
  ABISysV_i386::Initialize();
  ABISysV_x86_64::Initialize();
  ABISysV_ppc::Initialize();
  ABISysV_ppc64::Initialize();
  ABISysV_mips::Initialize();
  ABISysV_mips64::Initialize();
  ABISysV_s390x::Initialize();
  DisassemblerLLVMC::Initialize();

  JITLoaderGDB::Initialize();
  ProcessElfCore::Initialize();
>>>>>>> 866c4fd6
#if defined(_MSC_VER)
  ProcessWinMiniDump::Initialize();
#endif
  MemoryHistoryASan::Initialize();
  AddressSanitizerRuntime::Initialize();
  ThreadSanitizerRuntime::Initialize();

  SymbolVendorELF::Initialize();
  SymbolFileDWARF::Initialize();
  SymbolFilePDB::Initialize();
  SymbolFileSymtab::Initialize();
  UnwindAssemblyInstEmulation::Initialize();
  UnwindAssembly_x86::Initialize();
  EmulateInstructionARM64::Initialize();
  SymbolFileDWARFDebugMap::Initialize();
  ItaniumABILanguageRuntime::Initialize();
  AppleObjCRuntimeV2::Initialize();
  AppleObjCRuntimeV1::Initialize();
  SystemRuntimeMacOSX::Initialize();
  RenderScriptRuntime::Initialize();
  GoLanguageRuntime::Initialize();
  JavaLanguageRuntime::Initialize();

  CPlusPlusLanguage::Initialize();
  GoLanguage::Initialize();
  JavaLanguage::Initialize();
  ObjCLanguage::Initialize();
  ObjCPlusPlusLanguage::Initialize();
  OCamlLanguage::Initialize();

#if defined(_MSC_VER)
  ProcessWindowsLive::Initialize();
#endif
#if defined(__FreeBSD__)
  ProcessFreeBSD::Initialize();
#endif
#if defined(__APPLE__)
  SymbolVendorMacOSX::Initialize();
  ProcessKDP::Initialize();
  ProcessMachCore::Initialize();
  PlatformAppleTVSimulator::Initialize();
  PlatformAppleWatchSimulator::Initialize();
  PlatformRemoteAppleTV::Initialize();
  PlatformRemoteAppleWatch::Initialize();
  DynamicLoaderDarwinKernel::Initialize();
#endif

  // This plugin is valid on any host that talks to a Darwin remote.
  // It shouldn't be limited to __APPLE__.
  StructuredDataDarwinLog::Initialize();

  //----------------------------------------------------------------------
  // Platform agnostic plugins
  //----------------------------------------------------------------------
  platform_gdb_server::PlatformRemoteGDBServer::Initialize();

  process_gdb_remote::ProcessGDBRemote::Initialize();
  DynamicLoaderMacOSXDYLD::Initialize();
  DynamicLoaderMacOS::Initialize();
  DynamicLoaderPOSIXDYLD::Initialize();
  DynamicLoaderStatic::Initialize();
  DynamicLoaderWindowsDYLD::Initialize();

  // Scan for any system or user LLDB plug-ins
  PluginManager::Initialize();

  // The process settings need to know about installed plug-ins, so the Settings
  // must be initialized
  // AFTER PluginManager::Initialize is called.

  Debugger::SettingsInitialize();
}

void SystemInitializerFull::InitializeSWIG() {
#if !defined(LLDB_DISABLE_PYTHON)
  ScriptInterpreterPython::InitializeInterpreter(
      LLDBSwigPyInit, LLDBSwigPythonBreakpointCallbackFunction,
      LLDBSwigPythonWatchpointCallbackFunction, LLDBSwigPythonCallTypeScript,
      LLDBSwigPythonCreateSyntheticProvider, LLDBSwigPythonCreateCommandObject,
      LLDBSwigPython_CalculateNumChildren, LLDBSwigPython_GetChildAtIndex,
      LLDBSwigPython_GetIndexOfChildWithName,
      LLDBSWIGPython_CastPyObjectToSBValue,
      LLDBSWIGPython_GetValueObjectSPFromSBValue,
      LLDBSwigPython_UpdateSynthProviderInstance,
      LLDBSwigPython_MightHaveChildrenSynthProviderInstance,
      LLDBSwigPython_GetValueSynthProviderInstance, LLDBSwigPythonCallCommand,
      LLDBSwigPythonCallCommandObject, LLDBSwigPythonCallModuleInit,
      LLDBSWIGPythonCreateOSPlugin, LLDBSWIGPythonRunScriptKeywordProcess,
      LLDBSWIGPythonRunScriptKeywordThread,
      LLDBSWIGPythonRunScriptKeywordTarget, LLDBSWIGPythonRunScriptKeywordFrame,
      LLDBSWIGPythonRunScriptKeywordValue, LLDBSWIGPython_GetDynamicSetting,
      LLDBSwigPythonCreateScriptedThreadPlan, LLDBSWIGPythonCallThreadPlan);
#endif
}

<<<<<<< HEAD
void
SystemInitializerFull::Terminate()
{
    Timer scoped_timer(__PRETTY_FUNCTION__, __PRETTY_FUNCTION__);

    Debugger::SettingsTerminate();

    // Terminate and unload and loaded system or user LLDB plug-ins
    PluginManager::Terminate();

    ClangASTContext::Terminate();
    GoASTContext::Terminate();
    JavaASTContext::Terminate();

    ABIMacOSX_i386::Terminate();
    ABIMacOSX_arm::Terminate();
    ABIMacOSX_arm64::Terminate();
    ABISysV_arm::Terminate();
    ABISysV_arm64::Terminate();
    ABISysV_hexagon::Terminate();
    ABISysV_i386::Terminate();
    ABISysV_x86_64::Terminate();
    ABISysV_ppc::Terminate();
    ABISysV_ppc64::Terminate();
    ABINyuzi::Terminate();
    ABISysV_mips::Terminate();
    ABISysV_mips64::Terminate();
    ABISysV_s390x::Terminate();
    DisassemblerLLVMC::Terminate();

    JITLoaderGDB::Terminate();
    ProcessElfCore::Terminate();
=======
void SystemInitializerFull::Terminate() {
  Timer scoped_timer(LLVM_PRETTY_FUNCTION, LLVM_PRETTY_FUNCTION);

  Debugger::SettingsTerminate();

  // Terminate and unload and loaded system or user LLDB plug-ins
  PluginManager::Terminate();

  ClangASTContext::Terminate();
  GoASTContext::Terminate();
  JavaASTContext::Terminate();
  OCamlASTContext::Terminate();

  ABIMacOSX_i386::Terminate();
  ABIMacOSX_arm::Terminate();
  ABIMacOSX_arm64::Terminate();
  ABISysV_arm::Terminate();
  ABISysV_arm64::Terminate();
  ABISysV_hexagon::Terminate();
  ABISysV_i386::Terminate();
  ABISysV_x86_64::Terminate();
  ABISysV_ppc::Terminate();
  ABISysV_ppc64::Terminate();
  ABISysV_mips::Terminate();
  ABISysV_mips64::Terminate();
  ABISysV_s390x::Terminate();
  DisassemblerLLVMC::Terminate();

  JITLoaderGDB::Terminate();
  ProcessElfCore::Terminate();
>>>>>>> 866c4fd6
#if defined(_MSC_VER)
  ProcessWinMiniDump::Terminate();
#endif
  MemoryHistoryASan::Terminate();
  AddressSanitizerRuntime::Terminate();
  ThreadSanitizerRuntime::Terminate();
  SymbolVendorELF::Terminate();
  SymbolFileDWARF::Terminate();
  SymbolFilePDB::Terminate();
  SymbolFileSymtab::Terminate();
  UnwindAssembly_x86::Terminate();
  UnwindAssemblyInstEmulation::Terminate();
  EmulateInstructionARM64::Terminate();
  SymbolFileDWARFDebugMap::Terminate();
  ItaniumABILanguageRuntime::Terminate();
  AppleObjCRuntimeV2::Terminate();
  AppleObjCRuntimeV1::Terminate();
  SystemRuntimeMacOSX::Terminate();
  RenderScriptRuntime::Terminate();
  JavaLanguageRuntime::Terminate();

  CPlusPlusLanguage::Terminate();
  GoLanguage::Terminate();
  JavaLanguage::Terminate();
  ObjCLanguage::Terminate();
  ObjCPlusPlusLanguage::Terminate();
  OCamlLanguage::Terminate();

#if defined(__APPLE__)
  DynamicLoaderDarwinKernel::Terminate();
  ProcessMachCore::Terminate();
  ProcessKDP::Terminate();
  SymbolVendorMacOSX::Terminate();
  PlatformAppleTVSimulator::Terminate();
  PlatformAppleWatchSimulator::Terminate();
  PlatformRemoteAppleTV::Terminate();
  PlatformRemoteAppleWatch::Terminate();
#endif

#if defined(__FreeBSD__)
  ProcessFreeBSD::Terminate();
#endif
  Debugger::SettingsTerminate();

  platform_gdb_server::PlatformRemoteGDBServer::Terminate();
  process_gdb_remote::ProcessGDBRemote::Terminate();
  StructuredDataDarwinLog::Terminate();

  DynamicLoaderMacOSXDYLD::Terminate();
  DynamicLoaderMacOS::Terminate();
  DynamicLoaderPOSIXDYLD::Terminate();
  DynamicLoaderStatic::Terminate();
  DynamicLoaderWindowsDYLD::Terminate();

#ifndef LLDB_DISABLE_PYTHON
  OperatingSystemPython::Terminate();
#endif
  OperatingSystemGo::Terminate();

  platform_freebsd::PlatformFreeBSD::Terminate();
  platform_linux::PlatformLinux::Terminate();
  platform_netbsd::PlatformNetBSD::Terminate();
  PlatformWindows::Terminate();
  PlatformKalimba::Terminate();
  platform_android::PlatformAndroid::Terminate();
  PlatformMacOSX::Terminate();
  PlatformRemoteiOS::Terminate();
#if defined(__APPLE__)
  PlatformiOSSimulator::Terminate();
  PlatformDarwinKernel::Terminate();
#endif

  // Now shutdown the common parts, in reverse order.
  SystemInitializerCommon::Terminate();
}<|MERGE_RESOLUTION|>--- conflicted
+++ resolved
@@ -277,36 +277,6 @@
   PlatformDarwinKernel::Initialize();
 #endif
 
-<<<<<<< HEAD
-    // Initialize LLVM and Clang
-    llvm::InitializeAllTargets();
-    llvm::InitializeAllAsmPrinters();
-    llvm::InitializeAllTargetMCs();
-    llvm::InitializeAllDisassemblers();
-
-    ClangASTContext::Initialize();
-    GoASTContext::Initialize();
-    JavaASTContext::Initialize();
-
-    ABIMacOSX_i386::Initialize();
-    ABIMacOSX_arm::Initialize();
-    ABIMacOSX_arm64::Initialize();
-    ABISysV_arm::Initialize();
-    ABISysV_arm64::Initialize();
-    ABISysV_hexagon::Initialize();
-    ABISysV_i386::Initialize();
-    ABISysV_x86_64::Initialize();
-    ABISysV_ppc::Initialize();
-    ABISysV_ppc64::Initialize();
-    ABINyuzi::Initialize();
-    ABISysV_mips::Initialize();
-    ABISysV_mips64::Initialize();
-    ABISysV_s390x::Initialize();
-    DisassemblerLLVMC::Initialize();
-
-    JITLoaderGDB::Initialize();
-    ProcessElfCore::Initialize();
-=======
   // Initialize LLVM and Clang
   llvm::InitializeAllTargets();
   llvm::InitializeAllAsmPrinters();
@@ -328,6 +298,7 @@
   ABISysV_x86_64::Initialize();
   ABISysV_ppc::Initialize();
   ABISysV_ppc64::Initialize();
+  ABINyuzi::Initialize();
   ABISysV_mips::Initialize();
   ABISysV_mips64::Initialize();
   ABISysV_s390x::Initialize();
@@ -335,7 +306,6 @@
 
   JITLoaderGDB::Initialize();
   ProcessElfCore::Initialize();
->>>>>>> 866c4fd6
 #if defined(_MSC_VER)
   ProcessWinMiniDump::Initialize();
 #endif
@@ -431,40 +401,6 @@
 #endif
 }
 
-<<<<<<< HEAD
-void
-SystemInitializerFull::Terminate()
-{
-    Timer scoped_timer(__PRETTY_FUNCTION__, __PRETTY_FUNCTION__);
-
-    Debugger::SettingsTerminate();
-
-    // Terminate and unload and loaded system or user LLDB plug-ins
-    PluginManager::Terminate();
-
-    ClangASTContext::Terminate();
-    GoASTContext::Terminate();
-    JavaASTContext::Terminate();
-
-    ABIMacOSX_i386::Terminate();
-    ABIMacOSX_arm::Terminate();
-    ABIMacOSX_arm64::Terminate();
-    ABISysV_arm::Terminate();
-    ABISysV_arm64::Terminate();
-    ABISysV_hexagon::Terminate();
-    ABISysV_i386::Terminate();
-    ABISysV_x86_64::Terminate();
-    ABISysV_ppc::Terminate();
-    ABISysV_ppc64::Terminate();
-    ABINyuzi::Terminate();
-    ABISysV_mips::Terminate();
-    ABISysV_mips64::Terminate();
-    ABISysV_s390x::Terminate();
-    DisassemblerLLVMC::Terminate();
-
-    JITLoaderGDB::Terminate();
-    ProcessElfCore::Terminate();
-=======
 void SystemInitializerFull::Terminate() {
   Timer scoped_timer(LLVM_PRETTY_FUNCTION, LLVM_PRETTY_FUNCTION);
 
@@ -488,6 +424,7 @@
   ABISysV_x86_64::Terminate();
   ABISysV_ppc::Terminate();
   ABISysV_ppc64::Terminate();
+  ABINyuzi::Terminate();
   ABISysV_mips::Terminate();
   ABISysV_mips64::Terminate();
   ABISysV_s390x::Terminate();
@@ -495,7 +432,6 @@
 
   JITLoaderGDB::Terminate();
   ProcessElfCore::Terminate();
->>>>>>> 866c4fd6
 #if defined(_MSC_VER)
   ProcessWinMiniDump::Terminate();
 #endif
