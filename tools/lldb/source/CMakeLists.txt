include_directories(.)

if (__ANDROID_NDK__ OR (CMAKE_SYSTEM_NAME MATCHES "Windows"))
  set(LLDB_DEFAULT_DISABLE_LIBEDIT 1)
else()
  set(LLDB_DEFAULT_DISABLE_LIBEDIT 0)
endif ()

set(LLDB_DISABLE_LIBEDIT ${LLDB_DEFAULT_DISABLE_LIBEDIT} CACHE BOOL "Disables the use of editline.")
if (LLDB_DISABLE_LIBEDIT)
  add_definitions( -DLLDB_DISABLE_LIBEDIT )
endif()

if ( CMAKE_SYSTEM_NAME MATCHES "Linux" )
include_directories(
  Plugins/Process/Linux
  Plugins/Process/POSIX
  )
endif ()

if ( CMAKE_SYSTEM_NAME MATCHES "FreeBSD" )
include_directories(
  Plugins/Process/FreeBSD
  Plugins/Process/POSIX
  )
endif ()

# Need to export the API in the liblldb.dll for Windows
# The lldbAPI source files are added directly in liblldb
if (NOT CMAKE_SYSTEM_NAME MATCHES "Windows" )
  add_subdirectory(API)
endif ()
add_subdirectory(Breakpoint)
add_subdirectory(Commands)
add_subdirectory(Core)
add_subdirectory(DataFormatters)
add_subdirectory(Expression)
add_subdirectory(Host)
add_subdirectory(Interpreter)
add_subdirectory(Plugins)
add_subdirectory(Symbol)
add_subdirectory(Target)
add_subdirectory(Utility)

<<<<<<< HEAD
set( LLDB_USED_LIBS
  lldbBreakpoint
  lldbCommands
  lldbDataFormatters
  lldbHost
  lldbCore
  lldbExpression
  lldbInterpreter
  lldbSymbol
  lldbTarget
  lldbUtility

  # Plugins
  lldbPluginDisassemblerLLVM
  lldbPluginSymbolFileDWARF
  lldbPluginSymbolFileSymtab
  lldbPluginDynamicLoaderStatic
  lldbPluginDynamicLoaderPosixDYLD
  lldbPluginDynamicLoaderHexagonDYLD

  lldbPluginObjectFileMachO
  lldbPluginObjectFileELF
  lldbPluginObjectFileJIT
  lldbPluginSymbolVendorELF
  lldbPluginObjectContainerBSDArchive
  lldbPluginObjectContainerMachOArchive
  lldbPluginProcessGDBRemote  
  lldbPluginProcessMachCore
  lldbPluginProcessUtility
  lldbPluginPlatformGDB
  lldbPluginPlatformFreeBSD
  lldbPluginPlatformKalimba
  lldbPluginPlatformLinux
  lldbPluginPlatformPOSIX
  lldbPluginPlatformWindows
  lldbPluginObjectFileMachO
  lldbPluginObjectContainerMachOArchive
  lldbPluginObjectContainerBSDArchive
  lldbPluginPlatformMacOSX
  lldbPluginDynamicLoaderMacOSXDYLD
  lldbPluginUnwindAssemblyInstEmulation
  lldbPluginUnwindAssemblyX86
  lldbPluginAppleObjCRuntime
  lldbPluginCXXItaniumABI
  lldbPluginABIMacOSX_arm
  lldbPluginABIMacOSX_arm64
  lldbPluginABIMacOSX_i386
  lldbPluginABISysV_x86_64
  lldbPluginABISysV_hexagon
  lldbPluginABINyuzi
  lldbPluginInstructionARM
  lldbPluginInstructionARM64
  lldbPluginObjectFilePECOFF
  lldbPluginOSPython
  lldbPluginMemoryHistoryASan
  )

# Need to export the API in the liblldb.dll for Windows
# The lldbAPI source files are added directly in liblldb
if (NOT CMAKE_SYSTEM_NAME MATCHES "Windows" )
  list(APPEND LLDB_USED_LIBS
    lldbAPI
    )
endif ()

# Windows-only libraries
if ( CMAKE_SYSTEM_NAME MATCHES "Windows" )
  list(APPEND LLDB_USED_LIBS
    lldbPluginProcessWindows
    lldbPluginProcessElfCore
    lldbPluginJITLoaderGDB
    Ws2_32
    )
endif ()

# Linux-only libraries
if ( CMAKE_SYSTEM_NAME MATCHES "Linux" )
  list(APPEND LLDB_USED_LIBS
    lldbPluginProcessLinux
    lldbPluginProcessPOSIX
    lldbPluginProcessElfCore
    lldbPluginJITLoaderGDB
    )
endif ()

# FreeBSD-only libraries
if ( CMAKE_SYSTEM_NAME MATCHES "FreeBSD" )
  list(APPEND LLDB_USED_LIBS
    lldbPluginProcessFreeBSD
    lldbPluginProcessPOSIX
    lldbPluginProcessElfCore
    lldbPluginJITLoaderGDB
    )
endif ()

# Darwin-only libraries
if ( CMAKE_SYSTEM_NAME MATCHES "Darwin" )
  set(LLDB_VERS_GENERATED_FILE ${LLDB_BINARY_DIR}/source/LLDB_vers.c)
  add_custom_command(OUTPUT ${LLDB_VERS_GENERATED_FILE}
    COMMAND ${LLDB_SOURCE_DIR}/scripts/generate-vers.pl
            ${LLDB_SOURCE_DIR}/lldb.xcodeproj/project.pbxproj liblldb_core
            > ${LLDB_VERS_GENERATED_FILE})

  set_source_files_properties(${LLDB_VERS_GENERATED_FILE} PROPERTIES GENERATED 1)
  list(APPEND LLDB_USED_LIBS
    lldbPluginDynamicLoaderDarwinKernel
    lldbPluginProcessMacOSXKernel
    lldbPluginSymbolVendorMacOSX
    lldbPluginSystemRuntimeMacOSX
    lldbPluginProcessElfCore
    lldbPluginJITLoaderGDB
    )
endif()

set( CLANG_USED_LIBS
  clangAnalysis
  clangAST
  clangBasic
  clangCodeGen
  clangDriver
  clangEdit
  clangFrontend
  clangLex
  clangParse
  clangRewrite
  clangRewriteFrontend
  clangSema
  clangSerialization
  )

set(LLDB_SYSTEM_LIBS)
if (NOT CMAKE_SYSTEM_NAME MATCHES "Windows")
  list(APPEND LLDB_SYSTEM_LIBS edit panel ncurses)
endif()
# On FreeBSD backtrace() is provided by libexecinfo, not libc.
if (CMAKE_SYSTEM_NAME MATCHES "FreeBSD")
  list(APPEND LLDB_SYSTEM_LIBS execinfo)
endif()

if (NOT LLDB_DISABLE_PYTHON)
  list(APPEND LLDB_SYSTEM_LIBS ${PYTHON_LIBRARIES})
endif()

list(APPEND LLDB_SYSTEM_LIBS ${system_libs})

set( LLVM_LINK_COMPONENTS
  ${LLVM_TARGETS_TO_BUILD}
  interpreter
  asmparser
  bitreader
  bitwriter
  codegen
  ipo
  selectiondag
  bitreader
  mc
  mcjit
  core
  mcdisassembler
  executionengine
  option
  )


if ( NOT LLDB_DISABLE_PYTHON )
  set(LLDB_WRAP_PYTHON ${LLDB_BINARY_DIR}/scripts/LLDBWrapPython.cpp)

  set_source_files_properties(${LLDB_WRAP_PYTHON} PROPERTIES GENERATED 1)
  if (LLVM_COMPILER_IS_GCC_COMPATIBLE AND
      NOT "${CMAKE_SYSTEM_NAME}" MATCHES "Darwin")
    set_property(SOURCE ${LLDB_WRAP_PYTHON}
                 APPEND_STRING PROPERTY COMPILE_FLAGS " -Wno-sequence-point")
  endif ()
endif()

# XXX Nyuzi: build as static library to avoid conflicting with system compiler (and
# needing to modify environment to pick up lib path)
=======
include(../cmake/LLDBDependencies.cmake)

>>>>>>> 1bf76397
set(SHARED_LIBRARY 1)

if ( CMAKE_SYSTEM_NAME MATCHES "Windows" )
add_definitions( -DEXPORT_LIBLLDB )
endif()

# Need to export the API in the liblldb.dll for Windows
# The lldbAPI source files are added directly in liblldb
if ( CMAKE_SYSTEM_NAME MATCHES "Windows" )
# On Non-Windows, the corresponding file list is maintained in
# source\API\CMakeLists.txt.  When editing this list, do not forget to make a
# corresponding change in that file as well (when appropriate).
add_lldb_library(liblldb
  lldb.cpp
  lldb-log.cpp
  API/SBAddress.cpp
  API/SBBlock.cpp
  API/SBBreakpoint.cpp
  API/SBBreakpointLocation.cpp
  API/SBBroadcaster.cpp
  API/SBCommandInterpreter.cpp
  API/SBCommandReturnObject.cpp
  API/SBCommunication.cpp
  API/SBCompileUnit.cpp
  API/SBData.cpp
  API/SBDebugger.cpp
  API/SBDeclaration.cpp
  API/SBError.cpp
  API/SBEvent.cpp
  API/SBExecutionContext.cpp
  API/SBExpressionOptions.cpp
  API/SBFileSpec.cpp
  API/SBFileSpecList.cpp
  API/SBFrame.cpp
  API/SBFunction.cpp
  API/SBHostOS.cpp
  API/SBInstruction.cpp
  API/SBInstructionList.cpp
  API/SBLineEntry.cpp
  API/SBListener.cpp
  API/SBModule.cpp
  API/SBModuleSpec.cpp
  API/SBPlatform.cpp
  API/SBProcess.cpp
  API/SBQueue.cpp
  API/SBQueueItem.cpp
  API/SBSection.cpp
  API/SBSourceManager.cpp
  API/SBStream.cpp
  API/SBStringList.cpp
  API/SBSymbol.cpp
  API/SBSymbolContext.cpp
  API/SBSymbolContextList.cpp
  API/SBTarget.cpp
  API/SBThread.cpp
  API/SBThreadPlan.cpp
  API/SBThreadCollection.cpp
  API/SBType.cpp
  API/SBTypeCategory.cpp
  API/SBTypeEnumMember.cpp
  API/SBTypeFilter.cpp
  API/SBTypeFormat.cpp
  API/SBTypeNameSpecifier.cpp
  API/SBTypeSummary.cpp
  API/SBTypeSynthetic.cpp
  API/SBUnixSignals.cpp
  API/SBValue.cpp
  API/SBValueList.cpp
  API/SBWatchpoint.cpp
  Host/Windows/getopt/GetOptInc.cpp
  ${LLDB_WRAP_PYTHON}
  ${LLDB_VERS_GENERATED_FILE}
  )
else ()
add_lldb_library(liblldb
  lldb.cpp
  lldb-log.cpp
  ${LLDB_WRAP_PYTHON}
  ${LLDB_VERS_GENERATED_FILE}
  )
endif ()

if ( CMAKE_SYSTEM_NAME MATCHES "Windows" )
set_target_properties(liblldb
  PROPERTIES
  OUTPUT_NAME liblldb
  VERSION ${LLDB_VERSION}
  )
else()
set_target_properties(liblldb
  PROPERTIES
  OUTPUT_NAME lldb
  VERSION ${LLDB_VERSION}
  )
endif()

if (LLDB_WRAP_PYTHON OR LLDB_VERS_GENERATED_FILE)
  add_dependencies(liblldb swig_wrapper)
endif()
target_link_libraries(liblldb ${cmake_2_8_12_PRIVATE} ${LLDB_SYSTEM_LIBS})

# Determine LLDB revision and repository. GetSourceVersion and GetRepositoryPath are shell-scripts, and as
# such will not work on Windows.
if ( NOT CMAKE_SYSTEM_NAME MATCHES "Windows" )
  execute_process(COMMAND ${CMAKE_SOURCE_DIR}/utils/GetSourceVersion ${LLDB_SOURCE_DIR}
                  OUTPUT_VARIABLE LLDB_REVISION)
  if ( LLDB_REVISION )
    string(REGEX REPLACE "(\r?\n)+$" "" LLDB_REVISION ${LLDB_REVISION})
  endif()

  execute_process(COMMAND ${CMAKE_SOURCE_DIR}/utils/GetRepositoryPath ${LLDB_SOURCE_DIR}
                  OUTPUT_VARIABLE LLDB_REPOSITORY)
  if ( LLDB_REPOSITORY )
    # Replace newline characters with spaces
    string(REGEX REPLACE "(\r?\n)+" " " LLDB_REPOSITORY ${LLDB_REPOSITORY})

    # Remove trailing spaces
    string(REGEX REPLACE "(\ )+$" "" LLDB_REPOSITORY ${LLDB_REPOSITORY})
  endif()

  set_property(
    SOURCE lldb.cpp
    PROPERTY COMPILE_DEFINITIONS "LLDB_REVISION=\"${LLDB_REVISION}\"" "LLDB_REPOSITORY=\"${LLDB_REPOSITORY}\"")
endif ()
# FIXME: implement svn/git revision and repository parsing solution on Windows. There is an SVN-only
#        revision parsing solution in tools/clang/lib/Basic/CMakelists.txt.

if ( LLDB_ENABLE_PYTHON_SCRIPTS_SWIG_API_GENERATION )
	# Add a Post-Build Event to copy over Python files and create the symlink to liblldb.so for the Python API(hardlink on Windows)
	if ( NOT LLDB_DISABLE_PYTHON )
	    add_custom_command( TARGET liblldb
	        POST_BUILD
            DEPENDS ${CMAKE_CURRENT_SOURCE_DIR}/../scripts/finishSwigWrapperClasses.py
	        COMMAND ${PYTHON_EXECUTABLE} ${CMAKE_CURRENT_SOURCE_DIR}/../scripts/finishSwigWrapperClasses.py --buildConfig=${CMAKE_BUILD_TYPE} "--srcRoot=${LLDB_SOURCE_DIR}" "--targetDir=${CMAKE_CURRENT_BINARY_DIR}/../scripts" "--cfgBldDir=${CMAKE_CURRENT_BINARY_DIR}/../scripts" "--prefix=${CMAKE_BINARY_DIR}" "--cmakeBuildConfiguration=${CMAKE_CFG_INTDIR}" -m
	        COMMENT "Python script sym-linking LLDB Python API")
	endif ()
endif ()

install(TARGETS liblldb
  RUNTIME DESTINATION bin
  LIBRARY DESTINATION lib
  ARCHIVE DESTINATION lib)<|MERGE_RESOLUTION|>--- conflicted
+++ resolved
@@ -42,188 +42,10 @@
 add_subdirectory(Target)
 add_subdirectory(Utility)
 
-<<<<<<< HEAD
-set( LLDB_USED_LIBS
-  lldbBreakpoint
-  lldbCommands
-  lldbDataFormatters
-  lldbHost
-  lldbCore
-  lldbExpression
-  lldbInterpreter
-  lldbSymbol
-  lldbTarget
-  lldbUtility
-
-  # Plugins
-  lldbPluginDisassemblerLLVM
-  lldbPluginSymbolFileDWARF
-  lldbPluginSymbolFileSymtab
-  lldbPluginDynamicLoaderStatic
-  lldbPluginDynamicLoaderPosixDYLD
-  lldbPluginDynamicLoaderHexagonDYLD
-
-  lldbPluginObjectFileMachO
-  lldbPluginObjectFileELF
-  lldbPluginObjectFileJIT
-  lldbPluginSymbolVendorELF
-  lldbPluginObjectContainerBSDArchive
-  lldbPluginObjectContainerMachOArchive
-  lldbPluginProcessGDBRemote  
-  lldbPluginProcessMachCore
-  lldbPluginProcessUtility
-  lldbPluginPlatformGDB
-  lldbPluginPlatformFreeBSD
-  lldbPluginPlatformKalimba
-  lldbPluginPlatformLinux
-  lldbPluginPlatformPOSIX
-  lldbPluginPlatformWindows
-  lldbPluginObjectFileMachO
-  lldbPluginObjectContainerMachOArchive
-  lldbPluginObjectContainerBSDArchive
-  lldbPluginPlatformMacOSX
-  lldbPluginDynamicLoaderMacOSXDYLD
-  lldbPluginUnwindAssemblyInstEmulation
-  lldbPluginUnwindAssemblyX86
-  lldbPluginAppleObjCRuntime
-  lldbPluginCXXItaniumABI
-  lldbPluginABIMacOSX_arm
-  lldbPluginABIMacOSX_arm64
-  lldbPluginABIMacOSX_i386
-  lldbPluginABISysV_x86_64
-  lldbPluginABISysV_hexagon
-  lldbPluginABINyuzi
-  lldbPluginInstructionARM
-  lldbPluginInstructionARM64
-  lldbPluginObjectFilePECOFF
-  lldbPluginOSPython
-  lldbPluginMemoryHistoryASan
-  )
-
-# Need to export the API in the liblldb.dll for Windows
-# The lldbAPI source files are added directly in liblldb
-if (NOT CMAKE_SYSTEM_NAME MATCHES "Windows" )
-  list(APPEND LLDB_USED_LIBS
-    lldbAPI
-    )
-endif ()
-
-# Windows-only libraries
-if ( CMAKE_SYSTEM_NAME MATCHES "Windows" )
-  list(APPEND LLDB_USED_LIBS
-    lldbPluginProcessWindows
-    lldbPluginProcessElfCore
-    lldbPluginJITLoaderGDB
-    Ws2_32
-    )
-endif ()
-
-# Linux-only libraries
-if ( CMAKE_SYSTEM_NAME MATCHES "Linux" )
-  list(APPEND LLDB_USED_LIBS
-    lldbPluginProcessLinux
-    lldbPluginProcessPOSIX
-    lldbPluginProcessElfCore
-    lldbPluginJITLoaderGDB
-    )
-endif ()
-
-# FreeBSD-only libraries
-if ( CMAKE_SYSTEM_NAME MATCHES "FreeBSD" )
-  list(APPEND LLDB_USED_LIBS
-    lldbPluginProcessFreeBSD
-    lldbPluginProcessPOSIX
-    lldbPluginProcessElfCore
-    lldbPluginJITLoaderGDB
-    )
-endif ()
-
-# Darwin-only libraries
-if ( CMAKE_SYSTEM_NAME MATCHES "Darwin" )
-  set(LLDB_VERS_GENERATED_FILE ${LLDB_BINARY_DIR}/source/LLDB_vers.c)
-  add_custom_command(OUTPUT ${LLDB_VERS_GENERATED_FILE}
-    COMMAND ${LLDB_SOURCE_DIR}/scripts/generate-vers.pl
-            ${LLDB_SOURCE_DIR}/lldb.xcodeproj/project.pbxproj liblldb_core
-            > ${LLDB_VERS_GENERATED_FILE})
-
-  set_source_files_properties(${LLDB_VERS_GENERATED_FILE} PROPERTIES GENERATED 1)
-  list(APPEND LLDB_USED_LIBS
-    lldbPluginDynamicLoaderDarwinKernel
-    lldbPluginProcessMacOSXKernel
-    lldbPluginSymbolVendorMacOSX
-    lldbPluginSystemRuntimeMacOSX
-    lldbPluginProcessElfCore
-    lldbPluginJITLoaderGDB
-    )
-endif()
-
-set( CLANG_USED_LIBS
-  clangAnalysis
-  clangAST
-  clangBasic
-  clangCodeGen
-  clangDriver
-  clangEdit
-  clangFrontend
-  clangLex
-  clangParse
-  clangRewrite
-  clangRewriteFrontend
-  clangSema
-  clangSerialization
-  )
-
-set(LLDB_SYSTEM_LIBS)
-if (NOT CMAKE_SYSTEM_NAME MATCHES "Windows")
-  list(APPEND LLDB_SYSTEM_LIBS edit panel ncurses)
-endif()
-# On FreeBSD backtrace() is provided by libexecinfo, not libc.
-if (CMAKE_SYSTEM_NAME MATCHES "FreeBSD")
-  list(APPEND LLDB_SYSTEM_LIBS execinfo)
-endif()
-
-if (NOT LLDB_DISABLE_PYTHON)
-  list(APPEND LLDB_SYSTEM_LIBS ${PYTHON_LIBRARIES})
-endif()
-
-list(APPEND LLDB_SYSTEM_LIBS ${system_libs})
-
-set( LLVM_LINK_COMPONENTS
-  ${LLVM_TARGETS_TO_BUILD}
-  interpreter
-  asmparser
-  bitreader
-  bitwriter
-  codegen
-  ipo
-  selectiondag
-  bitreader
-  mc
-  mcjit
-  core
-  mcdisassembler
-  executionengine
-  option
-  )
-
-
-if ( NOT LLDB_DISABLE_PYTHON )
-  set(LLDB_WRAP_PYTHON ${LLDB_BINARY_DIR}/scripts/LLDBWrapPython.cpp)
-
-  set_source_files_properties(${LLDB_WRAP_PYTHON} PROPERTIES GENERATED 1)
-  if (LLVM_COMPILER_IS_GCC_COMPATIBLE AND
-      NOT "${CMAKE_SYSTEM_NAME}" MATCHES "Darwin")
-    set_property(SOURCE ${LLDB_WRAP_PYTHON}
-                 APPEND_STRING PROPERTY COMPILE_FLAGS " -Wno-sequence-point")
-  endif ()
-endif()
+include(../cmake/LLDBDependencies.cmake)
 
 # XXX Nyuzi: build as static library to avoid conflicting with system compiler (and
 # needing to modify environment to pick up lib path)
-=======
-include(../cmake/LLDBDependencies.cmake)
-
->>>>>>> 1bf76397
 set(SHARED_LIBRARY 1)
 
 if ( CMAKE_SYSTEM_NAME MATCHES "Windows" )
