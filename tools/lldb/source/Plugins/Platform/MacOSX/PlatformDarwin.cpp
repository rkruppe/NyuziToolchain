--- conflicted
+++ resolved
@@ -545,73 +545,6 @@
 }
 
 size_t
-<<<<<<< HEAD
-PlatformDarwin::GetSoftwareBreakpointTrapOpcode (Target &target, BreakpointSite *bp_site)
-{
-    const uint8_t *trap_opcode = nullptr;
-    uint32_t trap_opcode_size = 0;
-    bool bp_is_thumb = false;
-
-    llvm::Triple::ArchType machine = target.GetArchitecture().GetMachine();
-    switch (machine)
-    {
-    case llvm::Triple::aarch64:
-        {
-            // TODO: fix this with actual darwin breakpoint opcode for arm64.
-            // right now debugging uses the Z packets with GDB remote so this
-            // is not needed, but the size needs to be correct...
-            static const uint8_t g_arm64_breakpoint_opcode[] = { 0xFE, 0xDE, 0xFF, 0xE7 };
-            trap_opcode = g_arm64_breakpoint_opcode;
-            trap_opcode_size = sizeof(g_arm64_breakpoint_opcode);
-        }
-        break;
-
-    case llvm::Triple::thumb:
-        bp_is_thumb = true;
-        LLVM_FALLTHROUGH;
-    case llvm::Triple::arm:
-        {
-            static const uint8_t g_arm_breakpoint_opcode[] = { 0xFE, 0xDE, 0xFF, 0xE7 };
-            static const uint8_t g_thumb_breakpooint_opcode[] = { 0xFE, 0xDE };
-
-            // Auto detect arm/thumb if it wasn't explicitly specified
-            if (!bp_is_thumb)
-            {
-                lldb::BreakpointLocationSP bp_loc_sp (bp_site->GetOwnerAtIndex (0));
-                if (bp_loc_sp)
-                    bp_is_thumb = bp_loc_sp->GetAddress().GetAddressClass () == eAddressClassCodeAlternateISA;
-            }
-            if (bp_is_thumb)
-            {
-                trap_opcode = g_thumb_breakpooint_opcode;
-                trap_opcode_size = sizeof(g_thumb_breakpooint_opcode);
-                break;
-            }
-            trap_opcode = g_arm_breakpoint_opcode;
-            trap_opcode_size = sizeof(g_arm_breakpoint_opcode);
-        }
-        break;
-
-    case llvm::Triple::ppc:
-    case llvm::Triple::ppc64:
-        {
-            static const uint8_t g_ppc_breakpoint_opcode[] = { 0x7F, 0xC0, 0x00, 0x08 };
-            trap_opcode = g_ppc_breakpoint_opcode;
-            trap_opcode_size = sizeof(g_ppc_breakpoint_opcode);
-        }
-        break;
-
-    case llvm::Triple::nyuzi:
-        {
-            static const uint8_t g_nyuzi_breakpoint_opcode[] = { 0xFF, 0xFF, 0x7F, 0xC0 };
-            trap_opcode = g_nyuzi_breakpoint_opcode;
-            trap_opcode_size = sizeof(g_nyuzi_breakpoint_opcode);
-        }
-        break;
-  
-    default:
-        return Platform::GetSoftwareBreakpointTrapOpcode(target, bp_site);
-=======
 PlatformDarwin::GetSoftwareBreakpointTrapOpcode(Target &target,
                                                 BreakpointSite *bp_site) {
   const uint8_t *trap_opcode = nullptr;
@@ -642,7 +575,6 @@
       if (bp_loc_sp)
         bp_is_thumb = bp_loc_sp->GetAddress().GetAddressClass() ==
                       eAddressClassCodeAlternateISA;
->>>>>>> 866c4fd6
     }
     if (bp_is_thumb) {
       trap_opcode = g_thumb_breakpooint_opcode;
@@ -658,6 +590,12 @@
     static const uint8_t g_ppc_breakpoint_opcode[] = {0x7F, 0xC0, 0x00, 0x08};
     trap_opcode = g_ppc_breakpoint_opcode;
     trap_opcode_size = sizeof(g_ppc_breakpoint_opcode);
+  } break;
+
+  case llvm::Triple::nyuzi: {
+    static const uint8_t g_nyuzi_breakpoint_opcode[] = {0xff, 0xff, 0x7f, 0xc0};
+    trap_opcode = g_nyuzi_breakpoint_opcode;
+    trap_opcode_size = sizeof(g_nyuzi_breakpoint_opcode);
   } break;
 
   default:
