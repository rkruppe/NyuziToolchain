--- conflicted
+++ resolved
@@ -636,7 +636,6 @@
         }
         break;
 
-<<<<<<< HEAD
     case llvm::Triple::nyuzi:
         {
             static const uint8_t g_nyuzi_breakpoint_opcode[] = { 0xFF, 0xFF, 0x7F, 0xC0 };
@@ -645,8 +644,6 @@
         }
         break;
         
-=======
->>>>>>> c70338de
     default:
         return Platform::GetSoftwareBreakpointTrapOpcode(target, bp_site);
     }
