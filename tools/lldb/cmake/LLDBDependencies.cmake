--- conflicted
+++ resolved
@@ -1,96 +1,4 @@
-<<<<<<< HEAD
-set( LLDB_USED_LIBS
-  lldbBase
-  lldbBreakpoint
-  lldbCommands
-  lldbDataFormatters
-  lldbHost
-  lldbCore
-  lldbExpression
-  lldbInitialization
-  lldbInterpreter
-  lldbSymbol
-  lldbTarget
-  lldbUtility
-
-  # Plugins
-  lldbPluginDisassemblerLLVM
-  lldbPluginSymbolFileDWARF
-  lldbPluginSymbolFilePDB
-  lldbPluginSymbolFileSymtab
-  lldbPluginDynamicLoaderStatic
-  lldbPluginDynamicLoaderPosixDYLD
-  lldbPluginDynamicLoaderHexagonDYLD
-  lldbPluginDynamicLoaderWindowsDYLD
-
-  lldbPluginCPlusPlusLanguage
-  lldbPluginGoLanguage
-  lldbPluginJavaLanguage
-  lldbPluginObjCLanguage
-  lldbPluginObjCPlusPlusLanguage
-  lldbPluginOCamlLanguage
-
-  lldbPluginObjectFileELF
-  lldbPluginObjectFileJIT
-  lldbPluginSymbolVendorELF
-  lldbPluginObjectContainerBSDArchive
-  lldbPluginObjectContainerMachOArchive
-  lldbPluginProcessGDBRemote
-  lldbPluginProcessUtility
-  lldbPluginPlatformAndroid
-  lldbPluginPlatformGDB
-  lldbPluginPlatformFreeBSD
-  lldbPluginPlatformKalimba
-  lldbPluginPlatformLinux
-  lldbPluginPlatformNetBSD
-  lldbPluginPlatformPOSIX
-  lldbPluginPlatformWindows
-  lldbPluginObjectContainerMachOArchive
-  lldbPluginObjectContainerBSDArchive
-  lldbPluginPlatformMacOSX
-  lldbPluginStructuredDataDarwinLog
-  lldbPluginDynamicLoaderMacOSXDYLD
-  lldbPluginUnwindAssemblyInstEmulation
-  lldbPluginUnwindAssemblyX86
-  lldbPluginAppleObjCRuntime
-  lldbPluginRenderScriptRuntime
-  lldbPluginLanguageRuntimeGo
-  lldbPluginLanguageRuntimeJava
-  lldbPluginCXXItaniumABI
-  lldbPluginABIMacOSX_arm
-  lldbPluginABIMacOSX_arm64
-  lldbPluginABIMacOSX_i386
-  lldbPluginABISysV_arm
-  lldbPluginABISysV_arm64
-  lldbPluginABISysV_i386
-  lldbPluginABISysV_x86_64
-  lldbPluginABISysV_hexagon
-  lldbPluginABISysV_ppc
-  lldbPluginABISysV_ppc64
-  lldbPluginABINyuzi
-  lldbPluginABISysV_mips
-  lldbPluginABISysV_mips64
-  lldbPluginABISysV_s390x
-  lldbPluginInstructionARM
-  lldbPluginInstructionARM64
-  lldbPluginInstructionMIPS
-  lldbPluginInstructionMIPS64
-  lldbPluginObjectFilePECOFF
-  lldbPluginOSGo
-  lldbPluginOSPython
-  lldbPluginMemoryHistoryASan
-  lldbPluginInstrumentationRuntimeAddressSanitizer
-  lldbPluginInstrumentationRuntimeThreadSanitizer
-  lldbPluginSystemRuntimeMacOSX
-  lldbPluginProcessElfCore
-  lldbPluginProcessMinidump
-  lldbPluginJITLoaderGDB
-  lldbPluginExpressionParserClang
-  lldbPluginExpressionParserGo
-  )
-=======
 set(LLDB_SYSTEM_LIBS)
->>>>>>> be7b3b36
 
 # Windows-only libraries
 if ( CMAKE_SYSTEM_NAME MATCHES "Windows" )
