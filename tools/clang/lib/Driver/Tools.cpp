//===--- Tools.cpp - Tools Implementations ----------------------*- C++ -*-===//
//
//                     The LLVM Compiler Infrastructure
//
// This file is distributed under the University of Illinois Open Source
// License. See LICENSE.TXT for details.
//
//===----------------------------------------------------------------------===//

#include "Tools.h"
#include "InputInfo.h"
#include "ToolChains.h"
#include "clang/Basic/CharInfo.h"
#include "clang/Basic/LangOptions.h"
#include "clang/Basic/ObjCRuntime.h"
#include "clang/Basic/Version.h"
#include "clang/Config/config.h"
#include "clang/Driver/Action.h"
#include "clang/Driver/Compilation.h"
#include "clang/Driver/Driver.h"
#include "clang/Driver/DriverDiagnostic.h"
#include "clang/Driver/Job.h"
#include "clang/Driver/Options.h"
#include "clang/Driver/SanitizerArgs.h"
#include "clang/Driver/ToolChain.h"
#include "clang/Driver/Util.h"
#include "llvm/ADT/STLExtras.h"
#include "llvm/ADT/SmallString.h"
#include "llvm/ADT/StringExtras.h"
#include "llvm/ADT/StringSwitch.h"
#include "llvm/ADT/Twine.h"
#include "llvm/Option/Arg.h"
#include "llvm/Option/ArgList.h"
#include "llvm/Option/Option.h"
#include "llvm/Support/CodeGen.h"
#include "llvm/Support/Compression.h"
#include "llvm/Support/ErrorHandling.h"
#include "llvm/Support/FileSystem.h"
#include "llvm/Support/Host.h"
#include "llvm/Support/Path.h"
#include "llvm/Support/Process.h"
#include "llvm/Support/Program.h"
#include "llvm/Support/raw_ostream.h"
#include "llvm/Support/TargetParser.h"

#ifdef LLVM_ON_UNIX
#include <unistd.h> // For getuid().
#endif

using namespace clang::driver;
using namespace clang::driver::tools;
using namespace clang;
using namespace llvm::opt;

static void handleTargetFeaturesGroup(const ArgList &Args,
                                      std::vector<const char *> &Features,
                                      OptSpecifier Group) {
  for (const Arg *A : Args.filtered(Group)) {
    StringRef Name = A->getOption().getName();
    A->claim();

    // Skip over "-m".
    assert(Name.startswith("m") && "Invalid feature name.");
    Name = Name.substr(1);

    bool IsNegative = Name.startswith("no-");
    if (IsNegative)
      Name = Name.substr(3);
    Features.push_back(Args.MakeArgString((IsNegative ? "-" : "+") + Name));
  }
}

static const char *getSparcAsmModeForCPU(StringRef Name,
                                         const llvm::Triple &Triple) {
  if (Triple.getArch() == llvm::Triple::sparcv9) {
    return llvm::StringSwitch<const char *>(Name)
          .Case("niagara", "-Av9b")
          .Case("niagara2", "-Av9b")
          .Case("niagara3", "-Av9d")
          .Case("niagara4", "-Av9d")
          .Default("-Av9");
  } else {
    return llvm::StringSwitch<const char *>(Name)
          .Case("v8", "-Av8")
          .Case("supersparc", "-Av8")
          .Case("sparclite", "-Asparclite")
          .Case("f934", "-Asparclite")
          .Case("hypersparc", "-Av8")
          .Case("sparclite86x", "-Asparclite")
          .Case("sparclet", "-Asparclet")
          .Case("tsc701", "-Asparclet")
          .Case("v9", "-Av8plus")
          .Case("ultrasparc", "-Av8plus")
          .Case("ultrasparc3", "-Av8plus")
          .Case("niagara", "-Av8plusb")
          .Case("niagara2", "-Av8plusb")
          .Case("niagara3", "-Av8plusd")
          .Case("niagara4", "-Av8plusd")
          .Case("leon2", "-Av8")
          .Case("at697e", "-Av8")
          .Case("at697f", "-Av8")
          .Case("leon3", "-Av8")
          .Case("ut699", "-Av8")
          .Case("gr712rc", "-Av8")
          .Case("leon4", "-Av8")
          .Case("gr740", "-Av8")
          .Default("-Av8");
  }
}

/// CheckPreprocessingOptions - Perform some validation of preprocessing
/// arguments that is shared with gcc.
static void CheckPreprocessingOptions(const Driver &D, const ArgList &Args) {
  if (Arg *A = Args.getLastArg(options::OPT_C, options::OPT_CC)) {
    if (!Args.hasArg(options::OPT_E) && !Args.hasArg(options::OPT__SLASH_P) &&
        !Args.hasArg(options::OPT__SLASH_EP) && !D.CCCIsCPP()) {
      D.Diag(diag::err_drv_argument_only_allowed_with)
          << A->getBaseArg().getAsString(Args)
          << (D.IsCLMode() ? "/E, /P or /EP" : "-E");
    }
  }
}

/// CheckCodeGenerationOptions - Perform some validation of code generation
/// arguments that is shared with gcc.
static void CheckCodeGenerationOptions(const Driver &D, const ArgList &Args) {
  // In gcc, only ARM checks this, but it seems reasonable to check universally.
  if (Args.hasArg(options::OPT_static))
    if (const Arg *A =
            Args.getLastArg(options::OPT_dynamic, options::OPT_mdynamic_no_pic))
      D.Diag(diag::err_drv_argument_not_allowed_with) << A->getAsString(Args)
                                                      << "-static";
}

// Add backslashes to escape spaces and other backslashes.
// This is used for the space-separated argument list specified with
// the -dwarf-debug-flags option.
static void EscapeSpacesAndBackslashes(const char *Arg,
                                       SmallVectorImpl<char> &Res) {
  for (; *Arg; ++Arg) {
    switch (*Arg) {
    default:
      break;
    case ' ':
    case '\\':
      Res.push_back('\\');
      break;
    }
    Res.push_back(*Arg);
  }
}

// Quote target names for inclusion in GNU Make dependency files.
// Only the characters '$', '#', ' ', '\t' are quoted.
static void QuoteTarget(StringRef Target, SmallVectorImpl<char> &Res) {
  for (unsigned i = 0, e = Target.size(); i != e; ++i) {
    switch (Target[i]) {
    case ' ':
    case '\t':
      // Escape the preceding backslashes
      for (int j = i - 1; j >= 0 && Target[j] == '\\'; --j)
        Res.push_back('\\');

      // Escape the space/tab
      Res.push_back('\\');
      break;
    case '$':
      Res.push_back('$');
      break;
    case '#':
      Res.push_back('\\');
      break;
    default:
      break;
    }

    Res.push_back(Target[i]);
  }
}

static void addDirectoryList(const ArgList &Args, ArgStringList &CmdArgs,
                             const char *ArgName, const char *EnvVar) {
  const char *DirList = ::getenv(EnvVar);
  bool CombinedArg = false;

  if (!DirList)
    return; // Nothing to do.

  StringRef Name(ArgName);
  if (Name.equals("-I") || Name.equals("-L"))
    CombinedArg = true;

  StringRef Dirs(DirList);
  if (Dirs.empty()) // Empty string should not add '.'.
    return;

  StringRef::size_type Delim;
  while ((Delim = Dirs.find(llvm::sys::EnvPathSeparator)) != StringRef::npos) {
    if (Delim == 0) { // Leading colon.
      if (CombinedArg) {
        CmdArgs.push_back(Args.MakeArgString(std::string(ArgName) + "."));
      } else {
        CmdArgs.push_back(ArgName);
        CmdArgs.push_back(".");
      }
    } else {
      if (CombinedArg) {
        CmdArgs.push_back(
            Args.MakeArgString(std::string(ArgName) + Dirs.substr(0, Delim)));
      } else {
        CmdArgs.push_back(ArgName);
        CmdArgs.push_back(Args.MakeArgString(Dirs.substr(0, Delim)));
      }
    }
    Dirs = Dirs.substr(Delim + 1);
  }

  if (Dirs.empty()) { // Trailing colon.
    if (CombinedArg) {
      CmdArgs.push_back(Args.MakeArgString(std::string(ArgName) + "."));
    } else {
      CmdArgs.push_back(ArgName);
      CmdArgs.push_back(".");
    }
  } else { // Add the last path.
    if (CombinedArg) {
      CmdArgs.push_back(Args.MakeArgString(std::string(ArgName) + Dirs));
    } else {
      CmdArgs.push_back(ArgName);
      CmdArgs.push_back(Args.MakeArgString(Dirs));
    }
  }
}

static void AddLinkerInputs(const ToolChain &TC, const InputInfoList &Inputs,
                            const ArgList &Args, ArgStringList &CmdArgs) {
  const Driver &D = TC.getDriver();

  // Add extra linker input arguments which are not treated as inputs
  // (constructed via -Xarch_).
  Args.AddAllArgValues(CmdArgs, options::OPT_Zlinker_input);

  for (const auto &II : Inputs) {
    if (!TC.HasNativeLLVMSupport() && types::isLLVMIR(II.getType()))
      // Don't try to pass LLVM inputs unless we have native support.
      D.Diag(diag::err_drv_no_linker_llvm_support) << TC.getTripleString();

    // Add filenames immediately.
    if (II.isFilename()) {
      CmdArgs.push_back(II.getFilename());
      continue;
    }

    // Otherwise, this is a linker input argument.
    const Arg &A = II.getInputArg();

    // Handle reserved library options.
    if (A.getOption().matches(options::OPT_Z_reserved_lib_stdcxx))
      TC.AddCXXStdlibLibArgs(Args, CmdArgs);
    else if (A.getOption().matches(options::OPT_Z_reserved_lib_cckext))
      TC.AddCCKextLibArgs(Args, CmdArgs);
    else if (A.getOption().matches(options::OPT_z)) {
      // Pass -z prefix for gcc linker compatibility.
      A.claim();
      A.render(Args, CmdArgs);
    } else {
      A.renderAsInput(Args, CmdArgs);
    }
  }

  // LIBRARY_PATH - included following the user specified library paths.
  //                and only supported on native toolchains.
  if (!TC.isCrossCompiling())
    addDirectoryList(Args, CmdArgs, "-L", "LIBRARY_PATH");
}

/// \brief Determine whether Objective-C automated reference counting is
/// enabled.
static bool isObjCAutoRefCount(const ArgList &Args) {
  return Args.hasFlag(options::OPT_fobjc_arc, options::OPT_fno_objc_arc, false);
}

/// \brief Determine whether we are linking the ObjC runtime.
static bool isObjCRuntimeLinked(const ArgList &Args) {
  if (isObjCAutoRefCount(Args)) {
    Args.ClaimAllArgs(options::OPT_fobjc_link_runtime);
    return true;
  }
  return Args.hasArg(options::OPT_fobjc_link_runtime);
}

static bool forwardToGCC(const Option &O) {
  // Don't forward inputs from the original command line.  They are added from
  // InputInfoList.
  return O.getKind() != Option::InputClass &&
         !O.hasFlag(options::DriverOption) && !O.hasFlag(options::LinkerInput);
}

/// Apply \a Work on the current tool chain \a RegularToolChain and any other
/// offloading tool chain that is associated with the current action \a JA.
static void
forAllAssociatedToolChains(Compilation &C, const JobAction &JA,
                           const ToolChain &RegularToolChain,
                           llvm::function_ref<void(const ToolChain &)> Work) {
  // Apply Work on the current/regular tool chain.
  Work(RegularToolChain);

  // Apply Work on all the offloading tool chains associated with the current
  // action.
  if (JA.isHostOffloading(Action::OFK_Cuda))
    Work(*C.getSingleOffloadToolChain<Action::OFK_Cuda>());
  else if (JA.isDeviceOffloading(Action::OFK_Cuda))
    Work(*C.getSingleOffloadToolChain<Action::OFK_Host>());

  //
  // TODO: Add support for other offloading programming models here.
  //
}

void Clang::AddPreprocessingOptions(Compilation &C, const JobAction &JA,
                                    const Driver &D, const ArgList &Args,
                                    ArgStringList &CmdArgs,
                                    const InputInfo &Output,
                                    const InputInfoList &Inputs) const {
  Arg *A;
  const bool IsIAMCU = getToolChain().getTriple().isOSIAMCU();

  CheckPreprocessingOptions(D, Args);

  Args.AddLastArg(CmdArgs, options::OPT_C);
  Args.AddLastArg(CmdArgs, options::OPT_CC);

  // Handle dependency file generation.
  if ((A = Args.getLastArg(options::OPT_M, options::OPT_MM)) ||
      (A = Args.getLastArg(options::OPT_MD)) ||
      (A = Args.getLastArg(options::OPT_MMD))) {
    // Determine the output location.
    const char *DepFile;
    if (Arg *MF = Args.getLastArg(options::OPT_MF)) {
      DepFile = MF->getValue();
      C.addFailureResultFile(DepFile, &JA);
    } else if (Output.getType() == types::TY_Dependencies) {
      DepFile = Output.getFilename();
    } else if (A->getOption().matches(options::OPT_M) ||
               A->getOption().matches(options::OPT_MM)) {
      DepFile = "-";
    } else {
      DepFile = getDependencyFileName(Args, Inputs);
      C.addFailureResultFile(DepFile, &JA);
    }
    CmdArgs.push_back("-dependency-file");
    CmdArgs.push_back(DepFile);

    // Add a default target if one wasn't specified.
    if (!Args.hasArg(options::OPT_MT) && !Args.hasArg(options::OPT_MQ)) {
      const char *DepTarget;

      // If user provided -o, that is the dependency target, except
      // when we are only generating a dependency file.
      Arg *OutputOpt = Args.getLastArg(options::OPT_o);
      if (OutputOpt && Output.getType() != types::TY_Dependencies) {
        DepTarget = OutputOpt->getValue();
      } else {
        // Otherwise derive from the base input.
        //
        // FIXME: This should use the computed output file location.
        SmallString<128> P(Inputs[0].getBaseInput());
        llvm::sys::path::replace_extension(P, "o");
        DepTarget = Args.MakeArgString(llvm::sys::path::filename(P));
      }

      CmdArgs.push_back("-MT");
      SmallString<128> Quoted;
      QuoteTarget(DepTarget, Quoted);
      CmdArgs.push_back(Args.MakeArgString(Quoted));
    }

    if (A->getOption().matches(options::OPT_M) ||
        A->getOption().matches(options::OPT_MD))
      CmdArgs.push_back("-sys-header-deps");
    if ((isa<PrecompileJobAction>(JA) &&
         !Args.hasArg(options::OPT_fno_module_file_deps)) ||
        Args.hasArg(options::OPT_fmodule_file_deps))
      CmdArgs.push_back("-module-file-deps");
  }

  if (Args.hasArg(options::OPT_MG)) {
    if (!A || A->getOption().matches(options::OPT_MD) ||
        A->getOption().matches(options::OPT_MMD))
      D.Diag(diag::err_drv_mg_requires_m_or_mm);
    CmdArgs.push_back("-MG");
  }

  Args.AddLastArg(CmdArgs, options::OPT_MP);
  Args.AddLastArg(CmdArgs, options::OPT_MV);

  // Convert all -MQ <target> args to -MT <quoted target>
  for (const Arg *A : Args.filtered(options::OPT_MT, options::OPT_MQ)) {
    A->claim();

    if (A->getOption().matches(options::OPT_MQ)) {
      CmdArgs.push_back("-MT");
      SmallString<128> Quoted;
      QuoteTarget(A->getValue(), Quoted);
      CmdArgs.push_back(Args.MakeArgString(Quoted));

      // -MT flag - no change
    } else {
      A->render(Args, CmdArgs);
    }
  }

  // Add offload include arguments specific for CUDA.  This must happen before
  // we -I or -include anything else, because we must pick up the CUDA headers
  // from the particular CUDA installation, rather than from e.g.
  // /usr/local/include.
  if (JA.isOffloading(Action::OFK_Cuda))
    getToolChain().AddCudaIncludeArgs(Args, CmdArgs);

  // Add -i* options, and automatically translate to
  // -include-pch/-include-pth for transparent PCH support. It's
  // wonky, but we include looking for .gch so we can support seamless
  // replacement into a build system already set up to be generating
  // .gch files.
  int YcIndex = -1, YuIndex = -1;
  {
    int AI = -1;
    const Arg *YcArg = Args.getLastArg(options::OPT__SLASH_Yc);
    const Arg *YuArg = Args.getLastArg(options::OPT__SLASH_Yu);
    for (const Arg *A : Args.filtered(options::OPT_clang_i_Group)) {
      // Walk the whole i_Group and skip non "-include" flags so that the index
      // here matches the index in the next loop below.
      ++AI;
      if (!A->getOption().matches(options::OPT_include))
        continue;
      if (YcArg && strcmp(A->getValue(), YcArg->getValue()) == 0)
        YcIndex = AI;
      if (YuArg && strcmp(A->getValue(), YuArg->getValue()) == 0)
        YuIndex = AI;
    }
  }
  if (isa<PrecompileJobAction>(JA) && YcIndex != -1) {
    Driver::InputList Inputs;
    D.BuildInputs(getToolChain(), C.getArgs(), Inputs);
    assert(Inputs.size() == 1 && "Need one input when building pch");
    CmdArgs.push_back(Args.MakeArgString(Twine("-find-pch-source=") +
                                         Inputs[0].second->getValue()));
  }

  bool RenderedImplicitInclude = false;
  int AI = -1;
  for (const Arg *A : Args.filtered(options::OPT_clang_i_Group)) {
    ++AI;

    if (getToolChain().getDriver().IsCLMode() &&
        A->getOption().matches(options::OPT_include)) {
      // In clang-cl mode, /Ycfoo.h means that all code up to a foo.h
      // include is compiled into foo.h, and everything after goes into
      // the .obj file. /Yufoo.h means that all includes prior to and including
      // foo.h are completely skipped and replaced with a use of the pch file
      // for foo.h.  (Each flag can have at most one value, multiple /Yc flags
      // just mean that the last one wins.)  If /Yc and /Yu are both present
      // and refer to the same file, /Yc wins.
      // Note that OPT__SLASH_FI gets mapped to OPT_include.
      // FIXME: The code here assumes that /Yc and /Yu refer to the same file.
      // cl.exe seems to support both flags with different values, but that
      // seems strange (which flag does /Fp now refer to?), so don't implement
      // that until someone needs it.
      int PchIndex = YcIndex != -1 ? YcIndex : YuIndex;
      if (PchIndex != -1) {
        if (isa<PrecompileJobAction>(JA)) {
          // When building the pch, skip all includes after the pch.
          assert(YcIndex != -1 && PchIndex == YcIndex);
          if (AI >= YcIndex)
            continue;
        } else {
          // When using the pch, skip all includes prior to the pch.
          if (AI < PchIndex) {
            A->claim();
            continue;
          }
          if (AI == PchIndex) {
            A->claim();
            CmdArgs.push_back("-include-pch");
            CmdArgs.push_back(
                Args.MakeArgString(D.GetClPchPath(C, A->getValue())));
            continue;
          }
        }
      }
    } else if (A->getOption().matches(options::OPT_include)) {
      // Handling of gcc-style gch precompiled headers.
      bool IsFirstImplicitInclude = !RenderedImplicitInclude;
      RenderedImplicitInclude = true;

      // Use PCH if the user requested it.
      bool UsePCH = D.CCCUsePCH;

      bool FoundPTH = false;
      bool FoundPCH = false;
      SmallString<128> P(A->getValue());
      // We want the files to have a name like foo.h.pch. Add a dummy extension
      // so that replace_extension does the right thing.
      P += ".dummy";
      if (UsePCH) {
        llvm::sys::path::replace_extension(P, "pch");
        if (llvm::sys::fs::exists(P))
          FoundPCH = true;
      }

      if (!FoundPCH) {
        llvm::sys::path::replace_extension(P, "pth");
        if (llvm::sys::fs::exists(P))
          FoundPTH = true;
      }

      if (!FoundPCH && !FoundPTH) {
        llvm::sys::path::replace_extension(P, "gch");
        if (llvm::sys::fs::exists(P)) {
          FoundPCH = UsePCH;
          FoundPTH = !UsePCH;
        }
      }

      if (FoundPCH || FoundPTH) {
        if (IsFirstImplicitInclude) {
          A->claim();
          if (UsePCH)
            CmdArgs.push_back("-include-pch");
          else
            CmdArgs.push_back("-include-pth");
          CmdArgs.push_back(Args.MakeArgString(P));
          continue;
        } else {
          // Ignore the PCH if not first on command line and emit warning.
          D.Diag(diag::warn_drv_pch_not_first_include) << P
                                                       << A->getAsString(Args);
        }
      }
    } else if (A->getOption().matches(options::OPT_isystem_after)) {
      // Handling of paths which must come late.  These entries are handled by
      // the toolchain itself after the resource dir is inserted in the right
      // search order.
      // Do not claim the argument so that the use of the argument does not
      // silently go unnoticed on toolchains which do not honour the option.
      continue;
    }

    // Not translated, render as usual.
    A->claim();
    A->render(Args, CmdArgs);
  }

  Args.AddAllArgs(CmdArgs,
                  {options::OPT_D, options::OPT_U, options::OPT_I_Group,
                   options::OPT_F, options::OPT_index_header_map});

  // Add -Wp, and -Xpreprocessor if using the preprocessor.

  // FIXME: There is a very unfortunate problem here, some troubled
  // souls abuse -Wp, to pass preprocessor options in gcc syntax. To
  // really support that we would have to parse and then translate
  // those options. :(
  Args.AddAllArgValues(CmdArgs, options::OPT_Wp_COMMA,
                       options::OPT_Xpreprocessor);

  // -I- is a deprecated GCC feature, reject it.
  if (Arg *A = Args.getLastArg(options::OPT_I_))
    D.Diag(diag::err_drv_I_dash_not_supported) << A->getAsString(Args);

  // If we have a --sysroot, and don't have an explicit -isysroot flag, add an
  // -isysroot to the CC1 invocation.
  StringRef sysroot = C.getSysRoot();
  if (sysroot != "") {
    if (!Args.hasArg(options::OPT_isysroot)) {
      CmdArgs.push_back("-isysroot");
      CmdArgs.push_back(C.getArgs().MakeArgString(sysroot));
    }
  }

  // Parse additional include paths from environment variables.
  // FIXME: We should probably sink the logic for handling these from the
  // frontend into the driver. It will allow deleting 4 otherwise unused flags.
  // CPATH - included following the user specified includes (but prior to
  // builtin and standard includes).
  addDirectoryList(Args, CmdArgs, "-I", "CPATH");
  // C_INCLUDE_PATH - system includes enabled when compiling C.
  addDirectoryList(Args, CmdArgs, "-c-isystem", "C_INCLUDE_PATH");
  // CPLUS_INCLUDE_PATH - system includes enabled when compiling C++.
  addDirectoryList(Args, CmdArgs, "-cxx-isystem", "CPLUS_INCLUDE_PATH");
  // OBJC_INCLUDE_PATH - system includes enabled when compiling ObjC.
  addDirectoryList(Args, CmdArgs, "-objc-isystem", "OBJC_INCLUDE_PATH");
  // OBJCPLUS_INCLUDE_PATH - system includes enabled when compiling ObjC++.
  addDirectoryList(Args, CmdArgs, "-objcxx-isystem", "OBJCPLUS_INCLUDE_PATH");

  // While adding the include arguments, we also attempt to retrieve the
  // arguments of related offloading toolchains or arguments that are specific
  // of an offloading programming model.

  // Add C++ include arguments, if needed.
  if (types::isCXX(Inputs[0].getType()))
    forAllAssociatedToolChains(C, JA, getToolChain(),
                               [&Args, &CmdArgs](const ToolChain &TC) {
                                 TC.AddClangCXXStdlibIncludeArgs(Args, CmdArgs);
                               });

  // Add system include arguments for all targets but IAMCU.
  if (!IsIAMCU)
    forAllAssociatedToolChains(C, JA, getToolChain(),
                               [&Args, &CmdArgs](const ToolChain &TC) {
                                 TC.AddClangSystemIncludeArgs(Args, CmdArgs);
                               });
  else {
    // For IAMCU add special include arguments.
    getToolChain().AddIAMCUIncludeArgs(Args, CmdArgs);
  }
}

// FIXME: Move to target hook.
static bool isSignedCharDefault(const llvm::Triple &Triple) {
  switch (Triple.getArch()) {
  default:
    return true;

  case llvm::Triple::aarch64:
  case llvm::Triple::aarch64_be:
  case llvm::Triple::arm:
  case llvm::Triple::armeb:
  case llvm::Triple::thumb:
  case llvm::Triple::thumbeb:
    if (Triple.isOSDarwin() || Triple.isOSWindows())
      return true;
    return false;

  case llvm::Triple::ppc:
  case llvm::Triple::ppc64:
    if (Triple.isOSDarwin())
      return true;
    return false;

  case llvm::Triple::hexagon:
  case llvm::Triple::ppc64le:
  case llvm::Triple::systemz:
  case llvm::Triple::xcore:
    return false;
  }
}

static bool isNoCommonDefault(const llvm::Triple &Triple) {
  switch (Triple.getArch()) {
  default:
    return false;

  case llvm::Triple::xcore:
  case llvm::Triple::wasm32:
  case llvm::Triple::wasm64:
    return true;
  }
}

// ARM tools start.

// Get SubArch (vN).
static int getARMSubArchVersionNumber(const llvm::Triple &Triple) {
  llvm::StringRef Arch = Triple.getArchName();
  return llvm::ARM::parseArchVersion(Arch);
}

// True if M-profile.
static bool isARMMProfile(const llvm::Triple &Triple) {
  llvm::StringRef Arch = Triple.getArchName();
  unsigned Profile = llvm::ARM::parseArchProfile(Arch);
  return Profile == llvm::ARM::PK_M;
}

// Get Arch/CPU from args.
static void getARMArchCPUFromArgs(const ArgList &Args, llvm::StringRef &Arch,
                                  llvm::StringRef &CPU, bool FromAs = false) {
  if (const Arg *A = Args.getLastArg(options::OPT_mcpu_EQ))
    CPU = A->getValue();
  if (const Arg *A = Args.getLastArg(options::OPT_march_EQ))
    Arch = A->getValue();
  if (!FromAs)
    return;

  for (const Arg *A :
       Args.filtered(options::OPT_Wa_COMMA, options::OPT_Xassembler)) {
    StringRef Value = A->getValue();
    if (Value.startswith("-mcpu="))
      CPU = Value.substr(6);
    if (Value.startswith("-march="))
      Arch = Value.substr(7);
  }
}

// Handle -mhwdiv=.
// FIXME: Use ARMTargetParser.
static void getARMHWDivFeatures(const Driver &D, const Arg *A,
                                const ArgList &Args, StringRef HWDiv,
                                std::vector<const char *> &Features) {
  unsigned HWDivID = llvm::ARM::parseHWDiv(HWDiv);
  if (!llvm::ARM::getHWDivFeatures(HWDivID, Features))
    D.Diag(diag::err_drv_clang_unsupported) << A->getAsString(Args);
}

// Handle -mfpu=.
static void getARMFPUFeatures(const Driver &D, const Arg *A,
                              const ArgList &Args, StringRef FPU,
                              std::vector<const char *> &Features) {
  unsigned FPUID = llvm::ARM::parseFPU(FPU);
  if (!llvm::ARM::getFPUFeatures(FPUID, Features))
    D.Diag(diag::err_drv_clang_unsupported) << A->getAsString(Args);
}

// Decode ARM features from string like +[no]featureA+[no]featureB+...
static bool DecodeARMFeatures(const Driver &D, StringRef text,
                              std::vector<const char *> &Features) {
  SmallVector<StringRef, 8> Split;
  text.split(Split, StringRef("+"), -1, false);

  for (StringRef Feature : Split) {
    const char *FeatureName = llvm::ARM::getArchExtFeature(Feature);
    if (FeatureName)
      Features.push_back(FeatureName);
    else
      return false;
  }
  return true;
}

// Check if -march is valid by checking if it can be canonicalised and parsed.
// getARMArch is used here instead of just checking the -march value in order
// to handle -march=native correctly.
static void checkARMArchName(const Driver &D, const Arg *A, const ArgList &Args,
                             llvm::StringRef ArchName,
                             std::vector<const char *> &Features,
                             const llvm::Triple &Triple) {
  std::pair<StringRef, StringRef> Split = ArchName.split("+");

  std::string MArch = arm::getARMArch(ArchName, Triple);
  if (llvm::ARM::parseArch(MArch) == llvm::ARM::AK_INVALID ||
      (Split.second.size() && !DecodeARMFeatures(D, Split.second, Features)))
    D.Diag(diag::err_drv_clang_unsupported) << A->getAsString(Args);
}

// Check -mcpu=. Needs ArchName to handle -mcpu=generic.
static void checkARMCPUName(const Driver &D, const Arg *A, const ArgList &Args,
                            llvm::StringRef CPUName, llvm::StringRef ArchName,
                            std::vector<const char *> &Features,
                            const llvm::Triple &Triple) {
  std::pair<StringRef, StringRef> Split = CPUName.split("+");

  std::string CPU = arm::getARMTargetCPU(CPUName, ArchName, Triple);
  if (arm::getLLVMArchSuffixForARM(CPU, ArchName, Triple).empty() ||
      (Split.second.size() && !DecodeARMFeatures(D, Split.second, Features)))
    D.Diag(diag::err_drv_clang_unsupported) << A->getAsString(Args);
}

static bool useAAPCSForMachO(const llvm::Triple &T) {
  // The backend is hardwired to assume AAPCS for M-class processors, ensure
  // the frontend matches that.
  return T.getEnvironment() == llvm::Triple::EABI ||
         T.getOS() == llvm::Triple::UnknownOS || isARMMProfile(T);
}

// Select the float ABI as determined by -msoft-float, -mhard-float, and
// -mfloat-abi=.
arm::FloatABI arm::getARMFloatABI(const ToolChain &TC, const ArgList &Args) {
  const Driver &D = TC.getDriver();
  const llvm::Triple &Triple = TC.getEffectiveTriple();
  auto SubArch = getARMSubArchVersionNumber(Triple);
  arm::FloatABI ABI = FloatABI::Invalid;
  if (Arg *A =
          Args.getLastArg(options::OPT_msoft_float, options::OPT_mhard_float,
                          options::OPT_mfloat_abi_EQ)) {
    if (A->getOption().matches(options::OPT_msoft_float)) {
      ABI = FloatABI::Soft;
    } else if (A->getOption().matches(options::OPT_mhard_float)) {
      ABI = FloatABI::Hard;
    } else {
      ABI = llvm::StringSwitch<arm::FloatABI>(A->getValue())
                .Case("soft", FloatABI::Soft)
                .Case("softfp", FloatABI::SoftFP)
                .Case("hard", FloatABI::Hard)
                .Default(FloatABI::Invalid);
      if (ABI == FloatABI::Invalid && !StringRef(A->getValue()).empty()) {
        D.Diag(diag::err_drv_invalid_mfloat_abi) << A->getAsString(Args);
        ABI = FloatABI::Soft;
      }
    }

    // It is incorrect to select hard float ABI on MachO platforms if the ABI is
    // "apcs-gnu".
    if (Triple.isOSBinFormatMachO() && !useAAPCSForMachO(Triple) &&
        ABI == FloatABI::Hard) {
      D.Diag(diag::err_drv_unsupported_opt_for_target) << A->getAsString(Args)
                                                       << Triple.getArchName();
    }
  }

  // If unspecified, choose the default based on the platform.
  if (ABI == FloatABI::Invalid) {
    switch (Triple.getOS()) {
    case llvm::Triple::Darwin:
    case llvm::Triple::MacOSX:
    case llvm::Triple::IOS:
    case llvm::Triple::TvOS: {
      // Darwin defaults to "softfp" for v6 and v7.
      ABI = (SubArch == 6 || SubArch == 7) ? FloatABI::SoftFP : FloatABI::Soft;
      ABI = Triple.isWatchABI() ? FloatABI::Hard : ABI;
      break;
    }
    case llvm::Triple::WatchOS:
      ABI = FloatABI::Hard;
      break;

    // FIXME: this is invalid for WindowsCE
    case llvm::Triple::Win32:
      ABI = FloatABI::Hard;
      break;

    case llvm::Triple::FreeBSD:
      switch (Triple.getEnvironment()) {
      case llvm::Triple::GNUEABIHF:
        ABI = FloatABI::Hard;
        break;
      default:
        // FreeBSD defaults to soft float
        ABI = FloatABI::Soft;
        break;
      }
      break;

    default:
      switch (Triple.getEnvironment()) {
      case llvm::Triple::GNUEABIHF:
      case llvm::Triple::MuslEABIHF:
      case llvm::Triple::EABIHF:
        ABI = FloatABI::Hard;
        break;
      case llvm::Triple::GNUEABI:
      case llvm::Triple::MuslEABI:
      case llvm::Triple::EABI:
        // EABI is always AAPCS, and if it was not marked 'hard', it's softfp
        ABI = FloatABI::SoftFP;
        break;
      case llvm::Triple::Android:
        ABI = (SubArch == 7) ? FloatABI::SoftFP : FloatABI::Soft;
        break;
      default:
        // Assume "soft", but warn the user we are guessing.
        if (Triple.isOSBinFormatMachO() &&
            Triple.getSubArch() == llvm::Triple::ARMSubArch_v7em)
          ABI = FloatABI::Hard;
        else
          ABI = FloatABI::Soft;

        if (Triple.getOS() != llvm::Triple::UnknownOS ||
            !Triple.isOSBinFormatMachO())
          D.Diag(diag::warn_drv_assuming_mfloat_abi_is) << "soft";
        break;
      }
    }
  }

  assert(ABI != FloatABI::Invalid && "must select an ABI");
  return ABI;
}

static void getARMTargetFeatures(const ToolChain &TC,
                                 const llvm::Triple &Triple,
                                 const ArgList &Args,
                                 std::vector<const char *> &Features,
                                 bool ForAS) {
  const Driver &D = TC.getDriver();

  bool KernelOrKext =
      Args.hasArg(options::OPT_mkernel, options::OPT_fapple_kext);
  arm::FloatABI ABI = arm::getARMFloatABI(TC, Args);
  const Arg *WaCPU = nullptr, *WaFPU = nullptr;
  const Arg *WaHDiv = nullptr, *WaArch = nullptr;

  if (!ForAS) {
    // FIXME: Note, this is a hack, the LLVM backend doesn't actually use these
    // yet (it uses the -mfloat-abi and -msoft-float options), and it is
    // stripped out by the ARM target. We should probably pass this a new
    // -target-option, which is handled by the -cc1/-cc1as invocation.
    //
    // FIXME2:  For consistency, it would be ideal if we set up the target
    // machine state the same when using the frontend or the assembler. We don't
    // currently do that for the assembler, we pass the options directly to the
    // backend and never even instantiate the frontend TargetInfo. If we did,
    // and used its handleTargetFeatures hook, then we could ensure the
    // assembler and the frontend behave the same.

    // Use software floating point operations?
    if (ABI == arm::FloatABI::Soft)
      Features.push_back("+soft-float");

    // Use software floating point argument passing?
    if (ABI != arm::FloatABI::Hard)
      Features.push_back("+soft-float-abi");
  } else {
    // Here, we make sure that -Wa,-mfpu/cpu/arch/hwdiv will be passed down
    // to the assembler correctly.
    for (const Arg *A :
         Args.filtered(options::OPT_Wa_COMMA, options::OPT_Xassembler)) {
      StringRef Value = A->getValue();
      if (Value.startswith("-mfpu=")) {
        WaFPU = A;
      } else if (Value.startswith("-mcpu=")) {
        WaCPU = A;
      } else if (Value.startswith("-mhwdiv=")) {
        WaHDiv = A;
      } else if (Value.startswith("-march=")) {
        WaArch = A;
      }
    }
  }

  // Check -march. ClangAs gives preference to -Wa,-march=.
  const Arg *ArchArg = Args.getLastArg(options::OPT_march_EQ);
  StringRef ArchName;
  if (WaArch) {
    if (ArchArg)
      D.Diag(clang::diag::warn_drv_unused_argument)
          << ArchArg->getAsString(Args);
    ArchName = StringRef(WaArch->getValue()).substr(7);
    checkARMArchName(D, WaArch, Args, ArchName, Features, Triple);
    // FIXME: Set Arch.
    D.Diag(clang::diag::warn_drv_unused_argument) << WaArch->getAsString(Args);
  } else if (ArchArg) {
    ArchName = ArchArg->getValue();
    checkARMArchName(D, ArchArg, Args, ArchName, Features, Triple);
  }

  // Check -mcpu. ClangAs gives preference to -Wa,-mcpu=.
  const Arg *CPUArg = Args.getLastArg(options::OPT_mcpu_EQ);
  StringRef CPUName;
  if (WaCPU) {
    if (CPUArg)
      D.Diag(clang::diag::warn_drv_unused_argument)
          << CPUArg->getAsString(Args);
    CPUName = StringRef(WaCPU->getValue()).substr(6);
    checkARMCPUName(D, WaCPU, Args, CPUName, ArchName, Features, Triple);
  } else if (CPUArg) {
    CPUName = CPUArg->getValue();
    checkARMCPUName(D, CPUArg, Args, CPUName, ArchName, Features, Triple);
  }

  // Add CPU features for generic CPUs
  if (CPUName == "native") {
    llvm::StringMap<bool> HostFeatures;
    if (llvm::sys::getHostCPUFeatures(HostFeatures))
      for (auto &F : HostFeatures)
        Features.push_back(
            Args.MakeArgString((F.second ? "+" : "-") + F.first()));
  }

  // Honor -mfpu=. ClangAs gives preference to -Wa,-mfpu=.
  const Arg *FPUArg = Args.getLastArg(options::OPT_mfpu_EQ);
  if (WaFPU) {
    if (FPUArg)
      D.Diag(clang::diag::warn_drv_unused_argument)
          << FPUArg->getAsString(Args);
    getARMFPUFeatures(D, WaFPU, Args, StringRef(WaFPU->getValue()).substr(6),
                      Features);
  } else if (FPUArg) {
    getARMFPUFeatures(D, FPUArg, Args, FPUArg->getValue(), Features);
  }

  // Honor -mhwdiv=. ClangAs gives preference to -Wa,-mhwdiv=.
  const Arg *HDivArg = Args.getLastArg(options::OPT_mhwdiv_EQ);
  if (WaHDiv) {
    if (HDivArg)
      D.Diag(clang::diag::warn_drv_unused_argument)
          << HDivArg->getAsString(Args);
    getARMHWDivFeatures(D, WaHDiv, Args,
                        StringRef(WaHDiv->getValue()).substr(8), Features);
  } else if (HDivArg)
    getARMHWDivFeatures(D, HDivArg, Args, HDivArg->getValue(), Features);

  // Setting -msoft-float effectively disables NEON because of the GCC
  // implementation, although the same isn't true of VFP or VFP3.
  if (ABI == arm::FloatABI::Soft) {
    Features.push_back("-neon");
    // Also need to explicitly disable features which imply NEON.
    Features.push_back("-crypto");
  }

  // En/disable crc code generation.
  if (Arg *A = Args.getLastArg(options::OPT_mcrc, options::OPT_mnocrc)) {
    if (A->getOption().matches(options::OPT_mcrc))
      Features.push_back("+crc");
    else
      Features.push_back("-crc");
  }

  // Look for the last occurrence of -mlong-calls or -mno-long-calls. If
  // neither options are specified, see if we are compiling for kernel/kext and
  // decide whether to pass "+long-calls" based on the OS and its version.
  if (Arg *A = Args.getLastArg(options::OPT_mlong_calls,
                               options::OPT_mno_long_calls)) {
    if (A->getOption().matches(options::OPT_mlong_calls))
      Features.push_back("+long-calls");
  } else if (KernelOrKext && (!Triple.isiOS() || Triple.isOSVersionLT(6)) &&
             !Triple.isWatchOS()) {
      Features.push_back("+long-calls");
  }

  // Kernel code has more strict alignment requirements.
  if (KernelOrKext)
    Features.push_back("+strict-align");
  else if (Arg *A = Args.getLastArg(options::OPT_mno_unaligned_access,
                                    options::OPT_munaligned_access)) {
    if (A->getOption().matches(options::OPT_munaligned_access)) {
      // No v6M core supports unaligned memory access (v6M ARM ARM A3.2).
      if (Triple.getSubArch() == llvm::Triple::SubArchType::ARMSubArch_v6m)
        D.Diag(diag::err_target_unsupported_unaligned) << "v6m";
      // v8M Baseline follows on from v6M, so doesn't support unaligned memory
      // access either.
      else if (Triple.getSubArch() == llvm::Triple::SubArchType::ARMSubArch_v8m_baseline)
        D.Diag(diag::err_target_unsupported_unaligned) << "v8m.base";
    } else
      Features.push_back("+strict-align");
  } else {
    // Assume pre-ARMv6 doesn't support unaligned accesses.
    //
    // ARMv6 may or may not support unaligned accesses depending on the
    // SCTLR.U bit, which is architecture-specific. We assume ARMv6
    // Darwin and NetBSD targets support unaligned accesses, and others don't.
    //
    // ARMv7 always has SCTLR.U set to 1, but it has a new SCTLR.A bit
    // which raises an alignment fault on unaligned accesses. Linux
    // defaults this bit to 0 and handles it as a system-wide (not
    // per-process) setting. It is therefore safe to assume that ARMv7+
    // Linux targets support unaligned accesses. The same goes for NaCl.
    //
    // The above behavior is consistent with GCC.
    int VersionNum = getARMSubArchVersionNumber(Triple);
    if (Triple.isOSDarwin() || Triple.isOSNetBSD()) {
      if (VersionNum < 6 ||
          Triple.getSubArch() == llvm::Triple::SubArchType::ARMSubArch_v6m)
        Features.push_back("+strict-align");
    } else if (Triple.isOSLinux() || Triple.isOSNaCl()) {
      if (VersionNum < 7)
        Features.push_back("+strict-align");
    } else
      Features.push_back("+strict-align");
  }

  // llvm does not support reserving registers in general. There is support
  // for reserving r9 on ARM though (defined as a platform-specific register
  // in ARM EABI).
  if (Args.hasArg(options::OPT_ffixed_r9))
    Features.push_back("+reserve-r9");

  // The kext linker doesn't know how to deal with movw/movt.
  if (KernelOrKext || Args.hasArg(options::OPT_mno_movt))
    Features.push_back("+no-movt");
}

void Clang::AddARMTargetArgs(const llvm::Triple &Triple, const ArgList &Args,
                             ArgStringList &CmdArgs, bool KernelOrKext) const {
  // Select the ABI to use.
  // FIXME: Support -meabi.
  // FIXME: Parts of this are duplicated in the backend, unify this somehow.
  const char *ABIName = nullptr;
  if (Arg *A = Args.getLastArg(options::OPT_mabi_EQ)) {
    ABIName = A->getValue();
  } else if (Triple.isOSBinFormatMachO()) {
    if (useAAPCSForMachO(Triple)) {
      ABIName = "aapcs";
    } else if (Triple.isWatchABI()) {
      ABIName = "aapcs16";
    } else {
      ABIName = "apcs-gnu";
    }
  } else if (Triple.isOSWindows()) {
    // FIXME: this is invalid for WindowsCE
    ABIName = "aapcs";
  } else {
    // Select the default based on the platform.
    switch (Triple.getEnvironment()) {
    case llvm::Triple::Android:
    case llvm::Triple::GNUEABI:
    case llvm::Triple::GNUEABIHF:
    case llvm::Triple::MuslEABI:
    case llvm::Triple::MuslEABIHF:
      ABIName = "aapcs-linux";
      break;
    case llvm::Triple::EABIHF:
    case llvm::Triple::EABI:
      ABIName = "aapcs";
      break;
    default:
      if (Triple.getOS() == llvm::Triple::NetBSD)
        ABIName = "apcs-gnu";
      else
        ABIName = "aapcs";
      break;
    }
  }
  CmdArgs.push_back("-target-abi");
  CmdArgs.push_back(ABIName);

  // Determine floating point ABI from the options & target defaults.
  arm::FloatABI ABI = arm::getARMFloatABI(getToolChain(), Args);
  if (ABI == arm::FloatABI::Soft) {
    // Floating point operations and argument passing are soft.
    // FIXME: This changes CPP defines, we need -target-soft-float.
    CmdArgs.push_back("-msoft-float");
    CmdArgs.push_back("-mfloat-abi");
    CmdArgs.push_back("soft");
  } else if (ABI == arm::FloatABI::SoftFP) {
    // Floating point operations are hard, but argument passing is soft.
    CmdArgs.push_back("-mfloat-abi");
    CmdArgs.push_back("soft");
  } else {
    // Floating point operations and argument passing are hard.
    assert(ABI == arm::FloatABI::Hard && "Invalid float abi!");
    CmdArgs.push_back("-mfloat-abi");
    CmdArgs.push_back("hard");
  }

  // Forward the -mglobal-merge option for explicit control over the pass.
  if (Arg *A = Args.getLastArg(options::OPT_mglobal_merge,
                               options::OPT_mno_global_merge)) {
    CmdArgs.push_back("-backend-option");
    if (A->getOption().matches(options::OPT_mno_global_merge))
      CmdArgs.push_back("-arm-global-merge=false");
    else
      CmdArgs.push_back("-arm-global-merge=true");
  }

  if (!Args.hasFlag(options::OPT_mimplicit_float,
                    options::OPT_mno_implicit_float, true))
    CmdArgs.push_back("-no-implicit-float");
}
// ARM tools end.

/// getAArch64TargetCPU - Get the (LLVM) name of the AArch64 cpu we are
/// targeting. Set \p A to the Arg corresponding to the -mcpu or -mtune
/// arguments if they are provided, or to nullptr otherwise.
static std::string getAArch64TargetCPU(const ArgList &Args, Arg *&A) {
  std::string CPU;
  // If we have -mtune or -mcpu, use that.
  if ((A = Args.getLastArg(options::OPT_mtune_EQ))) {
    CPU = StringRef(A->getValue()).lower();
  } else if ((A = Args.getLastArg(options::OPT_mcpu_EQ))) {
    StringRef Mcpu = A->getValue();
    CPU = Mcpu.split("+").first.lower();
  }

  // Handle CPU name is 'native'.
  if (CPU == "native")
    return llvm::sys::getHostCPUName();
  else if (CPU.size())
    return CPU;

  // Make sure we pick "cyclone" if -arch is used.
  // FIXME: Should this be picked by checking the target triple instead?
  if (Args.getLastArg(options::OPT_arch))
    return "cyclone";

  return "generic";
}

void Clang::AddAArch64TargetArgs(const ArgList &Args,
                                 ArgStringList &CmdArgs) const {
  const llvm::Triple &Triple = getToolChain().getEffectiveTriple();

  if (!Args.hasFlag(options::OPT_mred_zone, options::OPT_mno_red_zone, true) ||
      Args.hasArg(options::OPT_mkernel) ||
      Args.hasArg(options::OPT_fapple_kext))
    CmdArgs.push_back("-disable-red-zone");

  if (!Args.hasFlag(options::OPT_mimplicit_float,
                    options::OPT_mno_implicit_float, true))
    CmdArgs.push_back("-no-implicit-float");

  const char *ABIName = nullptr;
  if (Arg *A = Args.getLastArg(options::OPT_mabi_EQ))
    ABIName = A->getValue();
  else if (Triple.isOSDarwin())
    ABIName = "darwinpcs";
  else
    ABIName = "aapcs";

  CmdArgs.push_back("-target-abi");
  CmdArgs.push_back(ABIName);

  if (Arg *A = Args.getLastArg(options::OPT_mfix_cortex_a53_835769,
                               options::OPT_mno_fix_cortex_a53_835769)) {
    CmdArgs.push_back("-backend-option");
    if (A->getOption().matches(options::OPT_mfix_cortex_a53_835769))
      CmdArgs.push_back("-aarch64-fix-cortex-a53-835769=1");
    else
      CmdArgs.push_back("-aarch64-fix-cortex-a53-835769=0");
  } else if (Triple.isAndroid()) {
    // Enabled A53 errata (835769) workaround by default on android
    CmdArgs.push_back("-backend-option");
    CmdArgs.push_back("-aarch64-fix-cortex-a53-835769=1");
  }

  // Forward the -mglobal-merge option for explicit control over the pass.
  if (Arg *A = Args.getLastArg(options::OPT_mglobal_merge,
                               options::OPT_mno_global_merge)) {
    CmdArgs.push_back("-backend-option");
    if (A->getOption().matches(options::OPT_mno_global_merge))
      CmdArgs.push_back("-aarch64-global-merge=false");
    else
      CmdArgs.push_back("-aarch64-global-merge=true");
  }
}

// Get CPU and ABI names. They are not independent
// so we have to calculate them together.
void mips::getMipsCPUAndABI(const ArgList &Args, const llvm::Triple &Triple,
                            StringRef &CPUName, StringRef &ABIName) {
  const char *DefMips32CPU = "mips32r2";
  const char *DefMips64CPU = "mips64r2";

  // MIPS32r6 is the default for mips(el)?-img-linux-gnu and MIPS64r6 is the
  // default for mips64(el)?-img-linux-gnu.
  if (Triple.getVendor() == llvm::Triple::ImaginationTechnologies &&
      Triple.getEnvironment() == llvm::Triple::GNU) {
    DefMips32CPU = "mips32r6";
    DefMips64CPU = "mips64r6";
  }

  // MIPS64r6 is the default for Android MIPS64 (mips64el-linux-android).
  if (Triple.isAndroid()) {
    DefMips32CPU = "mips32";
    DefMips64CPU = "mips64r6";
  }

  // MIPS3 is the default for mips64*-unknown-openbsd.
  if (Triple.getOS() == llvm::Triple::OpenBSD)
    DefMips64CPU = "mips3";

  if (Arg *A = Args.getLastArg(options::OPT_march_EQ, options::OPT_mcpu_EQ))
    CPUName = A->getValue();

  if (Arg *A = Args.getLastArg(options::OPT_mabi_EQ)) {
    ABIName = A->getValue();
    // Convert a GNU style Mips ABI name to the name
    // accepted by LLVM Mips backend.
    ABIName = llvm::StringSwitch<llvm::StringRef>(ABIName)
                  .Case("32", "o32")
                  .Case("64", "n64")
                  .Default(ABIName);
  }

  // Setup default CPU and ABI names.
  if (CPUName.empty() && ABIName.empty()) {
    switch (Triple.getArch()) {
    default:
      llvm_unreachable("Unexpected triple arch name");
    case llvm::Triple::mips:
    case llvm::Triple::mipsel:
      CPUName = DefMips32CPU;
      break;
    case llvm::Triple::mips64:
    case llvm::Triple::mips64el:
      CPUName = DefMips64CPU;
      break;
    }
  }

  if (ABIName.empty() &&
      (Triple.getVendor() == llvm::Triple::MipsTechnologies ||
       Triple.getVendor() == llvm::Triple::ImaginationTechnologies)) {
    ABIName = llvm::StringSwitch<const char *>(CPUName)
                  .Case("mips1", "o32")
                  .Case("mips2", "o32")
                  .Case("mips3", "n64")
                  .Case("mips4", "n64")
                  .Case("mips5", "n64")
                  .Case("mips32", "o32")
                  .Case("mips32r2", "o32")
                  .Case("mips32r3", "o32")
                  .Case("mips32r5", "o32")
                  .Case("mips32r6", "o32")
                  .Case("mips64", "n64")
                  .Case("mips64r2", "n64")
                  .Case("mips64r3", "n64")
                  .Case("mips64r5", "n64")
                  .Case("mips64r6", "n64")
                  .Case("octeon", "n64")
                  .Case("p5600", "o32")
                  .Default("");
  }

  if (ABIName.empty()) {
    // Deduce ABI name from the target triple.
    if (Triple.getArch() == llvm::Triple::mips ||
        Triple.getArch() == llvm::Triple::mipsel)
      ABIName = "o32";
    else
      ABIName = "n64";
  }

  if (CPUName.empty()) {
    // Deduce CPU name from ABI name.
    CPUName = llvm::StringSwitch<const char *>(ABIName)
                  .Case("o32", DefMips32CPU)
                  .Cases("n32", "n64", DefMips64CPU)
                  .Default("");
  }

  // FIXME: Warn on inconsistent use of -march and -mabi.
}

std::string mips::getMipsABILibSuffix(const ArgList &Args,
                                      const llvm::Triple &Triple) {
  StringRef CPUName, ABIName;
  tools::mips::getMipsCPUAndABI(Args, Triple, CPUName, ABIName);
  return llvm::StringSwitch<std::string>(ABIName)
      .Case("o32", "")
      .Case("n32", "32")
      .Case("n64", "64");
}

// Convert ABI name to the GNU tools acceptable variant.
static StringRef getGnuCompatibleMipsABIName(StringRef ABI) {
  return llvm::StringSwitch<llvm::StringRef>(ABI)
      .Case("o32", "32")
      .Case("n64", "64")
      .Default(ABI);
}

// Select the MIPS float ABI as determined by -msoft-float, -mhard-float,
// and -mfloat-abi=.
static mips::FloatABI getMipsFloatABI(const Driver &D, const ArgList &Args) {
  mips::FloatABI ABI = mips::FloatABI::Invalid;
  if (Arg *A =
          Args.getLastArg(options::OPT_msoft_float, options::OPT_mhard_float,
                          options::OPT_mfloat_abi_EQ)) {
    if (A->getOption().matches(options::OPT_msoft_float))
      ABI = mips::FloatABI::Soft;
    else if (A->getOption().matches(options::OPT_mhard_float))
      ABI = mips::FloatABI::Hard;
    else {
      ABI = llvm::StringSwitch<mips::FloatABI>(A->getValue())
                .Case("soft", mips::FloatABI::Soft)
                .Case("hard", mips::FloatABI::Hard)
                .Default(mips::FloatABI::Invalid);
      if (ABI == mips::FloatABI::Invalid && !StringRef(A->getValue()).empty()) {
        D.Diag(diag::err_drv_invalid_mfloat_abi) << A->getAsString(Args);
        ABI = mips::FloatABI::Hard;
      }
    }
  }

  // If unspecified, choose the default based on the platform.
  if (ABI == mips::FloatABI::Invalid) {
    // Assume "hard", because it's a default value used by gcc.
    // When we start to recognize specific target MIPS processors,
    // we will be able to select the default more correctly.
    ABI = mips::FloatABI::Hard;
  }

  assert(ABI != mips::FloatABI::Invalid && "must select an ABI");
  return ABI;
}

static void AddTargetFeature(const ArgList &Args,
                             std::vector<const char *> &Features,
                             OptSpecifier OnOpt, OptSpecifier OffOpt,
                             StringRef FeatureName) {
  if (Arg *A = Args.getLastArg(OnOpt, OffOpt)) {
    if (A->getOption().matches(OnOpt))
      Features.push_back(Args.MakeArgString("+" + FeatureName));
    else
      Features.push_back(Args.MakeArgString("-" + FeatureName));
  }
}

static void getMIPSTargetFeatures(const Driver &D, const llvm::Triple &Triple,
                                  const ArgList &Args,
                                  std::vector<const char *> &Features) {
  StringRef CPUName;
  StringRef ABIName;
  mips::getMipsCPUAndABI(Args, Triple, CPUName, ABIName);
  ABIName = getGnuCompatibleMipsABIName(ABIName);

  AddTargetFeature(Args, Features, options::OPT_mno_abicalls,
                   options::OPT_mabicalls, "noabicalls");

  mips::FloatABI FloatABI = getMipsFloatABI(D, Args);
  if (FloatABI == mips::FloatABI::Soft) {
    // FIXME: Note, this is a hack. We need to pass the selected float
    // mode to the MipsTargetInfoBase to define appropriate macros there.
    // Now it is the only method.
    Features.push_back("+soft-float");
  }

  if (Arg *A = Args.getLastArg(options::OPT_mnan_EQ)) {
    StringRef Val = StringRef(A->getValue());
    if (Val == "2008") {
      if (mips::getSupportedNanEncoding(CPUName) & mips::Nan2008)
        Features.push_back("+nan2008");
      else {
        Features.push_back("-nan2008");
        D.Diag(diag::warn_target_unsupported_nan2008) << CPUName;
      }
    } else if (Val == "legacy") {
      if (mips::getSupportedNanEncoding(CPUName) & mips::NanLegacy)
        Features.push_back("-nan2008");
      else {
        Features.push_back("+nan2008");
        D.Diag(diag::warn_target_unsupported_nanlegacy) << CPUName;
      }
    } else
      D.Diag(diag::err_drv_unsupported_option_argument)
          << A->getOption().getName() << Val;
  }

  AddTargetFeature(Args, Features, options::OPT_msingle_float,
                   options::OPT_mdouble_float, "single-float");
  AddTargetFeature(Args, Features, options::OPT_mips16, options::OPT_mno_mips16,
                   "mips16");
  AddTargetFeature(Args, Features, options::OPT_mmicromips,
                   options::OPT_mno_micromips, "micromips");
  AddTargetFeature(Args, Features, options::OPT_mdsp, options::OPT_mno_dsp,
                   "dsp");
  AddTargetFeature(Args, Features, options::OPT_mdspr2, options::OPT_mno_dspr2,
                   "dspr2");
  AddTargetFeature(Args, Features, options::OPT_mmsa, options::OPT_mno_msa,
                   "msa");

  // Add the last -mfp32/-mfpxx/-mfp64, if none are given and the ABI is O32
  // pass -mfpxx, or if none are given and fp64a is default, pass fp64 and
  // nooddspreg.
  if (Arg *A = Args.getLastArg(options::OPT_mfp32, options::OPT_mfpxx,
                               options::OPT_mfp64)) {
    if (A->getOption().matches(options::OPT_mfp32))
      Features.push_back(Args.MakeArgString("-fp64"));
    else if (A->getOption().matches(options::OPT_mfpxx)) {
      Features.push_back(Args.MakeArgString("+fpxx"));
      Features.push_back(Args.MakeArgString("+nooddspreg"));
    } else
      Features.push_back(Args.MakeArgString("+fp64"));
  } else if (mips::shouldUseFPXX(Args, Triple, CPUName, ABIName, FloatABI)) {
    Features.push_back(Args.MakeArgString("+fpxx"));
    Features.push_back(Args.MakeArgString("+nooddspreg"));
  } else if (mips::isFP64ADefault(Triple, CPUName)) {
    Features.push_back(Args.MakeArgString("+fp64"));
    Features.push_back(Args.MakeArgString("+nooddspreg"));
  }

  AddTargetFeature(Args, Features, options::OPT_mno_odd_spreg,
                   options::OPT_modd_spreg, "nooddspreg");
}

void Clang::AddMIPSTargetArgs(const ArgList &Args,
                              ArgStringList &CmdArgs) const {
  const Driver &D = getToolChain().getDriver();
  StringRef CPUName;
  StringRef ABIName;
  const llvm::Triple &Triple = getToolChain().getTriple();
  mips::getMipsCPUAndABI(Args, Triple, CPUName, ABIName);

  CmdArgs.push_back("-target-abi");
  CmdArgs.push_back(ABIName.data());

  mips::FloatABI ABI = getMipsFloatABI(D, Args);
  if (ABI == mips::FloatABI::Soft) {
    // Floating point operations and argument passing are soft.
    CmdArgs.push_back("-msoft-float");
    CmdArgs.push_back("-mfloat-abi");
    CmdArgs.push_back("soft");
  } else {
    // Floating point operations and argument passing are hard.
    assert(ABI == mips::FloatABI::Hard && "Invalid float abi!");
    CmdArgs.push_back("-mfloat-abi");
    CmdArgs.push_back("hard");
  }

  if (Arg *A = Args.getLastArg(options::OPT_mxgot, options::OPT_mno_xgot)) {
    if (A->getOption().matches(options::OPT_mxgot)) {
      CmdArgs.push_back("-mllvm");
      CmdArgs.push_back("-mxgot");
    }
  }

  if (Arg *A = Args.getLastArg(options::OPT_mldc1_sdc1,
                               options::OPT_mno_ldc1_sdc1)) {
    if (A->getOption().matches(options::OPT_mno_ldc1_sdc1)) {
      CmdArgs.push_back("-mllvm");
      CmdArgs.push_back("-mno-ldc1-sdc1");
    }
  }

  if (Arg *A = Args.getLastArg(options::OPT_mcheck_zero_division,
                               options::OPT_mno_check_zero_division)) {
    if (A->getOption().matches(options::OPT_mno_check_zero_division)) {
      CmdArgs.push_back("-mllvm");
      CmdArgs.push_back("-mno-check-zero-division");
    }
  }

  if (Arg *A = Args.getLastArg(options::OPT_G)) {
    StringRef v = A->getValue();
    CmdArgs.push_back("-mllvm");
    CmdArgs.push_back(Args.MakeArgString("-mips-ssection-threshold=" + v));
    A->claim();
  }

  if (Arg *A = Args.getLastArg(options::OPT_mcompact_branches_EQ)) {
    StringRef Val = StringRef(A->getValue());
    if (mips::hasCompactBranches(CPUName)) {
      if (Val == "never" || Val == "always" || Val == "optimal") {
        CmdArgs.push_back("-mllvm");
        CmdArgs.push_back(Args.MakeArgString("-mips-compact-branches=" + Val));
      } else
        D.Diag(diag::err_drv_unsupported_option_argument)
            << A->getOption().getName() << Val;
    } else
      D.Diag(diag::warn_target_unsupported_compact_branches) << CPUName;
  }
}

/// getPPCTargetCPU - Get the (LLVM) name of the PowerPC cpu we are targeting.
static std::string getPPCTargetCPU(const ArgList &Args) {
  if (Arg *A = Args.getLastArg(options::OPT_mcpu_EQ)) {
    StringRef CPUName = A->getValue();

    if (CPUName == "native") {
      std::string CPU = llvm::sys::getHostCPUName();
      if (!CPU.empty() && CPU != "generic")
        return CPU;
      else
        return "";
    }

    return llvm::StringSwitch<const char *>(CPUName)
        .Case("common", "generic")
        .Case("440", "440")
        .Case("440fp", "440")
        .Case("450", "450")
        .Case("601", "601")
        .Case("602", "602")
        .Case("603", "603")
        .Case("603e", "603e")
        .Case("603ev", "603ev")
        .Case("604", "604")
        .Case("604e", "604e")
        .Case("620", "620")
        .Case("630", "pwr3")
        .Case("G3", "g3")
        .Case("7400", "7400")
        .Case("G4", "g4")
        .Case("7450", "7450")
        .Case("G4+", "g4+")
        .Case("750", "750")
        .Case("970", "970")
        .Case("G5", "g5")
        .Case("a2", "a2")
        .Case("a2q", "a2q")
        .Case("e500mc", "e500mc")
        .Case("e5500", "e5500")
        .Case("power3", "pwr3")
        .Case("power4", "pwr4")
        .Case("power5", "pwr5")
        .Case("power5x", "pwr5x")
        .Case("power6", "pwr6")
        .Case("power6x", "pwr6x")
        .Case("power7", "pwr7")
        .Case("power8", "pwr8")
        .Case("power9", "pwr9")
        .Case("pwr3", "pwr3")
        .Case("pwr4", "pwr4")
        .Case("pwr5", "pwr5")
        .Case("pwr5x", "pwr5x")
        .Case("pwr6", "pwr6")
        .Case("pwr6x", "pwr6x")
        .Case("pwr7", "pwr7")
        .Case("pwr8", "pwr8")
        .Case("pwr9", "pwr9")
        .Case("powerpc", "ppc")
        .Case("powerpc64", "ppc64")
        .Case("powerpc64le", "ppc64le")
        .Default("");
  }

  return "";
}

static void getPPCTargetFeatures(const Driver &D, const llvm::Triple &Triple,
                                 const ArgList &Args,
                                 std::vector<const char *> &Features) {
  handleTargetFeaturesGroup(Args, Features, options::OPT_m_ppc_Features_Group);

  ppc::FloatABI FloatABI = ppc::getPPCFloatABI(D, Args);
  if (FloatABI == ppc::FloatABI::Soft &&
      !(Triple.getArch() == llvm::Triple::ppc64 ||
        Triple.getArch() == llvm::Triple::ppc64le))
    Features.push_back("+soft-float");
  else if (FloatABI == ppc::FloatABI::Soft &&
           (Triple.getArch() == llvm::Triple::ppc64 ||
            Triple.getArch() == llvm::Triple::ppc64le))
    D.Diag(diag::err_drv_invalid_mfloat_abi)
        << "soft float is not supported for ppc64";

  // Altivec is a bit weird, allow overriding of the Altivec feature here.
  AddTargetFeature(Args, Features, options::OPT_faltivec,
                   options::OPT_fno_altivec, "altivec");
}

ppc::FloatABI ppc::getPPCFloatABI(const Driver &D, const ArgList &Args) {
  ppc::FloatABI ABI = ppc::FloatABI::Invalid;
  if (Arg *A =
          Args.getLastArg(options::OPT_msoft_float, options::OPT_mhard_float,
                          options::OPT_mfloat_abi_EQ)) {
    if (A->getOption().matches(options::OPT_msoft_float))
      ABI = ppc::FloatABI::Soft;
    else if (A->getOption().matches(options::OPT_mhard_float))
      ABI = ppc::FloatABI::Hard;
    else {
      ABI = llvm::StringSwitch<ppc::FloatABI>(A->getValue())
                .Case("soft", ppc::FloatABI::Soft)
                .Case("hard", ppc::FloatABI::Hard)
                .Default(ppc::FloatABI::Invalid);
      if (ABI == ppc::FloatABI::Invalid && !StringRef(A->getValue()).empty()) {
        D.Diag(diag::err_drv_invalid_mfloat_abi) << A->getAsString(Args);
        ABI = ppc::FloatABI::Hard;
      }
    }
  }

  // If unspecified, choose the default based on the platform.
  if (ABI == ppc::FloatABI::Invalid) {
    ABI = ppc::FloatABI::Hard;
  }

  return ABI;
}

void Clang::AddPPCTargetArgs(const ArgList &Args,
                             ArgStringList &CmdArgs) const {
  // Select the ABI to use.
  const char *ABIName = nullptr;
  if (getToolChain().getTriple().isOSLinux())
    switch (getToolChain().getArch()) {
    case llvm::Triple::ppc64: {
      // When targeting a processor that supports QPX, or if QPX is
      // specifically enabled, default to using the ABI that supports QPX (so
      // long as it is not specifically disabled).
      bool HasQPX = false;
      if (Arg *A = Args.getLastArg(options::OPT_mcpu_EQ))
        HasQPX = A->getValue() == StringRef("a2q");
      HasQPX = Args.hasFlag(options::OPT_mqpx, options::OPT_mno_qpx, HasQPX);
      if (HasQPX) {
        ABIName = "elfv1-qpx";
        break;
      }

      ABIName = "elfv1";
      break;
    }
    case llvm::Triple::ppc64le:
      ABIName = "elfv2";
      break;
    default:
      break;
    }

  if (Arg *A = Args.getLastArg(options::OPT_mabi_EQ))
    // The ppc64 linux abis are all "altivec" abis by default. Accept and ignore
    // the option if given as we don't have backend support for any targets
    // that don't use the altivec abi.
    if (StringRef(A->getValue()) != "altivec")
      ABIName = A->getValue();

  ppc::FloatABI FloatABI =
      ppc::getPPCFloatABI(getToolChain().getDriver(), Args);

  if (FloatABI == ppc::FloatABI::Soft) {
    // Floating point operations and argument passing are soft.
    CmdArgs.push_back("-msoft-float");
    CmdArgs.push_back("-mfloat-abi");
    CmdArgs.push_back("soft");
  } else {
    // Floating point operations and argument passing are hard.
    assert(FloatABI == ppc::FloatABI::Hard && "Invalid float abi!");
    CmdArgs.push_back("-mfloat-abi");
    CmdArgs.push_back("hard");
  }

  if (ABIName) {
    CmdArgs.push_back("-target-abi");
    CmdArgs.push_back(ABIName);
  }
}

bool ppc::hasPPCAbiArg(const ArgList &Args, const char *Value) {
  Arg *A = Args.getLastArg(options::OPT_mabi_EQ);
  return A && (A->getValue() == StringRef(Value));
}

/// Get the (LLVM) name of the R600 gpu we are targeting.
static std::string getR600TargetGPU(const ArgList &Args) {
  if (Arg *A = Args.getLastArg(options::OPT_mcpu_EQ)) {
    const char *GPUName = A->getValue();
    return llvm::StringSwitch<const char *>(GPUName)
        .Cases("rv630", "rv635", "r600")
        .Cases("rv610", "rv620", "rs780", "rs880")
        .Case("rv740", "rv770")
        .Case("palm", "cedar")
        .Cases("sumo", "sumo2", "sumo")
        .Case("hemlock", "cypress")
        .Case("aruba", "cayman")
        .Default(GPUName);
  }
  return "";
}

static std::string getLanaiTargetCPU(const ArgList &Args) {
  if (Arg *A = Args.getLastArg(options::OPT_mcpu_EQ)) {
    return A->getValue();
  }
  return "";
}

sparc::FloatABI sparc::getSparcFloatABI(const Driver &D,
                                        const ArgList &Args) {
  sparc::FloatABI ABI = sparc::FloatABI::Invalid;
  if (Arg *A =
          Args.getLastArg(options::OPT_msoft_float, options::OPT_mhard_float,
                          options::OPT_mfloat_abi_EQ)) {
    if (A->getOption().matches(options::OPT_msoft_float))
      ABI = sparc::FloatABI::Soft;
    else if (A->getOption().matches(options::OPT_mhard_float))
      ABI = sparc::FloatABI::Hard;
    else {
      ABI = llvm::StringSwitch<sparc::FloatABI>(A->getValue())
                .Case("soft", sparc::FloatABI::Soft)
                .Case("hard", sparc::FloatABI::Hard)
                .Default(sparc::FloatABI::Invalid);
      if (ABI == sparc::FloatABI::Invalid &&
          !StringRef(A->getValue()).empty()) {
        D.Diag(diag::err_drv_invalid_mfloat_abi) << A->getAsString(Args);
        ABI = sparc::FloatABI::Hard;
      }
    }
  }

  // If unspecified, choose the default based on the platform.
  // Only the hard-float ABI on Sparc is standardized, and it is the
  // default. GCC also supports a nonstandard soft-float ABI mode, also
  // implemented in LLVM. However as this is not standard we set the default
  // to be hard-float.
  if (ABI == sparc::FloatABI::Invalid) {
    ABI = sparc::FloatABI::Hard;
  }

  return ABI;
}

static void getSparcTargetFeatures(const Driver &D, const ArgList &Args,
                                 std::vector<const char *> &Features) {
  sparc::FloatABI FloatABI = sparc::getSparcFloatABI(D, Args);
  if (FloatABI == sparc::FloatABI::Soft)
    Features.push_back("+soft-float");
}

void Clang::AddSparcTargetArgs(const ArgList &Args,
                               ArgStringList &CmdArgs) const {
  sparc::FloatABI FloatABI =
      sparc::getSparcFloatABI(getToolChain().getDriver(), Args);

  if (FloatABI == sparc::FloatABI::Soft) {
    // Floating point operations and argument passing are soft.
    CmdArgs.push_back("-msoft-float");
    CmdArgs.push_back("-mfloat-abi");
    CmdArgs.push_back("soft");
  } else {
    // Floating point operations and argument passing are hard.
    assert(FloatABI == sparc::FloatABI::Hard && "Invalid float abi!");
    CmdArgs.push_back("-mfloat-abi");
    CmdArgs.push_back("hard");
  }
}

void Clang::AddSystemZTargetArgs(const ArgList &Args,
                                 ArgStringList &CmdArgs) const {
  if (Args.hasFlag(options::OPT_mbackchain, options::OPT_mno_backchain, false))
    CmdArgs.push_back("-mbackchain");
}

static const char *getSystemZTargetCPU(const ArgList &Args) {
  if (const Arg *A = Args.getLastArg(options::OPT_march_EQ))
    return A->getValue();
  return "z10";
}

static void getSystemZTargetFeatures(const ArgList &Args,
                                     std::vector<const char *> &Features) {
  // -m(no-)htm overrides use of the transactional-execution facility.
  if (Arg *A = Args.getLastArg(options::OPT_mhtm, options::OPT_mno_htm)) {
    if (A->getOption().matches(options::OPT_mhtm))
      Features.push_back("+transactional-execution");
    else
      Features.push_back("-transactional-execution");
  }
  // -m(no-)vx overrides use of the vector facility.
  if (Arg *A = Args.getLastArg(options::OPT_mvx, options::OPT_mno_vx)) {
    if (A->getOption().matches(options::OPT_mvx))
      Features.push_back("+vector");
    else
      Features.push_back("-vector");
  }
}

static const char *getX86TargetCPU(const ArgList &Args,
                                   const llvm::Triple &Triple) {
  if (const Arg *A = Args.getLastArg(options::OPT_march_EQ)) {
    if (StringRef(A->getValue()) != "native") {
      if (Triple.isOSDarwin() && Triple.getArchName() == "x86_64h")
        return "core-avx2";

      return A->getValue();
    }

    // FIXME: Reject attempts to use -march=native unless the target matches
    // the host.
    //
    // FIXME: We should also incorporate the detected target features for use
    // with -native.
    std::string CPU = llvm::sys::getHostCPUName();
    if (!CPU.empty() && CPU != "generic")
      return Args.MakeArgString(CPU);
  }

  if (const Arg *A = Args.getLastArg(options::OPT__SLASH_arch)) {
    // Mapping built by referring to X86TargetInfo::getDefaultFeatures().
    StringRef Arch = A->getValue();
    const char *CPU;
    if (Triple.getArch() == llvm::Triple::x86) {
      CPU = llvm::StringSwitch<const char *>(Arch)
                .Case("IA32", "i386")
                .Case("SSE", "pentium3")
                .Case("SSE2", "pentium4")
                .Case("AVX", "sandybridge")
                .Case("AVX2", "haswell")
                .Default(nullptr);
    } else {
      CPU = llvm::StringSwitch<const char *>(Arch)
                .Case("AVX", "sandybridge")
                .Case("AVX2", "haswell")
                .Default(nullptr);
    }
    if (CPU)
      return CPU;
  }

  // Select the default CPU if none was given (or detection failed).

  if (Triple.getArch() != llvm::Triple::x86_64 &&
      Triple.getArch() != llvm::Triple::x86)
    return nullptr; // This routine is only handling x86 targets.

  bool Is64Bit = Triple.getArch() == llvm::Triple::x86_64;

  // FIXME: Need target hooks.
  if (Triple.isOSDarwin()) {
    if (Triple.getArchName() == "x86_64h")
      return "core-avx2";
    return Is64Bit ? "core2" : "yonah";
  }

  // Set up default CPU name for PS4 compilers.
  if (Triple.isPS4CPU())
    return "btver2";

  // On Android use targets compatible with gcc
  if (Triple.isAndroid())
    return Is64Bit ? "x86-64" : "i686";

  // Everything else goes to x86-64 in 64-bit mode.
  if (Is64Bit)
    return "x86-64";

  switch (Triple.getOS()) {
  case llvm::Triple::FreeBSD:
  case llvm::Triple::NetBSD:
  case llvm::Triple::OpenBSD:
    return "i486";
  case llvm::Triple::Haiku:
    return "i586";
  case llvm::Triple::Bitrig:
    return "i686";
  default:
    // Fallback to p4.
    return "pentium4";
  }
}

/// Get the (LLVM) name of the WebAssembly cpu we are targeting.
static StringRef getWebAssemblyTargetCPU(const ArgList &Args) {
  // If we have -mcpu=, use that.
  if (Arg *A = Args.getLastArg(options::OPT_mcpu_EQ)) {
    StringRef CPU = A->getValue();

#ifdef __wasm__
    // Handle "native" by examining the host. "native" isn't meaningful when
    // cross compiling, so only support this when the host is also WebAssembly.
    if (CPU == "native")
      return llvm::sys::getHostCPUName();
#endif

    return CPU;
  }

  return "generic";
}

static std::string getCPUName(const ArgList &Args, const llvm::Triple &T,
                              bool FromAs = false) {
  Arg *A;

  switch (T.getArch()) {
  default:
    return "";

  case llvm::Triple::aarch64:
  case llvm::Triple::aarch64_be:
    return getAArch64TargetCPU(Args, A);

  case llvm::Triple::arm:
  case llvm::Triple::armeb:
  case llvm::Triple::thumb:
  case llvm::Triple::thumbeb: {
    StringRef MArch, MCPU;
    getARMArchCPUFromArgs(Args, MArch, MCPU, FromAs);
    return arm::getARMTargetCPU(MCPU, MArch, T);
  }
  case llvm::Triple::mips:
  case llvm::Triple::mipsel:
  case llvm::Triple::mips64:
  case llvm::Triple::mips64el: {
    StringRef CPUName;
    StringRef ABIName;
    mips::getMipsCPUAndABI(Args, T, CPUName, ABIName);
    return CPUName;
  }

  case llvm::Triple::nvptx:
  case llvm::Triple::nvptx64:
    if (const Arg *A = Args.getLastArg(options::OPT_march_EQ))
      return A->getValue();
    return "";

  case llvm::Triple::ppc:
  case llvm::Triple::ppc64:
  case llvm::Triple::ppc64le: {
    std::string TargetCPUName = getPPCTargetCPU(Args);
    // LLVM may default to generating code for the native CPU,
    // but, like gcc, we default to a more generic option for
    // each architecture. (except on Darwin)
    if (TargetCPUName.empty() && !T.isOSDarwin()) {
      if (T.getArch() == llvm::Triple::ppc64)
        TargetCPUName = "ppc64";
      else if (T.getArch() == llvm::Triple::ppc64le)
        TargetCPUName = "ppc64le";
      else
        TargetCPUName = "ppc";
    }
    return TargetCPUName;
  }

  case llvm::Triple::sparc:
  case llvm::Triple::sparcel:
  case llvm::Triple::sparcv9:
    if (const Arg *A = Args.getLastArg(options::OPT_mcpu_EQ))
      return A->getValue();
    return "";

  case llvm::Triple::x86:
  case llvm::Triple::x86_64:
    return getX86TargetCPU(Args, T);

  case llvm::Triple::hexagon:
    return "hexagon" +
           toolchains::HexagonToolChain::GetTargetCPUVersion(Args).str();

  case llvm::Triple::lanai:
    return getLanaiTargetCPU(Args);

  case llvm::Triple::systemz:
    return getSystemZTargetCPU(Args);

  case llvm::Triple::r600:
  case llvm::Triple::amdgcn:
    return getR600TargetGPU(Args);

  case llvm::Triple::wasm32:
  case llvm::Triple::wasm64:
    return getWebAssemblyTargetCPU(Args);

  case llvm::Triple::nyuzi:
    return "nyuzi";
  }
}

static void AddGoldPlugin(const ToolChain &ToolChain, const ArgList &Args,
                          ArgStringList &CmdArgs, bool IsThinLTO) {
  // Tell the linker to load the plugin. This has to come before AddLinkerInputs
  // as gold requires -plugin to come before any -plugin-opt that -Wl might
  // forward.
  CmdArgs.push_back("-plugin");
  std::string Plugin =
      ToolChain.getDriver().Dir + "/../lib" CLANG_LIBDIR_SUFFIX "/LLVMgold.so";
  CmdArgs.push_back(Args.MakeArgString(Plugin));

  // Try to pass driver level flags relevant to LTO code generation down to
  // the plugin.

  // Handle flags for selecting CPU variants.
  std::string CPU = getCPUName(Args, ToolChain.getTriple());
  if (!CPU.empty())
    CmdArgs.push_back(Args.MakeArgString(Twine("-plugin-opt=mcpu=") + CPU));

  if (Arg *A = Args.getLastArg(options::OPT_O_Group)) {
    StringRef OOpt;
    if (A->getOption().matches(options::OPT_O4) ||
        A->getOption().matches(options::OPT_Ofast))
      OOpt = "3";
    else if (A->getOption().matches(options::OPT_O))
      OOpt = A->getValue();
    else if (A->getOption().matches(options::OPT_O0))
      OOpt = "0";
    if (!OOpt.empty())
      CmdArgs.push_back(Args.MakeArgString(Twine("-plugin-opt=O") + OOpt));
  }

  if (IsThinLTO)
    CmdArgs.push_back("-plugin-opt=thinlto");

  // If an explicit debugger tuning argument appeared, pass it along.
  if (Arg *A = Args.getLastArg(options::OPT_gTune_Group,
                               options::OPT_ggdbN_Group)) {
    if (A->getOption().matches(options::OPT_glldb))
      CmdArgs.push_back("-plugin-opt=-debugger-tune=lldb");
    else if (A->getOption().matches(options::OPT_gsce))
      CmdArgs.push_back("-plugin-opt=-debugger-tune=sce");
    else
      CmdArgs.push_back("-plugin-opt=-debugger-tune=gdb");
  }
}

/// This is a helper function for validating the optional refinement step
/// parameter in reciprocal argument strings. Return false if there is an error
/// parsing the refinement step. Otherwise, return true and set the Position
/// of the refinement step in the input string.
static bool getRefinementStep(StringRef In, const Driver &D,
                              const Arg &A, size_t &Position) {
  const char RefinementStepToken = ':';
  Position = In.find(RefinementStepToken);
  if (Position != StringRef::npos) {
    StringRef Option = A.getOption().getName();
    StringRef RefStep = In.substr(Position + 1);
    // Allow exactly one numeric character for the additional refinement
    // step parameter. This is reasonable for all currently-supported
    // operations and architectures because we would expect that a larger value
    // of refinement steps would cause the estimate "optimization" to
    // under-perform the native operation. Also, if the estimate does not
    // converge quickly, it probably will not ever converge, so further
    // refinement steps will not produce a better answer.
    if (RefStep.size() != 1) {
      D.Diag(diag::err_drv_invalid_value) << Option << RefStep;
      return false;
    }
    char RefStepChar = RefStep[0];
    if (RefStepChar < '0' || RefStepChar > '9') {
      D.Diag(diag::err_drv_invalid_value) << Option << RefStep;
      return false;
    }
  }
  return true;
}

/// The -mrecip flag requires processing of many optional parameters.
static void ParseMRecip(const Driver &D, const ArgList &Args,
                        ArgStringList &OutStrings) {
  StringRef DisabledPrefixIn = "!";
  StringRef DisabledPrefixOut = "!";
  StringRef EnabledPrefixOut = "";
  StringRef Out = "-mrecip=";

  Arg *A = Args.getLastArg(options::OPT_mrecip, options::OPT_mrecip_EQ);
  if (!A)
    return;

  unsigned NumOptions = A->getNumValues();
  if (NumOptions == 0) {
    // No option is the same as "all".
    OutStrings.push_back(Args.MakeArgString(Out + "all"));
    return;
  }

  // Pass through "all", "none", or "default" with an optional refinement step.
  if (NumOptions == 1) {
    StringRef Val = A->getValue(0);
    size_t RefStepLoc;
    if (!getRefinementStep(Val, D, *A, RefStepLoc))
      return;
    StringRef ValBase = Val.slice(0, RefStepLoc);
    if (ValBase == "all" || ValBase == "none" || ValBase == "default") {
      OutStrings.push_back(Args.MakeArgString(Out + Val));
      return;
    }
  }

  // Each reciprocal type may be enabled or disabled individually.
  // Check each input value for validity, concatenate them all back together,
  // and pass through.

  llvm::StringMap<bool> OptionStrings;
  OptionStrings.insert(std::make_pair("divd", false));
  OptionStrings.insert(std::make_pair("divf", false));
  OptionStrings.insert(std::make_pair("vec-divd", false));
  OptionStrings.insert(std::make_pair("vec-divf", false));
  OptionStrings.insert(std::make_pair("sqrtd", false));
  OptionStrings.insert(std::make_pair("sqrtf", false));
  OptionStrings.insert(std::make_pair("vec-sqrtd", false));
  OptionStrings.insert(std::make_pair("vec-sqrtf", false));

  for (unsigned i = 0; i != NumOptions; ++i) {
    StringRef Val = A->getValue(i);

    bool IsDisabled = Val.startswith(DisabledPrefixIn);
    // Ignore the disablement token for string matching.
    if (IsDisabled)
      Val = Val.substr(1);

    size_t RefStep;
    if (!getRefinementStep(Val, D, *A, RefStep))
      return;

    StringRef ValBase = Val.slice(0, RefStep);
    llvm::StringMap<bool>::iterator OptionIter = OptionStrings.find(ValBase);
    if (OptionIter == OptionStrings.end()) {
      // Try again specifying float suffix.
      OptionIter = OptionStrings.find(ValBase.str() + 'f');
      if (OptionIter == OptionStrings.end()) {
        // The input name did not match any known option string.
        D.Diag(diag::err_drv_unknown_argument) << Val;
        return;
      }
      // The option was specified without a float or double suffix.
      // Make sure that the double entry was not already specified.
      // The float entry will be checked below.
      if (OptionStrings[ValBase.str() + 'd']) {
        D.Diag(diag::err_drv_invalid_value) << A->getOption().getName() << Val;
        return;
      }
    }

    if (OptionIter->second == true) {
      // Duplicate option specified.
      D.Diag(diag::err_drv_invalid_value) << A->getOption().getName() << Val;
      return;
    }

    // Mark the matched option as found. Do not allow duplicate specifiers.
    OptionIter->second = true;

    // If the precision was not specified, also mark the double entry as found.
    if (ValBase.back() != 'f' && ValBase.back() != 'd')
      OptionStrings[ValBase.str() + 'd'] = true;

    // Build the output string.
    StringRef Prefix = IsDisabled ? DisabledPrefixOut : EnabledPrefixOut;
    Out = Args.MakeArgString(Out + Prefix + Val);
    if (i != NumOptions - 1)
      Out = Args.MakeArgString(Out + ",");
  }

  OutStrings.push_back(Args.MakeArgString(Out));
}

static void getX86TargetFeatures(const Driver &D, const llvm::Triple &Triple,
                                 const ArgList &Args,
                                 std::vector<const char *> &Features) {
  // If -march=native, autodetect the feature list.
  if (const Arg *A = Args.getLastArg(options::OPT_march_EQ)) {
    if (StringRef(A->getValue()) == "native") {
      llvm::StringMap<bool> HostFeatures;
      if (llvm::sys::getHostCPUFeatures(HostFeatures))
        for (auto &F : HostFeatures)
          Features.push_back(
              Args.MakeArgString((F.second ? "+" : "-") + F.first()));
    }
  }

  if (Triple.getArchName() == "x86_64h") {
    // x86_64h implies quite a few of the more modern subtarget features
    // for Haswell class CPUs, but not all of them. Opt-out of a few.
    Features.push_back("-rdrnd");
    Features.push_back("-aes");
    Features.push_back("-pclmul");
    Features.push_back("-rtm");
    Features.push_back("-hle");
    Features.push_back("-fsgsbase");
  }

  const llvm::Triple::ArchType ArchType = Triple.getArch();
  // Add features to be compatible with gcc for Android.
  if (Triple.isAndroid()) {
    if (ArchType == llvm::Triple::x86_64) {
      Features.push_back("+sse4.2");
      Features.push_back("+popcnt");
    } else
      Features.push_back("+ssse3");
  }

  // Set features according to the -arch flag on MSVC.
  if (Arg *A = Args.getLastArg(options::OPT__SLASH_arch)) {
    StringRef Arch = A->getValue();
    bool ArchUsed = false;
    // First, look for flags that are shared in x86 and x86-64.
    if (ArchType == llvm::Triple::x86_64 || ArchType == llvm::Triple::x86) {
      if (Arch == "AVX" || Arch == "AVX2") {
        ArchUsed = true;
        Features.push_back(Args.MakeArgString("+" + Arch.lower()));
      }
    }
    // Then, look for x86-specific flags.
    if (ArchType == llvm::Triple::x86) {
      if (Arch == "IA32") {
        ArchUsed = true;
      } else if (Arch == "SSE" || Arch == "SSE2") {
        ArchUsed = true;
        Features.push_back(Args.MakeArgString("+" + Arch.lower()));
      }
    }
    if (!ArchUsed)
      D.Diag(clang::diag::warn_drv_unused_argument) << A->getAsString(Args);
  }

  // Now add any that the user explicitly requested on the command line,
  // which may override the defaults.
  handleTargetFeaturesGroup(Args, Features, options::OPT_m_x86_Features_Group);
}

void Clang::AddX86TargetArgs(const ArgList &Args,
                             ArgStringList &CmdArgs) const {
  if (!Args.hasFlag(options::OPT_mred_zone, options::OPT_mno_red_zone, true) ||
      Args.hasArg(options::OPT_mkernel) ||
      Args.hasArg(options::OPT_fapple_kext))
    CmdArgs.push_back("-disable-red-zone");

  // Default to avoid implicit floating-point for kernel/kext code, but allow
  // that to be overridden with -mno-soft-float.
  bool NoImplicitFloat = (Args.hasArg(options::OPT_mkernel) ||
                          Args.hasArg(options::OPT_fapple_kext));
  if (Arg *A = Args.getLastArg(
          options::OPT_msoft_float, options::OPT_mno_soft_float,
          options::OPT_mimplicit_float, options::OPT_mno_implicit_float)) {
    const Option &O = A->getOption();
    NoImplicitFloat = (O.matches(options::OPT_mno_implicit_float) ||
                       O.matches(options::OPT_msoft_float));
  }
  if (NoImplicitFloat)
    CmdArgs.push_back("-no-implicit-float");

  if (Arg *A = Args.getLastArg(options::OPT_masm_EQ)) {
    StringRef Value = A->getValue();
    if (Value == "intel" || Value == "att") {
      CmdArgs.push_back("-mllvm");
      CmdArgs.push_back(Args.MakeArgString("-x86-asm-syntax=" + Value));
    } else {
      getToolChain().getDriver().Diag(diag::err_drv_unsupported_option_argument)
          << A->getOption().getName() << Value;
    }
  }

  // Set flags to support MCU ABI.
  if (Args.hasFlag(options::OPT_miamcu, options::OPT_mno_iamcu, false)) {
    CmdArgs.push_back("-mfloat-abi");
    CmdArgs.push_back("soft");
    CmdArgs.push_back("-mstack-alignment=4");
  }
}

void Clang::AddHexagonTargetArgs(const ArgList &Args,
                                 ArgStringList &CmdArgs) const {
  CmdArgs.push_back("-mqdsp6-compat");
  CmdArgs.push_back("-Wreturn-type");

  if (auto G = toolchains::HexagonToolChain::getSmallDataThreshold(Args)) {
    std::string N = llvm::utostr(G.getValue());
    std::string Opt = std::string("-hexagon-small-data-threshold=") + N;
    CmdArgs.push_back("-mllvm");
    CmdArgs.push_back(Args.MakeArgString(Opt));
  }

  if (!Args.hasArg(options::OPT_fno_short_enums))
    CmdArgs.push_back("-fshort-enums");
  if (Args.getLastArg(options::OPT_mieee_rnd_near)) {
    CmdArgs.push_back("-mllvm");
    CmdArgs.push_back("-enable-hexagon-ieee-rnd-near");
  }
  CmdArgs.push_back("-mllvm");
  CmdArgs.push_back("-machine-sink-split=0");
}

void Clang::AddLanaiTargetArgs(const ArgList &Args,
                               ArgStringList &CmdArgs) const {
  if (Arg *A = Args.getLastArg(options::OPT_mcpu_EQ)) {
    StringRef CPUName = A->getValue();

    CmdArgs.push_back("-target-cpu");
    CmdArgs.push_back(Args.MakeArgString(CPUName));
  }
  if (Arg *A = Args.getLastArg(options::OPT_mregparm_EQ)) {
    StringRef Value = A->getValue();
    // Only support mregparm=4 to support old usage. Report error for all other
    // cases.
    int Mregparm;
    if (Value.getAsInteger(10, Mregparm)) {
      if (Mregparm != 4) {
        getToolChain().getDriver().Diag(
            diag::err_drv_unsupported_option_argument)
            << A->getOption().getName() << Value;
      }
    }
  }
}

void Clang::AddWebAssemblyTargetArgs(const ArgList &Args,
                                     ArgStringList &CmdArgs) const {
  // Default to "hidden" visibility.
  if (!Args.hasArg(options::OPT_fvisibility_EQ,
                   options::OPT_fvisibility_ms_compat)) {
    CmdArgs.push_back("-fvisibility");
    CmdArgs.push_back("hidden");
  }
}

// Decode AArch64 features from string like +[no]featureA+[no]featureB+...
static bool DecodeAArch64Features(const Driver &D, StringRef text,
                                  std::vector<const char *> &Features) {
  SmallVector<StringRef, 8> Split;
  text.split(Split, StringRef("+"), -1, false);

  for (StringRef Feature : Split) {
    if (const char *FeatureName = llvm::AArch64::getArchExtFeature(Feature))
      Features.push_back(FeatureName);
    else if (Feature == "neon" || Feature == "noneon")
      D.Diag(diag::err_drv_no_neon_modifier);
    else
      return false;
  }
  return true;
}

// Check if the CPU name and feature modifiers in -mcpu are legal. If yes,
// decode CPU and feature.
static bool DecodeAArch64Mcpu(const Driver &D, StringRef Mcpu, StringRef &CPU,
                              std::vector<const char *> &Features) {
  std::pair<StringRef, StringRef> Split = Mcpu.split("+");
  CPU = Split.first;

  if (CPU == "generic") {
    Features.push_back("+neon");
  } else {
    unsigned ArchKind = llvm::AArch64::parseCPUArch(CPU);
    unsigned Extersion = llvm::AArch64::getDefaultExtensions(CPU, ArchKind);

    if (!llvm::AArch64::getExtensionFeatures(Extersion, Features))
      return false;
   }

  if (Split.second.size() && !DecodeAArch64Features(D, Split.second, Features))
    return false;

  return true;
}

static bool
getAArch64ArchFeaturesFromMarch(const Driver &D, StringRef March,
                                const ArgList &Args,
                                std::vector<const char *> &Features) {
  std::string MarchLowerCase = March.lower();
  std::pair<StringRef, StringRef> Split = StringRef(MarchLowerCase).split("+");

  unsigned ArchKind = llvm::AArch64::parseArch(Split.first);
  if (ArchKind == static_cast<unsigned>(llvm::AArch64::ArchKind::AK_INVALID) ||
      !llvm::AArch64::getArchFeatures(ArchKind, Features) ||
      (Split.second.size() && !DecodeAArch64Features(D, Split.second, Features)))
    return false;

  return true;
}

static bool
getAArch64ArchFeaturesFromMcpu(const Driver &D, StringRef Mcpu,
                               const ArgList &Args,
                               std::vector<const char *> &Features) {
  StringRef CPU;
  std::string McpuLowerCase = Mcpu.lower();
  if (!DecodeAArch64Mcpu(D, McpuLowerCase, CPU, Features))
    return false;

  return true;
}

static bool
getAArch64MicroArchFeaturesFromMtune(const Driver &D, StringRef Mtune,
                                     const ArgList &Args,
                                     std::vector<const char *> &Features) {
  std::string MtuneLowerCase = Mtune.lower();
  // Handle CPU name is 'native'.
  if (MtuneLowerCase == "native")
    MtuneLowerCase = llvm::sys::getHostCPUName();
  if (MtuneLowerCase == "cyclone") {
    Features.push_back("+zcm");
    Features.push_back("+zcz");
  }
  return true;
}

static bool
getAArch64MicroArchFeaturesFromMcpu(const Driver &D, StringRef Mcpu,
                                    const ArgList &Args,
                                    std::vector<const char *> &Features) {
  StringRef CPU;
  std::vector<const char *> DecodedFeature;
  std::string McpuLowerCase = Mcpu.lower();
  if (!DecodeAArch64Mcpu(D, McpuLowerCase, CPU, DecodedFeature))
    return false;

  return getAArch64MicroArchFeaturesFromMtune(D, CPU, Args, Features);
}

static void getAArch64TargetFeatures(const Driver &D, const ArgList &Args,
                                     std::vector<const char *> &Features) {
  Arg *A;
  bool success = true;
  // Enable NEON by default.
  Features.push_back("+neon");
  if ((A = Args.getLastArg(options::OPT_march_EQ)))
    success = getAArch64ArchFeaturesFromMarch(D, A->getValue(), Args, Features);
  else if ((A = Args.getLastArg(options::OPT_mcpu_EQ)))
    success = getAArch64ArchFeaturesFromMcpu(D, A->getValue(), Args, Features);
  else if (Args.hasArg(options::OPT_arch))
    success = getAArch64ArchFeaturesFromMcpu(D, getAArch64TargetCPU(Args, A),
                                             Args, Features);

  if (success && (A = Args.getLastArg(options::OPT_mtune_EQ)))
    success =
        getAArch64MicroArchFeaturesFromMtune(D, A->getValue(), Args, Features);
  else if (success && (A = Args.getLastArg(options::OPT_mcpu_EQ)))
    success =
        getAArch64MicroArchFeaturesFromMcpu(D, A->getValue(), Args, Features);
  else if (success && Args.hasArg(options::OPT_arch))
    success = getAArch64MicroArchFeaturesFromMcpu(
        D, getAArch64TargetCPU(Args, A), Args, Features);

  if (!success)
    D.Diag(diag::err_drv_clang_unsupported) << A->getAsString(Args);

  if (Args.getLastArg(options::OPT_mgeneral_regs_only)) {
    Features.push_back("-fp-armv8");
    Features.push_back("-crypto");
    Features.push_back("-neon");
  }

  // En/disable crc
  if (Arg *A = Args.getLastArg(options::OPT_mcrc, options::OPT_mnocrc)) {
    if (A->getOption().matches(options::OPT_mcrc))
      Features.push_back("+crc");
    else
      Features.push_back("-crc");
  }

  if (Arg *A = Args.getLastArg(options::OPT_mno_unaligned_access,
                               options::OPT_munaligned_access))
    if (A->getOption().matches(options::OPT_mno_unaligned_access))
      Features.push_back("+strict-align");

  if (Args.hasArg(options::OPT_ffixed_x18))
    Features.push_back("+reserve-x18");
}

static void getHexagonTargetFeatures(const ArgList &Args,
                                     std::vector<const char *> &Features) {
  handleTargetFeaturesGroup(Args, Features,
                            options::OPT_m_hexagon_Features_Group);

  bool UseLongCalls = false;
  if (Arg *A = Args.getLastArg(options::OPT_mlong_calls,
                               options::OPT_mno_long_calls)) {
    if (A->getOption().matches(options::OPT_mlong_calls))
      UseLongCalls = true;
  }

  Features.push_back(UseLongCalls ? "+long-calls" : "-long-calls");
}

static void getWebAssemblyTargetFeatures(const ArgList &Args,
                                         std::vector<const char *> &Features) {
  handleTargetFeaturesGroup(Args, Features, options::OPT_m_wasm_Features_Group);
}

static void getAMDGPUTargetFeatures(const Driver &D, const ArgList &Args,
                                    std::vector<const char *> &Features) {
  if (const Arg *dAbi = Args.getLastArg(options::OPT_mamdgpu_debugger_abi)) {
    StringRef value = dAbi->getValue();
    if (value == "1.0") {
      Features.push_back("+amdgpu-debugger-insert-nops");
      Features.push_back("+amdgpu-debugger-reserve-regs");
      Features.push_back("+amdgpu-debugger-emit-prologue");
    } else {
      D.Diag(diag::err_drv_clang_unsupported) << dAbi->getAsString(Args);
    }
  }

  handleTargetFeaturesGroup(
    Args, Features, options::OPT_m_amdgpu_Features_Group);
}

static void getTargetFeatures(const ToolChain &TC, const llvm::Triple &Triple,
                              const ArgList &Args, ArgStringList &CmdArgs,
                              bool ForAS) {
  const Driver &D = TC.getDriver();
  std::vector<const char *> Features;
  switch (Triple.getArch()) {
  default:
    break;
  case llvm::Triple::mips:
  case llvm::Triple::mipsel:
  case llvm::Triple::mips64:
  case llvm::Triple::mips64el:
    getMIPSTargetFeatures(D, Triple, Args, Features);
    break;

  case llvm::Triple::arm:
  case llvm::Triple::armeb:
  case llvm::Triple::thumb:
  case llvm::Triple::thumbeb:
    getARMTargetFeatures(TC, Triple, Args, Features, ForAS);
    break;

  case llvm::Triple::ppc:
  case llvm::Triple::ppc64:
  case llvm::Triple::ppc64le:
    getPPCTargetFeatures(D, Triple, Args, Features);
    break;
  case llvm::Triple::systemz:
    getSystemZTargetFeatures(Args, Features);
    break;
  case llvm::Triple::aarch64:
  case llvm::Triple::aarch64_be:
    getAArch64TargetFeatures(D, Args, Features);
    break;
  case llvm::Triple::x86:
  case llvm::Triple::x86_64:
    getX86TargetFeatures(D, Triple, Args, Features);
    break;
  case llvm::Triple::hexagon:
    getHexagonTargetFeatures(Args, Features);
    break;
  case llvm::Triple::wasm32:
  case llvm::Triple::wasm64:
    getWebAssemblyTargetFeatures(Args, Features);
    break;
  case llvm::Triple::sparc:
  case llvm::Triple::sparcel:
  case llvm::Triple::sparcv9:
    getSparcTargetFeatures(D, Args, Features);
    break;
  case llvm::Triple::r600:
  case llvm::Triple::amdgcn:
    getAMDGPUTargetFeatures(D, Args, Features);
    break;
  }

  // Find the last of each feature.
  llvm::StringMap<unsigned> LastOpt;
  for (unsigned I = 0, N = Features.size(); I < N; ++I) {
    const char *Name = Features[I];
    assert(Name[0] == '-' || Name[0] == '+');
    LastOpt[Name + 1] = I;
  }

  for (unsigned I = 0, N = Features.size(); I < N; ++I) {
    // If this feature was overridden, ignore it.
    const char *Name = Features[I];
    llvm::StringMap<unsigned>::iterator LastI = LastOpt.find(Name + 1);
    assert(LastI != LastOpt.end());
    unsigned Last = LastI->second;
    if (Last != I)
      continue;

    CmdArgs.push_back("-target-feature");
    CmdArgs.push_back(Name);
  }
}

static bool
shouldUseExceptionTablesForObjCExceptions(const ObjCRuntime &runtime,
                                          const llvm::Triple &Triple) {
  // We use the zero-cost exception tables for Objective-C if the non-fragile
  // ABI is enabled or when compiling for x86_64 and ARM on Snow Leopard and
  // later.
  if (runtime.isNonFragile())
    return true;

  if (!Triple.isMacOSX())
    return false;

  return (!Triple.isMacOSXVersionLT(10, 5) &&
          (Triple.getArch() == llvm::Triple::x86_64 ||
           Triple.getArch() == llvm::Triple::arm));
}

/// Adds exception related arguments to the driver command arguments. There's a
/// master flag, -fexceptions and also language specific flags to enable/disable
/// C++ and Objective-C exceptions. This makes it possible to for example
/// disable C++ exceptions but enable Objective-C exceptions.
static void addExceptionArgs(const ArgList &Args, types::ID InputType,
                             const ToolChain &TC, bool KernelOrKext,
                             const ObjCRuntime &objcRuntime,
                             ArgStringList &CmdArgs) {
  const Driver &D = TC.getDriver();
  const llvm::Triple &Triple = TC.getTriple();

  if (KernelOrKext) {
    // -mkernel and -fapple-kext imply no exceptions, so claim exception related
    // arguments now to avoid warnings about unused arguments.
    Args.ClaimAllArgs(options::OPT_fexceptions);
    Args.ClaimAllArgs(options::OPT_fno_exceptions);
    Args.ClaimAllArgs(options::OPT_fobjc_exceptions);
    Args.ClaimAllArgs(options::OPT_fno_objc_exceptions);
    Args.ClaimAllArgs(options::OPT_fcxx_exceptions);
    Args.ClaimAllArgs(options::OPT_fno_cxx_exceptions);
    return;
  }

  // See if the user explicitly enabled exceptions.
  bool EH = Args.hasFlag(options::OPT_fexceptions, options::OPT_fno_exceptions,
                         false);

  // Obj-C exceptions are enabled by default, regardless of -fexceptions. This
  // is not necessarily sensible, but follows GCC.
  if (types::isObjC(InputType) &&
      Args.hasFlag(options::OPT_fobjc_exceptions,
                   options::OPT_fno_objc_exceptions, true)) {
    CmdArgs.push_back("-fobjc-exceptions");

    EH |= shouldUseExceptionTablesForObjCExceptions(objcRuntime, Triple);
  }

  if (types::isCXX(InputType)) {
    // Disable C++ EH by default on XCore, PS4, and Nyuzi.
    bool CXXExceptionsEnabled =
        Triple.getArch() != llvm::Triple::xcore && !Triple.isPS4CPU()
			&& Triple.getArch() != llvm::Triple::nyuzi;
    Arg *ExceptionArg = Args.getLastArg(
        options::OPT_fcxx_exceptions, options::OPT_fno_cxx_exceptions,
        options::OPT_fexceptions, options::OPT_fno_exceptions);
    if (ExceptionArg)
      CXXExceptionsEnabled =
          ExceptionArg->getOption().matches(options::OPT_fcxx_exceptions) ||
          ExceptionArg->getOption().matches(options::OPT_fexceptions);

    if (CXXExceptionsEnabled) {
      if (Triple.isPS4CPU()) {
        ToolChain::RTTIMode RTTIMode = TC.getRTTIMode();
        assert(ExceptionArg &&
               "On the PS4 exceptions should only be enabled if passing "
               "an argument");
        if (RTTIMode == ToolChain::RM_DisabledExplicitly) {
          const Arg *RTTIArg = TC.getRTTIArg();
          assert(RTTIArg && "RTTI disabled explicitly but no RTTIArg!");
          D.Diag(diag::err_drv_argument_not_allowed_with)
              << RTTIArg->getAsString(Args) << ExceptionArg->getAsString(Args);
        } else if (RTTIMode == ToolChain::RM_EnabledImplicitly)
          D.Diag(diag::warn_drv_enabling_rtti_with_exceptions);
      } else
        assert(TC.getRTTIMode() != ToolChain::RM_DisabledImplicitly);

      CmdArgs.push_back("-fcxx-exceptions");

      EH = true;
    }
  }

  if (EH)
    CmdArgs.push_back("-fexceptions");
}

static bool ShouldDisableAutolink(const ArgList &Args, const ToolChain &TC) {
  bool Default = true;
  if (TC.getTriple().isOSDarwin()) {
    // The native darwin assembler doesn't support the linker_option directives,
    // so we disable them if we think the .s file will be passed to it.
    Default = TC.useIntegratedAs();
  }
  return !Args.hasFlag(options::OPT_fautolink, options::OPT_fno_autolink,
                       Default);
}

static bool ShouldDisableDwarfDirectory(const ArgList &Args,
                                        const ToolChain &TC) {
  bool UseDwarfDirectory =
      Args.hasFlag(options::OPT_fdwarf_directory_asm,
                   options::OPT_fno_dwarf_directory_asm, TC.useIntegratedAs());
  return !UseDwarfDirectory;
}

/// \brief Check whether the given input tree contains any compilation actions.
static bool ContainsCompileAction(const Action *A) {
  if (isa<CompileJobAction>(A) || isa<BackendJobAction>(A))
    return true;

  for (const auto &AI : A->inputs())
    if (ContainsCompileAction(AI))
      return true;

  return false;
}

/// \brief Check if -relax-all should be passed to the internal assembler.
/// This is done by default when compiling non-assembler source with -O0.
static bool UseRelaxAll(Compilation &C, const ArgList &Args) {
  bool RelaxDefault = true;

  if (Arg *A = Args.getLastArg(options::OPT_O_Group))
    RelaxDefault = A->getOption().matches(options::OPT_O0);

  if (RelaxDefault) {
    RelaxDefault = false;
    for (const auto &Act : C.getActions()) {
      if (ContainsCompileAction(Act)) {
        RelaxDefault = true;
        break;
      }
    }
  }

  return Args.hasFlag(options::OPT_mrelax_all, options::OPT_mno_relax_all,
                      RelaxDefault);
}

// Convert an arg of the form "-gN" or "-ggdbN" or one of their aliases
// to the corresponding DebugInfoKind.
static codegenoptions::DebugInfoKind DebugLevelToInfoKind(const Arg &A) {
  assert(A.getOption().matches(options::OPT_gN_Group) &&
         "Not a -g option that specifies a debug-info level");
  if (A.getOption().matches(options::OPT_g0) ||
      A.getOption().matches(options::OPT_ggdb0))
    return codegenoptions::NoDebugInfo;
  if (A.getOption().matches(options::OPT_gline_tables_only) ||
      A.getOption().matches(options::OPT_ggdb1))
    return codegenoptions::DebugLineTablesOnly;
  return codegenoptions::LimitedDebugInfo;
}

// Extract the integer N from a string spelled "-dwarf-N", returning 0
// on mismatch. The StringRef input (rather than an Arg) allows
// for use by the "-Xassembler" option parser.
static unsigned DwarfVersionNum(StringRef ArgValue) {
  return llvm::StringSwitch<unsigned>(ArgValue)
      .Case("-gdwarf-2", 2)
      .Case("-gdwarf-3", 3)
      .Case("-gdwarf-4", 4)
      .Case("-gdwarf-5", 5)
      .Default(0);
}

static void RenderDebugEnablingArgs(const ArgList &Args, ArgStringList &CmdArgs,
                                    codegenoptions::DebugInfoKind DebugInfoKind,
                                    unsigned DwarfVersion,
                                    llvm::DebuggerKind DebuggerTuning) {
  switch (DebugInfoKind) {
  case codegenoptions::DebugLineTablesOnly:
    CmdArgs.push_back("-debug-info-kind=line-tables-only");
    break;
  case codegenoptions::LimitedDebugInfo:
    CmdArgs.push_back("-debug-info-kind=limited");
    break;
  case codegenoptions::FullDebugInfo:
    CmdArgs.push_back("-debug-info-kind=standalone");
    break;
  default:
    break;
  }
  if (DwarfVersion > 0)
    CmdArgs.push_back(
        Args.MakeArgString("-dwarf-version=" + Twine(DwarfVersion)));
  switch (DebuggerTuning) {
  case llvm::DebuggerKind::GDB:
    CmdArgs.push_back("-debugger-tuning=gdb");
    break;
  case llvm::DebuggerKind::LLDB:
    CmdArgs.push_back("-debugger-tuning=lldb");
    break;
  case llvm::DebuggerKind::SCE:
    CmdArgs.push_back("-debugger-tuning=sce");
    break;
  default:
    break;
  }
}

static void CollectArgsForIntegratedAssembler(Compilation &C,
                                              const ArgList &Args,
                                              ArgStringList &CmdArgs,
                                              const Driver &D) {
  if (UseRelaxAll(C, Args))
    CmdArgs.push_back("-mrelax-all");

  // Only default to -mincremental-linker-compatible if we think we are
  // targeting the MSVC linker.
  bool DefaultIncrementalLinkerCompatible =
      C.getDefaultToolChain().getTriple().isWindowsMSVCEnvironment();
  if (Args.hasFlag(options::OPT_mincremental_linker_compatible,
                   options::OPT_mno_incremental_linker_compatible,
                   DefaultIncrementalLinkerCompatible))
    CmdArgs.push_back("-mincremental-linker-compatible");

  switch (C.getDefaultToolChain().getArch()) {
  case llvm::Triple::arm:
  case llvm::Triple::armeb:
  case llvm::Triple::thumb:
  case llvm::Triple::thumbeb:
    if (Arg *A = Args.getLastArg(options::OPT_mimplicit_it_EQ)) {
      StringRef Value = A->getValue();
      if (Value == "always" || Value == "never" || Value == "arm" ||
          Value == "thumb") {
        CmdArgs.push_back("-mllvm");
        CmdArgs.push_back(Args.MakeArgString("-arm-implicit-it=" + Value));
      } else {
        D.Diag(diag::err_drv_unsupported_option_argument)
            << A->getOption().getName() << Value;
      }
    }
    break;
  default:
    break;
  }

  // When passing -I arguments to the assembler we sometimes need to
  // unconditionally take the next argument.  For example, when parsing
  // '-Wa,-I -Wa,foo' we need to accept the -Wa,foo arg after seeing the
  // -Wa,-I arg and when parsing '-Wa,-I,foo' we need to accept the 'foo'
  // arg after parsing the '-I' arg.
  bool TakeNextArg = false;

  // When using an integrated assembler, translate -Wa, and -Xassembler
  // options.
  bool CompressDebugSections = false;

  bool UseRelaxRelocations = ENABLE_X86_RELAX_RELOCATIONS;
  const char *MipsTargetFeature = nullptr;
  for (const Arg *A :
       Args.filtered(options::OPT_Wa_COMMA, options::OPT_Xassembler)) {
    A->claim();

    for (StringRef Value : A->getValues()) {
      if (TakeNextArg) {
        CmdArgs.push_back(Value.data());
        TakeNextArg = false;
        continue;
      }

      switch (C.getDefaultToolChain().getArch()) {
      default:
        break;
      case llvm::Triple::mips:
      case llvm::Triple::mipsel:
      case llvm::Triple::mips64:
      case llvm::Triple::mips64el:
        if (Value == "--trap") {
          CmdArgs.push_back("-target-feature");
          CmdArgs.push_back("+use-tcc-in-div");
          continue;
        }
        if (Value == "--break") {
          CmdArgs.push_back("-target-feature");
          CmdArgs.push_back("-use-tcc-in-div");
          continue;
        }
        if (Value.startswith("-msoft-float")) {
          CmdArgs.push_back("-target-feature");
          CmdArgs.push_back("+soft-float");
          continue;
        }
        if (Value.startswith("-mhard-float")) {
          CmdArgs.push_back("-target-feature");
          CmdArgs.push_back("-soft-float");
          continue;
        }

        MipsTargetFeature = llvm::StringSwitch<const char *>(Value)
                                .Case("-mips1", "+mips1")
                                .Case("-mips2", "+mips2")
                                .Case("-mips3", "+mips3")
                                .Case("-mips4", "+mips4")
                                .Case("-mips5", "+mips5")
                                .Case("-mips32", "+mips32")
                                .Case("-mips32r2", "+mips32r2")
                                .Case("-mips32r3", "+mips32r3")
                                .Case("-mips32r5", "+mips32r5")
                                .Case("-mips32r6", "+mips32r6")
                                .Case("-mips64", "+mips64")
                                .Case("-mips64r2", "+mips64r2")
                                .Case("-mips64r3", "+mips64r3")
                                .Case("-mips64r5", "+mips64r5")
                                .Case("-mips64r6", "+mips64r6")
                                .Default(nullptr);
        if (MipsTargetFeature)
          continue;
      }

      if (Value == "-force_cpusubtype_ALL") {
        // Do nothing, this is the default and we don't support anything else.
      } else if (Value == "-L") {
        CmdArgs.push_back("-msave-temp-labels");
      } else if (Value == "--fatal-warnings") {
        CmdArgs.push_back("-massembler-fatal-warnings");
      } else if (Value == "--noexecstack") {
        CmdArgs.push_back("-mnoexecstack");
      } else if (Value == "-compress-debug-sections" ||
                 Value == "--compress-debug-sections") {
        CompressDebugSections = true;
      } else if (Value == "-nocompress-debug-sections" ||
                 Value == "--nocompress-debug-sections") {
        CompressDebugSections = false;
      } else if (Value == "-mrelax-relocations=yes" ||
                 Value == "--mrelax-relocations=yes") {
        UseRelaxRelocations = true;
      } else if (Value == "-mrelax-relocations=no" ||
                 Value == "--mrelax-relocations=no") {
        UseRelaxRelocations = false;
      } else if (Value.startswith("-I")) {
        CmdArgs.push_back(Value.data());
        // We need to consume the next argument if the current arg is a plain
        // -I. The next arg will be the include directory.
        if (Value == "-I")
          TakeNextArg = true;
      } else if (Value.startswith("-gdwarf-")) {
        // "-gdwarf-N" options are not cc1as options.
        unsigned DwarfVersion = DwarfVersionNum(Value);
        if (DwarfVersion == 0) { // Send it onward, and let cc1as complain.
          CmdArgs.push_back(Value.data());
        } else {
          RenderDebugEnablingArgs(Args, CmdArgs,
                                  codegenoptions::LimitedDebugInfo,
                                  DwarfVersion, llvm::DebuggerKind::Default);
        }
      } else if (Value.startswith("-mcpu") || Value.startswith("-mfpu") ||
                 Value.startswith("-mhwdiv") || Value.startswith("-march")) {
        // Do nothing, we'll validate it later.
      } else {
        D.Diag(diag::err_drv_unsupported_option_argument)
            << A->getOption().getName() << Value;
      }
    }
  }
  if (CompressDebugSections) {
    if (llvm::zlib::isAvailable())
      CmdArgs.push_back("-compress-debug-sections");
    else
      D.Diag(diag::warn_debug_compression_unavailable);
  }
  if (UseRelaxRelocations)
    CmdArgs.push_back("--mrelax-relocations");
  if (MipsTargetFeature != nullptr) {
    CmdArgs.push_back("-target-feature");
    CmdArgs.push_back(MipsTargetFeature);
  }
}

// This adds the static libclang_rt.builtins-arch.a directly to the command line
// FIXME: Make sure we can also emit shared objects if they're requested
// and available, check for possible errors, etc.
static void addClangRT(const ToolChain &TC, const ArgList &Args,
                       ArgStringList &CmdArgs) {
  CmdArgs.push_back(TC.getCompilerRTArgString(Args, "builtins"));
}

namespace {
enum OpenMPRuntimeKind {
  /// An unknown OpenMP runtime. We can't generate effective OpenMP code
  /// without knowing what runtime to target.
  OMPRT_Unknown,

  /// The LLVM OpenMP runtime. When completed and integrated, this will become
  /// the default for Clang.
  OMPRT_OMP,

  /// The GNU OpenMP runtime. Clang doesn't support generating OpenMP code for
  /// this runtime but can swallow the pragmas, and find and link against the
  /// runtime library itself.
  OMPRT_GOMP,

  /// The legacy name for the LLVM OpenMP runtime from when it was the Intel
  /// OpenMP runtime. We support this mode for users with existing dependencies
  /// on this runtime library name.
  OMPRT_IOMP5
};
}

/// Compute the desired OpenMP runtime from the flag provided.
static OpenMPRuntimeKind getOpenMPRuntime(const ToolChain &TC,
                                          const ArgList &Args) {
  StringRef RuntimeName(CLANG_DEFAULT_OPENMP_RUNTIME);

  const Arg *A = Args.getLastArg(options::OPT_fopenmp_EQ);
  if (A)
    RuntimeName = A->getValue();

  auto RT = llvm::StringSwitch<OpenMPRuntimeKind>(RuntimeName)
                .Case("libomp", OMPRT_OMP)
                .Case("libgomp", OMPRT_GOMP)
                .Case("libiomp5", OMPRT_IOMP5)
                .Default(OMPRT_Unknown);

  if (RT == OMPRT_Unknown) {
    if (A)
      TC.getDriver().Diag(diag::err_drv_unsupported_option_argument)
          << A->getOption().getName() << A->getValue();
    else
      // FIXME: We could use a nicer diagnostic here.
      TC.getDriver().Diag(diag::err_drv_unsupported_opt) << "-fopenmp";
  }

  return RT;
}

static void addOpenMPRuntime(ArgStringList &CmdArgs, const ToolChain &TC,
                              const ArgList &Args) {
  if (!Args.hasFlag(options::OPT_fopenmp, options::OPT_fopenmp_EQ,
                    options::OPT_fno_openmp, false))
    return;

  switch (getOpenMPRuntime(TC, Args)) {
  case OMPRT_OMP:
    CmdArgs.push_back("-lomp");
    break;
  case OMPRT_GOMP:
    CmdArgs.push_back("-lgomp");
    break;
  case OMPRT_IOMP5:
    CmdArgs.push_back("-liomp5");
    break;
  case OMPRT_Unknown:
    // Already diagnosed.
    break;
  }
}

static void addSanitizerRuntime(const ToolChain &TC, const ArgList &Args,
                                ArgStringList &CmdArgs, StringRef Sanitizer,
                                bool IsShared, bool IsWhole) {
  // Wrap any static runtimes that must be forced into executable in
  // whole-archive.
  if (IsWhole) CmdArgs.push_back("-whole-archive");
  CmdArgs.push_back(TC.getCompilerRTArgString(Args, Sanitizer, IsShared));
  if (IsWhole) CmdArgs.push_back("-no-whole-archive");
}

// Tries to use a file with the list of dynamic symbols that need to be exported
// from the runtime library. Returns true if the file was found.
static bool addSanitizerDynamicList(const ToolChain &TC, const ArgList &Args,
                                    ArgStringList &CmdArgs,
                                    StringRef Sanitizer) {
  SmallString<128> SanRT(TC.getCompilerRT(Args, Sanitizer));
  if (llvm::sys::fs::exists(SanRT + ".syms")) {
    CmdArgs.push_back(Args.MakeArgString("--dynamic-list=" + SanRT + ".syms"));
    return true;
  }
  return false;
}

static void linkSanitizerRuntimeDeps(const ToolChain &TC,
                                     ArgStringList &CmdArgs) {
  // Force linking against the system libraries sanitizers depends on
  // (see PR15823 why this is necessary).
  CmdArgs.push_back("--no-as-needed");
  // There's no libpthread or librt on RTEMS.
  if (TC.getTriple().getOS() != llvm::Triple::RTEMS) {
    CmdArgs.push_back("-lpthread");
    CmdArgs.push_back("-lrt");
  }
  CmdArgs.push_back("-lm");
  // There's no libdl on FreeBSD or RTEMS.
  if (TC.getTriple().getOS() != llvm::Triple::FreeBSD &&
      TC.getTriple().getOS() != llvm::Triple::RTEMS)
    CmdArgs.push_back("-ldl");
}

static void
collectSanitizerRuntimes(const ToolChain &TC, const ArgList &Args,
                         SmallVectorImpl<StringRef> &SharedRuntimes,
                         SmallVectorImpl<StringRef> &StaticRuntimes,
                         SmallVectorImpl<StringRef> &NonWholeStaticRuntimes,
                         SmallVectorImpl<StringRef> &HelperStaticRuntimes,
                         SmallVectorImpl<StringRef> &RequiredSymbols) {
  const SanitizerArgs &SanArgs = TC.getSanitizerArgs();
  // Collect shared runtimes.
  if (SanArgs.needsAsanRt() && SanArgs.needsSharedAsanRt()) {
    SharedRuntimes.push_back("asan");
  }
  // The stats_client library is also statically linked into DSOs.
  if (SanArgs.needsStatsRt())
    StaticRuntimes.push_back("stats_client");

  // Collect static runtimes.
  if (Args.hasArg(options::OPT_shared) || TC.getTriple().isAndroid()) {
    // Don't link static runtimes into DSOs or if compiling for Android.
    return;
  }
  if (SanArgs.needsAsanRt()) {
    if (SanArgs.needsSharedAsanRt()) {
      HelperStaticRuntimes.push_back("asan-preinit");
    } else {
      StaticRuntimes.push_back("asan");
      if (SanArgs.linkCXXRuntimes())
        StaticRuntimes.push_back("asan_cxx");
    }
  }
  if (SanArgs.needsDfsanRt())
    StaticRuntimes.push_back("dfsan");
  if (SanArgs.needsLsanRt())
    StaticRuntimes.push_back("lsan");
  if (SanArgs.needsMsanRt()) {
    StaticRuntimes.push_back("msan");
    if (SanArgs.linkCXXRuntimes())
      StaticRuntimes.push_back("msan_cxx");
  }
  if (SanArgs.needsTsanRt()) {
    StaticRuntimes.push_back("tsan");
    if (SanArgs.linkCXXRuntimes())
      StaticRuntimes.push_back("tsan_cxx");
  }
  if (SanArgs.needsUbsanRt()) {
    StaticRuntimes.push_back("ubsan_standalone");
    if (SanArgs.linkCXXRuntimes())
      StaticRuntimes.push_back("ubsan_standalone_cxx");
  }
  if (SanArgs.needsSafeStackRt())
    StaticRuntimes.push_back("safestack");
  if (SanArgs.needsCfiRt())
    StaticRuntimes.push_back("cfi");
  if (SanArgs.needsCfiDiagRt()) {
    StaticRuntimes.push_back("cfi_diag");
    if (SanArgs.linkCXXRuntimes())
      StaticRuntimes.push_back("ubsan_standalone_cxx");
  }
  if (SanArgs.needsStatsRt()) {
    NonWholeStaticRuntimes.push_back("stats");
    RequiredSymbols.push_back("__sanitizer_stats_register");
  }
  if (SanArgs.needsEsanRt())
    StaticRuntimes.push_back("esan");
}

// Should be called before we add system libraries (C++ ABI, libstdc++/libc++,
// C runtime, etc). Returns true if sanitizer system deps need to be linked in.
static bool addSanitizerRuntimes(const ToolChain &TC, const ArgList &Args,
                                 ArgStringList &CmdArgs) {
  SmallVector<StringRef, 4> SharedRuntimes, StaticRuntimes,
      NonWholeStaticRuntimes, HelperStaticRuntimes, RequiredSymbols;
  collectSanitizerRuntimes(TC, Args, SharedRuntimes, StaticRuntimes,
                           NonWholeStaticRuntimes, HelperStaticRuntimes,
                           RequiredSymbols);
  for (auto RT : SharedRuntimes)
    addSanitizerRuntime(TC, Args, CmdArgs, RT, true, false);
  for (auto RT : HelperStaticRuntimes)
    addSanitizerRuntime(TC, Args, CmdArgs, RT, false, true);
  bool AddExportDynamic = false;
  for (auto RT : StaticRuntimes) {
    addSanitizerRuntime(TC, Args, CmdArgs, RT, false, true);
    AddExportDynamic |= !addSanitizerDynamicList(TC, Args, CmdArgs, RT);
  }
  for (auto RT : NonWholeStaticRuntimes) {
    addSanitizerRuntime(TC, Args, CmdArgs, RT, false, false);
    AddExportDynamic |= !addSanitizerDynamicList(TC, Args, CmdArgs, RT);
  }
  for (auto S : RequiredSymbols) {
    CmdArgs.push_back("-u");
    CmdArgs.push_back(Args.MakeArgString(S));
  }
  // If there is a static runtime with no dynamic list, force all the symbols
  // to be dynamic to be sure we export sanitizer interface functions.
  if (AddExportDynamic)
    CmdArgs.push_back("-export-dynamic");

  const SanitizerArgs &SanArgs = TC.getSanitizerArgs();
  if (SanArgs.hasCrossDsoCfi() && !AddExportDynamic)
    CmdArgs.push_back("-export-dynamic-symbol=__cfi_check");

  return !StaticRuntimes.empty();
}

static bool addXRayRuntime(const ToolChain &TC, const ArgList &Args,
                           ArgStringList &CmdArgs) {
  if (Args.hasFlag(options::OPT_fxray_instrument,
                   options::OPT_fnoxray_instrument, false)) {
    CmdArgs.push_back("-whole-archive");
    CmdArgs.push_back(TC.getCompilerRTArgString(Args, "xray", false));
    CmdArgs.push_back("-no-whole-archive");
    return true;
  }
  return false;
}

static void linkXRayRuntimeDeps(const ToolChain &TC, const ArgList &Args,
                                ArgStringList &CmdArgs) {
  CmdArgs.push_back("--no-as-needed");
  CmdArgs.push_back("-lpthread");
  CmdArgs.push_back("-lrt");
  CmdArgs.push_back("-lm");
  CmdArgs.push_back("-latomic");
  if (TC.GetCXXStdlibType(Args) == ToolChain::CST_Libcxx)
    CmdArgs.push_back("-lc++");
  else
    CmdArgs.push_back("-lstdc++");
  if (TC.getTriple().getOS() != llvm::Triple::FreeBSD)
    CmdArgs.push_back("-ldl");
}

static bool areOptimizationsEnabled(const ArgList &Args) {
  // Find the last -O arg and see if it is non-zero.
  if (Arg *A = Args.getLastArg(options::OPT_O_Group))
    return !A->getOption().matches(options::OPT_O0);
  // Defaults to -O0.
  return false;
}

static bool mustUseFramePointerForTarget(const llvm::Triple &Triple) {
  switch (Triple.getArch()){
  default:
    return false;
  case llvm::Triple::arm:
  case llvm::Triple::thumb:
    // ARM Darwin targets require a frame pointer to be always present to aid
    // offline debugging via backtraces.
    return Triple.isOSDarwin();
  }
}

static bool useFramePointerForTargetByDefault(const ArgList &Args,
                                              const llvm::Triple &Triple) {
  switch (Triple.getArch()) {
  case llvm::Triple::xcore:
  case llvm::Triple::wasm32:
  case llvm::Triple::wasm64:
    // XCore never wants frame pointers, regardless of OS.
    // WebAssembly never wants frame pointers.
    return false;
  default:
    break;
  }

<<<<<<< HEAD
  if (Triple.getArch() == llvm::Triple::nyuzi) {
    return !areOptimizationsEnabled(Args);
  }

  if (Triple.isOSLinux()) {
=======
  if (Triple.isOSLinux() || Triple.getOS() == llvm::Triple::CloudABI) {
>>>>>>> 866c4fd6
    switch (Triple.getArch()) {
    // Don't use a frame pointer on linux if optimizing for certain targets.
    case llvm::Triple::mips64:
    case llvm::Triple::mips64el:
    case llvm::Triple::mips:
    case llvm::Triple::mipsel:
    case llvm::Triple::systemz:
    case llvm::Triple::x86:
    case llvm::Triple::x86_64:
      return !areOptimizationsEnabled(Args);
    default:
      return true;
    }
  }

  if (Triple.isOSWindows()) {
    switch (Triple.getArch()) {
    case llvm::Triple::x86:
      return !areOptimizationsEnabled(Args);
    case llvm::Triple::x86_64:
      return Triple.isOSBinFormatMachO();
    case llvm::Triple::arm:
    case llvm::Triple::thumb:
      // Windows on ARM builds with FPO disabled to aid fast stack walking
      return true;
    default:
      // All other supported Windows ISAs use xdata unwind information, so frame
      // pointers are not generally useful.
      return false;
    }
  }

  return true;
}

static bool shouldUseFramePointer(const ArgList &Args,
                                  const llvm::Triple &Triple) {
  if (Arg *A = Args.getLastArg(options::OPT_fno_omit_frame_pointer,
                               options::OPT_fomit_frame_pointer))
    return A->getOption().matches(options::OPT_fno_omit_frame_pointer) ||
           mustUseFramePointerForTarget(Triple);

  if (Args.hasArg(options::OPT_pg))
    return true;

  return useFramePointerForTargetByDefault(Args, Triple);
}

static bool shouldUseLeafFramePointer(const ArgList &Args,
                                      const llvm::Triple &Triple) {
  if (Arg *A = Args.getLastArg(options::OPT_mno_omit_leaf_frame_pointer,
                               options::OPT_momit_leaf_frame_pointer))
    return A->getOption().matches(options::OPT_mno_omit_leaf_frame_pointer) ||
           mustUseFramePointerForTarget(Triple);

  if (Args.hasArg(options::OPT_pg))
    return true;

  if (Triple.isPS4CPU())
    return false;

  return useFramePointerForTargetByDefault(Args, Triple);
}

/// Add a CC1 option to specify the debug compilation directory.
static void addDebugCompDirArg(const ArgList &Args, ArgStringList &CmdArgs) {
  SmallString<128> cwd;
  if (!llvm::sys::fs::current_path(cwd)) {
    CmdArgs.push_back("-fdebug-compilation-dir");
    CmdArgs.push_back(Args.MakeArgString(cwd));
  }
}

static const char *SplitDebugName(const ArgList &Args, const InputInfo &Input) {
  Arg *FinalOutput = Args.getLastArg(options::OPT_o);
  if (FinalOutput && Args.hasArg(options::OPT_c)) {
    SmallString<128> T(FinalOutput->getValue());
    llvm::sys::path::replace_extension(T, "dwo");
    return Args.MakeArgString(T);
  } else {
    // Use the compilation dir.
    SmallString<128> T(
        Args.getLastArgValue(options::OPT_fdebug_compilation_dir));
    SmallString<128> F(llvm::sys::path::stem(Input.getBaseInput()));
    llvm::sys::path::replace_extension(F, "dwo");
    T += F;
    return Args.MakeArgString(F);
  }
}

static void SplitDebugInfo(const ToolChain &TC, Compilation &C, const Tool &T,
                           const JobAction &JA, const ArgList &Args,
                           const InputInfo &Output, const char *OutFile) {
  ArgStringList ExtractArgs;
  ExtractArgs.push_back("--extract-dwo");

  ArgStringList StripArgs;
  StripArgs.push_back("--strip-dwo");

  // Grabbing the output of the earlier compile step.
  StripArgs.push_back(Output.getFilename());
  ExtractArgs.push_back(Output.getFilename());
  ExtractArgs.push_back(OutFile);

  const char *Exec = Args.MakeArgString(TC.GetProgramPath("objcopy"));
  InputInfo II(types::TY_Object, Output.getFilename(), Output.getFilename());

  // First extract the dwo sections.
  C.addCommand(llvm::make_unique<Command>(JA, T, Exec, ExtractArgs, II));

  // Then remove them from the original .o file.
  C.addCommand(llvm::make_unique<Command>(JA, T, Exec, StripArgs, II));
}

/// \brief Vectorize at all optimization levels greater than 1 except for -Oz.
/// For -Oz the loop vectorizer is disable, while the slp vectorizer is enabled.
static bool shouldEnableVectorizerAtOLevel(const ArgList &Args, bool isSlpVec) {
  if (Arg *A = Args.getLastArg(options::OPT_O_Group)) {
    if (A->getOption().matches(options::OPT_O4) ||
        A->getOption().matches(options::OPT_Ofast))
      return true;

    if (A->getOption().matches(options::OPT_O0))
      return false;

    assert(A->getOption().matches(options::OPT_O) && "Must have a -O flag");

    // Vectorize -Os.
    StringRef S(A->getValue());
    if (S == "s")
      return true;

    // Don't vectorize -Oz, unless it's the slp vectorizer.
    if (S == "z")
      return isSlpVec;

    unsigned OptLevel = 0;
    if (S.getAsInteger(10, OptLevel))
      return false;

    return OptLevel > 1;
  }

  return false;
}

/// Add -x lang to \p CmdArgs for \p Input.
static void addDashXForInput(const ArgList &Args, const InputInfo &Input,
                             ArgStringList &CmdArgs) {
  // When using -verify-pch, we don't want to provide the type
  // 'precompiled-header' if it was inferred from the file extension
  if (Args.hasArg(options::OPT_verify_pch) && Input.getType() == types::TY_PCH)
    return;

  CmdArgs.push_back("-x");
  if (Args.hasArg(options::OPT_rewrite_objc))
    CmdArgs.push_back(types::getTypeName(types::TY_PP_ObjCXX));
  else
    CmdArgs.push_back(types::getTypeName(Input.getType()));
}

static VersionTuple getMSCompatibilityVersion(unsigned Version) {
  if (Version < 100)
    return VersionTuple(Version);

  if (Version < 10000)
    return VersionTuple(Version / 100, Version % 100);

  unsigned Build = 0, Factor = 1;
  for (; Version > 10000; Version = Version / 10, Factor = Factor * 10)
    Build = Build + (Version % 10) * Factor;
  return VersionTuple(Version / 100, Version % 100, Build);
}

// Claim options we don't want to warn if they are unused. We do this for
// options that build systems might add but are unused when assembling or only
// running the preprocessor for example.
static void claimNoWarnArgs(const ArgList &Args) {
  // Don't warn about unused -f(no-)?lto.  This can happen when we're
  // preprocessing, precompiling or assembling.
  Args.ClaimAllArgs(options::OPT_flto_EQ);
  Args.ClaimAllArgs(options::OPT_flto);
  Args.ClaimAllArgs(options::OPT_fno_lto);
}

static void appendUserToPath(SmallVectorImpl<char> &Result) {
#ifdef LLVM_ON_UNIX
  const char *Username = getenv("LOGNAME");
#else
  const char *Username = getenv("USERNAME");
#endif
  if (Username) {
    // Validate that LoginName can be used in a path, and get its length.
    size_t Len = 0;
    for (const char *P = Username; *P; ++P, ++Len) {
      if (!isAlphanumeric(*P) && *P != '_') {
        Username = nullptr;
        break;
      }
    }

    if (Username && Len > 0) {
      Result.append(Username, Username + Len);
      return;
    }
  }

// Fallback to user id.
#ifdef LLVM_ON_UNIX
  std::string UID = llvm::utostr(getuid());
#else
  // FIXME: Windows seems to have an 'SID' that might work.
  std::string UID = "9999";
#endif
  Result.append(UID.begin(), UID.end());
}

VersionTuple visualstudio::getMSVCVersion(const Driver *D, const ToolChain &TC,
                                          const llvm::Triple &Triple,
                                          const llvm::opt::ArgList &Args,
                                          bool IsWindowsMSVC) {
  if (Args.hasFlag(options::OPT_fms_extensions, options::OPT_fno_ms_extensions,
                   IsWindowsMSVC) ||
      Args.hasArg(options::OPT_fmsc_version) ||
      Args.hasArg(options::OPT_fms_compatibility_version)) {
    const Arg *MSCVersion = Args.getLastArg(options::OPT_fmsc_version);
    const Arg *MSCompatibilityVersion =
        Args.getLastArg(options::OPT_fms_compatibility_version);

    if (MSCVersion && MSCompatibilityVersion) {
      if (D)
        D->Diag(diag::err_drv_argument_not_allowed_with)
            << MSCVersion->getAsString(Args)
            << MSCompatibilityVersion->getAsString(Args);
      return VersionTuple();
    }

    if (MSCompatibilityVersion) {
      VersionTuple MSVT;
      if (MSVT.tryParse(MSCompatibilityVersion->getValue()) && D)
        D->Diag(diag::err_drv_invalid_value)
            << MSCompatibilityVersion->getAsString(Args)
            << MSCompatibilityVersion->getValue();
      return MSVT;
    }

    if (MSCVersion) {
      unsigned Version = 0;
      if (StringRef(MSCVersion->getValue()).getAsInteger(10, Version) && D)
        D->Diag(diag::err_drv_invalid_value) << MSCVersion->getAsString(Args)
                                             << MSCVersion->getValue();
      return getMSCompatibilityVersion(Version);
    }

    unsigned Major, Minor, Micro;
    Triple.getEnvironmentVersion(Major, Minor, Micro);
    if (Major || Minor || Micro)
      return VersionTuple(Major, Minor, Micro);

    if (IsWindowsMSVC) {
      VersionTuple MSVT = TC.getMSVCVersionFromExe();
      if (!MSVT.empty())
        return MSVT;

      // FIXME: Consider bumping this to 19 (MSVC2015) soon.
      return VersionTuple(18);
    }
  }
  return VersionTuple();
}

static void addPGOAndCoverageFlags(Compilation &C, const Driver &D,
                                   const InputInfo &Output, const ArgList &Args,
                                   ArgStringList &CmdArgs) {

  auto *PGOGenerateArg = Args.getLastArg(options::OPT_fprofile_generate,
                                         options::OPT_fprofile_generate_EQ,
                                         options::OPT_fno_profile_generate);
  if (PGOGenerateArg &&
      PGOGenerateArg->getOption().matches(options::OPT_fno_profile_generate))
    PGOGenerateArg = nullptr;

  auto *ProfileGenerateArg = Args.getLastArg(
      options::OPT_fprofile_instr_generate,
      options::OPT_fprofile_instr_generate_EQ,
      options::OPT_fno_profile_instr_generate);
  if (ProfileGenerateArg &&
      ProfileGenerateArg->getOption().matches(
          options::OPT_fno_profile_instr_generate))
    ProfileGenerateArg = nullptr;

  if (PGOGenerateArg && ProfileGenerateArg)
    D.Diag(diag::err_drv_argument_not_allowed_with)
        << PGOGenerateArg->getSpelling() << ProfileGenerateArg->getSpelling();

  auto *ProfileUseArg = Args.getLastArg(
      options::OPT_fprofile_instr_use, options::OPT_fprofile_instr_use_EQ,
      options::OPT_fprofile_use, options::OPT_fprofile_use_EQ,
      options::OPT_fno_profile_instr_use);
  if (ProfileUseArg &&
      ProfileUseArg->getOption().matches(options::OPT_fno_profile_instr_use))
    ProfileUseArg = nullptr;

  if (PGOGenerateArg && ProfileUseArg)
    D.Diag(diag::err_drv_argument_not_allowed_with)
        << ProfileUseArg->getSpelling() << PGOGenerateArg->getSpelling();

  if (ProfileGenerateArg && ProfileUseArg)
    D.Diag(diag::err_drv_argument_not_allowed_with)
        << ProfileGenerateArg->getSpelling() << ProfileUseArg->getSpelling();

  if (ProfileGenerateArg) {
    if (ProfileGenerateArg->getOption().matches(
            options::OPT_fprofile_instr_generate_EQ))
      CmdArgs.push_back(Args.MakeArgString(Twine("-fprofile-instrument-path=") +
                                           ProfileGenerateArg->getValue()));
    // The default is to use Clang Instrumentation.
    CmdArgs.push_back("-fprofile-instrument=clang");
  }

  if (PGOGenerateArg) {
    CmdArgs.push_back("-fprofile-instrument=llvm");
    if (PGOGenerateArg->getOption().matches(
            options::OPT_fprofile_generate_EQ)) {
      SmallString<128> Path(PGOGenerateArg->getValue());
      llvm::sys::path::append(Path, "default_%m.profraw");
      CmdArgs.push_back(
          Args.MakeArgString(Twine("-fprofile-instrument-path=") + Path));
    }
  }

  if (ProfileUseArg) {
    if (ProfileUseArg->getOption().matches(options::OPT_fprofile_instr_use_EQ))
      CmdArgs.push_back(Args.MakeArgString(
          Twine("-fprofile-instrument-use-path=") + ProfileUseArg->getValue()));
    else if ((ProfileUseArg->getOption().matches(
                  options::OPT_fprofile_use_EQ) ||
              ProfileUseArg->getOption().matches(
                  options::OPT_fprofile_instr_use))) {
      SmallString<128> Path(
          ProfileUseArg->getNumValues() == 0 ? "" : ProfileUseArg->getValue());
      if (Path.empty() || llvm::sys::fs::is_directory(Path))
        llvm::sys::path::append(Path, "default.profdata");
      CmdArgs.push_back(
          Args.MakeArgString(Twine("-fprofile-instrument-use-path=") + Path));
    }
  }

  if (Args.hasArg(options::OPT_ftest_coverage) ||
      Args.hasArg(options::OPT_coverage))
    CmdArgs.push_back("-femit-coverage-notes");
  if (Args.hasFlag(options::OPT_fprofile_arcs, options::OPT_fno_profile_arcs,
                   false) ||
      Args.hasArg(options::OPT_coverage))
    CmdArgs.push_back("-femit-coverage-data");

  if (Args.hasFlag(options::OPT_fcoverage_mapping,
                   options::OPT_fno_coverage_mapping, false) &&
      !ProfileGenerateArg)
    D.Diag(diag::err_drv_argument_only_allowed_with)
        << "-fcoverage-mapping"
        << "-fprofile-instr-generate";

  if (Args.hasFlag(options::OPT_fcoverage_mapping,
                   options::OPT_fno_coverage_mapping, false))
    CmdArgs.push_back("-fcoverage-mapping");

  if (C.getArgs().hasArg(options::OPT_c) ||
      C.getArgs().hasArg(options::OPT_S)) {
    if (Output.isFilename()) {
      CmdArgs.push_back("-coverage-notes-file");
      SmallString<128> OutputFilename;
      if (Arg *FinalOutput = C.getArgs().getLastArg(options::OPT_o))
        OutputFilename = FinalOutput->getValue();
      else
        OutputFilename = llvm::sys::path::filename(Output.getBaseInput());
      SmallString<128> CoverageFilename = OutputFilename;
      if (llvm::sys::path::is_relative(CoverageFilename)) {
        SmallString<128> Pwd;
        if (!llvm::sys::fs::current_path(Pwd)) {
          llvm::sys::path::append(Pwd, CoverageFilename);
          CoverageFilename.swap(Pwd);
        }
      }
      llvm::sys::path::replace_extension(CoverageFilename, "gcno");
      CmdArgs.push_back(Args.MakeArgString(CoverageFilename));

      // Leave -fprofile-dir= an unused argument unless .gcda emission is
      // enabled. To be polite, with '-fprofile-arcs -fno-profile-arcs' consider
      // the flag used. There is no -fno-profile-dir, so the user has no
      // targeted way to suppress the warning.
      if (Args.hasArg(options::OPT_fprofile_arcs) ||
          Args.hasArg(options::OPT_coverage)) {
        CmdArgs.push_back("-coverage-data-file");
        if (Arg *FProfileDir = Args.getLastArg(options::OPT_fprofile_dir)) {
          CoverageFilename = FProfileDir->getValue();
          llvm::sys::path::append(CoverageFilename, OutputFilename);
        }
        llvm::sys::path::replace_extension(CoverageFilename, "gcda");
        CmdArgs.push_back(Args.MakeArgString(CoverageFilename));
      }
    }
  }
}

static void addPS4ProfileRTArgs(const ToolChain &TC, const ArgList &Args,
                                ArgStringList &CmdArgs) {
  if ((Args.hasFlag(options::OPT_fprofile_arcs, options::OPT_fno_profile_arcs,
                    false) ||
       Args.hasFlag(options::OPT_fprofile_generate,
                    options::OPT_fno_profile_instr_generate, false) ||
       Args.hasFlag(options::OPT_fprofile_generate_EQ,
                    options::OPT_fno_profile_instr_generate, false) ||
       Args.hasFlag(options::OPT_fprofile_instr_generate,
                    options::OPT_fno_profile_instr_generate, false) ||
       Args.hasFlag(options::OPT_fprofile_instr_generate_EQ,
                    options::OPT_fno_profile_instr_generate, false) ||
       Args.hasArg(options::OPT_fcreate_profile) ||
       Args.hasArg(options::OPT_coverage)))
    CmdArgs.push_back("--dependent-lib=libclang_rt.profile-x86_64.a");
}

/// Parses the various -fpic/-fPIC/-fpie/-fPIE arguments.  Then,
/// smooshes them together with platform defaults, to decide whether
/// this compile should be using PIC mode or not. Returns a tuple of
/// (RelocationModel, PICLevel, IsPIE).
static std::tuple<llvm::Reloc::Model, unsigned, bool>
ParsePICArgs(const ToolChain &ToolChain, const llvm::Triple &Triple,
             const ArgList &Args) {
  // FIXME: why does this code...and so much everywhere else, use both
  // ToolChain.getTriple() and Triple?
  bool PIE = ToolChain.isPIEDefault();
  bool PIC = PIE || ToolChain.isPICDefault();
  // The Darwin/MachO default to use PIC does not apply when using -static.
  if (ToolChain.getTriple().isOSBinFormatMachO() &&
      Args.hasArg(options::OPT_static))
    PIE = PIC = false;
  bool IsPICLevelTwo = PIC;

  bool KernelOrKext =
      Args.hasArg(options::OPT_mkernel, options::OPT_fapple_kext);

  // Android-specific defaults for PIC/PIE
  if (ToolChain.getTriple().isAndroid()) {
    switch (ToolChain.getArch()) {
    case llvm::Triple::arm:
    case llvm::Triple::armeb:
    case llvm::Triple::thumb:
    case llvm::Triple::thumbeb:
    case llvm::Triple::aarch64:
    case llvm::Triple::mips:
    case llvm::Triple::mipsel:
    case llvm::Triple::mips64:
    case llvm::Triple::mips64el:
      PIC = true; // "-fpic"
      break;

    case llvm::Triple::x86:
    case llvm::Triple::x86_64:
      PIC = true; // "-fPIC"
      IsPICLevelTwo = true;
      break;

    default:
      break;
    }
  }

  // OpenBSD-specific defaults for PIE
  if (ToolChain.getTriple().getOS() == llvm::Triple::OpenBSD) {
    switch (ToolChain.getArch()) {
    case llvm::Triple::mips64:
    case llvm::Triple::mips64el:
    case llvm::Triple::sparcel:
    case llvm::Triple::x86:
    case llvm::Triple::x86_64:
      IsPICLevelTwo = false; // "-fpie"
      break;

    case llvm::Triple::ppc:
    case llvm::Triple::sparc:
    case llvm::Triple::sparcv9:
      IsPICLevelTwo = true; // "-fPIE"
      break;

    default:
      break;
    }
  }

  // The last argument relating to either PIC or PIE wins, and no
  // other argument is used. If the last argument is any flavor of the
  // '-fno-...' arguments, both PIC and PIE are disabled. Any PIE
  // option implicitly enables PIC at the same level.
  Arg *LastPICArg = Args.getLastArg(options::OPT_fPIC, options::OPT_fno_PIC,
                                    options::OPT_fpic, options::OPT_fno_pic,
                                    options::OPT_fPIE, options::OPT_fno_PIE,
                                    options::OPT_fpie, options::OPT_fno_pie);
  // Check whether the tool chain trumps the PIC-ness decision. If the PIC-ness
  // is forced, then neither PIC nor PIE flags will have no effect.
  if (!ToolChain.isPICDefaultForced()) {
    if (LastPICArg) {
      Option O = LastPICArg->getOption();
      if (O.matches(options::OPT_fPIC) || O.matches(options::OPT_fpic) ||
          O.matches(options::OPT_fPIE) || O.matches(options::OPT_fpie)) {
        PIE = O.matches(options::OPT_fPIE) || O.matches(options::OPT_fpie);
        PIC =
            PIE || O.matches(options::OPT_fPIC) || O.matches(options::OPT_fpic);
        IsPICLevelTwo =
            O.matches(options::OPT_fPIE) || O.matches(options::OPT_fPIC);
      } else {
        PIE = PIC = false;
        if (Triple.isPS4CPU()) {
          Arg *ModelArg = Args.getLastArg(options::OPT_mcmodel_EQ);
          StringRef Model = ModelArg ? ModelArg->getValue() : "";
          if (Model != "kernel") {
            PIC = true;
            ToolChain.getDriver().Diag(diag::warn_drv_ps4_force_pic)
                << LastPICArg->getSpelling();
          }
        }
      }
    }
  }

  // Introduce a Darwin and PS4-specific hack. If the default is PIC, but the
  // PIC level would've been set to level 1, force it back to level 2 PIC
  // instead.
  if (PIC && (ToolChain.getTriple().isOSDarwin() || Triple.isPS4CPU()))
    IsPICLevelTwo |= ToolChain.isPICDefault();

  // This kernel flags are a trump-card: they will disable PIC/PIE
  // generation, independent of the argument order.
  if (KernelOrKext && ((!Triple.isiOS() || Triple.isOSVersionLT(6)) &&
                       !Triple.isWatchOS()))
    PIC = PIE = false;

  if (Arg *A = Args.getLastArg(options::OPT_mdynamic_no_pic)) {
    // This is a very special mode. It trumps the other modes, almost no one
    // uses it, and it isn't even valid on any OS but Darwin.
    if (!ToolChain.getTriple().isOSDarwin())
      ToolChain.getDriver().Diag(diag::err_drv_unsupported_opt_for_target)
          << A->getSpelling() << ToolChain.getTriple().str();

    // FIXME: Warn when this flag trumps some other PIC or PIE flag.

    // Only a forced PIC mode can cause the actual compile to have PIC defines
    // etc., no flags are sufficient. This behavior was selected to closely
    // match that of llvm-gcc and Apple GCC before that.
    PIC = ToolChain.isPICDefault() && ToolChain.isPICDefaultForced();

    return std::make_tuple(llvm::Reloc::DynamicNoPIC, PIC ? 2U : 0U, false);
  }

  bool EmbeddedPISupported;
  switch (ToolChain.getArch()) {
    case llvm::Triple::arm:
    case llvm::Triple::armeb:
    case llvm::Triple::thumb:
    case llvm::Triple::thumbeb:
      EmbeddedPISupported = true;
      break;
    default:
      EmbeddedPISupported = false;
      break;
  }

  bool ROPI = false, RWPI = false;
  Arg* LastROPIArg = Args.getLastArg(options::OPT_fropi, options::OPT_fno_ropi);
  if (LastROPIArg && LastROPIArg->getOption().matches(options::OPT_fropi)) {
    if (!EmbeddedPISupported)
      ToolChain.getDriver().Diag(diag::err_drv_unsupported_opt_for_target)
          << LastROPIArg->getSpelling() << ToolChain.getTriple().str();
    ROPI = true;
  }
  Arg *LastRWPIArg = Args.getLastArg(options::OPT_frwpi, options::OPT_fno_rwpi);
  if (LastRWPIArg && LastRWPIArg->getOption().matches(options::OPT_frwpi)) {
    if (!EmbeddedPISupported)
      ToolChain.getDriver().Diag(diag::err_drv_unsupported_opt_for_target)
          << LastRWPIArg->getSpelling() << ToolChain.getTriple().str();
    RWPI = true;
  }

  // ROPI and RWPI are not comaptible with PIC or PIE.
  if ((ROPI || RWPI) && (PIC || PIE)) {
    ToolChain.getDriver().Diag(diag::err_drv_ropi_rwpi_incompatible_with_pic);
  }

  if (PIC)
    return std::make_tuple(llvm::Reloc::PIC_, IsPICLevelTwo ? 2U : 1U, PIE);

  llvm::Reloc::Model RelocM = llvm::Reloc::Static;
  if (ROPI && RWPI)
    RelocM = llvm::Reloc::ROPI_RWPI;
  else if (ROPI)
    RelocM = llvm::Reloc::ROPI;
  else if (RWPI)
    RelocM = llvm::Reloc::RWPI;

  return std::make_tuple(RelocM, 0U, false);
}

static const char *RelocationModelName(llvm::Reloc::Model Model) {
  switch (Model) {
  case llvm::Reloc::Static:
    return "static";
  case llvm::Reloc::PIC_:
    return "pic";
  case llvm::Reloc::DynamicNoPIC:
    return "dynamic-no-pic";
  case llvm::Reloc::ROPI:
    return "ropi";
  case llvm::Reloc::RWPI:
    return "rwpi";
  case llvm::Reloc::ROPI_RWPI:
    return "ropi-rwpi";
  }
  llvm_unreachable("Unknown Reloc::Model kind");
}

static void AddAssemblerKPIC(const ToolChain &ToolChain, const ArgList &Args,
                             ArgStringList &CmdArgs) {
  llvm::Reloc::Model RelocationModel;
  unsigned PICLevel;
  bool IsPIE;
  std::tie(RelocationModel, PICLevel, IsPIE) =
      ParsePICArgs(ToolChain, ToolChain.getTriple(), Args);

  if (RelocationModel != llvm::Reloc::Static)
    CmdArgs.push_back("-KPIC");
}

void Clang::ConstructJob(Compilation &C, const JobAction &JA,
                         const InputInfo &Output, const InputInfoList &Inputs,
                         const ArgList &Args, const char *LinkingOutput) const {
  const llvm::Triple &Triple = getToolChain().getEffectiveTriple();
  const std::string &TripleStr = Triple.getTriple();

  bool KernelOrKext =
      Args.hasArg(options::OPT_mkernel, options::OPT_fapple_kext);
  const Driver &D = getToolChain().getDriver();
  ArgStringList CmdArgs;

  bool IsWindowsGNU = getToolChain().getTriple().isWindowsGNUEnvironment();
  bool IsWindowsCygnus =
      getToolChain().getTriple().isWindowsCygwinEnvironment();
  bool IsWindowsMSVC = getToolChain().getTriple().isWindowsMSVCEnvironment();
  bool IsPS4CPU = getToolChain().getTriple().isPS4CPU();
  bool IsIAMCU = getToolChain().getTriple().isOSIAMCU();

  // Check number of inputs for sanity. We need at least one input.
  assert(Inputs.size() >= 1 && "Must have at least one input.");
  const InputInfo &Input = Inputs[0];
  // CUDA compilation may have multiple inputs (source file + results of
  // device-side compilations). All other jobs are expected to have exactly one
  // input.
  bool IsCuda = JA.isOffloading(Action::OFK_Cuda);
  assert((IsCuda || Inputs.size() == 1) && "Unable to handle multiple inputs.");

  // C++ is not supported for IAMCU.
  if (IsIAMCU && types::isCXX(Input.getType()))
    D.Diag(diag::err_drv_clang_unsupported) << "C++ for IAMCU";

  // Invoke ourselves in -cc1 mode.
  //
  // FIXME: Implement custom jobs for internal actions.
  CmdArgs.push_back("-cc1");

  // Add the "effective" target triple.
  CmdArgs.push_back("-triple");
  CmdArgs.push_back(Args.MakeArgString(TripleStr));

  if (IsCuda) {
    // We have to pass the triple of the host if compiling for a CUDA device and
    // vice-versa.
    std::string NormalizedTriple;
    if (JA.isDeviceOffloading(Action::OFK_Cuda))
      NormalizedTriple = C.getSingleOffloadToolChain<Action::OFK_Host>()
                             ->getTriple()
                             .normalize();
    else
      NormalizedTriple = C.getSingleOffloadToolChain<Action::OFK_Cuda>()
                             ->getTriple()
                             .normalize();

    CmdArgs.push_back("-aux-triple");
    CmdArgs.push_back(Args.MakeArgString(NormalizedTriple));
  }

  if (Triple.isOSWindows() && (Triple.getArch() == llvm::Triple::arm ||
                               Triple.getArch() == llvm::Triple::thumb)) {
    unsigned Offset = Triple.getArch() == llvm::Triple::arm ? 4 : 6;
    unsigned Version;
    Triple.getArchName().substr(Offset).getAsInteger(10, Version);
    if (Version < 7)
      D.Diag(diag::err_target_unsupported_arch) << Triple.getArchName()
                                                << TripleStr;
  }

  // Push all default warning arguments that are specific to
  // the given target.  These come before user provided warning options
  // are provided.
  getToolChain().addClangWarningOptions(CmdArgs);

  // Select the appropriate action.
  RewriteKind rewriteKind = RK_None;

  if (isa<AnalyzeJobAction>(JA)) {
    assert(JA.getType() == types::TY_Plist && "Invalid output type.");
    CmdArgs.push_back("-analyze");
  } else if (isa<MigrateJobAction>(JA)) {
    CmdArgs.push_back("-migrate");
  } else if (isa<PreprocessJobAction>(JA)) {
    if (Output.getType() == types::TY_Dependencies)
      CmdArgs.push_back("-Eonly");
    else {
      CmdArgs.push_back("-E");
      if (Args.hasArg(options::OPT_rewrite_objc) &&
          !Args.hasArg(options::OPT_g_Group))
        CmdArgs.push_back("-P");
    }
  } else if (isa<AssembleJobAction>(JA)) {
    CmdArgs.push_back("-emit-obj");

    CollectArgsForIntegratedAssembler(C, Args, CmdArgs, D);

    // Also ignore explicit -force_cpusubtype_ALL option.
    (void)Args.hasArg(options::OPT_force__cpusubtype__ALL);
  } else if (isa<PrecompileJobAction>(JA)) {
    // Use PCH if the user requested it.
    bool UsePCH = D.CCCUsePCH;

    if (JA.getType() == types::TY_Nothing)
      CmdArgs.push_back("-fsyntax-only");
    else if (JA.getType() == types::TY_ModuleFile)
      CmdArgs.push_back("-emit-module-interface");
    else if (UsePCH)
      CmdArgs.push_back("-emit-pch");
    else
      CmdArgs.push_back("-emit-pth");
  } else if (isa<VerifyPCHJobAction>(JA)) {
    CmdArgs.push_back("-verify-pch");
  } else {
    assert((isa<CompileJobAction>(JA) || isa<BackendJobAction>(JA)) &&
           "Invalid action for clang tool.");
    if (JA.getType() == types::TY_Nothing) {
      CmdArgs.push_back("-fsyntax-only");
    } else if (JA.getType() == types::TY_LLVM_IR ||
               JA.getType() == types::TY_LTO_IR) {
      CmdArgs.push_back("-emit-llvm");
    } else if (JA.getType() == types::TY_LLVM_BC ||
               JA.getType() == types::TY_LTO_BC) {
      CmdArgs.push_back("-emit-llvm-bc");
    } else if (JA.getType() == types::TY_PP_Asm) {
      CmdArgs.push_back("-S");
    } else if (JA.getType() == types::TY_AST) {
      CmdArgs.push_back("-emit-pch");
    } else if (JA.getType() == types::TY_ModuleFile) {
      CmdArgs.push_back("-module-file-info");
    } else if (JA.getType() == types::TY_RewrittenObjC) {
      CmdArgs.push_back("-rewrite-objc");
      rewriteKind = RK_NonFragile;
    } else if (JA.getType() == types::TY_RewrittenLegacyObjC) {
      CmdArgs.push_back("-rewrite-objc");
      rewriteKind = RK_Fragile;
    } else {
      assert(JA.getType() == types::TY_PP_Asm && "Unexpected output type!");
    }

    // Preserve use-list order by default when emitting bitcode, so that
    // loading the bitcode up in 'opt' or 'llc' and running passes gives the
    // same result as running passes here.  For LTO, we don't need to preserve
    // the use-list order, since serialization to bitcode is part of the flow.
    if (JA.getType() == types::TY_LLVM_BC)
      CmdArgs.push_back("-emit-llvm-uselists");

    if (D.isUsingLTO())
      Args.AddLastArg(CmdArgs, options::OPT_flto, options::OPT_flto_EQ);
  }

  if (const Arg *A = Args.getLastArg(options::OPT_fthinlto_index_EQ)) {
    if (!types::isLLVMIR(Input.getType()))
      D.Diag(diag::err_drv_argument_only_allowed_with) << A->getAsString(Args)
                                                       << "-x ir";
    Args.AddLastArg(CmdArgs, options::OPT_fthinlto_index_EQ);
  }

  // Embed-bitcode option.
  if (C.getDriver().embedBitcodeEnabled() &&
      (isa<BackendJobAction>(JA) || isa<AssembleJobAction>(JA))) {
    // Add flags implied by -fembed-bitcode.
    Args.AddLastArg(CmdArgs, options::OPT_fembed_bitcode_EQ);
    // Disable all llvm IR level optimizations.
    CmdArgs.push_back("-disable-llvm-optzns");
  }
  if (C.getDriver().embedBitcodeMarkerOnly())
    CmdArgs.push_back("-fembed-bitcode=marker");

  // We normally speed up the clang process a bit by skipping destructors at
  // exit, but when we're generating diagnostics we can rely on some of the
  // cleanup.
  if (!C.isForDiagnostics())
    CmdArgs.push_back("-disable-free");

// Disable the verification pass in -asserts builds.
#ifdef NDEBUG
  CmdArgs.push_back("-disable-llvm-verifier");
  // Discard LLVM value names in -asserts builds.
  CmdArgs.push_back("-discard-value-names");
#endif

  // Set the main file name, so that debug info works even with
  // -save-temps.
  CmdArgs.push_back("-main-file-name");
  CmdArgs.push_back(getBaseInputName(Args, Input));

  // Some flags which affect the language (via preprocessor
  // defines).
  if (Args.hasArg(options::OPT_static))
    CmdArgs.push_back("-static-define");

  if (isa<AnalyzeJobAction>(JA)) {
    // Enable region store model by default.
    CmdArgs.push_back("-analyzer-store=region");

    // Treat blocks as analysis entry points.
    CmdArgs.push_back("-analyzer-opt-analyze-nested-blocks");

    CmdArgs.push_back("-analyzer-eagerly-assume");

    // Add default argument set.
    if (!Args.hasArg(options::OPT__analyzer_no_default_checks)) {
      CmdArgs.push_back("-analyzer-checker=core");

    if (!IsWindowsMSVC) {
      CmdArgs.push_back("-analyzer-checker=unix");
    } else {
      // Enable "unix" checkers that also work on Windows.
      CmdArgs.push_back("-analyzer-checker=unix.API");
      CmdArgs.push_back("-analyzer-checker=unix.Malloc");
      CmdArgs.push_back("-analyzer-checker=unix.MallocSizeof");
      CmdArgs.push_back("-analyzer-checker=unix.MismatchedDeallocator");
      CmdArgs.push_back("-analyzer-checker=unix.cstring.BadSizeArg");
      CmdArgs.push_back("-analyzer-checker=unix.cstring.NullArg");
    }

      // Disable some unix checkers for PS4.
      if (IsPS4CPU) {
        CmdArgs.push_back("-analyzer-disable-checker=unix.API");
        CmdArgs.push_back("-analyzer-disable-checker=unix.Vfork");
      }

      if (getToolChain().getTriple().getVendor() == llvm::Triple::Apple)
        CmdArgs.push_back("-analyzer-checker=osx");

      CmdArgs.push_back("-analyzer-checker=deadcode");

      if (types::isCXX(Input.getType()))
        CmdArgs.push_back("-analyzer-checker=cplusplus");

      if (!IsPS4CPU) {
        CmdArgs.push_back(
            "-analyzer-checker=security.insecureAPI.UncheckedReturn");
        CmdArgs.push_back("-analyzer-checker=security.insecureAPI.getpw");
        CmdArgs.push_back("-analyzer-checker=security.insecureAPI.gets");
        CmdArgs.push_back("-analyzer-checker=security.insecureAPI.mktemp");
        CmdArgs.push_back("-analyzer-checker=security.insecureAPI.mkstemp");
        CmdArgs.push_back("-analyzer-checker=security.insecureAPI.vfork");
      }

      // Default nullability checks.
      CmdArgs.push_back("-analyzer-checker=nullability.NullPassedToNonnull");
      CmdArgs.push_back(
          "-analyzer-checker=nullability.NullReturnedFromNonnull");
    }

    // Set the output format. The default is plist, for (lame) historical
    // reasons.
    CmdArgs.push_back("-analyzer-output");
    if (Arg *A = Args.getLastArg(options::OPT__analyzer_output))
      CmdArgs.push_back(A->getValue());
    else
      CmdArgs.push_back("plist");

    // Disable the presentation of standard compiler warnings when
    // using --analyze.  We only want to show static analyzer diagnostics
    // or frontend errors.
    CmdArgs.push_back("-w");

    // Add -Xanalyzer arguments when running as analyzer.
    Args.AddAllArgValues(CmdArgs, options::OPT_Xanalyzer);
  }

  CheckCodeGenerationOptions(D, Args);

  llvm::Reloc::Model RelocationModel;
  unsigned PICLevel;
  bool IsPIE;
  std::tie(RelocationModel, PICLevel, IsPIE) =
      ParsePICArgs(getToolChain(), Triple, Args);

  const char *RMName = RelocationModelName(RelocationModel);

  if ((RelocationModel == llvm::Reloc::ROPI ||
       RelocationModel == llvm::Reloc::ROPI_RWPI) &&
      types::isCXX(Input.getType()) &&
      !Args.hasArg(options::OPT_fallow_unsupported))
    D.Diag(diag::err_drv_ropi_incompatible_with_cxx);

  if (RMName) {
    CmdArgs.push_back("-mrelocation-model");
    CmdArgs.push_back(RMName);
  }
  if (PICLevel > 0) {
    CmdArgs.push_back("-pic-level");
    CmdArgs.push_back(PICLevel == 1 ? "1" : "2");
    if (IsPIE)
      CmdArgs.push_back("-pic-is-pie");
  }

  if (Arg *A = Args.getLastArg(options::OPT_meabi)) {
    CmdArgs.push_back("-meabi");
    CmdArgs.push_back(A->getValue());
  }

  CmdArgs.push_back("-mthread-model");
  if (Arg *A = Args.getLastArg(options::OPT_mthread_model))
    CmdArgs.push_back(A->getValue());
  else
    CmdArgs.push_back(Args.MakeArgString(getToolChain().getThreadModel()));

  Args.AddLastArg(CmdArgs, options::OPT_fveclib);

  if (!Args.hasFlag(options::OPT_fmerge_all_constants,
                    options::OPT_fno_merge_all_constants))
    CmdArgs.push_back("-fno-merge-all-constants");

  // LLVM Code Generator Options.

  if (Args.hasArg(options::OPT_frewrite_map_file) ||
      Args.hasArg(options::OPT_frewrite_map_file_EQ)) {
    for (const Arg *A : Args.filtered(options::OPT_frewrite_map_file,
                                      options::OPT_frewrite_map_file_EQ)) {
      CmdArgs.push_back("-frewrite-map-file");
      CmdArgs.push_back(A->getValue());
      A->claim();
    }
  }

  if (Arg *A = Args.getLastArg(options::OPT_Wframe_larger_than_EQ)) {
    StringRef v = A->getValue();
    CmdArgs.push_back("-mllvm");
    CmdArgs.push_back(Args.MakeArgString("-warn-stack-size=" + v));
    A->claim();
  }

  if (!Args.hasFlag(options::OPT_fjump_tables, options::OPT_fno_jump_tables,
                    true))
    CmdArgs.push_back("-fno-jump-tables");

  if (!Args.hasFlag(options::OPT_fpreserve_as_comments,
                    options::OPT_fno_preserve_as_comments, true))
    CmdArgs.push_back("-fno-preserve-as-comments");

  if (Arg *A = Args.getLastArg(options::OPT_mregparm_EQ)) {
    CmdArgs.push_back("-mregparm");
    CmdArgs.push_back(A->getValue());
  }

  if (Arg *A = Args.getLastArg(options::OPT_fpcc_struct_return,
                               options::OPT_freg_struct_return)) {
    if (getToolChain().getArch() != llvm::Triple::x86) {
      D.Diag(diag::err_drv_unsupported_opt_for_target)
          << A->getSpelling() << getToolChain().getTriple().str();
    } else if (A->getOption().matches(options::OPT_fpcc_struct_return)) {
      CmdArgs.push_back("-fpcc-struct-return");
    } else {
      assert(A->getOption().matches(options::OPT_freg_struct_return));
      CmdArgs.push_back("-freg-struct-return");
    }
  }

  if (Args.hasFlag(options::OPT_mrtd, options::OPT_mno_rtd, false))
    CmdArgs.push_back("-fdefault-calling-conv=stdcall");

  if (shouldUseFramePointer(Args, getToolChain().getTriple()))
    CmdArgs.push_back("-mdisable-fp-elim");
  if (!Args.hasFlag(options::OPT_fzero_initialized_in_bss,
                    options::OPT_fno_zero_initialized_in_bss))
    CmdArgs.push_back("-mno-zero-initialized-in-bss");

  bool OFastEnabled = isOptimizationLevelFast(Args);
  // If -Ofast is the optimization level, then -fstrict-aliasing should be
  // enabled.  This alias option is being used to simplify the hasFlag logic.
  OptSpecifier StrictAliasingAliasOption =
      OFastEnabled ? options::OPT_Ofast : options::OPT_fstrict_aliasing;
  // We turn strict aliasing off by default if we're in CL mode, since MSVC
  // doesn't do any TBAA.
  bool TBAAOnByDefault = !getToolChain().getDriver().IsCLMode();
  if (!Args.hasFlag(options::OPT_fstrict_aliasing, StrictAliasingAliasOption,
                    options::OPT_fno_strict_aliasing, TBAAOnByDefault))
    CmdArgs.push_back("-relaxed-aliasing");
  if (!Args.hasFlag(options::OPT_fstruct_path_tbaa,
                    options::OPT_fno_struct_path_tbaa))
    CmdArgs.push_back("-no-struct-path-tbaa");
  if (Args.hasFlag(options::OPT_fstrict_enums, options::OPT_fno_strict_enums,
                   false))
    CmdArgs.push_back("-fstrict-enums");
  if (Args.hasFlag(options::OPT_fstrict_vtable_pointers,
                   options::OPT_fno_strict_vtable_pointers,
                   false))
    CmdArgs.push_back("-fstrict-vtable-pointers");
  if (!Args.hasFlag(options::OPT_foptimize_sibling_calls,
                    options::OPT_fno_optimize_sibling_calls))
    CmdArgs.push_back("-mdisable-tail-calls");

  // Handle segmented stacks.
  if (Args.hasArg(options::OPT_fsplit_stack))
    CmdArgs.push_back("-split-stacks");

  // If -Ofast is the optimization level, then -ffast-math should be enabled.
  // This alias option is being used to simplify the getLastArg logic.
  OptSpecifier FastMathAliasOption =
      OFastEnabled ? options::OPT_Ofast : options::OPT_ffast_math;

  // Handle various floating point optimization flags, mapping them to the
  // appropriate LLVM code generation flags. The pattern for all of these is to
  // default off the codegen optimizations, and if any flag enables them and no
  // flag disables them after the flag enabling them, enable the codegen
  // optimization. This is complicated by several "umbrella" flags.
  if (Arg *A = Args.getLastArg(
          options::OPT_ffast_math, FastMathAliasOption,
          options::OPT_fno_fast_math, options::OPT_ffinite_math_only,
          options::OPT_fno_finite_math_only, options::OPT_fhonor_infinities,
          options::OPT_fno_honor_infinities))
    if (A->getOption().getID() != options::OPT_fno_fast_math &&
        A->getOption().getID() != options::OPT_fno_finite_math_only &&
        A->getOption().getID() != options::OPT_fhonor_infinities)
      CmdArgs.push_back("-menable-no-infs");
  if (Arg *A = Args.getLastArg(
          options::OPT_ffast_math, FastMathAliasOption,
          options::OPT_fno_fast_math, options::OPT_ffinite_math_only,
          options::OPT_fno_finite_math_only, options::OPT_fhonor_nans,
          options::OPT_fno_honor_nans))
    if (A->getOption().getID() != options::OPT_fno_fast_math &&
        A->getOption().getID() != options::OPT_fno_finite_math_only &&
        A->getOption().getID() != options::OPT_fhonor_nans)
      CmdArgs.push_back("-menable-no-nans");

  // -fmath-errno is the default on some platforms, e.g. BSD-derived OSes.
  bool MathErrno = getToolChain().IsMathErrnoDefault();
  if (Arg *A =
          Args.getLastArg(options::OPT_ffast_math, FastMathAliasOption,
                          options::OPT_fno_fast_math, options::OPT_fmath_errno,
                          options::OPT_fno_math_errno)) {
    // Turning on -ffast_math (with either flag) removes the need for MathErrno.
    // However, turning *off* -ffast_math merely restores the toolchain default
    // (which may be false).
    if (A->getOption().getID() == options::OPT_fno_math_errno ||
        A->getOption().getID() == options::OPT_ffast_math ||
        A->getOption().getID() == options::OPT_Ofast)
      MathErrno = false;
    else if (A->getOption().getID() == options::OPT_fmath_errno)
      MathErrno = true;
  }
  if (MathErrno)
    CmdArgs.push_back("-fmath-errno");

  // There are several flags which require disabling very specific
  // optimizations. Any of these being disabled forces us to turn off the
  // entire set of LLVM optimizations, so collect them through all the flag
  // madness.
  bool AssociativeMath = false;
  if (Arg *A = Args.getLastArg(
          options::OPT_ffast_math, FastMathAliasOption,
          options::OPT_fno_fast_math, options::OPT_funsafe_math_optimizations,
          options::OPT_fno_unsafe_math_optimizations,
          options::OPT_fassociative_math, options::OPT_fno_associative_math))
    if (A->getOption().getID() != options::OPT_fno_fast_math &&
        A->getOption().getID() != options::OPT_fno_unsafe_math_optimizations &&
        A->getOption().getID() != options::OPT_fno_associative_math)
      AssociativeMath = true;
  bool ReciprocalMath = false;
  if (Arg *A = Args.getLastArg(
          options::OPT_ffast_math, FastMathAliasOption,
          options::OPT_fno_fast_math, options::OPT_funsafe_math_optimizations,
          options::OPT_fno_unsafe_math_optimizations,
          options::OPT_freciprocal_math, options::OPT_fno_reciprocal_math))
    if (A->getOption().getID() != options::OPT_fno_fast_math &&
        A->getOption().getID() != options::OPT_fno_unsafe_math_optimizations &&
        A->getOption().getID() != options::OPT_fno_reciprocal_math)
      ReciprocalMath = true;
  bool SignedZeros = true;
  if (Arg *A = Args.getLastArg(
          options::OPT_ffast_math, FastMathAliasOption,
          options::OPT_fno_fast_math, options::OPT_funsafe_math_optimizations,
          options::OPT_fno_unsafe_math_optimizations,
          options::OPT_fsigned_zeros, options::OPT_fno_signed_zeros))
    if (A->getOption().getID() != options::OPT_fno_fast_math &&
        A->getOption().getID() != options::OPT_fno_unsafe_math_optimizations &&
        A->getOption().getID() != options::OPT_fsigned_zeros)
      SignedZeros = false;
  bool TrappingMath = true;
  if (Arg *A = Args.getLastArg(
          options::OPT_ffast_math, FastMathAliasOption,
          options::OPT_fno_fast_math, options::OPT_funsafe_math_optimizations,
          options::OPT_fno_unsafe_math_optimizations,
          options::OPT_ftrapping_math, options::OPT_fno_trapping_math))
    if (A->getOption().getID() != options::OPT_fno_fast_math &&
        A->getOption().getID() != options::OPT_fno_unsafe_math_optimizations &&
        A->getOption().getID() != options::OPT_ftrapping_math)
      TrappingMath = false;
  if (!MathErrno && AssociativeMath && ReciprocalMath && !SignedZeros &&
      !TrappingMath)
    CmdArgs.push_back("-menable-unsafe-fp-math");

  if (!SignedZeros)
    CmdArgs.push_back("-fno-signed-zeros");

  if (ReciprocalMath)
    CmdArgs.push_back("-freciprocal-math");

  if (!TrappingMath) 
    CmdArgs.push_back("-fno-trapping-math");

  if (Args.hasArg(options::OPT_fdenormal_fp_math_EQ))
    Args.AddLastArg(CmdArgs, options::OPT_fdenormal_fp_math_EQ);

  // Validate and pass through -fp-contract option.
  if (Arg *A = Args.getLastArg(options::OPT_ffast_math, FastMathAliasOption,
                               options::OPT_fno_fast_math,
                               options::OPT_ffp_contract)) {
    if (A->getOption().getID() == options::OPT_ffp_contract) {
      StringRef Val = A->getValue();
      if (Val == "fast" || Val == "on" || Val == "off") {
        CmdArgs.push_back(Args.MakeArgString("-ffp-contract=" + Val));
      } else {
        D.Diag(diag::err_drv_unsupported_option_argument)
            << A->getOption().getName() << Val;
      }
    } else if (A->getOption().matches(options::OPT_ffast_math) ||
               (OFastEnabled && A->getOption().matches(options::OPT_Ofast))) {
      // If fast-math is set then set the fp-contract mode to fast.
      CmdArgs.push_back(Args.MakeArgString("-ffp-contract=fast"));
    }
  }

  ParseMRecip(getToolChain().getDriver(), Args, CmdArgs);

  // We separately look for the '-ffast-math' and '-ffinite-math-only' flags,
  // and if we find them, tell the frontend to provide the appropriate
  // preprocessor macros. This is distinct from enabling any optimizations as
  // these options induce language changes which must survive serialization
  // and deserialization, etc.
  if (Arg *A = Args.getLastArg(options::OPT_ffast_math, FastMathAliasOption,
                               options::OPT_fno_fast_math))
    if (!A->getOption().matches(options::OPT_fno_fast_math))
      CmdArgs.push_back("-ffast-math");
  if (Arg *A = Args.getLastArg(options::OPT_ffinite_math_only,
                               options::OPT_fno_fast_math))
    if (A->getOption().matches(options::OPT_ffinite_math_only))
      CmdArgs.push_back("-ffinite-math-only");

  // Decide whether to use verbose asm. Verbose assembly is the default on
  // toolchains which have the integrated assembler on by default.
  bool IsIntegratedAssemblerDefault =
      getToolChain().IsIntegratedAssemblerDefault();
  if (Args.hasFlag(options::OPT_fverbose_asm, options::OPT_fno_verbose_asm,
                   IsIntegratedAssemblerDefault) ||
      Args.hasArg(options::OPT_dA))
    CmdArgs.push_back("-masm-verbose");

  if (!Args.hasFlag(options::OPT_fintegrated_as, options::OPT_fno_integrated_as,
                    IsIntegratedAssemblerDefault))
    CmdArgs.push_back("-no-integrated-as");

  if (Args.hasArg(options::OPT_fdebug_pass_structure)) {
    CmdArgs.push_back("-mdebug-pass");
    CmdArgs.push_back("Structure");
  }
  if (Args.hasArg(options::OPT_fdebug_pass_arguments)) {
    CmdArgs.push_back("-mdebug-pass");
    CmdArgs.push_back("Arguments");
  }

  // Enable -mconstructor-aliases except on darwin, where we have to work around
  // a linker bug (see <rdar://problem/7651567>), and CUDA device code, where
  // aliases aren't supported.
  if (!getToolChain().getTriple().isOSDarwin() &&
      !getToolChain().getTriple().isNVPTX())
    CmdArgs.push_back("-mconstructor-aliases");

  // Darwin's kernel doesn't support guard variables; just die if we
  // try to use them.
  if (KernelOrKext && getToolChain().getTriple().isOSDarwin())
    CmdArgs.push_back("-fforbid-guard-variables");

  if (Args.hasFlag(options::OPT_mms_bitfields, options::OPT_mno_ms_bitfields,
                   false)) {
    CmdArgs.push_back("-mms-bitfields");
  }

  // This is a coarse approximation of what llvm-gcc actually does, both
  // -fasynchronous-unwind-tables and -fnon-call-exceptions interact in more
  // complicated ways.
  bool AsynchronousUnwindTables =
      Args.hasFlag(options::OPT_fasynchronous_unwind_tables,
                   options::OPT_fno_asynchronous_unwind_tables,
                   (getToolChain().IsUnwindTablesDefault() ||
                    getToolChain().getSanitizerArgs().needsUnwindTables()) &&
                       !KernelOrKext);
  if (Args.hasFlag(options::OPT_funwind_tables, options::OPT_fno_unwind_tables,
                   AsynchronousUnwindTables))
    CmdArgs.push_back("-munwind-tables");

  getToolChain().addClangTargetOptions(Args, CmdArgs);

  if (Arg *A = Args.getLastArg(options::OPT_flimited_precision_EQ)) {
    CmdArgs.push_back("-mlimit-float-precision");
    CmdArgs.push_back(A->getValue());
  }

  // FIXME: Handle -mtune=.
  (void)Args.hasArg(options::OPT_mtune_EQ);

  if (Arg *A = Args.getLastArg(options::OPT_mcmodel_EQ)) {
    CmdArgs.push_back("-mcode-model");
    CmdArgs.push_back(A->getValue());
  }

  // Add the target cpu
  std::string CPU = getCPUName(Args, Triple, /*FromAs*/ false);
  if (!CPU.empty()) {
    CmdArgs.push_back("-target-cpu");
    CmdArgs.push_back(Args.MakeArgString(CPU));
  }

  if (const Arg *A = Args.getLastArg(options::OPT_mfpmath_EQ)) {
    CmdArgs.push_back("-mfpmath");
    CmdArgs.push_back(A->getValue());
  }

  // Add the target features
  getTargetFeatures(getToolChain(), Triple, Args, CmdArgs, false);

  // Add target specific flags.
  switch (getToolChain().getArch()) {
  default:
    break;

  case llvm::Triple::arm:
  case llvm::Triple::armeb:
  case llvm::Triple::thumb:
  case llvm::Triple::thumbeb:
    // Use the effective triple, which takes into account the deployment target.
    AddARMTargetArgs(Triple, Args, CmdArgs, KernelOrKext);
    break;

  case llvm::Triple::aarch64:
  case llvm::Triple::aarch64_be:
    AddAArch64TargetArgs(Args, CmdArgs);
    break;

  case llvm::Triple::mips:
  case llvm::Triple::mipsel:
  case llvm::Triple::mips64:
  case llvm::Triple::mips64el:
    AddMIPSTargetArgs(Args, CmdArgs);
    break;

  case llvm::Triple::ppc:
  case llvm::Triple::ppc64:
  case llvm::Triple::ppc64le:
    AddPPCTargetArgs(Args, CmdArgs);
    break;

  case llvm::Triple::sparc:
  case llvm::Triple::sparcel:
  case llvm::Triple::sparcv9:
    AddSparcTargetArgs(Args, CmdArgs);
    break;

  case llvm::Triple::systemz:
    AddSystemZTargetArgs(Args, CmdArgs);
    break;

  case llvm::Triple::x86:
  case llvm::Triple::x86_64:
    AddX86TargetArgs(Args, CmdArgs);
    break;

  case llvm::Triple::lanai:
    AddLanaiTargetArgs(Args, CmdArgs);
    break;

  case llvm::Triple::hexagon:
    AddHexagonTargetArgs(Args, CmdArgs);
    break;

  case llvm::Triple::wasm32:
  case llvm::Triple::wasm64:
    AddWebAssemblyTargetArgs(Args, CmdArgs);
    break;
  }

  // The 'g' groups options involve a somewhat intricate sequence of decisions
  // about what to pass from the driver to the frontend, but by the time they
  // reach cc1 they've been factored into three well-defined orthogonal choices:
  //  * what level of debug info to generate
  //  * what dwarf version to write
  //  * what debugger tuning to use
  // This avoids having to monkey around further in cc1 other than to disable
  // codeview if not running in a Windows environment. Perhaps even that
  // decision should be made in the driver as well though.
  unsigned DwarfVersion = 0;
  llvm::DebuggerKind DebuggerTuning = getToolChain().getDefaultDebuggerTuning();
  // These two are potentially updated by AddClangCLArgs.
  codegenoptions::DebugInfoKind DebugInfoKind = codegenoptions::NoDebugInfo;
  bool EmitCodeView = false;

  // Add clang-cl arguments.
  types::ID InputType = Input.getType();
  if (getToolChain().getDriver().IsCLMode())
    AddClangCLArgs(Args, InputType, CmdArgs, &DebugInfoKind, &EmitCodeView);

  // Pass the linker version in use.
  if (Arg *A = Args.getLastArg(options::OPT_mlinker_version_EQ)) {
    CmdArgs.push_back("-target-linker-version");
    CmdArgs.push_back(A->getValue());
  }

  if (!shouldUseLeafFramePointer(Args, getToolChain().getTriple()))
    CmdArgs.push_back("-momit-leaf-frame-pointer");

  // Explicitly error on some things we know we don't support and can't just
  // ignore.
  if (!Args.hasArg(options::OPT_fallow_unsupported)) {
    Arg *Unsupported;
    if (types::isCXX(InputType) && getToolChain().getTriple().isOSDarwin() &&
        getToolChain().getArch() == llvm::Triple::x86) {
      if ((Unsupported = Args.getLastArg(options::OPT_fapple_kext)) ||
          (Unsupported = Args.getLastArg(options::OPT_mkernel)))
        D.Diag(diag::err_drv_clang_unsupported_opt_cxx_darwin_i386)
            << Unsupported->getOption().getName();
    }
  }

  Args.AddAllArgs(CmdArgs, options::OPT_v);
  Args.AddLastArg(CmdArgs, options::OPT_H);
  if (D.CCPrintHeaders && !D.CCGenDiagnostics) {
    CmdArgs.push_back("-header-include-file");
    CmdArgs.push_back(D.CCPrintHeadersFilename ? D.CCPrintHeadersFilename
                                               : "-");
  }
  Args.AddLastArg(CmdArgs, options::OPT_P);
  Args.AddLastArg(CmdArgs, options::OPT_print_ivar_layout);

  if (D.CCLogDiagnostics && !D.CCGenDiagnostics) {
    CmdArgs.push_back("-diagnostic-log-file");
    CmdArgs.push_back(D.CCLogDiagnosticsFilename ? D.CCLogDiagnosticsFilename
                                                 : "-");
  }

  bool splitDwarfInlining =
      Args.hasFlag(options::OPT_fsplit_dwarf_inlining,
                   options::OPT_fno_split_dwarf_inlining, true);

  Args.ClaimAllArgs(options::OPT_g_Group);
  Arg *SplitDwarfArg = Args.getLastArg(options::OPT_gsplit_dwarf);
  if (Arg *A = Args.getLastArg(options::OPT_g_Group)) {
    // If the last option explicitly specified a debug-info level, use it.
    if (A->getOption().matches(options::OPT_gN_Group)) {
      DebugInfoKind = DebugLevelToInfoKind(*A);
      // If you say "-gsplit-dwarf -gline-tables-only", -gsplit-dwarf loses.
      // But -gsplit-dwarf is not a g_group option, hence we have to check the
      // order explicitly. (If -gsplit-dwarf wins, we fix DebugInfoKind later.)
      // This gets a bit more complicated if you've disabled inline info in the
      // skeleton CUs (splitDwarfInlining) - then there's value in composing
      // split-dwarf and line-tables-only, so let those compose naturally in
      // that case.
      // And if you just turned off debug info, (-gsplit-dwarf -g0) - do that.
      if (SplitDwarfArg) {
        if (A->getIndex() > SplitDwarfArg->getIndex()) {
          if (DebugInfoKind == codegenoptions::NoDebugInfo ||
              (DebugInfoKind == codegenoptions::DebugLineTablesOnly &&
               splitDwarfInlining))
            SplitDwarfArg = nullptr;
        } else if (splitDwarfInlining)
          DebugInfoKind = codegenoptions::NoDebugInfo;
      }
    } else
      // For any other 'g' option, use Limited.
      DebugInfoKind = codegenoptions::LimitedDebugInfo;
  }

  // If a debugger tuning argument appeared, remember it.
  if (Arg *A = Args.getLastArg(options::OPT_gTune_Group,
                               options::OPT_ggdbN_Group)) {
    if (A->getOption().matches(options::OPT_glldb))
      DebuggerTuning = llvm::DebuggerKind::LLDB;
    else if (A->getOption().matches(options::OPT_gsce))
      DebuggerTuning = llvm::DebuggerKind::SCE;
    else
      DebuggerTuning = llvm::DebuggerKind::GDB;
  }

  // If a -gdwarf argument appeared, remember it.
  if (Arg *A = Args.getLastArg(options::OPT_gdwarf_2, options::OPT_gdwarf_3,
                               options::OPT_gdwarf_4, options::OPT_gdwarf_5))
    DwarfVersion = DwarfVersionNum(A->getSpelling());

  // Forward -gcodeview. EmitCodeView might have been set by CL-compatibility
  // argument parsing.
  if (Args.hasArg(options::OPT_gcodeview) || EmitCodeView) {
    // DwarfVersion remains at 0 if no explicit choice was made.
    CmdArgs.push_back("-gcodeview");
  } else if (DwarfVersion == 0 &&
             DebugInfoKind != codegenoptions::NoDebugInfo) {
    DwarfVersion = getToolChain().GetDefaultDwarfVersion();
  }

  // We ignore flags -gstrict-dwarf and -grecord-gcc-switches for now.
  Args.ClaimAllArgs(options::OPT_g_flags_Group);

  // Column info is included by default for everything except PS4 and CodeView.
  // Clang doesn't track end columns, just starting columns, which, in theory,
  // is fine for CodeView (and PDB).  In practice, however, the Microsoft
  // debuggers don't handle missing end columns well, so it's better not to
  // include any column info.
  if (Args.hasFlag(options::OPT_gcolumn_info, options::OPT_gno_column_info,
                   /*Default=*/ !IsPS4CPU && !(IsWindowsMSVC && EmitCodeView)))
    CmdArgs.push_back("-dwarf-column-info");

  // FIXME: Move backend command line options to the module.
  if (Args.hasArg(options::OPT_gmodules)) {
    DebugInfoKind = codegenoptions::LimitedDebugInfo;
    CmdArgs.push_back("-dwarf-ext-refs");
    CmdArgs.push_back("-fmodule-format=obj");
  }

  // -gsplit-dwarf should turn on -g and enable the backend dwarf
  // splitting and extraction.
  // FIXME: Currently only works on Linux.
  if (getToolChain().getTriple().isOSLinux() && SplitDwarfArg) {
    if (!splitDwarfInlining)
      CmdArgs.push_back("-fno-split-dwarf-inlining");
    if (DebugInfoKind == codegenoptions::NoDebugInfo)
      DebugInfoKind = codegenoptions::LimitedDebugInfo;
    CmdArgs.push_back("-backend-option");
    CmdArgs.push_back("-split-dwarf=Enable");
  }

  // After we've dealt with all combinations of things that could
  // make DebugInfoKind be other than None or DebugLineTablesOnly,
  // figure out if we need to "upgrade" it to standalone debug info.
  // We parse these two '-f' options whether or not they will be used,
  // to claim them even if you wrote "-fstandalone-debug -gline-tables-only"
  bool NeedFullDebug = Args.hasFlag(options::OPT_fstandalone_debug,
                                    options::OPT_fno_standalone_debug,
                                    getToolChain().GetDefaultStandaloneDebug());
  if (DebugInfoKind == codegenoptions::LimitedDebugInfo && NeedFullDebug)
    DebugInfoKind = codegenoptions::FullDebugInfo;
  RenderDebugEnablingArgs(Args, CmdArgs, DebugInfoKind, DwarfVersion,
                          DebuggerTuning);

  // -ggnu-pubnames turns on gnu style pubnames in the backend.
  if (Args.hasArg(options::OPT_ggnu_pubnames)) {
    CmdArgs.push_back("-backend-option");
    CmdArgs.push_back("-generate-gnu-dwarf-pub-sections");
  }

  // -gdwarf-aranges turns on the emission of the aranges section in the
  // backend.
  // Always enabled on the PS4.
  if (Args.hasArg(options::OPT_gdwarf_aranges) || IsPS4CPU) {
    CmdArgs.push_back("-backend-option");
    CmdArgs.push_back("-generate-arange-section");
  }

  if (Args.hasFlag(options::OPT_fdebug_types_section,
                   options::OPT_fno_debug_types_section, false)) {
    CmdArgs.push_back("-backend-option");
    CmdArgs.push_back("-generate-type-units");
  }

  // CloudABI and WebAssembly use -ffunction-sections and -fdata-sections by
  // default.
  bool UseSeparateSections = Triple.getOS() == llvm::Triple::CloudABI ||
                             Triple.getArch() == llvm::Triple::wasm32 ||
                             Triple.getArch() == llvm::Triple::wasm64;

  if (Args.hasFlag(options::OPT_ffunction_sections,
                   options::OPT_fno_function_sections, UseSeparateSections)) {
    CmdArgs.push_back("-ffunction-sections");
  }

  if (Args.hasFlag(options::OPT_fdata_sections, options::OPT_fno_data_sections,
                   UseSeparateSections)) {
    CmdArgs.push_back("-fdata-sections");
  }

  if (!Args.hasFlag(options::OPT_funique_section_names,
                    options::OPT_fno_unique_section_names, true))
    CmdArgs.push_back("-fno-unique-section-names");

  Args.AddAllArgs(CmdArgs, options::OPT_finstrument_functions);

  if (Args.hasFlag(options::OPT_fxray_instrument,
                   options::OPT_fnoxray_instrument, false)) {
    CmdArgs.push_back("-fxray-instrument");
    if (const Arg *A =
            Args.getLastArg(options::OPT_fxray_instruction_threshold_,
                            options::OPT_fxray_instruction_threshold_EQ)) {
      CmdArgs.push_back("-fxray-instruction-threshold");
      CmdArgs.push_back(A->getValue());
    }
  }

  addPGOAndCoverageFlags(C, D, Output, Args, CmdArgs);

  // Add runtime flag for PS4 when PGO or Coverage are enabled.
  if (getToolChain().getTriple().isPS4CPU())
    addPS4ProfileRTArgs(getToolChain(), Args, CmdArgs);

  // Pass options for controlling the default header search paths.
  if (Args.hasArg(options::OPT_nostdinc)) {
    CmdArgs.push_back("-nostdsysteminc");
    CmdArgs.push_back("-nobuiltininc");
  } else {
    if (Args.hasArg(options::OPT_nostdlibinc))
      CmdArgs.push_back("-nostdsysteminc");
    Args.AddLastArg(CmdArgs, options::OPT_nostdincxx);
    Args.AddLastArg(CmdArgs, options::OPT_nobuiltininc);
  }

  // Pass the path to compiler resource files.
  CmdArgs.push_back("-resource-dir");
  CmdArgs.push_back(D.ResourceDir.c_str());

  Args.AddLastArg(CmdArgs, options::OPT_working_directory);

  bool ARCMTEnabled = false;
  if (!Args.hasArg(options::OPT_fno_objc_arc, options::OPT_fobjc_arc)) {
    if (const Arg *A = Args.getLastArg(options::OPT_ccc_arcmt_check,
                                       options::OPT_ccc_arcmt_modify,
                                       options::OPT_ccc_arcmt_migrate)) {
      ARCMTEnabled = true;
      switch (A->getOption().getID()) {
      default:
        llvm_unreachable("missed a case");
      case options::OPT_ccc_arcmt_check:
        CmdArgs.push_back("-arcmt-check");
        break;
      case options::OPT_ccc_arcmt_modify:
        CmdArgs.push_back("-arcmt-modify");
        break;
      case options::OPT_ccc_arcmt_migrate:
        CmdArgs.push_back("-arcmt-migrate");
        CmdArgs.push_back("-mt-migrate-directory");
        CmdArgs.push_back(A->getValue());

        Args.AddLastArg(CmdArgs, options::OPT_arcmt_migrate_report_output);
        Args.AddLastArg(CmdArgs, options::OPT_arcmt_migrate_emit_arc_errors);
        break;
      }
    }
  } else {
    Args.ClaimAllArgs(options::OPT_ccc_arcmt_check);
    Args.ClaimAllArgs(options::OPT_ccc_arcmt_modify);
    Args.ClaimAllArgs(options::OPT_ccc_arcmt_migrate);
  }

  if (const Arg *A = Args.getLastArg(options::OPT_ccc_objcmt_migrate)) {
    if (ARCMTEnabled) {
      D.Diag(diag::err_drv_argument_not_allowed_with) << A->getAsString(Args)
                                                      << "-ccc-arcmt-migrate";
    }
    CmdArgs.push_back("-mt-migrate-directory");
    CmdArgs.push_back(A->getValue());

    if (!Args.hasArg(options::OPT_objcmt_migrate_literals,
                     options::OPT_objcmt_migrate_subscripting,
                     options::OPT_objcmt_migrate_property)) {
      // None specified, means enable them all.
      CmdArgs.push_back("-objcmt-migrate-literals");
      CmdArgs.push_back("-objcmt-migrate-subscripting");
      CmdArgs.push_back("-objcmt-migrate-property");
    } else {
      Args.AddLastArg(CmdArgs, options::OPT_objcmt_migrate_literals);
      Args.AddLastArg(CmdArgs, options::OPT_objcmt_migrate_subscripting);
      Args.AddLastArg(CmdArgs, options::OPT_objcmt_migrate_property);
    }
  } else {
    Args.AddLastArg(CmdArgs, options::OPT_objcmt_migrate_literals);
    Args.AddLastArg(CmdArgs, options::OPT_objcmt_migrate_subscripting);
    Args.AddLastArg(CmdArgs, options::OPT_objcmt_migrate_property);
    Args.AddLastArg(CmdArgs, options::OPT_objcmt_migrate_all);
    Args.AddLastArg(CmdArgs, options::OPT_objcmt_migrate_readonly_property);
    Args.AddLastArg(CmdArgs, options::OPT_objcmt_migrate_readwrite_property);
    Args.AddLastArg(CmdArgs, options::OPT_objcmt_migrate_property_dot_syntax);
    Args.AddLastArg(CmdArgs, options::OPT_objcmt_migrate_annotation);
    Args.AddLastArg(CmdArgs, options::OPT_objcmt_migrate_instancetype);
    Args.AddLastArg(CmdArgs, options::OPT_objcmt_migrate_nsmacros);
    Args.AddLastArg(CmdArgs, options::OPT_objcmt_migrate_protocol_conformance);
    Args.AddLastArg(CmdArgs, options::OPT_objcmt_atomic_property);
    Args.AddLastArg(CmdArgs, options::OPT_objcmt_returns_innerpointer_property);
    Args.AddLastArg(CmdArgs, options::OPT_objcmt_ns_nonatomic_iosonly);
    Args.AddLastArg(CmdArgs, options::OPT_objcmt_migrate_designated_init);
    Args.AddLastArg(CmdArgs, options::OPT_objcmt_whitelist_dir_path);
  }

  // Add preprocessing options like -I, -D, etc. if we are using the
  // preprocessor.
  //
  // FIXME: Support -fpreprocessed
  if (types::getPreprocessedType(InputType) != types::TY_INVALID)
    AddPreprocessingOptions(C, JA, D, Args, CmdArgs, Output, Inputs);

  // Don't warn about "clang -c -DPIC -fPIC test.i" because libtool.m4 assumes
  // that "The compiler can only warn and ignore the option if not recognized".
  // When building with ccache, it will pass -D options to clang even on
  // preprocessed inputs and configure concludes that -fPIC is not supported.
  Args.ClaimAllArgs(options::OPT_D);

  // Manually translate -O4 to -O3; let clang reject others.
  if (Arg *A = Args.getLastArg(options::OPT_O_Group)) {
    if (A->getOption().matches(options::OPT_O4)) {
      CmdArgs.push_back("-O3");
      D.Diag(diag::warn_O4_is_O3);
    } else {
      A->render(Args, CmdArgs);
    }
  }

  // Warn about ignored options to clang.
  for (const Arg *A :
       Args.filtered(options::OPT_clang_ignored_gcc_optimization_f_Group)) {
    D.Diag(diag::warn_ignored_gcc_optimization) << A->getAsString(Args);
    A->claim();
  }

  claimNoWarnArgs(Args);

  Args.AddAllArgs(CmdArgs, options::OPT_R_Group);
  Args.AddAllArgs(CmdArgs, options::OPT_W_Group);
  if (Args.hasFlag(options::OPT_pedantic, options::OPT_no_pedantic, false))
    CmdArgs.push_back("-pedantic");
  Args.AddLastArg(CmdArgs, options::OPT_pedantic_errors);
  Args.AddLastArg(CmdArgs, options::OPT_w);

  // Handle -{std, ansi, trigraphs} -- take the last of -{std, ansi}
  // (-ansi is equivalent to -std=c89 or -std=c++98).
  //
  // If a std is supplied, only add -trigraphs if it follows the
  // option.
  bool ImplyVCPPCXXVer = false;
  if (Arg *Std = Args.getLastArg(options::OPT_std_EQ, options::OPT_ansi)) {
    if (Std->getOption().matches(options::OPT_ansi))
      if (types::isCXX(InputType))
        CmdArgs.push_back("-std=c++98");
      else
        CmdArgs.push_back("-std=c89");
    else
      Std->render(Args, CmdArgs);

    // If -f(no-)trigraphs appears after the language standard flag, honor it.
    if (Arg *A = Args.getLastArg(options::OPT_std_EQ, options::OPT_ansi,
                                 options::OPT_ftrigraphs,
                                 options::OPT_fno_trigraphs))
      if (A != Std)
        A->render(Args, CmdArgs);
  } else {
    // Honor -std-default.
    //
    // FIXME: Clang doesn't correctly handle -std= when the input language
    // doesn't match. For the time being just ignore this for C++ inputs;
    // eventually we want to do all the standard defaulting here instead of
    // splitting it between the driver and clang -cc1.
    if (!types::isCXX(InputType))
      Args.AddAllArgsTranslated(CmdArgs, options::OPT_std_default_EQ, "-std=",
                                /*Joined=*/true);
    else if (IsWindowsMSVC)
      ImplyVCPPCXXVer = true;

    Args.AddLastArg(CmdArgs, options::OPT_ftrigraphs,
                    options::OPT_fno_trigraphs);
  }

  // GCC's behavior for -Wwrite-strings is a bit strange:
  //  * In C, this "warning flag" changes the types of string literals from
  //    'char[N]' to 'const char[N]', and thus triggers an unrelated warning
  //    for the discarded qualifier.
  //  * In C++, this is just a normal warning flag.
  //
  // Implementing this warning correctly in C is hard, so we follow GCC's
  // behavior for now. FIXME: Directly diagnose uses of a string literal as
  // a non-const char* in C, rather than using this crude hack.
  if (!types::isCXX(InputType)) {
    // FIXME: This should behave just like a warning flag, and thus should also
    // respect -Weverything, -Wno-everything, -Werror=write-strings, and so on.
    Arg *WriteStrings =
        Args.getLastArg(options::OPT_Wwrite_strings,
                        options::OPT_Wno_write_strings, options::OPT_w);
    if (WriteStrings &&
        WriteStrings->getOption().matches(options::OPT_Wwrite_strings))
      CmdArgs.push_back("-fconst-strings");
  }

  // GCC provides a macro definition '__DEPRECATED' when -Wdeprecated is active
  // during C++ compilation, which it is by default. GCC keeps this define even
  // in the presence of '-w', match this behavior bug-for-bug.
  if (types::isCXX(InputType) &&
      Args.hasFlag(options::OPT_Wdeprecated, options::OPT_Wno_deprecated,
                   true)) {
    CmdArgs.push_back("-fdeprecated-macro");
  }

  // Translate GCC's misnamer '-fasm' arguments to '-fgnu-keywords'.
  if (Arg *Asm = Args.getLastArg(options::OPT_fasm, options::OPT_fno_asm)) {
    if (Asm->getOption().matches(options::OPT_fasm))
      CmdArgs.push_back("-fgnu-keywords");
    else
      CmdArgs.push_back("-fno-gnu-keywords");
  }

  if (ShouldDisableDwarfDirectory(Args, getToolChain()))
    CmdArgs.push_back("-fno-dwarf-directory-asm");

  if (ShouldDisableAutolink(Args, getToolChain()))
    CmdArgs.push_back("-fno-autolink");

  // Add in -fdebug-compilation-dir if necessary.
  addDebugCompDirArg(Args, CmdArgs);

  for (const Arg *A : Args.filtered(options::OPT_fdebug_prefix_map_EQ)) {
    StringRef Map = A->getValue();
    if (Map.find('=') == StringRef::npos)
      D.Diag(diag::err_drv_invalid_argument_to_fdebug_prefix_map) << Map;
    else
      CmdArgs.push_back(Args.MakeArgString("-fdebug-prefix-map=" + Map));
    A->claim();
  }

  if (Arg *A = Args.getLastArg(options::OPT_ftemplate_depth_,
                               options::OPT_ftemplate_depth_EQ)) {
    CmdArgs.push_back("-ftemplate-depth");
    CmdArgs.push_back(A->getValue());
  }

  if (Arg *A = Args.getLastArg(options::OPT_foperator_arrow_depth_EQ)) {
    CmdArgs.push_back("-foperator-arrow-depth");
    CmdArgs.push_back(A->getValue());
  }

  if (Arg *A = Args.getLastArg(options::OPT_fconstexpr_depth_EQ)) {
    CmdArgs.push_back("-fconstexpr-depth");
    CmdArgs.push_back(A->getValue());
  }

  if (Arg *A = Args.getLastArg(options::OPT_fconstexpr_steps_EQ)) {
    CmdArgs.push_back("-fconstexpr-steps");
    CmdArgs.push_back(A->getValue());
  }

  if (Arg *A = Args.getLastArg(options::OPT_fbracket_depth_EQ)) {
    CmdArgs.push_back("-fbracket-depth");
    CmdArgs.push_back(A->getValue());
  }

  if (Arg *A = Args.getLastArg(options::OPT_Wlarge_by_value_copy_EQ,
                               options::OPT_Wlarge_by_value_copy_def)) {
    if (A->getNumValues()) {
      StringRef bytes = A->getValue();
      CmdArgs.push_back(Args.MakeArgString("-Wlarge-by-value-copy=" + bytes));
    } else
      CmdArgs.push_back("-Wlarge-by-value-copy=64"); // default value
  }

  if (Args.hasArg(options::OPT_relocatable_pch))
    CmdArgs.push_back("-relocatable-pch");

  if (Arg *A = Args.getLastArg(options::OPT_fconstant_string_class_EQ)) {
    CmdArgs.push_back("-fconstant-string-class");
    CmdArgs.push_back(A->getValue());
  }

  if (Arg *A = Args.getLastArg(options::OPT_ftabstop_EQ)) {
    CmdArgs.push_back("-ftabstop");
    CmdArgs.push_back(A->getValue());
  }

  CmdArgs.push_back("-ferror-limit");
  if (Arg *A = Args.getLastArg(options::OPT_ferror_limit_EQ))
    CmdArgs.push_back(A->getValue());
  else
    CmdArgs.push_back("19");

  if (Arg *A = Args.getLastArg(options::OPT_fmacro_backtrace_limit_EQ)) {
    CmdArgs.push_back("-fmacro-backtrace-limit");
    CmdArgs.push_back(A->getValue());
  }

  if (Arg *A = Args.getLastArg(options::OPT_ftemplate_backtrace_limit_EQ)) {
    CmdArgs.push_back("-ftemplate-backtrace-limit");
    CmdArgs.push_back(A->getValue());
  }

  if (Arg *A = Args.getLastArg(options::OPT_fconstexpr_backtrace_limit_EQ)) {
    CmdArgs.push_back("-fconstexpr-backtrace-limit");
    CmdArgs.push_back(A->getValue());
  }

  if (Arg *A = Args.getLastArg(options::OPT_fspell_checking_limit_EQ)) {
    CmdArgs.push_back("-fspell-checking-limit");
    CmdArgs.push_back(A->getValue());
  }

  // Pass -fmessage-length=.
  CmdArgs.push_back("-fmessage-length");
  if (Arg *A = Args.getLastArg(options::OPT_fmessage_length_EQ)) {
    CmdArgs.push_back(A->getValue());
  } else {
    // If -fmessage-length=N was not specified, determine whether this is a
    // terminal and, if so, implicitly define -fmessage-length appropriately.
    unsigned N = llvm::sys::Process::StandardErrColumns();
    CmdArgs.push_back(Args.MakeArgString(Twine(N)));
  }

  // -fvisibility= and -fvisibility-ms-compat are of a piece.
  if (const Arg *A = Args.getLastArg(options::OPT_fvisibility_EQ,
                                     options::OPT_fvisibility_ms_compat)) {
    if (A->getOption().matches(options::OPT_fvisibility_EQ)) {
      CmdArgs.push_back("-fvisibility");
      CmdArgs.push_back(A->getValue());
    } else {
      assert(A->getOption().matches(options::OPT_fvisibility_ms_compat));
      CmdArgs.push_back("-fvisibility");
      CmdArgs.push_back("hidden");
      CmdArgs.push_back("-ftype-visibility");
      CmdArgs.push_back("default");
    }
  }

  Args.AddLastArg(CmdArgs, options::OPT_fvisibility_inlines_hidden);

  Args.AddLastArg(CmdArgs, options::OPT_ftlsmodel_EQ);

  // -fhosted is default.
  if (Args.hasFlag(options::OPT_ffreestanding, options::OPT_fhosted, false) ||
      KernelOrKext)
    CmdArgs.push_back("-ffreestanding");

  // Forward -f (flag) options which we can pass directly.
  Args.AddLastArg(CmdArgs, options::OPT_femit_all_decls);
  Args.AddLastArg(CmdArgs, options::OPT_fheinous_gnu_extensions);
  Args.AddLastArg(CmdArgs, options::OPT_fno_operator_names);
  // Emulated TLS is enabled by default on Android, and can be enabled manually
  // with -femulated-tls.
  bool EmulatedTLSDefault = Triple.isAndroid() || Triple.isWindowsCygwinEnvironment();
  if (Args.hasFlag(options::OPT_femulated_tls, options::OPT_fno_emulated_tls,
                   EmulatedTLSDefault))
    CmdArgs.push_back("-femulated-tls");
  // AltiVec-like language extensions aren't relevant for assembling.
  if (!isa<PreprocessJobAction>(JA) || Output.getType() != types::TY_PP_Asm) {
    Args.AddLastArg(CmdArgs, options::OPT_faltivec);
    Args.AddLastArg(CmdArgs, options::OPT_fzvector);
  }
  Args.AddLastArg(CmdArgs, options::OPT_fdiagnostics_show_template_tree);
  Args.AddLastArg(CmdArgs, options::OPT_fno_elide_type);

  // Forward flags for OpenMP. We don't do this if the current action is an
  // device offloading action.
  //
  // TODO: Allow OpenMP offload actions when they become available.
  if (Args.hasFlag(options::OPT_fopenmp, options::OPT_fopenmp_EQ,
                   options::OPT_fno_openmp, false) &&
      JA.isDeviceOffloading(Action::OFK_None)) {
    switch (getOpenMPRuntime(getToolChain(), Args)) {
    case OMPRT_OMP:
    case OMPRT_IOMP5:
      // Clang can generate useful OpenMP code for these two runtime libraries.
      CmdArgs.push_back("-fopenmp");

      // If no option regarding the use of TLS in OpenMP codegeneration is
      // given, decide a default based on the target. Otherwise rely on the
      // options and pass the right information to the frontend.
      if (!Args.hasFlag(options::OPT_fopenmp_use_tls,
                        options::OPT_fnoopenmp_use_tls, /*Default=*/true))
        CmdArgs.push_back("-fnoopenmp-use-tls");
      Args.AddAllArgs(CmdArgs, options::OPT_fopenmp_version_EQ);
      break;
    default:
      // By default, if Clang doesn't know how to generate useful OpenMP code
      // for a specific runtime library, we just don't pass the '-fopenmp' flag
      // down to the actual compilation.
      // FIXME: It would be better to have a mode which *only* omits IR
      // generation based on the OpenMP support so that we get consistent
      // semantic analysis, etc.
      break;
    }
  }

  const SanitizerArgs &Sanitize = getToolChain().getSanitizerArgs();
  Sanitize.addArgs(getToolChain(), Args, CmdArgs, InputType);

  // Report an error for -faltivec on anything other than PowerPC.
  if (const Arg *A = Args.getLastArg(options::OPT_faltivec)) {
    const llvm::Triple::ArchType Arch = getToolChain().getArch();
    if (!(Arch == llvm::Triple::ppc || Arch == llvm::Triple::ppc64 ||
          Arch == llvm::Triple::ppc64le))
      D.Diag(diag::err_drv_argument_only_allowed_with) << A->getAsString(Args)
                                                       << "ppc/ppc64/ppc64le";
  }

  // -fzvector is incompatible with -faltivec.
  if (Arg *A = Args.getLastArg(options::OPT_fzvector))
    if (Args.hasArg(options::OPT_faltivec))
      D.Diag(diag::err_drv_argument_not_allowed_with) << A->getAsString(Args)
                                                      << "-faltivec";

  if (getToolChain().SupportsProfiling())
    Args.AddLastArg(CmdArgs, options::OPT_pg);

  // -flax-vector-conversions is default.
  if (!Args.hasFlag(options::OPT_flax_vector_conversions,
                    options::OPT_fno_lax_vector_conversions))
    CmdArgs.push_back("-fno-lax-vector-conversions");

  if (Args.getLastArg(options::OPT_fapple_kext) ||
      (Args.hasArg(options::OPT_mkernel) && types::isCXX(InputType)))
    CmdArgs.push_back("-fapple-kext");

  Args.AddLastArg(CmdArgs, options::OPT_fobjc_sender_dependent_dispatch);
  Args.AddLastArg(CmdArgs, options::OPT_fdiagnostics_print_source_range_info);
  Args.AddLastArg(CmdArgs, options::OPT_fdiagnostics_parseable_fixits);
  Args.AddLastArg(CmdArgs, options::OPT_ftime_report);
  Args.AddLastArg(CmdArgs, options::OPT_ftrapv);

  if (Arg *A = Args.getLastArg(options::OPT_ftrapv_handler_EQ)) {
    CmdArgs.push_back("-ftrapv-handler");
    CmdArgs.push_back(A->getValue());
  }

  Args.AddLastArg(CmdArgs, options::OPT_ftrap_function_EQ);

  // -fno-strict-overflow implies -fwrapv if it isn't disabled, but
  // -fstrict-overflow won't turn off an explicitly enabled -fwrapv.
  if (Arg *A = Args.getLastArg(options::OPT_fwrapv, options::OPT_fno_wrapv)) {
    if (A->getOption().matches(options::OPT_fwrapv))
      CmdArgs.push_back("-fwrapv");
  } else if (Arg *A = Args.getLastArg(options::OPT_fstrict_overflow,
                                      options::OPT_fno_strict_overflow)) {
    if (A->getOption().matches(options::OPT_fno_strict_overflow))
      CmdArgs.push_back("-fwrapv");
  }

  if (Arg *A = Args.getLastArg(options::OPT_freroll_loops,
                               options::OPT_fno_reroll_loops))
    if (A->getOption().matches(options::OPT_freroll_loops))
      CmdArgs.push_back("-freroll-loops");

  Args.AddLastArg(CmdArgs, options::OPT_fwritable_strings);
  Args.AddLastArg(CmdArgs, options::OPT_funroll_loops,
                  options::OPT_fno_unroll_loops);

  Args.AddLastArg(CmdArgs, options::OPT_pthread);

  // -stack-protector=0 is default.
  unsigned StackProtectorLevel = 0;
  if (Arg *A = Args.getLastArg(options::OPT_fno_stack_protector,
                               options::OPT_fstack_protector_all,
                               options::OPT_fstack_protector_strong,
                               options::OPT_fstack_protector)) {
    if (A->getOption().matches(options::OPT_fstack_protector)) {
      StackProtectorLevel = std::max<unsigned>(
          LangOptions::SSPOn,
          getToolChain().GetDefaultStackProtectorLevel(KernelOrKext));
    } else if (A->getOption().matches(options::OPT_fstack_protector_strong))
      StackProtectorLevel = LangOptions::SSPStrong;
    else if (A->getOption().matches(options::OPT_fstack_protector_all))
      StackProtectorLevel = LangOptions::SSPReq;
  } else {
    StackProtectorLevel =
        getToolChain().GetDefaultStackProtectorLevel(KernelOrKext);
  }
  if (StackProtectorLevel) {
    CmdArgs.push_back("-stack-protector");
    CmdArgs.push_back(Args.MakeArgString(Twine(StackProtectorLevel)));
  }

  // --param ssp-buffer-size=
  for (const Arg *A : Args.filtered(options::OPT__param)) {
    StringRef Str(A->getValue());
    if (Str.startswith("ssp-buffer-size=")) {
      if (StackProtectorLevel) {
        CmdArgs.push_back("-stack-protector-buffer-size");
        // FIXME: Verify the argument is a valid integer.
        CmdArgs.push_back(Args.MakeArgString(Str.drop_front(16)));
      }
      A->claim();
    }
  }

  // Translate -mstackrealign
  if (Args.hasFlag(options::OPT_mstackrealign, options::OPT_mno_stackrealign,
                   false))
    CmdArgs.push_back(Args.MakeArgString("-mstackrealign"));

  if (Args.hasArg(options::OPT_mstack_alignment)) {
    StringRef alignment = Args.getLastArgValue(options::OPT_mstack_alignment);
    CmdArgs.push_back(Args.MakeArgString("-mstack-alignment=" + alignment));
  }

  if (Args.hasArg(options::OPT_mstack_probe_size)) {
    StringRef Size = Args.getLastArgValue(options::OPT_mstack_probe_size);

    if (!Size.empty())
      CmdArgs.push_back(Args.MakeArgString("-mstack-probe-size=" + Size));
    else
      CmdArgs.push_back("-mstack-probe-size=0");
  }

  switch (getToolChain().getArch()) {
  case llvm::Triple::aarch64:
  case llvm::Triple::aarch64_be:
  case llvm::Triple::arm:
  case llvm::Triple::armeb:
  case llvm::Triple::thumb:
  case llvm::Triple::thumbeb:
    CmdArgs.push_back("-fallow-half-arguments-and-returns");
    break;

  default:
    break;
  }

  if (Arg *A = Args.getLastArg(options::OPT_mrestrict_it,
                               options::OPT_mno_restrict_it)) {
    if (A->getOption().matches(options::OPT_mrestrict_it)) {
      CmdArgs.push_back("-backend-option");
      CmdArgs.push_back("-arm-restrict-it");
    } else {
      CmdArgs.push_back("-backend-option");
      CmdArgs.push_back("-arm-no-restrict-it");
    }
  } else if (Triple.isOSWindows() &&
             (Triple.getArch() == llvm::Triple::arm ||
              Triple.getArch() == llvm::Triple::thumb)) {
    // Windows on ARM expects restricted IT blocks
    CmdArgs.push_back("-backend-option");
    CmdArgs.push_back("-arm-restrict-it");
  }

  // Forward -cl options to -cc1
  if (Args.getLastArg(options::OPT_cl_opt_disable)) {
    CmdArgs.push_back("-cl-opt-disable");
  }
  if (Args.getLastArg(options::OPT_cl_strict_aliasing)) {
    CmdArgs.push_back("-cl-strict-aliasing");
  }
  if (Args.getLastArg(options::OPT_cl_single_precision_constant)) {
    CmdArgs.push_back("-cl-single-precision-constant");
  }
  if (Args.getLastArg(options::OPT_cl_finite_math_only)) {
    CmdArgs.push_back("-cl-finite-math-only");
  }
  if (Args.getLastArg(options::OPT_cl_kernel_arg_info)) {
    CmdArgs.push_back("-cl-kernel-arg-info");
  }
  if (Args.getLastArg(options::OPT_cl_unsafe_math_optimizations)) {
    CmdArgs.push_back("-cl-unsafe-math-optimizations");
  }
  if (Args.getLastArg(options::OPT_cl_fast_relaxed_math)) {
    CmdArgs.push_back("-cl-fast-relaxed-math");
  }
  if (Args.getLastArg(options::OPT_cl_mad_enable)) {
    CmdArgs.push_back("-cl-mad-enable");
  }
  if (Args.getLastArg(options::OPT_cl_no_signed_zeros)) {
    CmdArgs.push_back("-cl-no-signed-zeros");
  }
  if (Arg *A = Args.getLastArg(options::OPT_cl_std_EQ)) {
    std::string CLStdStr = "-cl-std=";
    CLStdStr += A->getValue();
    CmdArgs.push_back(Args.MakeArgString(CLStdStr));
  }
  if (Args.getLastArg(options::OPT_cl_denorms_are_zero)) {
    CmdArgs.push_back("-cl-denorms-are-zero");
  }
  if (Args.getLastArg(options::OPT_cl_fp32_correctly_rounded_divide_sqrt)) {
    CmdArgs.push_back("-cl-fp32-correctly-rounded-divide-sqrt");
  }

  // Forward -f options with positive and negative forms; we translate
  // these by hand.
  if (Arg *A = Args.getLastArg(options::OPT_fprofile_sample_use_EQ)) {
    StringRef fname = A->getValue();
    if (!llvm::sys::fs::exists(fname))
      D.Diag(diag::err_drv_no_such_file) << fname;
    else
      A->render(Args, CmdArgs);
  }

  // -fbuiltin is default unless -mkernel is used.
  bool UseBuiltins =
      Args.hasFlag(options::OPT_fbuiltin, options::OPT_fno_builtin,
                   !Args.hasArg(options::OPT_mkernel));
  if (!UseBuiltins)
    CmdArgs.push_back("-fno-builtin");

  // -ffreestanding implies -fno-builtin.
  if (Args.hasArg(options::OPT_ffreestanding))
    UseBuiltins = false;

  // Process the -fno-builtin-* options.
  for (const auto &Arg : Args) {
    const Option &O = Arg->getOption();
    if (!O.matches(options::OPT_fno_builtin_))
      continue;

    Arg->claim();
    // If -fno-builtin is specified, then there's no need to pass the option to
    // the frontend.
    if (!UseBuiltins)
      continue;

    StringRef FuncName = Arg->getValue();
    CmdArgs.push_back(Args.MakeArgString("-fno-builtin-" + FuncName));
  }

  if (!Args.hasFlag(options::OPT_fassume_sane_operator_new,
                    options::OPT_fno_assume_sane_operator_new))
    CmdArgs.push_back("-fno-assume-sane-operator-new");

  // -fblocks=0 is default.
  if (Args.hasFlag(options::OPT_fblocks, options::OPT_fno_blocks,
                   getToolChain().IsBlocksDefault()) ||
      (Args.hasArg(options::OPT_fgnu_runtime) &&
       Args.hasArg(options::OPT_fobjc_nonfragile_abi) &&
       !Args.hasArg(options::OPT_fno_blocks))) {
    CmdArgs.push_back("-fblocks");

    if (!Args.hasArg(options::OPT_fgnu_runtime) &&
        !getToolChain().hasBlocksRuntime())
      CmdArgs.push_back("-fblocks-runtime-optional");
  }

  // -fmodules enables the use of precompiled modules (off by default).
  // Users can pass -fno-cxx-modules to turn off modules support for
  // C++/Objective-C++ programs.
  bool HaveClangModules = false;
  if (Args.hasFlag(options::OPT_fmodules, options::OPT_fno_modules, false)) {
    bool AllowedInCXX = Args.hasFlag(options::OPT_fcxx_modules,
                                     options::OPT_fno_cxx_modules, true);
    if (AllowedInCXX || !types::isCXX(InputType)) {
      CmdArgs.push_back("-fmodules");
      HaveClangModules = true;
    }
  }

  bool HaveAnyModules = HaveClangModules;
  if (Args.hasArg(options::OPT_fmodules_ts)) {
    CmdArgs.push_back("-fmodules-ts");
    HaveAnyModules = true;
  }

  // -fmodule-maps enables implicit reading of module map files. By default,
  // this is enabled if we are using Clang's flavor of precompiled modules.
  if (Args.hasFlag(options::OPT_fimplicit_module_maps,
                   options::OPT_fno_implicit_module_maps, HaveClangModules)) {
    CmdArgs.push_back("-fimplicit-module-maps");
  }

  // -fmodules-decluse checks that modules used are declared so (off by
  // default).
  if (Args.hasFlag(options::OPT_fmodules_decluse,
                   options::OPT_fno_modules_decluse, false)) {
    CmdArgs.push_back("-fmodules-decluse");
  }

  // -fmodules-strict-decluse is like -fmodule-decluse, but also checks that
  // all #included headers are part of modules.
  if (Args.hasFlag(options::OPT_fmodules_strict_decluse,
                   options::OPT_fno_modules_strict_decluse, false)) {
    CmdArgs.push_back("-fmodules-strict-decluse");
  }

  // -fno-implicit-modules turns off implicitly compiling modules on demand.
  if (!Args.hasFlag(options::OPT_fimplicit_modules,
                    options::OPT_fno_implicit_modules, HaveClangModules)) {
    if (HaveAnyModules)
      CmdArgs.push_back("-fno-implicit-modules");
  } else if (HaveAnyModules) {
    // -fmodule-cache-path specifies where our implicitly-built module files
    // should be written.
    SmallString<128> Path;
    if (Arg *A = Args.getLastArg(options::OPT_fmodules_cache_path))
      Path = A->getValue();
    if (C.isForDiagnostics()) {
      // When generating crash reports, we want to emit the modules along with
      // the reproduction sources, so we ignore any provided module path.
      Path = Output.getFilename();
      llvm::sys::path::replace_extension(Path, ".cache");
      llvm::sys::path::append(Path, "modules");
    } else if (Path.empty()) {
      // No module path was provided: use the default.
      llvm::sys::path::system_temp_directory(/*erasedOnReboot=*/false, Path);
      llvm::sys::path::append(Path, "org.llvm.clang.");
      appendUserToPath(Path);
      llvm::sys::path::append(Path, "ModuleCache");
    }
    const char Arg[] = "-fmodules-cache-path=";
    Path.insert(Path.begin(), Arg, Arg + strlen(Arg));
    CmdArgs.push_back(Args.MakeArgString(Path));
  }

  if (HaveAnyModules) {
    // -fprebuilt-module-path specifies where to load the prebuilt module files.
    for (const Arg *A : Args.filtered(options::OPT_fprebuilt_module_path))
      CmdArgs.push_back(Args.MakeArgString(
          std::string("-fprebuilt-module-path=") + A->getValue()));
  }
      
  // -fmodule-name specifies the module that is currently being built (or
  // used for header checking by -fmodule-maps).
  Args.AddLastArg(CmdArgs, options::OPT_fmodule_name_EQ);

  // -fmodule-map-file can be used to specify files containing module
  // definitions.
  Args.AddAllArgs(CmdArgs, options::OPT_fmodule_map_file);

  // -fmodule-file can be used to specify files containing precompiled modules.
  if (HaveAnyModules)
    Args.AddAllArgs(CmdArgs, options::OPT_fmodule_file);
  else
    Args.ClaimAllArgs(options::OPT_fmodule_file);

  // When building modules and generating crashdumps, we need to dump a module
  // dependency VFS alongside the output.
  if (HaveClangModules && C.isForDiagnostics()) {
    SmallString<128> VFSDir(Output.getFilename());
    llvm::sys::path::replace_extension(VFSDir, ".cache");
    // Add the cache directory as a temp so the crash diagnostics pick it up.
    C.addTempFile(Args.MakeArgString(VFSDir));

    llvm::sys::path::append(VFSDir, "vfs");
    CmdArgs.push_back("-module-dependency-dir");
    CmdArgs.push_back(Args.MakeArgString(VFSDir));
  }

  if (HaveClangModules)
    Args.AddLastArg(CmdArgs, options::OPT_fmodules_user_build_path);

  // Pass through all -fmodules-ignore-macro arguments.
  Args.AddAllArgs(CmdArgs, options::OPT_fmodules_ignore_macro);
  Args.AddLastArg(CmdArgs, options::OPT_fmodules_prune_interval);
  Args.AddLastArg(CmdArgs, options::OPT_fmodules_prune_after);

  Args.AddLastArg(CmdArgs, options::OPT_fbuild_session_timestamp);

  if (Arg *A = Args.getLastArg(options::OPT_fbuild_session_file)) {
    if (Args.hasArg(options::OPT_fbuild_session_timestamp))
      D.Diag(diag::err_drv_argument_not_allowed_with)
          << A->getAsString(Args) << "-fbuild-session-timestamp";

    llvm::sys::fs::file_status Status;
    if (llvm::sys::fs::status(A->getValue(), Status))
      D.Diag(diag::err_drv_no_such_file) << A->getValue();
    CmdArgs.push_back(Args.MakeArgString(
        "-fbuild-session-timestamp=" +
        Twine((uint64_t)Status.getLastModificationTime().toEpochTime())));
  }

  if (Args.getLastArg(options::OPT_fmodules_validate_once_per_build_session)) {
    if (!Args.getLastArg(options::OPT_fbuild_session_timestamp,
                         options::OPT_fbuild_session_file))
      D.Diag(diag::err_drv_modules_validate_once_requires_timestamp);

    Args.AddLastArg(CmdArgs,
                    options::OPT_fmodules_validate_once_per_build_session);
  }

  Args.AddLastArg(CmdArgs, options::OPT_fmodules_validate_system_headers);
  Args.AddLastArg(CmdArgs, options::OPT_fmodules_disable_diagnostic_validation);

  // -faccess-control is default.
  if (Args.hasFlag(options::OPT_fno_access_control,
                   options::OPT_faccess_control, false))
    CmdArgs.push_back("-fno-access-control");

  // -felide-constructors is the default.
  if (Args.hasFlag(options::OPT_fno_elide_constructors,
                   options::OPT_felide_constructors, false))
    CmdArgs.push_back("-fno-elide-constructors");

  ToolChain::RTTIMode RTTIMode = getToolChain().getRTTIMode();

  if (KernelOrKext || (types::isCXX(InputType) &&
                       (RTTIMode == ToolChain::RM_DisabledExplicitly ||
                        RTTIMode == ToolChain::RM_DisabledImplicitly)))
    CmdArgs.push_back("-fno-rtti");

  // -fshort-enums=0 is default for all architectures except Hexagon.
  if (Args.hasFlag(options::OPT_fshort_enums, options::OPT_fno_short_enums,
                   getToolChain().getArch() == llvm::Triple::hexagon))
    CmdArgs.push_back("-fshort-enums");

  // -fsigned-char is default.
  if (Arg *A = Args.getLastArg(
          options::OPT_fsigned_char, options::OPT_fno_signed_char,
          options::OPT_funsigned_char, options::OPT_fno_unsigned_char)) {
    if (A->getOption().matches(options::OPT_funsigned_char) ||
        A->getOption().matches(options::OPT_fno_signed_char)) {
      CmdArgs.push_back("-fno-signed-char");
    }
  } else if (!isSignedCharDefault(getToolChain().getTriple())) {
    CmdArgs.push_back("-fno-signed-char");
  }

  // -fuse-cxa-atexit is default.
  if (!Args.hasFlag(
          options::OPT_fuse_cxa_atexit, options::OPT_fno_use_cxa_atexit,
          !IsWindowsCygnus && !IsWindowsGNU &&
              getToolChain().getTriple().getOS() != llvm::Triple::Solaris &&
              getToolChain().getArch() != llvm::Triple::hexagon &&
              getToolChain().getArch() != llvm::Triple::xcore &&
              ((getToolChain().getTriple().getVendor() !=
                llvm::Triple::MipsTechnologies) ||
               getToolChain().getTriple().hasEnvironment())) ||
      KernelOrKext)
    CmdArgs.push_back("-fno-use-cxa-atexit");

  // -fms-extensions=0 is default.
  if (Args.hasFlag(options::OPT_fms_extensions, options::OPT_fno_ms_extensions,
                   IsWindowsMSVC))
    CmdArgs.push_back("-fms-extensions");

  // -fno-use-line-directives is default.
  if (Args.hasFlag(options::OPT_fuse_line_directives,
                   options::OPT_fno_use_line_directives, false))
    CmdArgs.push_back("-fuse-line-directives");

  // -fms-compatibility=0 is default.
  if (Args.hasFlag(options::OPT_fms_compatibility,
                   options::OPT_fno_ms_compatibility,
                   (IsWindowsMSVC &&
                    Args.hasFlag(options::OPT_fms_extensions,
                                 options::OPT_fno_ms_extensions, true))))
    CmdArgs.push_back("-fms-compatibility");

  // -fms-compatibility-version=18.00 is default.
  VersionTuple MSVT = visualstudio::getMSVCVersion(
      &D, getToolChain(), getToolChain().getTriple(), Args, IsWindowsMSVC);
  if (!MSVT.empty())
    CmdArgs.push_back(
        Args.MakeArgString("-fms-compatibility-version=" + MSVT.getAsString()));

  bool IsMSVC2015Compatible = MSVT.getMajor() >= 19;
  if (ImplyVCPPCXXVer) {
    StringRef LanguageStandard;
    if (const Arg *StdArg = Args.getLastArg(options::OPT__SLASH_std)) {
      LanguageStandard = llvm::StringSwitch<StringRef>(StdArg->getValue())
                             .Case("c++14", "-std=c++14")
                             .Case("c++latest", "-std=c++1z")
                             .Default("");
      if (LanguageStandard.empty())
        D.Diag(clang::diag::warn_drv_unused_argument)
            << StdArg->getAsString(Args);
    }

    if (LanguageStandard.empty()) {
      if (IsMSVC2015Compatible)
        LanguageStandard = "-std=c++14";
      else
        LanguageStandard = "-std=c++11";
    }

    CmdArgs.push_back(LanguageStandard.data());
  }

  // -fno-borland-extensions is default.
  if (Args.hasFlag(options::OPT_fborland_extensions,
                   options::OPT_fno_borland_extensions, false))
    CmdArgs.push_back("-fborland-extensions");

  // -fno-declspec is default, except for PS4.
  if (Args.hasFlag(options::OPT_fdeclspec, options::OPT_fno_declspec,
                   getToolChain().getTriple().isPS4()))
    CmdArgs.push_back("-fdeclspec");
  else if (Args.hasArg(options::OPT_fno_declspec))
    CmdArgs.push_back("-fno-declspec"); // Explicitly disabling __declspec.

  // -fthreadsafe-static is default, except for MSVC compatibility versions less
  // than 19.
  if (!Args.hasFlag(options::OPT_fthreadsafe_statics,
                    options::OPT_fno_threadsafe_statics,
                    !IsWindowsMSVC || IsMSVC2015Compatible))
    CmdArgs.push_back("-fno-threadsafe-statics");

  // -fno-delayed-template-parsing is default, except for Windows where MSVC STL
  // needs it.
  if (Args.hasFlag(options::OPT_fdelayed_template_parsing,
                   options::OPT_fno_delayed_template_parsing, IsWindowsMSVC))
    CmdArgs.push_back("-fdelayed-template-parsing");

  // -fgnu-keywords default varies depending on language; only pass if
  // specified.
  if (Arg *A = Args.getLastArg(options::OPT_fgnu_keywords,
                               options::OPT_fno_gnu_keywords))
    A->render(Args, CmdArgs);

  if (Args.hasFlag(options::OPT_fgnu89_inline, options::OPT_fno_gnu89_inline,
                   false))
    CmdArgs.push_back("-fgnu89-inline");

  if (Args.hasArg(options::OPT_fno_inline))
    CmdArgs.push_back("-fno-inline");

  if (Arg* InlineArg = Args.getLastArg(options::OPT_finline_functions,
                                       options::OPT_finline_hint_functions,
                                       options::OPT_fno_inline_functions))
    InlineArg->render(Args, CmdArgs);

  ObjCRuntime objcRuntime = AddObjCRuntimeArgs(Args, CmdArgs, rewriteKind);

  // -fobjc-dispatch-method is only relevant with the nonfragile-abi, and
  // legacy is the default. Except for deployment taget of 10.5,
  // next runtime is always legacy dispatch and -fno-objc-legacy-dispatch
  // gets ignored silently.
  if (objcRuntime.isNonFragile()) {
    if (!Args.hasFlag(options::OPT_fobjc_legacy_dispatch,
                      options::OPT_fno_objc_legacy_dispatch,
                      objcRuntime.isLegacyDispatchDefaultForArch(
                          getToolChain().getArch()))) {
      if (getToolChain().UseObjCMixedDispatch())
        CmdArgs.push_back("-fobjc-dispatch-method=mixed");
      else
        CmdArgs.push_back("-fobjc-dispatch-method=non-legacy");
    }
  }

  // When ObjectiveC legacy runtime is in effect on MacOSX,
  // turn on the option to do Array/Dictionary subscripting
  // by default.
  if (getToolChain().getArch() == llvm::Triple::x86 &&
      getToolChain().getTriple().isMacOSX() &&
      !getToolChain().getTriple().isMacOSXVersionLT(10, 7) &&
      objcRuntime.getKind() == ObjCRuntime::FragileMacOSX &&
      objcRuntime.isNeXTFamily())
    CmdArgs.push_back("-fobjc-subscripting-legacy-runtime");

  // -fencode-extended-block-signature=1 is default.
  if (getToolChain().IsEncodeExtendedBlockSignatureDefault()) {
    CmdArgs.push_back("-fencode-extended-block-signature");
  }

  // Allow -fno-objc-arr to trump -fobjc-arr/-fobjc-arc.
  // NOTE: This logic is duplicated in ToolChains.cpp.
  bool ARC = isObjCAutoRefCount(Args);
  if (ARC) {
    getToolChain().CheckObjCARC();

    CmdArgs.push_back("-fobjc-arc");

    // FIXME: It seems like this entire block, and several around it should be
    // wrapped in isObjC, but for now we just use it here as this is where it
    // was being used previously.
    if (types::isCXX(InputType) && types::isObjC(InputType)) {
      if (getToolChain().GetCXXStdlibType(Args) == ToolChain::CST_Libcxx)
        CmdArgs.push_back("-fobjc-arc-cxxlib=libc++");
      else
        CmdArgs.push_back("-fobjc-arc-cxxlib=libstdc++");
    }

    // Allow the user to enable full exceptions code emission.
    // We define off for Objective-CC, on for Objective-C++.
    if (Args.hasFlag(options::OPT_fobjc_arc_exceptions,
                     options::OPT_fno_objc_arc_exceptions,
                     /*default*/ types::isCXX(InputType)))
      CmdArgs.push_back("-fobjc-arc-exceptions");

  }

  // -fobjc-infer-related-result-type is the default, except in the Objective-C
  // rewriter.
  if (rewriteKind != RK_None)
    CmdArgs.push_back("-fno-objc-infer-related-result-type");

  // Handle -fobjc-gc and -fobjc-gc-only. They are exclusive, and -fobjc-gc-only
  // takes precedence.
  const Arg *GCArg = Args.getLastArg(options::OPT_fobjc_gc_only);
  if (!GCArg)
    GCArg = Args.getLastArg(options::OPT_fobjc_gc);
  if (GCArg) {
    if (ARC) {
      D.Diag(diag::err_drv_objc_gc_arr) << GCArg->getAsString(Args);
    } else if (getToolChain().SupportsObjCGC()) {
      GCArg->render(Args, CmdArgs);
    } else {
      // FIXME: We should move this to a hard error.
      D.Diag(diag::warn_drv_objc_gc_unsupported) << GCArg->getAsString(Args);
    }
  }

  // Pass down -fobjc-weak or -fno-objc-weak if present.
  if (types::isObjC(InputType)) {
    auto WeakArg = Args.getLastArg(options::OPT_fobjc_weak,
                                   options::OPT_fno_objc_weak);
    if (!WeakArg) {
      // nothing to do
    } else if (GCArg) {
      if (WeakArg->getOption().matches(options::OPT_fobjc_weak))
        D.Diag(diag::err_objc_weak_with_gc);
    } else if (!objcRuntime.allowsWeak()) {
      if (WeakArg->getOption().matches(options::OPT_fobjc_weak))
        D.Diag(diag::err_objc_weak_unsupported);
    } else {
      WeakArg->render(Args, CmdArgs);
    }
  }

  if (Args.hasFlag(options::OPT_fapplication_extension,
                   options::OPT_fno_application_extension, false))
    CmdArgs.push_back("-fapplication-extension");

  // Handle GCC-style exception args.
  if (!C.getDriver().IsCLMode())
    addExceptionArgs(Args, InputType, getToolChain(), KernelOrKext, objcRuntime,
                     CmdArgs);

  if (Args.hasArg(options::OPT_fsjlj_exceptions) ||
      getToolChain().UseSjLjExceptions(Args))
    CmdArgs.push_back("-fsjlj-exceptions");

  // C++ "sane" operator new.
  if (!Args.hasFlag(options::OPT_fassume_sane_operator_new,
                    options::OPT_fno_assume_sane_operator_new))
    CmdArgs.push_back("-fno-assume-sane-operator-new");

  // -fsized-deallocation is off by default, as it is an ABI-breaking change for
  // most platforms.
  if (Args.hasFlag(options::OPT_fsized_deallocation,
                   options::OPT_fno_sized_deallocation, false))
    CmdArgs.push_back("-fsized-deallocation");

  // -fconstant-cfstrings is default, and may be subject to argument translation
  // on Darwin.
  if (!Args.hasFlag(options::OPT_fconstant_cfstrings,
                    options::OPT_fno_constant_cfstrings) ||
      !Args.hasFlag(options::OPT_mconstant_cfstrings,
                    options::OPT_mno_constant_cfstrings))
    CmdArgs.push_back("-fno-constant-cfstrings");

  // -fshort-wchar default varies depending on platform; only
  // pass if specified.
  if (Arg *A = Args.getLastArg(options::OPT_fshort_wchar,
                               options::OPT_fno_short_wchar))
    A->render(Args, CmdArgs);

  // -fno-pascal-strings is default, only pass non-default.
  if (Args.hasFlag(options::OPT_fpascal_strings,
                   options::OPT_fno_pascal_strings, false))
    CmdArgs.push_back("-fpascal-strings");

  // Honor -fpack-struct= and -fpack-struct, if given. Note that
  // -fno-pack-struct doesn't apply to -fpack-struct=.
  if (Arg *A = Args.getLastArg(options::OPT_fpack_struct_EQ)) {
    std::string PackStructStr = "-fpack-struct=";
    PackStructStr += A->getValue();
    CmdArgs.push_back(Args.MakeArgString(PackStructStr));
  } else if (Args.hasFlag(options::OPT_fpack_struct,
                          options::OPT_fno_pack_struct, false)) {
    CmdArgs.push_back("-fpack-struct=1");
  }

  // Handle -fmax-type-align=N and -fno-type-align
  bool SkipMaxTypeAlign = Args.hasArg(options::OPT_fno_max_type_align);
  if (Arg *A = Args.getLastArg(options::OPT_fmax_type_align_EQ)) {
    if (!SkipMaxTypeAlign) {
      std::string MaxTypeAlignStr = "-fmax-type-align=";
      MaxTypeAlignStr += A->getValue();
      CmdArgs.push_back(Args.MakeArgString(MaxTypeAlignStr));
    }
  } else if (getToolChain().getTriple().isOSDarwin()) {
    if (!SkipMaxTypeAlign) {
      std::string MaxTypeAlignStr = "-fmax-type-align=16";
      CmdArgs.push_back(Args.MakeArgString(MaxTypeAlignStr));
    }
  }

  // -fcommon is the default unless compiling kernel code or the target says so
  bool NoCommonDefault =
      KernelOrKext || isNoCommonDefault(getToolChain().getTriple());
  if (!Args.hasFlag(options::OPT_fcommon, options::OPT_fno_common,
                    !NoCommonDefault))
    CmdArgs.push_back("-fno-common");

  // -fsigned-bitfields is default, and clang doesn't yet support
  // -funsigned-bitfields.
  if (!Args.hasFlag(options::OPT_fsigned_bitfields,
                    options::OPT_funsigned_bitfields))
    D.Diag(diag::warn_drv_clang_unsupported)
        << Args.getLastArg(options::OPT_funsigned_bitfields)->getAsString(Args);

  // -fsigned-bitfields is default, and clang doesn't support -fno-for-scope.
  if (!Args.hasFlag(options::OPT_ffor_scope, options::OPT_fno_for_scope))
    D.Diag(diag::err_drv_clang_unsupported)
        << Args.getLastArg(options::OPT_fno_for_scope)->getAsString(Args);

  // -finput_charset=UTF-8 is default. Reject others
  if (Arg *inputCharset = Args.getLastArg(options::OPT_finput_charset_EQ)) {
    StringRef value = inputCharset->getValue();
    if (!value.equals_lower("utf-8"))
      D.Diag(diag::err_drv_invalid_value) << inputCharset->getAsString(Args)
                                          << value;
  }

  // -fexec_charset=UTF-8 is default. Reject others
  if (Arg *execCharset = Args.getLastArg(options::OPT_fexec_charset_EQ)) {
    StringRef value = execCharset->getValue();
    if (!value.equals_lower("utf-8"))
      D.Diag(diag::err_drv_invalid_value) << execCharset->getAsString(Args)
                                          << value;
  }

  // -fcaret-diagnostics is default.
  if (!Args.hasFlag(options::OPT_fcaret_diagnostics,
                    options::OPT_fno_caret_diagnostics, true))
    CmdArgs.push_back("-fno-caret-diagnostics");

  // -fdiagnostics-fixit-info is default, only pass non-default.
  if (!Args.hasFlag(options::OPT_fdiagnostics_fixit_info,
                    options::OPT_fno_diagnostics_fixit_info))
    CmdArgs.push_back("-fno-diagnostics-fixit-info");

  // Enable -fdiagnostics-show-option by default.
  if (Args.hasFlag(options::OPT_fdiagnostics_show_option,
                   options::OPT_fno_diagnostics_show_option))
    CmdArgs.push_back("-fdiagnostics-show-option");

  if (const Arg *A =
          Args.getLastArg(options::OPT_fdiagnostics_show_category_EQ)) {
    CmdArgs.push_back("-fdiagnostics-show-category");
    CmdArgs.push_back(A->getValue());
  }

  if (const Arg *A = Args.getLastArg(options::OPT_fdiagnostics_format_EQ)) {
    CmdArgs.push_back("-fdiagnostics-format");
    CmdArgs.push_back(A->getValue());
  }

  if (Arg *A = Args.getLastArg(
          options::OPT_fdiagnostics_show_note_include_stack,
          options::OPT_fno_diagnostics_show_note_include_stack)) {
    if (A->getOption().matches(
            options::OPT_fdiagnostics_show_note_include_stack))
      CmdArgs.push_back("-fdiagnostics-show-note-include-stack");
    else
      CmdArgs.push_back("-fno-diagnostics-show-note-include-stack");
  }

  // Color diagnostics are parsed by the driver directly from argv
  // and later re-parsed to construct this job; claim any possible
  // color diagnostic here to avoid warn_drv_unused_argument and
  // diagnose bad OPT_fdiagnostics_color_EQ values.
  for (Arg *A : Args) {
    const Option &O = A->getOption();
    if (!O.matches(options::OPT_fcolor_diagnostics) &&
        !O.matches(options::OPT_fdiagnostics_color) &&
        !O.matches(options::OPT_fno_color_diagnostics) &&
        !O.matches(options::OPT_fno_diagnostics_color) &&
        !O.matches(options::OPT_fdiagnostics_color_EQ))
      continue;
    if (O.matches(options::OPT_fdiagnostics_color_EQ)) {
      StringRef Value(A->getValue());
      if (Value != "always" && Value != "never" && Value != "auto")
        getToolChain().getDriver().Diag(diag::err_drv_clang_unsupported)
              << ("-fdiagnostics-color=" + Value).str();
    }
    A->claim();
  }
  if (D.getDiags().getDiagnosticOptions().ShowColors)
    CmdArgs.push_back("-fcolor-diagnostics");

  if (Args.hasArg(options::OPT_fansi_escape_codes))
    CmdArgs.push_back("-fansi-escape-codes");

  if (!Args.hasFlag(options::OPT_fshow_source_location,
                    options::OPT_fno_show_source_location))
    CmdArgs.push_back("-fno-show-source-location");

  if (Args.hasArg(options::OPT_fdiagnostics_absolute_paths))
    CmdArgs.push_back("-fdiagnostics-absolute-paths");

  if (!Args.hasFlag(options::OPT_fshow_column, options::OPT_fno_show_column,
                    true))
    CmdArgs.push_back("-fno-show-column");

  if (!Args.hasFlag(options::OPT_fspell_checking,
                    options::OPT_fno_spell_checking))
    CmdArgs.push_back("-fno-spell-checking");

  // -fno-asm-blocks is default.
  if (Args.hasFlag(options::OPT_fasm_blocks, options::OPT_fno_asm_blocks,
                   false))
    CmdArgs.push_back("-fasm-blocks");

  // -fgnu-inline-asm is default.
  if (!Args.hasFlag(options::OPT_fgnu_inline_asm,
                    options::OPT_fno_gnu_inline_asm, true))
    CmdArgs.push_back("-fno-gnu-inline-asm");

#if 0
  // XXX Nyuzi: disable loop vectorizer by default, because it does not
  // work correctly on this target.  This is a hack. I couldn't find an
  // easy way to do it in the target.

  // Enable vectorization per default according to the optimization level
  // selected. For optimization levels that want vectorization we use the alias
  // option to simplify the hasFlag logic.
  bool EnableVec = shouldEnableVectorizerAtOLevel(Args, false);
  OptSpecifier VectorizeAliasOption =
      EnableVec ? options::OPT_O_Group : options::OPT_fvectorize;
  if (Args.hasFlag(options::OPT_fvectorize, VectorizeAliasOption,
                   options::OPT_fno_vectorize, EnableVec))
    CmdArgs.push_back("-vectorize-loops");

  // -fslp-vectorize is enabled based on the optimization level selected.
  bool EnableSLPVec = shouldEnableVectorizerAtOLevel(Args, true);
  OptSpecifier SLPVectAliasOption =
      EnableSLPVec ? options::OPT_O_Group : options::OPT_fslp_vectorize;
  if (Args.hasFlag(options::OPT_fslp_vectorize, SLPVectAliasOption,
                   options::OPT_fno_slp_vectorize, EnableSLPVec))
    CmdArgs.push_back("-vectorize-slp");

  // -fno-slp-vectorize-aggressive is default.
  if (Args.hasFlag(options::OPT_fslp_vectorize_aggressive,
                   options::OPT_fno_slp_vectorize_aggressive, false))
    CmdArgs.push_back("-vectorize-slp-aggressive");
#endif

  if (Arg *A = Args.getLastArg(options::OPT_fshow_overloads_EQ))
    A->render(Args, CmdArgs);

  if (Arg *A = Args.getLastArg(
          options::OPT_fsanitize_undefined_strip_path_components_EQ))
    A->render(Args, CmdArgs);

  // -fdollars-in-identifiers default varies depending on platform and
  // language; only pass if specified.
  if (Arg *A = Args.getLastArg(options::OPT_fdollars_in_identifiers,
                               options::OPT_fno_dollars_in_identifiers)) {
    if (A->getOption().matches(options::OPT_fdollars_in_identifiers))
      CmdArgs.push_back("-fdollars-in-identifiers");
    else
      CmdArgs.push_back("-fno-dollars-in-identifiers");
  }

  // -funit-at-a-time is default, and we don't support -fno-unit-at-a-time for
  // practical purposes.
  if (Arg *A = Args.getLastArg(options::OPT_funit_at_a_time,
                               options::OPT_fno_unit_at_a_time)) {
    if (A->getOption().matches(options::OPT_fno_unit_at_a_time))
      D.Diag(diag::warn_drv_clang_unsupported) << A->getAsString(Args);
  }

  if (Args.hasFlag(options::OPT_fapple_pragma_pack,
                   options::OPT_fno_apple_pragma_pack, false))
    CmdArgs.push_back("-fapple-pragma-pack");

  // le32-specific flags:
  //  -fno-math-builtin: clang should not convert math builtins to intrinsics
  //                     by default.
  if (getToolChain().getArch() == llvm::Triple::le32) {
    CmdArgs.push_back("-fno-math-builtin");
  }

// Default to -fno-builtin-str{cat,cpy} on Darwin for ARM.
//
// FIXME: Now that PR4941 has been fixed this can be enabled.
#if 0
  if (getToolChain().getTriple().isOSDarwin() &&
      (getToolChain().getArch() == llvm::Triple::arm ||
       getToolChain().getArch() == llvm::Triple::thumb)) {
    if (!Args.hasArg(options::OPT_fbuiltin_strcat))
      CmdArgs.push_back("-fno-builtin-strcat");
    if (!Args.hasArg(options::OPT_fbuiltin_strcpy))
      CmdArgs.push_back("-fno-builtin-strcpy");
  }
#endif

  // Enable rewrite includes if the user's asked for it or if we're generating
  // diagnostics.
  // TODO: Once -module-dependency-dir works with -frewrite-includes it'd be
  // nice to enable this when doing a crashdump for modules as well.
  if (Args.hasFlag(options::OPT_frewrite_includes,
                   options::OPT_fno_rewrite_includes, false) ||
      (C.isForDiagnostics() && !HaveAnyModules))
    CmdArgs.push_back("-frewrite-includes");

  // Only allow -traditional or -traditional-cpp outside in preprocessing modes.
  if (Arg *A = Args.getLastArg(options::OPT_traditional,
                               options::OPT_traditional_cpp)) {
    if (isa<PreprocessJobAction>(JA))
      CmdArgs.push_back("-traditional-cpp");
    else
      D.Diag(diag::err_drv_clang_unsupported) << A->getAsString(Args);
  }

  Args.AddLastArg(CmdArgs, options::OPT_dM);
  Args.AddLastArg(CmdArgs, options::OPT_dD);

  // Handle serialized diagnostics.
  if (Arg *A = Args.getLastArg(options::OPT__serialize_diags)) {
    CmdArgs.push_back("-serialize-diagnostic-file");
    CmdArgs.push_back(Args.MakeArgString(A->getValue()));
  }

  if (Args.hasArg(options::OPT_fretain_comments_from_system_headers))
    CmdArgs.push_back("-fretain-comments-from-system-headers");

  // Forward -fcomment-block-commands to -cc1.
  Args.AddAllArgs(CmdArgs, options::OPT_fcomment_block_commands);
  // Forward -fparse-all-comments to -cc1.
  Args.AddAllArgs(CmdArgs, options::OPT_fparse_all_comments);

  // Turn -fplugin=name.so into -load name.so
  for (const Arg *A : Args.filtered(options::OPT_fplugin_EQ)) {
    CmdArgs.push_back("-load");
    CmdArgs.push_back(A->getValue());
    A->claim();
  }

  // Forward -Xclang arguments to -cc1, and -mllvm arguments to the LLVM option
  // parser.
  Args.AddAllArgValues(CmdArgs, options::OPT_Xclang);
  for (const Arg *A : Args.filtered(options::OPT_mllvm)) {
    A->claim();

    // We translate this by hand to the -cc1 argument, since nightly test uses
    // it and developers have been trained to spell it with -mllvm.
    if (StringRef(A->getValue(0)) == "-disable-llvm-optzns") {
      CmdArgs.push_back("-disable-llvm-optzns");
    } else
      A->render(Args, CmdArgs);
  }

  // With -save-temps, we want to save the unoptimized bitcode output from the
  // CompileJobAction, use -disable-llvm-passes to get pristine IR generated
  // by the frontend.
  // When -fembed-bitcode is enabled, optimized bitcode is emitted because it
  // has slightly different breakdown between stages.
  // FIXME: -fembed-bitcode -save-temps will save optimized bitcode instead of
  // pristine IR generated by the frontend. Ideally, a new compile action should
  // be added so both IR can be captured.
  if (C.getDriver().isSaveTempsEnabled() &&
      !C.getDriver().embedBitcodeEnabled() && isa<CompileJobAction>(JA))
    CmdArgs.push_back("-disable-llvm-passes");

  if (Output.getType() == types::TY_Dependencies) {
    // Handled with other dependency code.
  } else if (Output.isFilename()) {
    CmdArgs.push_back("-o");
    CmdArgs.push_back(Output.getFilename());
  } else {
    assert(Output.isNothing() && "Invalid output.");
  }

  addDashXForInput(Args, Input, CmdArgs);

  if (Input.isFilename())
    CmdArgs.push_back(Input.getFilename());
  else
    Input.getInputArg().renderAsInput(Args, CmdArgs);

  Args.AddAllArgs(CmdArgs, options::OPT_undef);

  const char *Exec = getToolChain().getDriver().getClangProgramPath();

  // Optionally embed the -cc1 level arguments into the debug info, for build
  // analysis.
  if (getToolChain().UseDwarfDebugFlags()) {
    ArgStringList OriginalArgs;
    for (const auto &Arg : Args)
      Arg->render(Args, OriginalArgs);

    SmallString<256> Flags;
    Flags += Exec;
    for (const char *OriginalArg : OriginalArgs) {
      SmallString<128> EscapedArg;
      EscapeSpacesAndBackslashes(OriginalArg, EscapedArg);
      Flags += " ";
      Flags += EscapedArg;
    }
    CmdArgs.push_back("-dwarf-debug-flags");
    CmdArgs.push_back(Args.MakeArgString(Flags));
  }

  // Add the split debug info name to the command lines here so we
  // can propagate it to the backend.
  bool SplitDwarf = SplitDwarfArg && getToolChain().getTriple().isOSLinux() &&
                    (isa<AssembleJobAction>(JA) || isa<CompileJobAction>(JA) ||
                     isa<BackendJobAction>(JA));
  const char *SplitDwarfOut;
  if (SplitDwarf) {
    CmdArgs.push_back("-split-dwarf-file");
    SplitDwarfOut = SplitDebugName(Args, Input);
    CmdArgs.push_back(SplitDwarfOut);
  }

  // Host-side cuda compilation receives device-side outputs as Inputs[1...].
  // Include them with -fcuda-include-gpubinary.
  if (IsCuda && Inputs.size() > 1)
    for (auto I = std::next(Inputs.begin()), E = Inputs.end(); I != E; ++I) {
      CmdArgs.push_back("-fcuda-include-gpubinary");
      CmdArgs.push_back(I->getFilename());
    }

  bool WholeProgramVTables =
      Args.hasFlag(options::OPT_fwhole_program_vtables,
                   options::OPT_fno_whole_program_vtables, false);
  if (WholeProgramVTables) {
    if (!D.isUsingLTO())
      D.Diag(diag::err_drv_argument_only_allowed_with)
          << "-fwhole-program-vtables"
          << "-flto";
    CmdArgs.push_back("-fwhole-program-vtables");
  }

  // Finally add the compile command to the compilation.
  if (Args.hasArg(options::OPT__SLASH_fallback) &&
      Output.getType() == types::TY_Object &&
      (InputType == types::TY_C || InputType == types::TY_CXX)) {
    auto CLCommand =
        getCLFallback()->GetCommand(C, JA, Output, Inputs, Args, LinkingOutput);
    C.addCommand(llvm::make_unique<FallbackCommand>(
        JA, *this, Exec, CmdArgs, Inputs, std::move(CLCommand)));
  } else if (Args.hasArg(options::OPT__SLASH_fallback) &&
             isa<PrecompileJobAction>(JA)) {
    // In /fallback builds, run the main compilation even if the pch generation
    // fails, so that the main compilation's fallback to cl.exe runs.
    C.addCommand(llvm::make_unique<ForceSuccessCommand>(JA, *this, Exec,
                                                        CmdArgs, Inputs));
  } else {
    C.addCommand(llvm::make_unique<Command>(JA, *this, Exec, CmdArgs, Inputs));
  }

  // Handle the debug info splitting at object creation time if we're
  // creating an object.
  // TODO: Currently only works on linux with newer objcopy.
  if (SplitDwarf && Output.getType() == types::TY_Object)
    SplitDebugInfo(getToolChain(), C, *this, JA, Args, Output, SplitDwarfOut);

  if (Arg *A = Args.getLastArg(options::OPT_pg))
    if (Args.hasArg(options::OPT_fomit_frame_pointer))
      D.Diag(diag::err_drv_argument_not_allowed_with) << "-fomit-frame-pointer"
                                                      << A->getAsString(Args);

  // Claim some arguments which clang supports automatically.

  // -fpch-preprocess is used with gcc to add a special marker in the output to
  // include the PCH file. Clang's PTH solution is completely transparent, so we
  // do not need to deal with it at all.
  Args.ClaimAllArgs(options::OPT_fpch_preprocess);

  // Claim some arguments which clang doesn't support, but we don't
  // care to warn the user about.
  Args.ClaimAllArgs(options::OPT_clang_ignored_f_Group);
  Args.ClaimAllArgs(options::OPT_clang_ignored_m_Group);

  // Disable warnings for clang -E -emit-llvm foo.c
  Args.ClaimAllArgs(options::OPT_emit_llvm);
}

/// Add options related to the Objective-C runtime/ABI.
///
/// Returns true if the runtime is non-fragile.
ObjCRuntime Clang::AddObjCRuntimeArgs(const ArgList &args,
                                      ArgStringList &cmdArgs,
                                      RewriteKind rewriteKind) const {
  // Look for the controlling runtime option.
  Arg *runtimeArg =
      args.getLastArg(options::OPT_fnext_runtime, options::OPT_fgnu_runtime,
                      options::OPT_fobjc_runtime_EQ);

  // Just forward -fobjc-runtime= to the frontend.  This supercedes
  // options about fragility.
  if (runtimeArg &&
      runtimeArg->getOption().matches(options::OPT_fobjc_runtime_EQ)) {
    ObjCRuntime runtime;
    StringRef value = runtimeArg->getValue();
    if (runtime.tryParse(value)) {
      getToolChain().getDriver().Diag(diag::err_drv_unknown_objc_runtime)
          << value;
    }

    runtimeArg->render(args, cmdArgs);
    return runtime;
  }

  // Otherwise, we'll need the ABI "version".  Version numbers are
  // slightly confusing for historical reasons:
  //   1 - Traditional "fragile" ABI
  //   2 - Non-fragile ABI, version 1
  //   3 - Non-fragile ABI, version 2
  unsigned objcABIVersion = 1;
  // If -fobjc-abi-version= is present, use that to set the version.
  if (Arg *abiArg = args.getLastArg(options::OPT_fobjc_abi_version_EQ)) {
    StringRef value = abiArg->getValue();
    if (value == "1")
      objcABIVersion = 1;
    else if (value == "2")
      objcABIVersion = 2;
    else if (value == "3")
      objcABIVersion = 3;
    else
      getToolChain().getDriver().Diag(diag::err_drv_clang_unsupported) << value;
  } else {
    // Otherwise, determine if we are using the non-fragile ABI.
    bool nonFragileABIIsDefault =
        (rewriteKind == RK_NonFragile ||
         (rewriteKind == RK_None &&
          getToolChain().IsObjCNonFragileABIDefault()));
    if (args.hasFlag(options::OPT_fobjc_nonfragile_abi,
                     options::OPT_fno_objc_nonfragile_abi,
                     nonFragileABIIsDefault)) {
// Determine the non-fragile ABI version to use.
#ifdef DISABLE_DEFAULT_NONFRAGILEABI_TWO
      unsigned nonFragileABIVersion = 1;
#else
      unsigned nonFragileABIVersion = 2;
#endif

      if (Arg *abiArg =
              args.getLastArg(options::OPT_fobjc_nonfragile_abi_version_EQ)) {
        StringRef value = abiArg->getValue();
        if (value == "1")
          nonFragileABIVersion = 1;
        else if (value == "2")
          nonFragileABIVersion = 2;
        else
          getToolChain().getDriver().Diag(diag::err_drv_clang_unsupported)
              << value;
      }

      objcABIVersion = 1 + nonFragileABIVersion;
    } else {
      objcABIVersion = 1;
    }
  }

  // We don't actually care about the ABI version other than whether
  // it's non-fragile.
  bool isNonFragile = objcABIVersion != 1;

  // If we have no runtime argument, ask the toolchain for its default runtime.
  // However, the rewriter only really supports the Mac runtime, so assume that.
  ObjCRuntime runtime;
  if (!runtimeArg) {
    switch (rewriteKind) {
    case RK_None:
      runtime = getToolChain().getDefaultObjCRuntime(isNonFragile);
      break;
    case RK_Fragile:
      runtime = ObjCRuntime(ObjCRuntime::FragileMacOSX, VersionTuple());
      break;
    case RK_NonFragile:
      runtime = ObjCRuntime(ObjCRuntime::MacOSX, VersionTuple());
      break;
    }

    // -fnext-runtime
  } else if (runtimeArg->getOption().matches(options::OPT_fnext_runtime)) {
    // On Darwin, make this use the default behavior for the toolchain.
    if (getToolChain().getTriple().isOSDarwin()) {
      runtime = getToolChain().getDefaultObjCRuntime(isNonFragile);

      // Otherwise, build for a generic macosx port.
    } else {
      runtime = ObjCRuntime(ObjCRuntime::MacOSX, VersionTuple());
    }

    // -fgnu-runtime
  } else {
    assert(runtimeArg->getOption().matches(options::OPT_fgnu_runtime));
    // Legacy behaviour is to target the gnustep runtime if we are in
    // non-fragile mode or the GCC runtime in fragile mode.
    if (isNonFragile)
      runtime = ObjCRuntime(ObjCRuntime::GNUstep, VersionTuple(1, 6));
    else
      runtime = ObjCRuntime(ObjCRuntime::GCC, VersionTuple());
  }

  cmdArgs.push_back(
      args.MakeArgString("-fobjc-runtime=" + runtime.getAsString()));
  return runtime;
}

static bool maybeConsumeDash(const std::string &EH, size_t &I) {
  bool HaveDash = (I + 1 < EH.size() && EH[I + 1] == '-');
  I += HaveDash;
  return !HaveDash;
}

namespace {
struct EHFlags {
  bool Synch = false;
  bool Asynch = false;
  bool NoUnwindC = false;
};
} // end anonymous namespace

/// /EH controls whether to run destructor cleanups when exceptions are
/// thrown.  There are three modifiers:
/// - s: Cleanup after "synchronous" exceptions, aka C++ exceptions.
/// - a: Cleanup after "asynchronous" exceptions, aka structured exceptions.
///      The 'a' modifier is unimplemented and fundamentally hard in LLVM IR.
/// - c: Assume that extern "C" functions are implicitly nounwind.
/// The default is /EHs-c-, meaning cleanups are disabled.
static EHFlags parseClangCLEHFlags(const Driver &D, const ArgList &Args) {
  EHFlags EH;

  std::vector<std::string> EHArgs =
      Args.getAllArgValues(options::OPT__SLASH_EH);
  for (auto EHVal : EHArgs) {
    for (size_t I = 0, E = EHVal.size(); I != E; ++I) {
      switch (EHVal[I]) {
      case 'a':
        EH.Asynch = maybeConsumeDash(EHVal, I);
        if (EH.Asynch)
          EH.Synch = false;
        continue;
      case 'c':
        EH.NoUnwindC = maybeConsumeDash(EHVal, I);
        continue;
      case 's':
        EH.Synch = maybeConsumeDash(EHVal, I);
        if (EH.Synch)
          EH.Asynch = false;
        continue;
      default:
        break;
      }
      D.Diag(clang::diag::err_drv_invalid_value) << "/EH" << EHVal;
      break;
    }
  }
  // The /GX, /GX- flags are only processed if there are not /EH flags.
  // The default is that /GX is not specified.
  if (EHArgs.empty() &&
      Args.hasFlag(options::OPT__SLASH_GX, options::OPT__SLASH_GX_,
                   /*default=*/false)) {
    EH.Synch = true;
    EH.NoUnwindC = true;
  }

  return EH;
}

void Clang::AddClangCLArgs(const ArgList &Args, types::ID InputType,
                           ArgStringList &CmdArgs,
                           codegenoptions::DebugInfoKind *DebugInfoKind,
                           bool *EmitCodeView) const {
  unsigned RTOptionID = options::OPT__SLASH_MT;

  if (Args.hasArg(options::OPT__SLASH_LDd))
    // The /LDd option implies /MTd. The dependent lib part can be overridden,
    // but defining _DEBUG is sticky.
    RTOptionID = options::OPT__SLASH_MTd;

  if (Arg *A = Args.getLastArg(options::OPT__SLASH_M_Group))
    RTOptionID = A->getOption().getID();

  StringRef FlagForCRT;
  switch (RTOptionID) {
  case options::OPT__SLASH_MD:
    if (Args.hasArg(options::OPT__SLASH_LDd))
      CmdArgs.push_back("-D_DEBUG");
    CmdArgs.push_back("-D_MT");
    CmdArgs.push_back("-D_DLL");
    FlagForCRT = "--dependent-lib=msvcrt";
    break;
  case options::OPT__SLASH_MDd:
    CmdArgs.push_back("-D_DEBUG");
    CmdArgs.push_back("-D_MT");
    CmdArgs.push_back("-D_DLL");
    FlagForCRT = "--dependent-lib=msvcrtd";
    break;
  case options::OPT__SLASH_MT:
    if (Args.hasArg(options::OPT__SLASH_LDd))
      CmdArgs.push_back("-D_DEBUG");
    CmdArgs.push_back("-D_MT");
    CmdArgs.push_back("-flto-visibility-public-std");
    FlagForCRT = "--dependent-lib=libcmt";
    break;
  case options::OPT__SLASH_MTd:
    CmdArgs.push_back("-D_DEBUG");
    CmdArgs.push_back("-D_MT");
    CmdArgs.push_back("-flto-visibility-public-std");
    FlagForCRT = "--dependent-lib=libcmtd";
    break;
  default:
    llvm_unreachable("Unexpected option ID.");
  }

  if (Args.hasArg(options::OPT__SLASH_Zl)) {
    CmdArgs.push_back("-D_VC_NODEFAULTLIB");
  } else {
    CmdArgs.push_back(FlagForCRT.data());

    // This provides POSIX compatibility (maps 'open' to '_open'), which most
    // users want.  The /Za flag to cl.exe turns this off, but it's not
    // implemented in clang.
    CmdArgs.push_back("--dependent-lib=oldnames");
  }

  // Both /showIncludes and /E (and /EP) write to stdout. Allowing both
  // would produce interleaved output, so ignore /showIncludes in such cases.
  if (!Args.hasArg(options::OPT_E) && !Args.hasArg(options::OPT__SLASH_EP))
    if (Arg *A = Args.getLastArg(options::OPT_show_includes))
      A->render(Args, CmdArgs);

  // This controls whether or not we emit RTTI data for polymorphic types.
  if (Args.hasFlag(options::OPT__SLASH_GR_, options::OPT__SLASH_GR,
                   /*default=*/false))
    CmdArgs.push_back("-fno-rtti-data");

  // This controls whether or not we emit stack-protector instrumentation.
  // In MSVC, Buffer Security Check (/GS) is on by default.
  if (Args.hasFlag(options::OPT__SLASH_GS, options::OPT__SLASH_GS_,
                   /*default=*/true)) {
    CmdArgs.push_back("-stack-protector");
    CmdArgs.push_back(Args.MakeArgString(Twine(LangOptions::SSPStrong)));
  }

  // Emit CodeView if -Z7, -Zd, or -gline-tables-only are present.
  if (Arg *DebugInfoArg =
          Args.getLastArg(options::OPT__SLASH_Z7, options::OPT__SLASH_Zd,
                          options::OPT_gline_tables_only)) {
    *EmitCodeView = true;
    if (DebugInfoArg->getOption().matches(options::OPT__SLASH_Z7))
      *DebugInfoKind = codegenoptions::LimitedDebugInfo;
    else
      *DebugInfoKind = codegenoptions::DebugLineTablesOnly;
    CmdArgs.push_back("-gcodeview");
  } else {
    *EmitCodeView = false;
  }

  const Driver &D = getToolChain().getDriver();
  EHFlags EH = parseClangCLEHFlags(D, Args);
  if (EH.Synch || EH.Asynch) {
    if (types::isCXX(InputType))
      CmdArgs.push_back("-fcxx-exceptions");
    CmdArgs.push_back("-fexceptions");
  }
  if (types::isCXX(InputType) && EH.Synch && EH.NoUnwindC)
    CmdArgs.push_back("-fexternc-nounwind");

  // /EP should expand to -E -P.
  if (Args.hasArg(options::OPT__SLASH_EP)) {
    CmdArgs.push_back("-E");
    CmdArgs.push_back("-P");
  }

  unsigned VolatileOptionID;
  if (getToolChain().getArch() == llvm::Triple::x86_64 ||
      getToolChain().getArch() == llvm::Triple::x86)
    VolatileOptionID = options::OPT__SLASH_volatile_ms;
  else
    VolatileOptionID = options::OPT__SLASH_volatile_iso;

  if (Arg *A = Args.getLastArg(options::OPT__SLASH_volatile_Group))
    VolatileOptionID = A->getOption().getID();

  if (VolatileOptionID == options::OPT__SLASH_volatile_ms)
    CmdArgs.push_back("-fms-volatile");

  Arg *MostGeneralArg = Args.getLastArg(options::OPT__SLASH_vmg);
  Arg *BestCaseArg = Args.getLastArg(options::OPT__SLASH_vmb);
  if (MostGeneralArg && BestCaseArg)
    D.Diag(clang::diag::err_drv_argument_not_allowed_with)
        << MostGeneralArg->getAsString(Args) << BestCaseArg->getAsString(Args);

  if (MostGeneralArg) {
    Arg *SingleArg = Args.getLastArg(options::OPT__SLASH_vms);
    Arg *MultipleArg = Args.getLastArg(options::OPT__SLASH_vmm);
    Arg *VirtualArg = Args.getLastArg(options::OPT__SLASH_vmv);

    Arg *FirstConflict = SingleArg ? SingleArg : MultipleArg;
    Arg *SecondConflict = VirtualArg ? VirtualArg : MultipleArg;
    if (FirstConflict && SecondConflict && FirstConflict != SecondConflict)
      D.Diag(clang::diag::err_drv_argument_not_allowed_with)
          << FirstConflict->getAsString(Args)
          << SecondConflict->getAsString(Args);

    if (SingleArg)
      CmdArgs.push_back("-fms-memptr-rep=single");
    else if (MultipleArg)
      CmdArgs.push_back("-fms-memptr-rep=multiple");
    else
      CmdArgs.push_back("-fms-memptr-rep=virtual");
  }

  if (Args.getLastArg(options::OPT__SLASH_Gd))
     CmdArgs.push_back("-fdefault-calling-conv=cdecl");
  else if (Args.getLastArg(options::OPT__SLASH_Gr))
     CmdArgs.push_back("-fdefault-calling-conv=fastcall");
  else if (Args.getLastArg(options::OPT__SLASH_Gz))
     CmdArgs.push_back("-fdefault-calling-conv=stdcall");
  else if (Args.getLastArg(options::OPT__SLASH_Gv))
     CmdArgs.push_back("-fdefault-calling-conv=vectorcall");

  if (Arg *A = Args.getLastArg(options::OPT_vtordisp_mode_EQ))
    A->render(Args, CmdArgs);

  if (!Args.hasArg(options::OPT_fdiagnostics_format_EQ)) {
    CmdArgs.push_back("-fdiagnostics-format");
    if (Args.hasArg(options::OPT__SLASH_fallback))
      CmdArgs.push_back("msvc-fallback");
    else
      CmdArgs.push_back("msvc");
  }
}

visualstudio::Compiler *Clang::getCLFallback() const {
  if (!CLFallback)
    CLFallback.reset(new visualstudio::Compiler(getToolChain()));
  return CLFallback.get();
}

void ClangAs::AddMIPSTargetArgs(const ArgList &Args,
                                ArgStringList &CmdArgs) const {
  StringRef CPUName;
  StringRef ABIName;
  const llvm::Triple &Triple = getToolChain().getTriple();
  mips::getMipsCPUAndABI(Args, Triple, CPUName, ABIName);

  CmdArgs.push_back("-target-abi");
  CmdArgs.push_back(ABIName.data());
}

void ClangAs::AddX86TargetArgs(const ArgList &Args,
                               ArgStringList &CmdArgs) const {
  if (Arg *A = Args.getLastArg(options::OPT_masm_EQ)) {
    StringRef Value = A->getValue();
    if (Value == "intel" || Value == "att") {
      CmdArgs.push_back("-mllvm");
      CmdArgs.push_back(Args.MakeArgString("-x86-asm-syntax=" + Value));
    } else {
      getToolChain().getDriver().Diag(diag::err_drv_unsupported_option_argument)
          << A->getOption().getName() << Value;
    }
  }
}

void ClangAs::ConstructJob(Compilation &C, const JobAction &JA,
                           const InputInfo &Output, const InputInfoList &Inputs,
                           const ArgList &Args,
                           const char *LinkingOutput) const {
  ArgStringList CmdArgs;

  assert(Inputs.size() == 1 && "Unexpected number of inputs.");
  const InputInfo &Input = Inputs[0];

  const llvm::Triple &Triple = getToolChain().getEffectiveTriple();
  const std::string &TripleStr = Triple.getTriple();

  // Don't warn about "clang -w -c foo.s"
  Args.ClaimAllArgs(options::OPT_w);
  // and "clang -emit-llvm -c foo.s"
  Args.ClaimAllArgs(options::OPT_emit_llvm);

  claimNoWarnArgs(Args);

  // Invoke ourselves in -cc1as mode.
  //
  // FIXME: Implement custom jobs for internal actions.
  CmdArgs.push_back("-cc1as");

  // Add the "effective" target triple.
  CmdArgs.push_back("-triple");
  CmdArgs.push_back(Args.MakeArgString(TripleStr));

  // Set the output mode, we currently only expect to be used as a real
  // assembler.
  CmdArgs.push_back("-filetype");
  CmdArgs.push_back("obj");

  // Set the main file name, so that debug info works even with
  // -save-temps or preprocessed assembly.
  CmdArgs.push_back("-main-file-name");
  CmdArgs.push_back(Clang::getBaseInputName(Args, Input));

  // Add the target cpu
  std::string CPU = getCPUName(Args, Triple, /*FromAs*/ true);
  if (!CPU.empty()) {
    CmdArgs.push_back("-target-cpu");
    CmdArgs.push_back(Args.MakeArgString(CPU));
  }

  // Add the target features
  getTargetFeatures(getToolChain(), Triple, Args, CmdArgs, true);

  // Ignore explicit -force_cpusubtype_ALL option.
  (void)Args.hasArg(options::OPT_force__cpusubtype__ALL);

  // Pass along any -I options so we get proper .include search paths.
  Args.AddAllArgs(CmdArgs, options::OPT_I_Group);

  // Determine the original source input.
  const Action *SourceAction = &JA;
  while (SourceAction->getKind() != Action::InputClass) {
    assert(!SourceAction->getInputs().empty() && "unexpected root action!");
    SourceAction = SourceAction->getInputs()[0];
  }

  // Forward -g and handle debug info related flags, assuming we are dealing
  // with an actual assembly file.
  bool WantDebug = false;
  unsigned DwarfVersion = 0;
  Args.ClaimAllArgs(options::OPT_g_Group);
  if (Arg *A = Args.getLastArg(options::OPT_g_Group)) {
    WantDebug = !A->getOption().matches(options::OPT_g0) &&
                !A->getOption().matches(options::OPT_ggdb0);
    if (WantDebug)
      DwarfVersion = DwarfVersionNum(A->getSpelling());
  }
  if (DwarfVersion == 0)
    DwarfVersion = getToolChain().GetDefaultDwarfVersion();

  codegenoptions::DebugInfoKind DebugInfoKind = codegenoptions::NoDebugInfo;

  if (SourceAction->getType() == types::TY_Asm ||
      SourceAction->getType() == types::TY_PP_Asm) {
    // You might think that it would be ok to set DebugInfoKind outside of
    // the guard for source type, however there is a test which asserts
    // that some assembler invocation receives no -debug-info-kind,
    // and it's not clear whether that test is just overly restrictive.
    DebugInfoKind = (WantDebug ? codegenoptions::LimitedDebugInfo
                               : codegenoptions::NoDebugInfo);
    // Add the -fdebug-compilation-dir flag if needed.
    addDebugCompDirArg(Args, CmdArgs);

    // Set the AT_producer to the clang version when using the integrated
    // assembler on assembly source files.
    CmdArgs.push_back("-dwarf-debug-producer");
    CmdArgs.push_back(Args.MakeArgString(getClangFullVersion()));

    // And pass along -I options
    Args.AddAllArgs(CmdArgs, options::OPT_I);
  }
  RenderDebugEnablingArgs(Args, CmdArgs, DebugInfoKind, DwarfVersion,
                          llvm::DebuggerKind::Default);

  // Handle -fPIC et al -- the relocation-model affects the assembler
  // for some targets.
  llvm::Reloc::Model RelocationModel;
  unsigned PICLevel;
  bool IsPIE;
  std::tie(RelocationModel, PICLevel, IsPIE) =
      ParsePICArgs(getToolChain(), Triple, Args);

  const char *RMName = RelocationModelName(RelocationModel);
  if (RMName) {
    CmdArgs.push_back("-mrelocation-model");
    CmdArgs.push_back(RMName);
  }

  // Optionally embed the -cc1as level arguments into the debug info, for build
  // analysis.
  if (getToolChain().UseDwarfDebugFlags()) {
    ArgStringList OriginalArgs;
    for (const auto &Arg : Args)
      Arg->render(Args, OriginalArgs);

    SmallString<256> Flags;
    const char *Exec = getToolChain().getDriver().getClangProgramPath();
    Flags += Exec;
    for (const char *OriginalArg : OriginalArgs) {
      SmallString<128> EscapedArg;
      EscapeSpacesAndBackslashes(OriginalArg, EscapedArg);
      Flags += " ";
      Flags += EscapedArg;
    }
    CmdArgs.push_back("-dwarf-debug-flags");
    CmdArgs.push_back(Args.MakeArgString(Flags));
  }

  // FIXME: Add -static support, once we have it.

  // Add target specific flags.
  switch (getToolChain().getArch()) {
  default:
    break;

  case llvm::Triple::mips:
  case llvm::Triple::mipsel:
  case llvm::Triple::mips64:
  case llvm::Triple::mips64el:
    AddMIPSTargetArgs(Args, CmdArgs);
    break;

  case llvm::Triple::x86:
  case llvm::Triple::x86_64:
    AddX86TargetArgs(Args, CmdArgs);
    break;
  }

  // Consume all the warning flags. Usually this would be handled more
  // gracefully by -cc1 (warning about unknown warning flags, etc) but -cc1as
  // doesn't handle that so rather than warning about unused flags that are
  // actually used, we'll lie by omission instead.
  // FIXME: Stop lying and consume only the appropriate driver flags
  Args.ClaimAllArgs(options::OPT_W_Group);

  CollectArgsForIntegratedAssembler(C, Args, CmdArgs,
                                    getToolChain().getDriver());

  Args.AddAllArgs(CmdArgs, options::OPT_mllvm);

  assert(Output.isFilename() && "Unexpected lipo output.");
  CmdArgs.push_back("-o");
  CmdArgs.push_back(Output.getFilename());

  assert(Input.isFilename() && "Invalid input.");
  CmdArgs.push_back(Input.getFilename());

  const char *Exec = getToolChain().getDriver().getClangProgramPath();
  C.addCommand(llvm::make_unique<Command>(JA, *this, Exec, CmdArgs, Inputs));

  // Handle the debug info splitting at object creation time if we're
  // creating an object.
  // TODO: Currently only works on linux with newer objcopy.
  if (Args.hasArg(options::OPT_gsplit_dwarf) &&
      getToolChain().getTriple().isOSLinux())
    SplitDebugInfo(getToolChain(), C, *this, JA, Args, Output,
                   SplitDebugName(Args, Input));
}

void GnuTool::anchor() {}

void gcc::Common::ConstructJob(Compilation &C, const JobAction &JA,
                               const InputInfo &Output,
                               const InputInfoList &Inputs, const ArgList &Args,
                               const char *LinkingOutput) const {
  const Driver &D = getToolChain().getDriver();
  ArgStringList CmdArgs;

  for (const auto &A : Args) {
    if (forwardToGCC(A->getOption())) {
      // It is unfortunate that we have to claim here, as this means
      // we will basically never report anything interesting for
      // platforms using a generic gcc, even if we are just using gcc
      // to get to the assembler.
      A->claim();

      // Don't forward any -g arguments to assembly steps.
      if (isa<AssembleJobAction>(JA) &&
          A->getOption().matches(options::OPT_g_Group))
        continue;

      // Don't forward any -W arguments to assembly and link steps.
      if ((isa<AssembleJobAction>(JA) || isa<LinkJobAction>(JA)) &&
          A->getOption().matches(options::OPT_W_Group))
        continue;

      A->render(Args, CmdArgs);
    }
  }

  RenderExtraToolArgs(JA, CmdArgs);

  // If using a driver driver, force the arch.
  if (getToolChain().getTriple().isOSDarwin()) {
    CmdArgs.push_back("-arch");
    CmdArgs.push_back(
        Args.MakeArgString(getToolChain().getDefaultUniversalArchName()));
  }

  // Try to force gcc to match the tool chain we want, if we recognize
  // the arch.
  //
  // FIXME: The triple class should directly provide the information we want
  // here.
  switch (getToolChain().getArch()) {
  default:
    break;
  case llvm::Triple::x86:
  case llvm::Triple::ppc:
    CmdArgs.push_back("-m32");
    break;
  case llvm::Triple::x86_64:
  case llvm::Triple::ppc64:
  case llvm::Triple::ppc64le:
    CmdArgs.push_back("-m64");
    break;
  case llvm::Triple::sparcel:
    CmdArgs.push_back("-EL");
    break;
  }

  if (Output.isFilename()) {
    CmdArgs.push_back("-o");
    CmdArgs.push_back(Output.getFilename());
  } else {
    assert(Output.isNothing() && "Unexpected output");
    CmdArgs.push_back("-fsyntax-only");
  }

  Args.AddAllArgValues(CmdArgs, options::OPT_Wa_COMMA, options::OPT_Xassembler);

  // Only pass -x if gcc will understand it; otherwise hope gcc
  // understands the suffix correctly. The main use case this would go
  // wrong in is for linker inputs if they happened to have an odd
  // suffix; really the only way to get this to happen is a command
  // like '-x foobar a.c' which will treat a.c like a linker input.
  //
  // FIXME: For the linker case specifically, can we safely convert
  // inputs into '-Wl,' options?
  for (const auto &II : Inputs) {
    // Don't try to pass LLVM or AST inputs to a generic gcc.
    if (types::isLLVMIR(II.getType()))
      D.Diag(diag::err_drv_no_linker_llvm_support)
          << getToolChain().getTripleString();
    else if (II.getType() == types::TY_AST)
      D.Diag(diag::err_drv_no_ast_support) << getToolChain().getTripleString();
    else if (II.getType() == types::TY_ModuleFile)
      D.Diag(diag::err_drv_no_module_support)
          << getToolChain().getTripleString();

    if (types::canTypeBeUserSpecified(II.getType())) {
      CmdArgs.push_back("-x");
      CmdArgs.push_back(types::getTypeName(II.getType()));
    }

    if (II.isFilename())
      CmdArgs.push_back(II.getFilename());
    else {
      const Arg &A = II.getInputArg();

      // Reverse translate some rewritten options.
      if (A.getOption().matches(options::OPT_Z_reserved_lib_stdcxx)) {
        CmdArgs.push_back("-lstdc++");
        continue;
      }

      // Don't render as input, we need gcc to do the translations.
      A.render(Args, CmdArgs);
    }
  }

  const std::string &customGCCName = D.getCCCGenericGCCName();
  const char *GCCName;
  if (!customGCCName.empty())
    GCCName = customGCCName.c_str();
  else if (D.CCCIsCXX()) {
    GCCName = "g++";
  } else
    GCCName = "gcc";

  const char *Exec = Args.MakeArgString(getToolChain().GetProgramPath(GCCName));
  C.addCommand(llvm::make_unique<Command>(JA, *this, Exec, CmdArgs, Inputs));
}

void gcc::Preprocessor::RenderExtraToolArgs(const JobAction &JA,
                                            ArgStringList &CmdArgs) const {
  CmdArgs.push_back("-E");
}

void gcc::Compiler::RenderExtraToolArgs(const JobAction &JA,
                                        ArgStringList &CmdArgs) const {
  const Driver &D = getToolChain().getDriver();

  switch (JA.getType()) {
  // If -flto, etc. are present then make sure not to force assembly output.
  case types::TY_LLVM_IR:
  case types::TY_LTO_IR:
  case types::TY_LLVM_BC:
  case types::TY_LTO_BC:
    CmdArgs.push_back("-c");
    break;
  // We assume we've got an "integrated" assembler in that gcc will produce an
  // object file itself.
  case types::TY_Object:
    CmdArgs.push_back("-c");
    break;
  case types::TY_PP_Asm:
    CmdArgs.push_back("-S");
    break;
  case types::TY_Nothing:
    CmdArgs.push_back("-fsyntax-only");
    break;
  default:
    D.Diag(diag::err_drv_invalid_gcc_output_type) << getTypeName(JA.getType());
  }
}

void gcc::Linker::RenderExtraToolArgs(const JobAction &JA,
                                      ArgStringList &CmdArgs) const {
  // The types are (hopefully) good enough.
}

// Hexagon tools start.
void hexagon::Assembler::RenderExtraToolArgs(const JobAction &JA,
                                             ArgStringList &CmdArgs) const {
}

void hexagon::Assembler::ConstructJob(Compilation &C, const JobAction &JA,
                                      const InputInfo &Output,
                                      const InputInfoList &Inputs,
                                      const ArgList &Args,
                                      const char *LinkingOutput) const {
  claimNoWarnArgs(Args);

  auto &HTC = static_cast<const toolchains::HexagonToolChain&>(getToolChain());
  const Driver &D = HTC.getDriver();
  ArgStringList CmdArgs;

  std::string MArchString = "-march=hexagon";
  CmdArgs.push_back(Args.MakeArgString(MArchString));

  RenderExtraToolArgs(JA, CmdArgs);

  std::string AsName = "hexagon-llvm-mc";
  std::string MCpuString = "-mcpu=hexagon" +
        toolchains::HexagonToolChain::GetTargetCPUVersion(Args).str();
  CmdArgs.push_back("-filetype=obj");
  CmdArgs.push_back(Args.MakeArgString(MCpuString));

  if (Output.isFilename()) {
    CmdArgs.push_back("-o");
    CmdArgs.push_back(Output.getFilename());
  } else {
    assert(Output.isNothing() && "Unexpected output");
    CmdArgs.push_back("-fsyntax-only");
  }

  if (auto G = toolchains::HexagonToolChain::getSmallDataThreshold(Args)) {
    std::string N = llvm::utostr(G.getValue());
    CmdArgs.push_back(Args.MakeArgString(std::string("-gpsize=") + N));
  }

  Args.AddAllArgValues(CmdArgs, options::OPT_Wa_COMMA, options::OPT_Xassembler);

  // Only pass -x if gcc will understand it; otherwise hope gcc
  // understands the suffix correctly. The main use case this would go
  // wrong in is for linker inputs if they happened to have an odd
  // suffix; really the only way to get this to happen is a command
  // like '-x foobar a.c' which will treat a.c like a linker input.
  //
  // FIXME: For the linker case specifically, can we safely convert
  // inputs into '-Wl,' options?
  for (const auto &II : Inputs) {
    // Don't try to pass LLVM or AST inputs to a generic gcc.
    if (types::isLLVMIR(II.getType()))
      D.Diag(clang::diag::err_drv_no_linker_llvm_support)
          << HTC.getTripleString();
    else if (II.getType() == types::TY_AST)
      D.Diag(clang::diag::err_drv_no_ast_support)
          << HTC.getTripleString();
    else if (II.getType() == types::TY_ModuleFile)
      D.Diag(diag::err_drv_no_module_support)
          << HTC.getTripleString();

    if (II.isFilename())
      CmdArgs.push_back(II.getFilename());
    else
      // Don't render as input, we need gcc to do the translations.
      // FIXME: What is this?
      II.getInputArg().render(Args, CmdArgs);
  }

  auto *Exec = Args.MakeArgString(HTC.GetProgramPath(AsName.c_str()));
  C.addCommand(llvm::make_unique<Command>(JA, *this, Exec, CmdArgs, Inputs));
}

void hexagon::Linker::RenderExtraToolArgs(const JobAction &JA,
                                          ArgStringList &CmdArgs) const {
}

static void
constructHexagonLinkArgs(Compilation &C, const JobAction &JA,
                         const toolchains::HexagonToolChain &HTC,
                         const InputInfo &Output, const InputInfoList &Inputs,
                         const ArgList &Args, ArgStringList &CmdArgs,
                         const char *LinkingOutput) {

  const Driver &D = HTC.getDriver();

  //----------------------------------------------------------------------------
  //
  //----------------------------------------------------------------------------
  bool IsStatic = Args.hasArg(options::OPT_static);
  bool IsShared = Args.hasArg(options::OPT_shared);
  bool IsPIE = Args.hasArg(options::OPT_pie);
  bool IncStdLib = !Args.hasArg(options::OPT_nostdlib);
  bool IncStartFiles = !Args.hasArg(options::OPT_nostartfiles);
  bool IncDefLibs = !Args.hasArg(options::OPT_nodefaultlibs);
  bool UseG0 = false;
  bool UseShared = IsShared && !IsStatic;

  //----------------------------------------------------------------------------
  // Silence warnings for various options
  //----------------------------------------------------------------------------
  Args.ClaimAllArgs(options::OPT_g_Group);
  Args.ClaimAllArgs(options::OPT_emit_llvm);
  Args.ClaimAllArgs(options::OPT_w); // Other warning options are already
                                     // handled somewhere else.
  Args.ClaimAllArgs(options::OPT_static_libgcc);

  //----------------------------------------------------------------------------
  //
  //----------------------------------------------------------------------------
  if (Args.hasArg(options::OPT_s))
    CmdArgs.push_back("-s");

  if (Args.hasArg(options::OPT_r))
    CmdArgs.push_back("-r");

  for (const auto &Opt : HTC.ExtraOpts)
    CmdArgs.push_back(Opt.c_str());

  CmdArgs.push_back("-march=hexagon");
  std::string CpuVer =
        toolchains::HexagonToolChain::GetTargetCPUVersion(Args).str();
  std::string MCpuString = "-mcpu=hexagon" + CpuVer;
  CmdArgs.push_back(Args.MakeArgString(MCpuString));

  if (IsShared) {
    CmdArgs.push_back("-shared");
    // The following should be the default, but doing as hexagon-gcc does.
    CmdArgs.push_back("-call_shared");
  }

  if (IsStatic)
    CmdArgs.push_back("-static");

  if (IsPIE && !IsShared)
    CmdArgs.push_back("-pie");

  if (auto G = toolchains::HexagonToolChain::getSmallDataThreshold(Args)) {
    std::string N = llvm::utostr(G.getValue());
    CmdArgs.push_back(Args.MakeArgString(std::string("-G") + N));
    UseG0 = G.getValue() == 0;
  }

  //----------------------------------------------------------------------------
  //
  //----------------------------------------------------------------------------
  CmdArgs.push_back("-o");
  CmdArgs.push_back(Output.getFilename());

  //----------------------------------------------------------------------------
  // moslib
  //----------------------------------------------------------------------------
  std::vector<std::string> OsLibs;
  bool HasStandalone = false;

  for (const Arg *A : Args.filtered(options::OPT_moslib_EQ)) {
    A->claim();
    OsLibs.emplace_back(A->getValue());
    HasStandalone = HasStandalone || (OsLibs.back() == "standalone");
  }
  if (OsLibs.empty()) {
    OsLibs.push_back("standalone");
    HasStandalone = true;
  }

  //----------------------------------------------------------------------------
  // Start Files
  //----------------------------------------------------------------------------
  const std::string MCpuSuffix = "/" + CpuVer;
  const std::string MCpuG0Suffix = MCpuSuffix + "/G0";
  const std::string RootDir =
      HTC.getHexagonTargetDir(D.InstalledDir, D.PrefixDirs) + "/";
  const std::string StartSubDir =
      "hexagon/lib" + (UseG0 ? MCpuG0Suffix : MCpuSuffix);

  auto Find = [&HTC] (const std::string &RootDir, const std::string &SubDir,
                      const char *Name) -> std::string {
    std::string RelName = SubDir + Name;
    std::string P = HTC.GetFilePath(RelName.c_str());
    if (llvm::sys::fs::exists(P))
      return P;
    return RootDir + RelName;
  };

  if (IncStdLib && IncStartFiles) {
    if (!IsShared) {
      if (HasStandalone) {
        std::string Crt0SA = Find(RootDir, StartSubDir, "/crt0_standalone.o");
        CmdArgs.push_back(Args.MakeArgString(Crt0SA));
      }
      std::string Crt0 = Find(RootDir, StartSubDir, "/crt0.o");
      CmdArgs.push_back(Args.MakeArgString(Crt0));
    }
    std::string Init = UseShared
          ? Find(RootDir, StartSubDir + "/pic", "/initS.o")
          : Find(RootDir, StartSubDir, "/init.o");
    CmdArgs.push_back(Args.MakeArgString(Init));
  }

  //----------------------------------------------------------------------------
  // Library Search Paths
  //----------------------------------------------------------------------------
  const ToolChain::path_list &LibPaths = HTC.getFilePaths();
  for (const auto &LibPath : LibPaths)
    CmdArgs.push_back(Args.MakeArgString(StringRef("-L") + LibPath));

  //----------------------------------------------------------------------------
  //
  //----------------------------------------------------------------------------
  Args.AddAllArgs(CmdArgs,
                  {options::OPT_T_Group, options::OPT_e, options::OPT_s,
                   options::OPT_t, options::OPT_u_Group});

  AddLinkerInputs(HTC, Inputs, Args, CmdArgs);

  //----------------------------------------------------------------------------
  // Libraries
  //----------------------------------------------------------------------------
  if (IncStdLib && IncDefLibs) {
    if (D.CCCIsCXX()) {
      HTC.AddCXXStdlibLibArgs(Args, CmdArgs);
      CmdArgs.push_back("-lm");
    }

    CmdArgs.push_back("--start-group");

    if (!IsShared) {
      for (const std::string &Lib : OsLibs)
        CmdArgs.push_back(Args.MakeArgString("-l" + Lib));
      CmdArgs.push_back("-lc");
    }
    CmdArgs.push_back("-lgcc");

    CmdArgs.push_back("--end-group");
  }

  //----------------------------------------------------------------------------
  // End files
  //----------------------------------------------------------------------------
  if (IncStdLib && IncStartFiles) {
    std::string Fini = UseShared
          ? Find(RootDir, StartSubDir + "/pic", "/finiS.o")
          : Find(RootDir, StartSubDir, "/fini.o");
    CmdArgs.push_back(Args.MakeArgString(Fini));
  }
}

void hexagon::Linker::ConstructJob(Compilation &C, const JobAction &JA,
                                   const InputInfo &Output,
                                   const InputInfoList &Inputs,
                                   const ArgList &Args,
                                   const char *LinkingOutput) const {
  auto &HTC = static_cast<const toolchains::HexagonToolChain&>(getToolChain());

  ArgStringList CmdArgs;
  constructHexagonLinkArgs(C, JA, HTC, Output, Inputs, Args, CmdArgs,
                           LinkingOutput);

  std::string Linker = HTC.GetProgramPath("hexagon-link");
  C.addCommand(llvm::make_unique<Command>(JA, *this, Args.MakeArgString(Linker),
                                          CmdArgs, Inputs));
}
// Hexagon tools end.

void amdgpu::Linker::ConstructJob(Compilation &C, const JobAction &JA,
                                  const InputInfo &Output,
                                  const InputInfoList &Inputs,
                                  const ArgList &Args,
                                  const char *LinkingOutput) const {

  std::string Linker = getToolChain().GetProgramPath(getShortName());
  ArgStringList CmdArgs;
  AddLinkerInputs(getToolChain(), Inputs, Args, CmdArgs);
  CmdArgs.push_back("-shared");
  CmdArgs.push_back("-o");
  CmdArgs.push_back(Output.getFilename());
  C.addCommand(llvm::make_unique<Command>(JA, *this, Args.MakeArgString(Linker),
                                          CmdArgs, Inputs));
}
// AMDGPU tools end.

wasm::Linker::Linker(const ToolChain &TC)
  : GnuTool("wasm::Linker", "lld", TC) {}

bool wasm::Linker::isLinkJob() const {
  return true;
}

bool wasm::Linker::hasIntegratedCPP() const {
  return false;
}

void wasm::Linker::ConstructJob(Compilation &C, const JobAction &JA,
                                const InputInfo &Output,
                                const InputInfoList &Inputs,
                                const ArgList &Args,
                                const char *LinkingOutput) const {

  const ToolChain &ToolChain = getToolChain();
  const Driver &D = ToolChain.getDriver();
  const char *Linker = Args.MakeArgString(ToolChain.GetLinkerPath());
  ArgStringList CmdArgs;
  CmdArgs.push_back("-flavor");
  CmdArgs.push_back("ld");

  // Enable garbage collection of unused input sections by default, since code
  // size is of particular importance. This is significantly facilitated by
  // the enabling of -ffunction-sections and -fdata-sections in
  // Clang::ConstructJob.
  if (areOptimizationsEnabled(Args))
    CmdArgs.push_back("--gc-sections");

  if (Args.hasArg(options::OPT_rdynamic))
    CmdArgs.push_back("-export-dynamic");
  if (Args.hasArg(options::OPT_s))
    CmdArgs.push_back("--strip-all");
  if (Args.hasArg(options::OPT_shared))
    CmdArgs.push_back("-shared");
  if (Args.hasArg(options::OPT_static))
    CmdArgs.push_back("-Bstatic");

  Args.AddAllArgs(CmdArgs, options::OPT_L);
  ToolChain.AddFilePathLibArgs(Args, CmdArgs);

  if (!Args.hasArg(options::OPT_nostdlib, options::OPT_nostartfiles)) {
    if (Args.hasArg(options::OPT_shared))
      CmdArgs.push_back(Args.MakeArgString(ToolChain.GetFilePath("rcrt1.o")));
    else if (Args.hasArg(options::OPT_pie))
      CmdArgs.push_back(Args.MakeArgString(ToolChain.GetFilePath("Scrt1.o")));
    else
      CmdArgs.push_back(Args.MakeArgString(ToolChain.GetFilePath("crt1.o")));

    CmdArgs.push_back(Args.MakeArgString(ToolChain.GetFilePath("crti.o")));
  }

  AddLinkerInputs(ToolChain, Inputs, Args, CmdArgs);

  if (!Args.hasArg(options::OPT_nostdlib, options::OPT_nodefaultlibs)) {
    if (D.CCCIsCXX())
      ToolChain.AddCXXStdlibLibArgs(Args, CmdArgs);

    if (Args.hasArg(options::OPT_pthread))
      CmdArgs.push_back("-lpthread");

    CmdArgs.push_back("-lc");
    CmdArgs.push_back("-lcompiler_rt");
  }

  if (!Args.hasArg(options::OPT_nostdlib, options::OPT_nostartfiles))
    CmdArgs.push_back(Args.MakeArgString(ToolChain.GetFilePath("crtn.o")));

  CmdArgs.push_back("-o");
  CmdArgs.push_back(Output.getFilename());

  C.addCommand(llvm::make_unique<Command>(JA, *this, Linker, CmdArgs, Inputs));
}

const std::string arm::getARMArch(StringRef Arch, const llvm::Triple &Triple) {
  std::string MArch;
  if (!Arch.empty())
    MArch = Arch;
  else
    MArch = Triple.getArchName();
  MArch = StringRef(MArch).split("+").first.lower();

  // Handle -march=native.
  if (MArch == "native") {
    std::string CPU = llvm::sys::getHostCPUName();
    if (CPU != "generic") {
      // Translate the native cpu into the architecture suffix for that CPU.
      StringRef Suffix = arm::getLLVMArchSuffixForARM(CPU, MArch, Triple);
      // If there is no valid architecture suffix for this CPU we don't know how
      // to handle it, so return no architecture.
      if (Suffix.empty())
        MArch = "";
      else
        MArch = std::string("arm") + Suffix.str();
    }
  }

  return MArch;
}

/// Get the (LLVM) name of the minimum ARM CPU for the arch we are targeting.
StringRef arm::getARMCPUForMArch(StringRef Arch, const llvm::Triple &Triple) {
  std::string MArch = getARMArch(Arch, Triple);
  // getARMCPUForArch defaults to the triple if MArch is empty, but empty MArch
  // here means an -march=native that we can't handle, so instead return no CPU.
  if (MArch.empty())
    return StringRef();

  // We need to return an empty string here on invalid MArch values as the
  // various places that call this function can't cope with a null result.
  return Triple.getARMCPUForArch(MArch);
}

/// getARMTargetCPU - Get the (LLVM) name of the ARM cpu we are targeting.
std::string arm::getARMTargetCPU(StringRef CPU, StringRef Arch,
                                 const llvm::Triple &Triple) {
  // FIXME: Warn on inconsistent use of -mcpu and -march.
  // If we have -mcpu=, use that.
  if (!CPU.empty()) {
    std::string MCPU = StringRef(CPU).split("+").first.lower();
    // Handle -mcpu=native.
    if (MCPU == "native")
      return llvm::sys::getHostCPUName();
    else
      return MCPU;
  }

  return getARMCPUForMArch(Arch, Triple);
}

/// getLLVMArchSuffixForARM - Get the LLVM arch name to use for a particular
/// CPU  (or Arch, if CPU is generic).
// FIXME: This is redundant with -mcpu, why does LLVM use this.
StringRef arm::getLLVMArchSuffixForARM(StringRef CPU, StringRef Arch,
                                       const llvm::Triple &Triple) {
  unsigned ArchKind;
  if (CPU == "generic") {
    std::string ARMArch = tools::arm::getARMArch(Arch, Triple);
    ArchKind = llvm::ARM::parseArch(ARMArch);
    if (ArchKind == llvm::ARM::AK_INVALID)
      // In case of generic Arch, i.e. "arm",
      // extract arch from default cpu of the Triple
      ArchKind = llvm::ARM::parseCPUArch(Triple.getARMCPUForArch(ARMArch));
  } else {
    // FIXME: horrible hack to get around the fact that Cortex-A7 is only an
    // armv7k triple if it's actually been specified via "-arch armv7k".
    ArchKind = (Arch == "armv7k" || Arch == "thumbv7k")
                          ? (unsigned)llvm::ARM::AK_ARMV7K
                          : llvm::ARM::parseCPUArch(CPU);
  }
  if (ArchKind == llvm::ARM::AK_INVALID)
    return "";
  return llvm::ARM::getSubArch(ArchKind);
}

void arm::appendEBLinkFlags(const ArgList &Args, ArgStringList &CmdArgs,
                            const llvm::Triple &Triple) {
  if (Args.hasArg(options::OPT_r))
    return;

  // ARMv7 (and later) and ARMv6-M do not support BE-32, so instruct the linker
  // to generate BE-8 executables.
  if (getARMSubArchVersionNumber(Triple) >= 7 || isARMMProfile(Triple))
    CmdArgs.push_back("--be8");
}

mips::NanEncoding mips::getSupportedNanEncoding(StringRef &CPU) {
  // Strictly speaking, mips32r2 and mips64r2 are NanLegacy-only since Nan2008
  // was first introduced in Release 3. However, other compilers have
  // traditionally allowed it for Release 2 so we should do the same.
  return (NanEncoding)llvm::StringSwitch<int>(CPU)
      .Case("mips1", NanLegacy)
      .Case("mips2", NanLegacy)
      .Case("mips3", NanLegacy)
      .Case("mips4", NanLegacy)
      .Case("mips5", NanLegacy)
      .Case("mips32", NanLegacy)
      .Case("mips32r2", NanLegacy | Nan2008)
      .Case("mips32r3", NanLegacy | Nan2008)
      .Case("mips32r5", NanLegacy | Nan2008)
      .Case("mips32r6", Nan2008)
      .Case("mips64", NanLegacy)
      .Case("mips64r2", NanLegacy | Nan2008)
      .Case("mips64r3", NanLegacy | Nan2008)
      .Case("mips64r5", NanLegacy | Nan2008)
      .Case("mips64r6", Nan2008)
      .Default(NanLegacy);
}

bool mips::hasCompactBranches(StringRef &CPU) {
  // mips32r6 and mips64r6 have compact branches.
  return llvm::StringSwitch<bool>(CPU)
      .Case("mips32r6", true)
      .Case("mips64r6", true)
      .Default(false);
}

bool mips::hasMipsAbiArg(const ArgList &Args, const char *Value) {
  Arg *A = Args.getLastArg(options::OPT_mabi_EQ);
  return A && (A->getValue() == StringRef(Value));
}

bool mips::isUCLibc(const ArgList &Args) {
  Arg *A = Args.getLastArg(options::OPT_m_libc_Group);
  return A && A->getOption().matches(options::OPT_muclibc);
}

bool mips::isNaN2008(const ArgList &Args, const llvm::Triple &Triple) {
  if (Arg *NaNArg = Args.getLastArg(options::OPT_mnan_EQ))
    return llvm::StringSwitch<bool>(NaNArg->getValue())
        .Case("2008", true)
        .Case("legacy", false)
        .Default(false);

  // NaN2008 is the default for MIPS32r6/MIPS64r6.
  return llvm::StringSwitch<bool>(getCPUName(Args, Triple))
      .Cases("mips32r6", "mips64r6", true)
      .Default(false);

  return false;
}

bool mips::isFP64ADefault(const llvm::Triple &Triple, StringRef CPUName) {
  if (!Triple.isAndroid())
    return false;

  // Android MIPS32R6 defaults to FP64A.
  return llvm::StringSwitch<bool>(CPUName)
      .Case("mips32r6", true)
      .Default(false);
}

bool mips::isFPXXDefault(const llvm::Triple &Triple, StringRef CPUName,
                         StringRef ABIName, mips::FloatABI FloatABI) {
  if (Triple.getVendor() != llvm::Triple::ImaginationTechnologies &&
      Triple.getVendor() != llvm::Triple::MipsTechnologies &&
      !Triple.isAndroid())
    return false;

  if (ABIName != "32")
    return false;

  // FPXX shouldn't be used if either -msoft-float or -mfloat-abi=soft is
  // present.
  if (FloatABI == mips::FloatABI::Soft)
    return false;

  return llvm::StringSwitch<bool>(CPUName)
      .Cases("mips2", "mips3", "mips4", "mips5", true)
      .Cases("mips32", "mips32r2", "mips32r3", "mips32r5", true)
      .Cases("mips64", "mips64r2", "mips64r3", "mips64r5", true)
      .Default(false);
}

bool mips::shouldUseFPXX(const ArgList &Args, const llvm::Triple &Triple,
                         StringRef CPUName, StringRef ABIName,
                         mips::FloatABI FloatABI) {
  bool UseFPXX = isFPXXDefault(Triple, CPUName, ABIName, FloatABI);

  // FPXX shouldn't be used if -msingle-float is present.
  if (Arg *A = Args.getLastArg(options::OPT_msingle_float,
                               options::OPT_mdouble_float))
    if (A->getOption().matches(options::OPT_msingle_float))
      UseFPXX = false;

  return UseFPXX;
}

llvm::Triple::ArchType darwin::getArchTypeForMachOArchName(StringRef Str) {
  // See arch(3) and llvm-gcc's driver-driver.c. We don't implement support for
  // archs which Darwin doesn't use.

  // The matching this routine does is fairly pointless, since it is neither the
  // complete architecture list, nor a reasonable subset. The problem is that
  // historically the driver driver accepts this and also ties its -march=
  // handling to the architecture name, so we need to be careful before removing
  // support for it.

  // This code must be kept in sync with Clang's Darwin specific argument
  // translation.

  return llvm::StringSwitch<llvm::Triple::ArchType>(Str)
      .Cases("ppc", "ppc601", "ppc603", "ppc604", "ppc604e", llvm::Triple::ppc)
      .Cases("ppc750", "ppc7400", "ppc7450", "ppc970", llvm::Triple::ppc)
      .Case("ppc64", llvm::Triple::ppc64)
      .Cases("i386", "i486", "i486SX", "i586", "i686", llvm::Triple::x86)
      .Cases("pentium", "pentpro", "pentIIm3", "pentIIm5", "pentium4",
             llvm::Triple::x86)
      .Cases("x86_64", "x86_64h", llvm::Triple::x86_64)
      // This is derived from the driver driver.
      .Cases("arm", "armv4t", "armv5", "armv6", "armv6m", llvm::Triple::arm)
      .Cases("armv7", "armv7em", "armv7k", "armv7m", llvm::Triple::arm)
      .Cases("armv7s", "xscale", llvm::Triple::arm)
      .Case("arm64", llvm::Triple::aarch64)
      .Case("r600", llvm::Triple::r600)
      .Case("amdgcn", llvm::Triple::amdgcn)
      .Case("nvptx", llvm::Triple::nvptx)
      .Case("nvptx64", llvm::Triple::nvptx64)
      .Case("amdil", llvm::Triple::amdil)
      .Case("spir", llvm::Triple::spir)
      .Default(llvm::Triple::UnknownArch);
}

void darwin::setTripleTypeForMachOArchName(llvm::Triple &T, StringRef Str) {
  const llvm::Triple::ArchType Arch = getArchTypeForMachOArchName(Str);
  unsigned ArchKind = llvm::ARM::parseArch(Str);
  T.setArch(Arch);

  if (Str == "x86_64h")
    T.setArchName(Str);
  else if (ArchKind == llvm::ARM::AK_ARMV6M ||
           ArchKind == llvm::ARM::AK_ARMV7M ||
           ArchKind == llvm::ARM::AK_ARMV7EM) {
    T.setOS(llvm::Triple::UnknownOS);
    T.setObjectFormat(llvm::Triple::MachO);
  }
}

const char *Clang::getBaseInputName(const ArgList &Args,
                                    const InputInfo &Input) {
  return Args.MakeArgString(llvm::sys::path::filename(Input.getBaseInput()));
}

const char *Clang::getBaseInputStem(const ArgList &Args,
                                    const InputInfoList &Inputs) {
  const char *Str = getBaseInputName(Args, Inputs[0]);

  if (const char *End = strrchr(Str, '.'))
    return Args.MakeArgString(std::string(Str, End));

  return Str;
}

const char *Clang::getDependencyFileName(const ArgList &Args,
                                         const InputInfoList &Inputs) {
  // FIXME: Think about this more.
  std::string Res;

  if (Arg *OutputOpt = Args.getLastArg(options::OPT_o)) {
    std::string Str(OutputOpt->getValue());
    Res = Str.substr(0, Str.rfind('.'));
  } else {
    Res = getBaseInputStem(Args, Inputs);
  }
  return Args.MakeArgString(Res + ".d");
}

void cloudabi::Linker::ConstructJob(Compilation &C, const JobAction &JA,
                                    const InputInfo &Output,
                                    const InputInfoList &Inputs,
                                    const ArgList &Args,
                                    const char *LinkingOutput) const {
  const ToolChain &ToolChain = getToolChain();
  const Driver &D = ToolChain.getDriver();
  ArgStringList CmdArgs;

  // Silence warning for "clang -g foo.o -o foo"
  Args.ClaimAllArgs(options::OPT_g_Group);
  // and "clang -emit-llvm foo.o -o foo"
  Args.ClaimAllArgs(options::OPT_emit_llvm);
  // and for "clang -w foo.o -o foo". Other warning options are already
  // handled somewhere else.
  Args.ClaimAllArgs(options::OPT_w);

  if (!D.SysRoot.empty())
    CmdArgs.push_back(Args.MakeArgString("--sysroot=" + D.SysRoot));

  // CloudABI only supports static linkage.
  CmdArgs.push_back("-Bstatic");
  CmdArgs.push_back("--no-dynamic-linker");

  // Provide PIE linker flags in case PIE is default for the architecture.
  if (ToolChain.isPIEDefault()) {
    CmdArgs.push_back("-pie");
    CmdArgs.push_back("-zrelro");
  }

  CmdArgs.push_back("--eh-frame-hdr");
  CmdArgs.push_back("--gc-sections");

  if (Output.isFilename()) {
    CmdArgs.push_back("-o");
    CmdArgs.push_back(Output.getFilename());
  } else {
    assert(Output.isNothing() && "Invalid output.");
  }

  if (!Args.hasArg(options::OPT_nostdlib, options::OPT_nostartfiles)) {
    CmdArgs.push_back(Args.MakeArgString(ToolChain.GetFilePath("crt0.o")));
    CmdArgs.push_back(Args.MakeArgString(ToolChain.GetFilePath("crtbegin.o")));
  }

  Args.AddAllArgs(CmdArgs, options::OPT_L);
  ToolChain.AddFilePathLibArgs(Args, CmdArgs);
  Args.AddAllArgs(CmdArgs,
                  {options::OPT_T_Group, options::OPT_e, options::OPT_s,
                   options::OPT_t, options::OPT_Z_Flag, options::OPT_r});

  if (D.isUsingLTO())
    AddGoldPlugin(ToolChain, Args, CmdArgs, D.getLTOMode() == LTOK_Thin);

  AddLinkerInputs(ToolChain, Inputs, Args, CmdArgs);

  if (!Args.hasArg(options::OPT_nostdlib, options::OPT_nodefaultlibs)) {
    if (D.CCCIsCXX())
      ToolChain.AddCXXStdlibLibArgs(Args, CmdArgs);
    CmdArgs.push_back("-lc");
    CmdArgs.push_back("-lcompiler_rt");
  }

  if (!Args.hasArg(options::OPT_nostdlib, options::OPT_nostartfiles))
    CmdArgs.push_back(Args.MakeArgString(ToolChain.GetFilePath("crtend.o")));

  const char *Exec = Args.MakeArgString(ToolChain.GetLinkerPath());
  C.addCommand(llvm::make_unique<Command>(JA, *this, Exec, CmdArgs, Inputs));
}

void darwin::Assembler::ConstructJob(Compilation &C, const JobAction &JA,
                                     const InputInfo &Output,
                                     const InputInfoList &Inputs,
                                     const ArgList &Args,
                                     const char *LinkingOutput) const {
  ArgStringList CmdArgs;

  assert(Inputs.size() == 1 && "Unexpected number of inputs.");
  const InputInfo &Input = Inputs[0];

  // Determine the original source input.
  const Action *SourceAction = &JA;
  while (SourceAction->getKind() != Action::InputClass) {
    assert(!SourceAction->getInputs().empty() && "unexpected root action!");
    SourceAction = SourceAction->getInputs()[0];
  }

  // If -fno-integrated-as is used add -Q to the darwin assember driver to make
  // sure it runs its system assembler not clang's integrated assembler.
  // Applicable to darwin11+ and Xcode 4+.  darwin<10 lacked integrated-as.
  // FIXME: at run-time detect assembler capabilities or rely on version
  // information forwarded by -target-assembler-version.
  if (Args.hasArg(options::OPT_fno_integrated_as)) {
    const llvm::Triple &T(getToolChain().getTriple());
    if (!(T.isMacOSX() && T.isMacOSXVersionLT(10, 7)))
      CmdArgs.push_back("-Q");
  }

  // Forward -g, assuming we are dealing with an actual assembly file.
  if (SourceAction->getType() == types::TY_Asm ||
      SourceAction->getType() == types::TY_PP_Asm) {
    if (Args.hasArg(options::OPT_gstabs))
      CmdArgs.push_back("--gstabs");
    else if (Args.hasArg(options::OPT_g_Group))
      CmdArgs.push_back("-g");
  }

  // Derived from asm spec.
  AddMachOArch(Args, CmdArgs);

  // Use -force_cpusubtype_ALL on x86 by default.
  if (getToolChain().getArch() == llvm::Triple::x86 ||
      getToolChain().getArch() == llvm::Triple::x86_64 ||
      Args.hasArg(options::OPT_force__cpusubtype__ALL))
    CmdArgs.push_back("-force_cpusubtype_ALL");

  if (getToolChain().getArch() != llvm::Triple::x86_64 &&
      (((Args.hasArg(options::OPT_mkernel) ||
         Args.hasArg(options::OPT_fapple_kext)) &&
        getMachOToolChain().isKernelStatic()) ||
       Args.hasArg(options::OPT_static)))
    CmdArgs.push_back("-static");

  Args.AddAllArgValues(CmdArgs, options::OPT_Wa_COMMA, options::OPT_Xassembler);

  assert(Output.isFilename() && "Unexpected lipo output.");
  CmdArgs.push_back("-o");
  CmdArgs.push_back(Output.getFilename());

  assert(Input.isFilename() && "Invalid input.");
  CmdArgs.push_back(Input.getFilename());

  // asm_final spec is empty.

  const char *Exec = Args.MakeArgString(getToolChain().GetProgramPath("as"));
  C.addCommand(llvm::make_unique<Command>(JA, *this, Exec, CmdArgs, Inputs));
}

void darwin::MachOTool::anchor() {}

void darwin::MachOTool::AddMachOArch(const ArgList &Args,
                                     ArgStringList &CmdArgs) const {
  StringRef ArchName = getMachOToolChain().getMachOArchName(Args);

  // Derived from darwin_arch spec.
  CmdArgs.push_back("-arch");
  CmdArgs.push_back(Args.MakeArgString(ArchName));

  // FIXME: Is this needed anymore?
  if (ArchName == "arm")
    CmdArgs.push_back("-force_cpusubtype_ALL");
}

bool darwin::Linker::NeedsTempPath(const InputInfoList &Inputs) const {
  // We only need to generate a temp path for LTO if we aren't compiling object
  // files. When compiling source files, we run 'dsymutil' after linking. We
  // don't run 'dsymutil' when compiling object files.
  for (const auto &Input : Inputs)
    if (Input.getType() != types::TY_Object)
      return true;

  return false;
}

void darwin::Linker::AddLinkArgs(Compilation &C, const ArgList &Args,
                                 ArgStringList &CmdArgs,
                                 const InputInfoList &Inputs) const {
  const Driver &D = getToolChain().getDriver();
  const toolchains::MachO &MachOTC = getMachOToolChain();

  unsigned Version[5] = {0, 0, 0, 0, 0};
  if (Arg *A = Args.getLastArg(options::OPT_mlinker_version_EQ)) {
    if (!Driver::GetReleaseVersion(A->getValue(), Version))
      D.Diag(diag::err_drv_invalid_version_number) << A->getAsString(Args);
  }

  // Newer linkers support -demangle. Pass it if supported and not disabled by
  // the user.
  if (Version[0] >= 100 && !Args.hasArg(options::OPT_Z_Xlinker__no_demangle))
    CmdArgs.push_back("-demangle");

  if (Args.hasArg(options::OPT_rdynamic) && Version[0] >= 137)
    CmdArgs.push_back("-export_dynamic");

  // If we are using App Extension restrictions, pass a flag to the linker
  // telling it that the compiled code has been audited.
  if (Args.hasFlag(options::OPT_fapplication_extension,
                   options::OPT_fno_application_extension, false))
    CmdArgs.push_back("-application_extension");

  if (D.isUsingLTO()) {
    // If we are using LTO, then automatically create a temporary file path for
    // the linker to use, so that it's lifetime will extend past a possible
    // dsymutil step.
    if (Version[0] >= 116 && NeedsTempPath(Inputs)) {
      const char *TmpPath = C.getArgs().MakeArgString(
          D.GetTemporaryPath("cc", types::getTypeTempSuffix(types::TY_Object)));
      C.addTempFile(TmpPath);
      CmdArgs.push_back("-object_path_lto");
      CmdArgs.push_back(TmpPath);
    }

    // Use -lto_library option to specify the libLTO.dylib path. Try to find
    // it in clang installed libraries. If not found, the option is not used
    // and 'ld' will use its default mechanism to search for libLTO.dylib.
    if (Version[0] >= 133) {
      // Search for libLTO in <InstalledDir>/../lib/libLTO.dylib
      StringRef P = llvm::sys::path::parent_path(D.getInstalledDir());
      SmallString<128> LibLTOPath(P);
      llvm::sys::path::append(LibLTOPath, "lib");
      llvm::sys::path::append(LibLTOPath, "libLTO.dylib");
      if (llvm::sys::fs::exists(LibLTOPath)) {
        CmdArgs.push_back("-lto_library");
        CmdArgs.push_back(C.getArgs().MakeArgString(LibLTOPath));
      } else {
        D.Diag(diag::warn_drv_lto_libpath);
      }
    }
  }

  // Derived from the "link" spec.
  Args.AddAllArgs(CmdArgs, options::OPT_static);
  if (!Args.hasArg(options::OPT_static))
    CmdArgs.push_back("-dynamic");
  if (Args.hasArg(options::OPT_fgnu_runtime)) {
    // FIXME: gcc replaces -lobjc in forward args with -lobjc-gnu
    // here. How do we wish to handle such things?
  }

  if (!Args.hasArg(options::OPT_dynamiclib)) {
    AddMachOArch(Args, CmdArgs);
    // FIXME: Why do this only on this path?
    Args.AddLastArg(CmdArgs, options::OPT_force__cpusubtype__ALL);

    Args.AddLastArg(CmdArgs, options::OPT_bundle);
    Args.AddAllArgs(CmdArgs, options::OPT_bundle__loader);
    Args.AddAllArgs(CmdArgs, options::OPT_client__name);

    Arg *A;
    if ((A = Args.getLastArg(options::OPT_compatibility__version)) ||
        (A = Args.getLastArg(options::OPT_current__version)) ||
        (A = Args.getLastArg(options::OPT_install__name)))
      D.Diag(diag::err_drv_argument_only_allowed_with) << A->getAsString(Args)
                                                       << "-dynamiclib";

    Args.AddLastArg(CmdArgs, options::OPT_force__flat__namespace);
    Args.AddLastArg(CmdArgs, options::OPT_keep__private__externs);
    Args.AddLastArg(CmdArgs, options::OPT_private__bundle);
  } else {
    CmdArgs.push_back("-dylib");

    Arg *A;
    if ((A = Args.getLastArg(options::OPT_bundle)) ||
        (A = Args.getLastArg(options::OPT_bundle__loader)) ||
        (A = Args.getLastArg(options::OPT_client__name)) ||
        (A = Args.getLastArg(options::OPT_force__flat__namespace)) ||
        (A = Args.getLastArg(options::OPT_keep__private__externs)) ||
        (A = Args.getLastArg(options::OPT_private__bundle)))
      D.Diag(diag::err_drv_argument_not_allowed_with) << A->getAsString(Args)
                                                      << "-dynamiclib";

    Args.AddAllArgsTranslated(CmdArgs, options::OPT_compatibility__version,
                              "-dylib_compatibility_version");
    Args.AddAllArgsTranslated(CmdArgs, options::OPT_current__version,
                              "-dylib_current_version");

    AddMachOArch(Args, CmdArgs);

    Args.AddAllArgsTranslated(CmdArgs, options::OPT_install__name,
                              "-dylib_install_name");
  }

  Args.AddLastArg(CmdArgs, options::OPT_all__load);
  Args.AddAllArgs(CmdArgs, options::OPT_allowable__client);
  Args.AddLastArg(CmdArgs, options::OPT_bind__at__load);
  if (MachOTC.isTargetIOSBased())
    Args.AddLastArg(CmdArgs, options::OPT_arch__errors__fatal);
  Args.AddLastArg(CmdArgs, options::OPT_dead__strip);
  Args.AddLastArg(CmdArgs, options::OPT_no__dead__strip__inits__and__terms);
  Args.AddAllArgs(CmdArgs, options::OPT_dylib__file);
  Args.AddLastArg(CmdArgs, options::OPT_dynamic);
  Args.AddAllArgs(CmdArgs, options::OPT_exported__symbols__list);
  Args.AddLastArg(CmdArgs, options::OPT_flat__namespace);
  Args.AddAllArgs(CmdArgs, options::OPT_force__load);
  Args.AddAllArgs(CmdArgs, options::OPT_headerpad__max__install__names);
  Args.AddAllArgs(CmdArgs, options::OPT_image__base);
  Args.AddAllArgs(CmdArgs, options::OPT_init);

  // Add the deployment target.
  MachOTC.addMinVersionArgs(Args, CmdArgs);

  Args.AddLastArg(CmdArgs, options::OPT_nomultidefs);
  Args.AddLastArg(CmdArgs, options::OPT_multi__module);
  Args.AddLastArg(CmdArgs, options::OPT_single__module);
  Args.AddAllArgs(CmdArgs, options::OPT_multiply__defined);
  Args.AddAllArgs(CmdArgs, options::OPT_multiply__defined__unused);

  if (const Arg *A =
          Args.getLastArg(options::OPT_fpie, options::OPT_fPIE,
                          options::OPT_fno_pie, options::OPT_fno_PIE)) {
    if (A->getOption().matches(options::OPT_fpie) ||
        A->getOption().matches(options::OPT_fPIE))
      CmdArgs.push_back("-pie");
    else
      CmdArgs.push_back("-no_pie");
  }
  // for embed-bitcode, use -bitcode_bundle in linker command
  if (C.getDriver().embedBitcodeEnabled() ||
      C.getDriver().embedBitcodeMarkerOnly()) {
    // Check if the toolchain supports bitcode build flow.
    if (MachOTC.SupportsEmbeddedBitcode())
      CmdArgs.push_back("-bitcode_bundle");
    else
      D.Diag(diag::err_drv_bitcode_unsupported_on_toolchain);
  }

  Args.AddLastArg(CmdArgs, options::OPT_prebind);
  Args.AddLastArg(CmdArgs, options::OPT_noprebind);
  Args.AddLastArg(CmdArgs, options::OPT_nofixprebinding);
  Args.AddLastArg(CmdArgs, options::OPT_prebind__all__twolevel__modules);
  Args.AddLastArg(CmdArgs, options::OPT_read__only__relocs);
  Args.AddAllArgs(CmdArgs, options::OPT_sectcreate);
  Args.AddAllArgs(CmdArgs, options::OPT_sectorder);
  Args.AddAllArgs(CmdArgs, options::OPT_seg1addr);
  Args.AddAllArgs(CmdArgs, options::OPT_segprot);
  Args.AddAllArgs(CmdArgs, options::OPT_segaddr);
  Args.AddAllArgs(CmdArgs, options::OPT_segs__read__only__addr);
  Args.AddAllArgs(CmdArgs, options::OPT_segs__read__write__addr);
  Args.AddAllArgs(CmdArgs, options::OPT_seg__addr__table);
  Args.AddAllArgs(CmdArgs, options::OPT_seg__addr__table__filename);
  Args.AddAllArgs(CmdArgs, options::OPT_sub__library);
  Args.AddAllArgs(CmdArgs, options::OPT_sub__umbrella);

  // Give --sysroot= preference, over the Apple specific behavior to also use
  // --isysroot as the syslibroot.
  StringRef sysroot = C.getSysRoot();
  if (sysroot != "") {
    CmdArgs.push_back("-syslibroot");
    CmdArgs.push_back(C.getArgs().MakeArgString(sysroot));
  } else if (const Arg *A = Args.getLastArg(options::OPT_isysroot)) {
    CmdArgs.push_back("-syslibroot");
    CmdArgs.push_back(A->getValue());
  }

  Args.AddLastArg(CmdArgs, options::OPT_twolevel__namespace);
  Args.AddLastArg(CmdArgs, options::OPT_twolevel__namespace__hints);
  Args.AddAllArgs(CmdArgs, options::OPT_umbrella);
  Args.AddAllArgs(CmdArgs, options::OPT_undefined);
  Args.AddAllArgs(CmdArgs, options::OPT_unexported__symbols__list);
  Args.AddAllArgs(CmdArgs, options::OPT_weak__reference__mismatches);
  Args.AddLastArg(CmdArgs, options::OPT_X_Flag);
  Args.AddAllArgs(CmdArgs, options::OPT_y);
  Args.AddLastArg(CmdArgs, options::OPT_w);
  Args.AddAllArgs(CmdArgs, options::OPT_pagezero__size);
  Args.AddAllArgs(CmdArgs, options::OPT_segs__read__);
  Args.AddLastArg(CmdArgs, options::OPT_seglinkedit);
  Args.AddLastArg(CmdArgs, options::OPT_noseglinkedit);
  Args.AddAllArgs(CmdArgs, options::OPT_sectalign);
  Args.AddAllArgs(CmdArgs, options::OPT_sectobjectsymbols);
  Args.AddAllArgs(CmdArgs, options::OPT_segcreate);
  Args.AddLastArg(CmdArgs, options::OPT_whyload);
  Args.AddLastArg(CmdArgs, options::OPT_whatsloaded);
  Args.AddAllArgs(CmdArgs, options::OPT_dylinker__install__name);
  Args.AddLastArg(CmdArgs, options::OPT_dylinker);
  Args.AddLastArg(CmdArgs, options::OPT_Mach);
}

void darwin::Linker::ConstructJob(Compilation &C, const JobAction &JA,
                                  const InputInfo &Output,
                                  const InputInfoList &Inputs,
                                  const ArgList &Args,
                                  const char *LinkingOutput) const {
  assert(Output.getType() == types::TY_Image && "Invalid linker output type.");

  // If the number of arguments surpasses the system limits, we will encode the
  // input files in a separate file, shortening the command line. To this end,
  // build a list of input file names that can be passed via a file with the
  // -filelist linker option.
  llvm::opt::ArgStringList InputFileList;

  // The logic here is derived from gcc's behavior; most of which
  // comes from specs (starting with link_command). Consult gcc for
  // more information.
  ArgStringList CmdArgs;

  /// Hack(tm) to ignore linking errors when we are doing ARC migration.
  if (Args.hasArg(options::OPT_ccc_arcmt_check,
                  options::OPT_ccc_arcmt_migrate)) {
    for (const auto &Arg : Args)
      Arg->claim();
    const char *Exec =
        Args.MakeArgString(getToolChain().GetProgramPath("touch"));
    CmdArgs.push_back(Output.getFilename());
    C.addCommand(llvm::make_unique<Command>(JA, *this, Exec, CmdArgs, None));
    return;
  }

  // I'm not sure why this particular decomposition exists in gcc, but
  // we follow suite for ease of comparison.
  AddLinkArgs(C, Args, CmdArgs, Inputs);

  // It seems that the 'e' option is completely ignored for dynamic executables
  // (the default), and with static executables, the last one wins, as expected.
  Args.AddAllArgs(CmdArgs, {options::OPT_d_Flag, options::OPT_s, options::OPT_t,
                            options::OPT_Z_Flag, options::OPT_u_Group,
                            options::OPT_e, options::OPT_r});

  // Forward -ObjC when either -ObjC or -ObjC++ is used, to force loading
  // members of static archive libraries which implement Objective-C classes or
  // categories.
  if (Args.hasArg(options::OPT_ObjC) || Args.hasArg(options::OPT_ObjCXX))
    CmdArgs.push_back("-ObjC");

  CmdArgs.push_back("-o");
  CmdArgs.push_back(Output.getFilename());

  if (!Args.hasArg(options::OPT_nostdlib, options::OPT_nostartfiles))
    getMachOToolChain().addStartObjectFileArgs(Args, CmdArgs);

  // SafeStack requires its own runtime libraries
  // These libraries should be linked first, to make sure the
  // __safestack_init constructor executes before everything else
  if (getToolChain().getSanitizerArgs().needsSafeStackRt()) {
    getMachOToolChain().AddLinkRuntimeLib(Args, CmdArgs,
                                          "libclang_rt.safestack_osx.a",
                                          /*AlwaysLink=*/true);
  }

  Args.AddAllArgs(CmdArgs, options::OPT_L);

  AddLinkerInputs(getToolChain(), Inputs, Args, CmdArgs);
  // Build the input file for -filelist (list of linker input files) in case we
  // need it later
  for (const auto &II : Inputs) {
    if (!II.isFilename()) {
      // This is a linker input argument.
      // We cannot mix input arguments and file names in a -filelist input, thus
      // we prematurely stop our list (remaining files shall be passed as
      // arguments).
      if (InputFileList.size() > 0)
        break;

      continue;
    }

    InputFileList.push_back(II.getFilename());
  }

  if (!Args.hasArg(options::OPT_nostdlib, options::OPT_nodefaultlibs))
    addOpenMPRuntime(CmdArgs, getToolChain(), Args);

  if (isObjCRuntimeLinked(Args) &&
      !Args.hasArg(options::OPT_nostdlib, options::OPT_nodefaultlibs)) {
    // We use arclite library for both ARC and subscripting support.
    getMachOToolChain().AddLinkARCArgs(Args, CmdArgs);

    CmdArgs.push_back("-framework");
    CmdArgs.push_back("Foundation");
    // Link libobj.
    CmdArgs.push_back("-lobjc");
  }

  if (LinkingOutput) {
    CmdArgs.push_back("-arch_multiple");
    CmdArgs.push_back("-final_output");
    CmdArgs.push_back(LinkingOutput);
  }

  if (Args.hasArg(options::OPT_fnested_functions))
    CmdArgs.push_back("-allow_stack_execute");

  getMachOToolChain().addProfileRTLibs(Args, CmdArgs);

  if (!Args.hasArg(options::OPT_nostdlib, options::OPT_nodefaultlibs)) {
    if (getToolChain().getDriver().CCCIsCXX())
      getToolChain().AddCXXStdlibLibArgs(Args, CmdArgs);

    // link_ssp spec is empty.

    // Let the tool chain choose which runtime library to link.
    getMachOToolChain().AddLinkRuntimeLibArgs(Args, CmdArgs);
  }

  if (!Args.hasArg(options::OPT_nostdlib, options::OPT_nostartfiles)) {
    // endfile_spec is empty.
  }

  Args.AddAllArgs(CmdArgs, options::OPT_T_Group);
  Args.AddAllArgs(CmdArgs, options::OPT_F);

  // -iframework should be forwarded as -F.
  for (const Arg *A : Args.filtered(options::OPT_iframework))
    CmdArgs.push_back(Args.MakeArgString(std::string("-F") + A->getValue()));

  if (!Args.hasArg(options::OPT_nostdlib, options::OPT_nodefaultlibs)) {
    if (Arg *A = Args.getLastArg(options::OPT_fveclib)) {
      if (A->getValue() == StringRef("Accelerate")) {
        CmdArgs.push_back("-framework");
        CmdArgs.push_back("Accelerate");
      }
    }
  }

  const char *Exec = Args.MakeArgString(getToolChain().GetLinkerPath());
  std::unique_ptr<Command> Cmd =
      llvm::make_unique<Command>(JA, *this, Exec, CmdArgs, Inputs);
  Cmd->setInputFileList(std::move(InputFileList));
  C.addCommand(std::move(Cmd));
}

void darwin::Lipo::ConstructJob(Compilation &C, const JobAction &JA,
                                const InputInfo &Output,
                                const InputInfoList &Inputs,
                                const ArgList &Args,
                                const char *LinkingOutput) const {
  ArgStringList CmdArgs;

  CmdArgs.push_back("-create");
  assert(Output.isFilename() && "Unexpected lipo output.");

  CmdArgs.push_back("-output");
  CmdArgs.push_back(Output.getFilename());

  for (const auto &II : Inputs) {
    assert(II.isFilename() && "Unexpected lipo input.");
    CmdArgs.push_back(II.getFilename());
  }

  const char *Exec = Args.MakeArgString(getToolChain().GetProgramPath("lipo"));
  C.addCommand(llvm::make_unique<Command>(JA, *this, Exec, CmdArgs, Inputs));
}

void darwin::Dsymutil::ConstructJob(Compilation &C, const JobAction &JA,
                                    const InputInfo &Output,
                                    const InputInfoList &Inputs,
                                    const ArgList &Args,
                                    const char *LinkingOutput) const {
  ArgStringList CmdArgs;

  CmdArgs.push_back("-o");
  CmdArgs.push_back(Output.getFilename());

  assert(Inputs.size() == 1 && "Unable to handle multiple inputs.");
  const InputInfo &Input = Inputs[0];
  assert(Input.isFilename() && "Unexpected dsymutil input.");
  CmdArgs.push_back(Input.getFilename());

  const char *Exec =
      Args.MakeArgString(getToolChain().GetProgramPath("dsymutil"));
  C.addCommand(llvm::make_unique<Command>(JA, *this, Exec, CmdArgs, Inputs));
}

void darwin::VerifyDebug::ConstructJob(Compilation &C, const JobAction &JA,
                                       const InputInfo &Output,
                                       const InputInfoList &Inputs,
                                       const ArgList &Args,
                                       const char *LinkingOutput) const {
  ArgStringList CmdArgs;
  CmdArgs.push_back("--verify");
  CmdArgs.push_back("--debug-info");
  CmdArgs.push_back("--eh-frame");
  CmdArgs.push_back("--quiet");

  assert(Inputs.size() == 1 && "Unable to handle multiple inputs.");
  const InputInfo &Input = Inputs[0];
  assert(Input.isFilename() && "Unexpected verify input");

  // Grabbing the output of the earlier dsymutil run.
  CmdArgs.push_back(Input.getFilename());

  const char *Exec =
      Args.MakeArgString(getToolChain().GetProgramPath("dwarfdump"));
  C.addCommand(llvm::make_unique<Command>(JA, *this, Exec, CmdArgs, Inputs));
}

void solaris::Assembler::ConstructJob(Compilation &C, const JobAction &JA,
                                      const InputInfo &Output,
                                      const InputInfoList &Inputs,
                                      const ArgList &Args,
                                      const char *LinkingOutput) const {
  claimNoWarnArgs(Args);
  ArgStringList CmdArgs;

  Args.AddAllArgValues(CmdArgs, options::OPT_Wa_COMMA, options::OPT_Xassembler);

  CmdArgs.push_back("-o");
  CmdArgs.push_back(Output.getFilename());

  for (const auto &II : Inputs)
    CmdArgs.push_back(II.getFilename());

  const char *Exec = Args.MakeArgString(getToolChain().GetProgramPath("as"));
  C.addCommand(llvm::make_unique<Command>(JA, *this, Exec, CmdArgs, Inputs));
}

void solaris::Linker::ConstructJob(Compilation &C, const JobAction &JA,
                                   const InputInfo &Output,
                                   const InputInfoList &Inputs,
                                   const ArgList &Args,
                                   const char *LinkingOutput) const {
  ArgStringList CmdArgs;

  // Demangle C++ names in errors
  CmdArgs.push_back("-C");

  if (!Args.hasArg(options::OPT_nostdlib, options::OPT_shared)) {
    CmdArgs.push_back("-e");
    CmdArgs.push_back("_start");
  }

  if (Args.hasArg(options::OPT_static)) {
    CmdArgs.push_back("-Bstatic");
    CmdArgs.push_back("-dn");
  } else {
    CmdArgs.push_back("-Bdynamic");
    if (Args.hasArg(options::OPT_shared)) {
      CmdArgs.push_back("-shared");
    } else {
      CmdArgs.push_back("--dynamic-linker");
      CmdArgs.push_back(
          Args.MakeArgString(getToolChain().GetFilePath("ld.so.1")));
    }
  }

  if (Output.isFilename()) {
    CmdArgs.push_back("-o");
    CmdArgs.push_back(Output.getFilename());
  } else {
    assert(Output.isNothing() && "Invalid output.");
  }

  if (!Args.hasArg(options::OPT_nostdlib, options::OPT_nostartfiles)) {
    if (!Args.hasArg(options::OPT_shared))
      CmdArgs.push_back(
          Args.MakeArgString(getToolChain().GetFilePath("crt1.o")));

    CmdArgs.push_back(Args.MakeArgString(getToolChain().GetFilePath("crti.o")));
    CmdArgs.push_back(
        Args.MakeArgString(getToolChain().GetFilePath("values-Xa.o")));
    CmdArgs.push_back(
        Args.MakeArgString(getToolChain().GetFilePath("crtbegin.o")));
  }

  getToolChain().AddFilePathLibArgs(Args, CmdArgs);

  Args.AddAllArgs(CmdArgs, {options::OPT_L, options::OPT_T_Group,
                            options::OPT_e, options::OPT_r});

  AddLinkerInputs(getToolChain(), Inputs, Args, CmdArgs);

  if (!Args.hasArg(options::OPT_nostdlib, options::OPT_nodefaultlibs)) {
    if (getToolChain().getDriver().CCCIsCXX())
      getToolChain().AddCXXStdlibLibArgs(Args, CmdArgs);
    CmdArgs.push_back("-lgcc_s");
    CmdArgs.push_back("-lc");
    if (!Args.hasArg(options::OPT_shared)) {
      CmdArgs.push_back("-lgcc");
      CmdArgs.push_back("-lm");
    }
  }

  if (!Args.hasArg(options::OPT_nostdlib, options::OPT_nostartfiles)) {
    CmdArgs.push_back(
        Args.MakeArgString(getToolChain().GetFilePath("crtend.o")));
  }
  CmdArgs.push_back(Args.MakeArgString(getToolChain().GetFilePath("crtn.o")));

  getToolChain().addProfileRTLibs(Args, CmdArgs);

  const char *Exec = Args.MakeArgString(getToolChain().GetLinkerPath());
  C.addCommand(llvm::make_unique<Command>(JA, *this, Exec, CmdArgs, Inputs));
}

void openbsd::Assembler::ConstructJob(Compilation &C, const JobAction &JA,
                                      const InputInfo &Output,
                                      const InputInfoList &Inputs,
                                      const ArgList &Args,
                                      const char *LinkingOutput) const {
  claimNoWarnArgs(Args);
  ArgStringList CmdArgs;

  switch (getToolChain().getArch()) {
  case llvm::Triple::x86:
    // When building 32-bit code on OpenBSD/amd64, we have to explicitly
    // instruct as in the base system to assemble 32-bit code.
    CmdArgs.push_back("--32");
    break;

  case llvm::Triple::ppc:
    CmdArgs.push_back("-mppc");
    CmdArgs.push_back("-many");
    break;

  case llvm::Triple::sparc:
  case llvm::Triple::sparcel: {
    CmdArgs.push_back("-32");
    std::string CPU = getCPUName(Args, getToolChain().getTriple());
    CmdArgs.push_back(getSparcAsmModeForCPU(CPU, getToolChain().getTriple()));
    AddAssemblerKPIC(getToolChain(), Args, CmdArgs);
    break;
  }

  case llvm::Triple::sparcv9: {
    CmdArgs.push_back("-64");
    std::string CPU = getCPUName(Args, getToolChain().getTriple());
    CmdArgs.push_back(getSparcAsmModeForCPU(CPU, getToolChain().getTriple()));
    AddAssemblerKPIC(getToolChain(), Args, CmdArgs);
    break;
  }

  case llvm::Triple::mips64:
  case llvm::Triple::mips64el: {
    StringRef CPUName;
    StringRef ABIName;
    mips::getMipsCPUAndABI(Args, getToolChain().getTriple(), CPUName, ABIName);

    CmdArgs.push_back("-mabi");
    CmdArgs.push_back(getGnuCompatibleMipsABIName(ABIName).data());

    if (getToolChain().getArch() == llvm::Triple::mips64)
      CmdArgs.push_back("-EB");
    else
      CmdArgs.push_back("-EL");

    AddAssemblerKPIC(getToolChain(), Args, CmdArgs);
    break;
  }

  default:
    break;
  }

  Args.AddAllArgValues(CmdArgs, options::OPT_Wa_COMMA, options::OPT_Xassembler);

  CmdArgs.push_back("-o");
  CmdArgs.push_back(Output.getFilename());

  for (const auto &II : Inputs)
    CmdArgs.push_back(II.getFilename());

  const char *Exec = Args.MakeArgString(getToolChain().GetProgramPath("as"));
  C.addCommand(llvm::make_unique<Command>(JA, *this, Exec, CmdArgs, Inputs));
}

void openbsd::Linker::ConstructJob(Compilation &C, const JobAction &JA,
                                   const InputInfo &Output,
                                   const InputInfoList &Inputs,
                                   const ArgList &Args,
                                   const char *LinkingOutput) const {
  const Driver &D = getToolChain().getDriver();
  ArgStringList CmdArgs;

  // Silence warning for "clang -g foo.o -o foo"
  Args.ClaimAllArgs(options::OPT_g_Group);
  // and "clang -emit-llvm foo.o -o foo"
  Args.ClaimAllArgs(options::OPT_emit_llvm);
  // and for "clang -w foo.o -o foo". Other warning options are already
  // handled somewhere else.
  Args.ClaimAllArgs(options::OPT_w);

  if (getToolChain().getArch() == llvm::Triple::mips64)
    CmdArgs.push_back("-EB");
  else if (getToolChain().getArch() == llvm::Triple::mips64el)
    CmdArgs.push_back("-EL");

  if (!Args.hasArg(options::OPT_nostdlib, options::OPT_shared)) {
    CmdArgs.push_back("-e");
    CmdArgs.push_back("__start");
  }

  if (Args.hasArg(options::OPT_static)) {
    CmdArgs.push_back("-Bstatic");
  } else {
    if (Args.hasArg(options::OPT_rdynamic))
      CmdArgs.push_back("-export-dynamic");
    CmdArgs.push_back("--eh-frame-hdr");
    CmdArgs.push_back("-Bdynamic");
    if (Args.hasArg(options::OPT_shared)) {
      CmdArgs.push_back("-shared");
    } else {
      CmdArgs.push_back("-dynamic-linker");
      CmdArgs.push_back("/usr/libexec/ld.so");
    }
  }

  if (Args.hasArg(options::OPT_nopie))
    CmdArgs.push_back("-nopie");

  if (Output.isFilename()) {
    CmdArgs.push_back("-o");
    CmdArgs.push_back(Output.getFilename());
  } else {
    assert(Output.isNothing() && "Invalid output.");
  }

  if (!Args.hasArg(options::OPT_nostdlib, options::OPT_nostartfiles)) {
    if (!Args.hasArg(options::OPT_shared)) {
      if (Args.hasArg(options::OPT_pg))
        CmdArgs.push_back(
            Args.MakeArgString(getToolChain().GetFilePath("gcrt0.o")));
      else
        CmdArgs.push_back(
            Args.MakeArgString(getToolChain().GetFilePath("crt0.o")));
      CmdArgs.push_back(
          Args.MakeArgString(getToolChain().GetFilePath("crtbegin.o")));
    } else {
      CmdArgs.push_back(
          Args.MakeArgString(getToolChain().GetFilePath("crtbeginS.o")));
    }
  }

  std::string Triple = getToolChain().getTripleString();
  if (Triple.substr(0, 6) == "x86_64")
    Triple.replace(0, 6, "amd64");
  CmdArgs.push_back(
      Args.MakeArgString("-L/usr/lib/gcc-lib/" + Triple + "/4.2.1"));

  Args.AddAllArgs(CmdArgs, {options::OPT_L, options::OPT_T_Group,
                            options::OPT_e, options::OPT_s, options::OPT_t,
                            options::OPT_Z_Flag, options::OPT_r});

  AddLinkerInputs(getToolChain(), Inputs, Args, CmdArgs);

  if (!Args.hasArg(options::OPT_nostdlib, options::OPT_nodefaultlibs)) {
    if (D.CCCIsCXX()) {
      getToolChain().AddCXXStdlibLibArgs(Args, CmdArgs);
      if (Args.hasArg(options::OPT_pg))
        CmdArgs.push_back("-lm_p");
      else
        CmdArgs.push_back("-lm");
    }

    // FIXME: For some reason GCC passes -lgcc before adding
    // the default system libraries. Just mimic this for now.
    CmdArgs.push_back("-lgcc");

    if (Args.hasArg(options::OPT_pthread)) {
      if (!Args.hasArg(options::OPT_shared) && Args.hasArg(options::OPT_pg))
        CmdArgs.push_back("-lpthread_p");
      else
        CmdArgs.push_back("-lpthread");
    }

    if (!Args.hasArg(options::OPT_shared)) {
      if (Args.hasArg(options::OPT_pg))
        CmdArgs.push_back("-lc_p");
      else
        CmdArgs.push_back("-lc");
    }

    CmdArgs.push_back("-lgcc");
  }

  if (!Args.hasArg(options::OPT_nostdlib, options::OPT_nostartfiles)) {
    if (!Args.hasArg(options::OPT_shared))
      CmdArgs.push_back(
          Args.MakeArgString(getToolChain().GetFilePath("crtend.o")));
    else
      CmdArgs.push_back(
          Args.MakeArgString(getToolChain().GetFilePath("crtendS.o")));
  }

  const char *Exec = Args.MakeArgString(getToolChain().GetLinkerPath());
  C.addCommand(llvm::make_unique<Command>(JA, *this, Exec, CmdArgs, Inputs));
}

void bitrig::Assembler::ConstructJob(Compilation &C, const JobAction &JA,
                                     const InputInfo &Output,
                                     const InputInfoList &Inputs,
                                     const ArgList &Args,
                                     const char *LinkingOutput) const {
  claimNoWarnArgs(Args);
  ArgStringList CmdArgs;

  Args.AddAllArgValues(CmdArgs, options::OPT_Wa_COMMA, options::OPT_Xassembler);

  CmdArgs.push_back("-o");
  CmdArgs.push_back(Output.getFilename());

  for (const auto &II : Inputs)
    CmdArgs.push_back(II.getFilename());

  const char *Exec = Args.MakeArgString(getToolChain().GetProgramPath("as"));
  C.addCommand(llvm::make_unique<Command>(JA, *this, Exec, CmdArgs, Inputs));
}

void bitrig::Linker::ConstructJob(Compilation &C, const JobAction &JA,
                                  const InputInfo &Output,
                                  const InputInfoList &Inputs,
                                  const ArgList &Args,
                                  const char *LinkingOutput) const {
  const Driver &D = getToolChain().getDriver();
  ArgStringList CmdArgs;

  if (!Args.hasArg(options::OPT_nostdlib, options::OPT_shared)) {
    CmdArgs.push_back("-e");
    CmdArgs.push_back("__start");
  }

  if (Args.hasArg(options::OPT_static)) {
    CmdArgs.push_back("-Bstatic");
  } else {
    if (Args.hasArg(options::OPT_rdynamic))
      CmdArgs.push_back("-export-dynamic");
    CmdArgs.push_back("--eh-frame-hdr");
    CmdArgs.push_back("-Bdynamic");
    if (Args.hasArg(options::OPT_shared)) {
      CmdArgs.push_back("-shared");
    } else {
      CmdArgs.push_back("-dynamic-linker");
      CmdArgs.push_back("/usr/libexec/ld.so");
    }
  }

  if (Output.isFilename()) {
    CmdArgs.push_back("-o");
    CmdArgs.push_back(Output.getFilename());
  } else {
    assert(Output.isNothing() && "Invalid output.");
  }

  if (!Args.hasArg(options::OPT_nostdlib, options::OPT_nostartfiles)) {
    if (!Args.hasArg(options::OPT_shared)) {
      if (Args.hasArg(options::OPT_pg))
        CmdArgs.push_back(
            Args.MakeArgString(getToolChain().GetFilePath("gcrt0.o")));
      else
        CmdArgs.push_back(
            Args.MakeArgString(getToolChain().GetFilePath("crt0.o")));
      CmdArgs.push_back(
          Args.MakeArgString(getToolChain().GetFilePath("crtbegin.o")));
    } else {
      CmdArgs.push_back(
          Args.MakeArgString(getToolChain().GetFilePath("crtbeginS.o")));
    }
  }

  Args.AddAllArgs(CmdArgs,
                  {options::OPT_L, options::OPT_T_Group, options::OPT_e});

  AddLinkerInputs(getToolChain(), Inputs, Args, CmdArgs);

  if (!Args.hasArg(options::OPT_nostdlib, options::OPT_nodefaultlibs)) {
    if (D.CCCIsCXX()) {
      getToolChain().AddCXXStdlibLibArgs(Args, CmdArgs);
      if (Args.hasArg(options::OPT_pg))
        CmdArgs.push_back("-lm_p");
      else
        CmdArgs.push_back("-lm");
    }

    if (Args.hasArg(options::OPT_pthread)) {
      if (!Args.hasArg(options::OPT_shared) && Args.hasArg(options::OPT_pg))
        CmdArgs.push_back("-lpthread_p");
      else
        CmdArgs.push_back("-lpthread");
    }

    if (!Args.hasArg(options::OPT_shared)) {
      if (Args.hasArg(options::OPT_pg))
        CmdArgs.push_back("-lc_p");
      else
        CmdArgs.push_back("-lc");
    }

    StringRef MyArch;
    switch (getToolChain().getArch()) {
    case llvm::Triple::arm:
      MyArch = "arm";
      break;
    case llvm::Triple::x86:
      MyArch = "i386";
      break;
    case llvm::Triple::x86_64:
      MyArch = "amd64";
      break;
    default:
      llvm_unreachable("Unsupported architecture");
    }
    CmdArgs.push_back(Args.MakeArgString("-lclang_rt." + MyArch));
  }

  if (!Args.hasArg(options::OPT_nostdlib, options::OPT_nostartfiles)) {
    if (!Args.hasArg(options::OPT_shared))
      CmdArgs.push_back(
          Args.MakeArgString(getToolChain().GetFilePath("crtend.o")));
    else
      CmdArgs.push_back(
          Args.MakeArgString(getToolChain().GetFilePath("crtendS.o")));
  }

  const char *Exec = Args.MakeArgString(getToolChain().GetLinkerPath());
  C.addCommand(llvm::make_unique<Command>(JA, *this, Exec, CmdArgs, Inputs));
}

void freebsd::Assembler::ConstructJob(Compilation &C, const JobAction &JA,
                                      const InputInfo &Output,
                                      const InputInfoList &Inputs,
                                      const ArgList &Args,
                                      const char *LinkingOutput) const {
  claimNoWarnArgs(Args);
  ArgStringList CmdArgs;

  // When building 32-bit code on FreeBSD/amd64, we have to explicitly
  // instruct as in the base system to assemble 32-bit code.
  switch (getToolChain().getArch()) {
  default:
    break;
  case llvm::Triple::x86:
    CmdArgs.push_back("--32");
    break;
  case llvm::Triple::ppc:
    CmdArgs.push_back("-a32");
    break;
  case llvm::Triple::mips:
  case llvm::Triple::mipsel:
  case llvm::Triple::mips64:
  case llvm::Triple::mips64el: {
    StringRef CPUName;
    StringRef ABIName;
    mips::getMipsCPUAndABI(Args, getToolChain().getTriple(), CPUName, ABIName);

    CmdArgs.push_back("-march");
    CmdArgs.push_back(CPUName.data());

    CmdArgs.push_back("-mabi");
    CmdArgs.push_back(getGnuCompatibleMipsABIName(ABIName).data());

    if (getToolChain().getArch() == llvm::Triple::mips ||
        getToolChain().getArch() == llvm::Triple::mips64)
      CmdArgs.push_back("-EB");
    else
      CmdArgs.push_back("-EL");

    if (Arg *A = Args.getLastArg(options::OPT_G)) {
      StringRef v = A->getValue();
      CmdArgs.push_back(Args.MakeArgString("-G" + v));
      A->claim();
    }

    AddAssemblerKPIC(getToolChain(), Args, CmdArgs);
    break;
  }
  case llvm::Triple::arm:
  case llvm::Triple::armeb:
  case llvm::Triple::thumb:
  case llvm::Triple::thumbeb: {
    arm::FloatABI ABI = arm::getARMFloatABI(getToolChain(), Args);

    if (ABI == arm::FloatABI::Hard)
      CmdArgs.push_back("-mfpu=vfp");
    else
      CmdArgs.push_back("-mfpu=softvfp");

    switch (getToolChain().getTriple().getEnvironment()) {
    case llvm::Triple::GNUEABIHF:
    case llvm::Triple::GNUEABI:
    case llvm::Triple::EABI:
      CmdArgs.push_back("-meabi=5");
      break;

    default:
      CmdArgs.push_back("-matpcs");
    }
    break;
  }
  case llvm::Triple::sparc:
  case llvm::Triple::sparcel:
  case llvm::Triple::sparcv9: {
    std::string CPU = getCPUName(Args, getToolChain().getTriple());
    CmdArgs.push_back(getSparcAsmModeForCPU(CPU, getToolChain().getTriple()));
    AddAssemblerKPIC(getToolChain(), Args, CmdArgs);
    break;
  }
  }

  Args.AddAllArgValues(CmdArgs, options::OPT_Wa_COMMA, options::OPT_Xassembler);

  CmdArgs.push_back("-o");
  CmdArgs.push_back(Output.getFilename());

  for (const auto &II : Inputs)
    CmdArgs.push_back(II.getFilename());

  const char *Exec = Args.MakeArgString(getToolChain().GetProgramPath("as"));
  C.addCommand(llvm::make_unique<Command>(JA, *this, Exec, CmdArgs, Inputs));
}

void freebsd::Linker::ConstructJob(Compilation &C, const JobAction &JA,
                                   const InputInfo &Output,
                                   const InputInfoList &Inputs,
                                   const ArgList &Args,
                                   const char *LinkingOutput) const {
  const toolchains::FreeBSD &ToolChain =
      static_cast<const toolchains::FreeBSD &>(getToolChain());
  const Driver &D = ToolChain.getDriver();
  const llvm::Triple::ArchType Arch = ToolChain.getArch();
  const bool IsPIE =
      !Args.hasArg(options::OPT_shared) &&
      (Args.hasArg(options::OPT_pie) || ToolChain.isPIEDefault());
  ArgStringList CmdArgs;

  // Silence warning for "clang -g foo.o -o foo"
  Args.ClaimAllArgs(options::OPT_g_Group);
  // and "clang -emit-llvm foo.o -o foo"
  Args.ClaimAllArgs(options::OPT_emit_llvm);
  // and for "clang -w foo.o -o foo". Other warning options are already
  // handled somewhere else.
  Args.ClaimAllArgs(options::OPT_w);

  if (!D.SysRoot.empty())
    CmdArgs.push_back(Args.MakeArgString("--sysroot=" + D.SysRoot));

  if (IsPIE)
    CmdArgs.push_back("-pie");

  CmdArgs.push_back("--eh-frame-hdr");
  if (Args.hasArg(options::OPT_static)) {
    CmdArgs.push_back("-Bstatic");
  } else {
    if (Args.hasArg(options::OPT_rdynamic))
      CmdArgs.push_back("-export-dynamic");
    if (Args.hasArg(options::OPT_shared)) {
      CmdArgs.push_back("-Bshareable");
    } else {
      CmdArgs.push_back("-dynamic-linker");
      CmdArgs.push_back("/libexec/ld-elf.so.1");
    }
    if (ToolChain.getTriple().getOSMajorVersion() >= 9) {
      if (Arch == llvm::Triple::arm || Arch == llvm::Triple::sparc ||
          Arch == llvm::Triple::x86 || Arch == llvm::Triple::x86_64) {
        CmdArgs.push_back("--hash-style=both");
      }
    }
    CmdArgs.push_back("--enable-new-dtags");
  }

  // When building 32-bit code on FreeBSD/amd64, we have to explicitly
  // instruct ld in the base system to link 32-bit code.
  if (Arch == llvm::Triple::x86) {
    CmdArgs.push_back("-m");
    CmdArgs.push_back("elf_i386_fbsd");
  }

  if (Arch == llvm::Triple::ppc) {
    CmdArgs.push_back("-m");
    CmdArgs.push_back("elf32ppc_fbsd");
  }

  if (Arg *A = Args.getLastArg(options::OPT_G)) {
    if (ToolChain.getArch() == llvm::Triple::mips ||
      ToolChain.getArch() == llvm::Triple::mipsel ||
      ToolChain.getArch() == llvm::Triple::mips64 ||
      ToolChain.getArch() == llvm::Triple::mips64el) {
      StringRef v = A->getValue();
      CmdArgs.push_back(Args.MakeArgString("-G" + v));
      A->claim();
    }
  }

  if (Output.isFilename()) {
    CmdArgs.push_back("-o");
    CmdArgs.push_back(Output.getFilename());
  } else {
    assert(Output.isNothing() && "Invalid output.");
  }

  if (!Args.hasArg(options::OPT_nostdlib, options::OPT_nostartfiles)) {
    const char *crt1 = nullptr;
    if (!Args.hasArg(options::OPT_shared)) {
      if (Args.hasArg(options::OPT_pg))
        crt1 = "gcrt1.o";
      else if (IsPIE)
        crt1 = "Scrt1.o";
      else
        crt1 = "crt1.o";
    }
    if (crt1)
      CmdArgs.push_back(Args.MakeArgString(ToolChain.GetFilePath(crt1)));

    CmdArgs.push_back(Args.MakeArgString(ToolChain.GetFilePath("crti.o")));

    const char *crtbegin = nullptr;
    if (Args.hasArg(options::OPT_static))
      crtbegin = "crtbeginT.o";
    else if (Args.hasArg(options::OPT_shared) || IsPIE)
      crtbegin = "crtbeginS.o";
    else
      crtbegin = "crtbegin.o";

    CmdArgs.push_back(Args.MakeArgString(ToolChain.GetFilePath(crtbegin)));
  }

  Args.AddAllArgs(CmdArgs, options::OPT_L);
  ToolChain.AddFilePathLibArgs(Args, CmdArgs);
  Args.AddAllArgs(CmdArgs, options::OPT_T_Group);
  Args.AddAllArgs(CmdArgs, options::OPT_e);
  Args.AddAllArgs(CmdArgs, options::OPT_s);
  Args.AddAllArgs(CmdArgs, options::OPT_t);
  Args.AddAllArgs(CmdArgs, options::OPT_Z_Flag);
  Args.AddAllArgs(CmdArgs, options::OPT_r);

  if (D.isUsingLTO())
    AddGoldPlugin(ToolChain, Args, CmdArgs, D.getLTOMode() == LTOK_Thin);

  bool NeedsSanitizerDeps = addSanitizerRuntimes(ToolChain, Args, CmdArgs);
  AddLinkerInputs(ToolChain, Inputs, Args, CmdArgs);

  if (!Args.hasArg(options::OPT_nostdlib, options::OPT_nodefaultlibs)) {
    addOpenMPRuntime(CmdArgs, ToolChain, Args);
    if (D.CCCIsCXX()) {
      ToolChain.AddCXXStdlibLibArgs(Args, CmdArgs);
      if (Args.hasArg(options::OPT_pg))
        CmdArgs.push_back("-lm_p");
      else
        CmdArgs.push_back("-lm");
    }
    if (NeedsSanitizerDeps)
      linkSanitizerRuntimeDeps(ToolChain, CmdArgs);
    // FIXME: For some reason GCC passes -lgcc and -lgcc_s before adding
    // the default system libraries. Just mimic this for now.
    if (Args.hasArg(options::OPT_pg))
      CmdArgs.push_back("-lgcc_p");
    else
      CmdArgs.push_back("-lgcc");
    if (Args.hasArg(options::OPT_static)) {
      CmdArgs.push_back("-lgcc_eh");
    } else if (Args.hasArg(options::OPT_pg)) {
      CmdArgs.push_back("-lgcc_eh_p");
    } else {
      CmdArgs.push_back("--as-needed");
      CmdArgs.push_back("-lgcc_s");
      CmdArgs.push_back("--no-as-needed");
    }

    if (Args.hasArg(options::OPT_pthread)) {
      if (Args.hasArg(options::OPT_pg))
        CmdArgs.push_back("-lpthread_p");
      else
        CmdArgs.push_back("-lpthread");
    }

    if (Args.hasArg(options::OPT_pg)) {
      if (Args.hasArg(options::OPT_shared))
        CmdArgs.push_back("-lc");
      else
        CmdArgs.push_back("-lc_p");
      CmdArgs.push_back("-lgcc_p");
    } else {
      CmdArgs.push_back("-lc");
      CmdArgs.push_back("-lgcc");
    }

    if (Args.hasArg(options::OPT_static)) {
      CmdArgs.push_back("-lgcc_eh");
    } else if (Args.hasArg(options::OPT_pg)) {
      CmdArgs.push_back("-lgcc_eh_p");
    } else {
      CmdArgs.push_back("--as-needed");
      CmdArgs.push_back("-lgcc_s");
      CmdArgs.push_back("--no-as-needed");
    }
  }

  if (!Args.hasArg(options::OPT_nostdlib, options::OPT_nostartfiles)) {
    if (Args.hasArg(options::OPT_shared) || IsPIE)
      CmdArgs.push_back(Args.MakeArgString(ToolChain.GetFilePath("crtendS.o")));
    else
      CmdArgs.push_back(Args.MakeArgString(ToolChain.GetFilePath("crtend.o")));
    CmdArgs.push_back(Args.MakeArgString(ToolChain.GetFilePath("crtn.o")));
  }

  ToolChain.addProfileRTLibs(Args, CmdArgs);

  const char *Exec = Args.MakeArgString(getToolChain().GetLinkerPath());
  C.addCommand(llvm::make_unique<Command>(JA, *this, Exec, CmdArgs, Inputs));
}

void netbsd::Assembler::ConstructJob(Compilation &C, const JobAction &JA,
                                     const InputInfo &Output,
                                     const InputInfoList &Inputs,
                                     const ArgList &Args,
                                     const char *LinkingOutput) const {
  claimNoWarnArgs(Args);
  ArgStringList CmdArgs;

  // GNU as needs different flags for creating the correct output format
  // on architectures with different ABIs or optional feature sets.
  switch (getToolChain().getArch()) {
  case llvm::Triple::x86:
    CmdArgs.push_back("--32");
    break;
  case llvm::Triple::arm:
  case llvm::Triple::armeb:
  case llvm::Triple::thumb:
  case llvm::Triple::thumbeb: {
    StringRef MArch, MCPU;
    getARMArchCPUFromArgs(Args, MArch, MCPU, /*FromAs*/ true);
    std::string Arch =
        arm::getARMTargetCPU(MCPU, MArch, getToolChain().getTriple());
    CmdArgs.push_back(Args.MakeArgString("-mcpu=" + Arch));
    break;
  }

  case llvm::Triple::mips:
  case llvm::Triple::mipsel:
  case llvm::Triple::mips64:
  case llvm::Triple::mips64el: {
    StringRef CPUName;
    StringRef ABIName;
    mips::getMipsCPUAndABI(Args, getToolChain().getTriple(), CPUName, ABIName);

    CmdArgs.push_back("-march");
    CmdArgs.push_back(CPUName.data());

    CmdArgs.push_back("-mabi");
    CmdArgs.push_back(getGnuCompatibleMipsABIName(ABIName).data());

    if (getToolChain().getArch() == llvm::Triple::mips ||
        getToolChain().getArch() == llvm::Triple::mips64)
      CmdArgs.push_back("-EB");
    else
      CmdArgs.push_back("-EL");

    AddAssemblerKPIC(getToolChain(), Args, CmdArgs);
    break;
  }

  case llvm::Triple::sparc:
  case llvm::Triple::sparcel: {
    CmdArgs.push_back("-32");
    std::string CPU = getCPUName(Args, getToolChain().getTriple());
    CmdArgs.push_back(getSparcAsmModeForCPU(CPU, getToolChain().getTriple()));
    AddAssemblerKPIC(getToolChain(), Args, CmdArgs);
    break;
  }

  case llvm::Triple::sparcv9: {
    CmdArgs.push_back("-64");
    std::string CPU = getCPUName(Args, getToolChain().getTriple());
    CmdArgs.push_back(getSparcAsmModeForCPU(CPU, getToolChain().getTriple()));
    AddAssemblerKPIC(getToolChain(), Args, CmdArgs);
    break;
  }

  default:
    break;
  }

  Args.AddAllArgValues(CmdArgs, options::OPT_Wa_COMMA, options::OPT_Xassembler);

  CmdArgs.push_back("-o");
  CmdArgs.push_back(Output.getFilename());

  for (const auto &II : Inputs)
    CmdArgs.push_back(II.getFilename());

  const char *Exec = Args.MakeArgString((getToolChain().GetProgramPath("as")));
  C.addCommand(llvm::make_unique<Command>(JA, *this, Exec, CmdArgs, Inputs));
}

void netbsd::Linker::ConstructJob(Compilation &C, const JobAction &JA,
                                  const InputInfo &Output,
                                  const InputInfoList &Inputs,
                                  const ArgList &Args,
                                  const char *LinkingOutput) const {
  const Driver &D = getToolChain().getDriver();
  ArgStringList CmdArgs;

  if (!D.SysRoot.empty())
    CmdArgs.push_back(Args.MakeArgString("--sysroot=" + D.SysRoot));

  CmdArgs.push_back("--eh-frame-hdr");
  if (Args.hasArg(options::OPT_static)) {
    CmdArgs.push_back("-Bstatic");
  } else {
    if (Args.hasArg(options::OPT_rdynamic))
      CmdArgs.push_back("-export-dynamic");
    if (Args.hasArg(options::OPT_shared)) {
      CmdArgs.push_back("-Bshareable");
    } else {
      Args.AddAllArgs(CmdArgs, options::OPT_pie);
      CmdArgs.push_back("-dynamic-linker");
      CmdArgs.push_back("/libexec/ld.elf_so");
    }
  }

  // Many NetBSD architectures support more than one ABI.
  // Determine the correct emulation for ld.
  switch (getToolChain().getArch()) {
  case llvm::Triple::x86:
    CmdArgs.push_back("-m");
    CmdArgs.push_back("elf_i386");
    break;
  case llvm::Triple::arm:
  case llvm::Triple::thumb:
    CmdArgs.push_back("-m");
    switch (getToolChain().getTriple().getEnvironment()) {
    case llvm::Triple::EABI:
    case llvm::Triple::GNUEABI:
      CmdArgs.push_back("armelf_nbsd_eabi");
      break;
    case llvm::Triple::EABIHF:
    case llvm::Triple::GNUEABIHF:
      CmdArgs.push_back("armelf_nbsd_eabihf");
      break;
    default:
      CmdArgs.push_back("armelf_nbsd");
      break;
    }
    break;
  case llvm::Triple::armeb:
  case llvm::Triple::thumbeb:
    arm::appendEBLinkFlags(Args, CmdArgs, getToolChain().getEffectiveTriple());
    CmdArgs.push_back("-m");
    switch (getToolChain().getTriple().getEnvironment()) {
    case llvm::Triple::EABI:
    case llvm::Triple::GNUEABI:
      CmdArgs.push_back("armelfb_nbsd_eabi");
      break;
    case llvm::Triple::EABIHF:
    case llvm::Triple::GNUEABIHF:
      CmdArgs.push_back("armelfb_nbsd_eabihf");
      break;
    default:
      CmdArgs.push_back("armelfb_nbsd");
      break;
    }
    break;
  case llvm::Triple::mips64:
  case llvm::Triple::mips64el:
    if (mips::hasMipsAbiArg(Args, "32")) {
      CmdArgs.push_back("-m");
      if (getToolChain().getArch() == llvm::Triple::mips64)
        CmdArgs.push_back("elf32btsmip");
      else
        CmdArgs.push_back("elf32ltsmip");
    } else if (mips::hasMipsAbiArg(Args, "64")) {
      CmdArgs.push_back("-m");
      if (getToolChain().getArch() == llvm::Triple::mips64)
        CmdArgs.push_back("elf64btsmip");
      else
        CmdArgs.push_back("elf64ltsmip");
    }
    break;
  case llvm::Triple::ppc:
    CmdArgs.push_back("-m");
    CmdArgs.push_back("elf32ppc_nbsd");
    break;

  case llvm::Triple::ppc64:
  case llvm::Triple::ppc64le:
    CmdArgs.push_back("-m");
    CmdArgs.push_back("elf64ppc");
    break;

  case llvm::Triple::sparc:
    CmdArgs.push_back("-m");
    CmdArgs.push_back("elf32_sparc");
    break;

  case llvm::Triple::sparcv9:
    CmdArgs.push_back("-m");
    CmdArgs.push_back("elf64_sparc");
    break;

  default:
    break;
  }

  if (Output.isFilename()) {
    CmdArgs.push_back("-o");
    CmdArgs.push_back(Output.getFilename());
  } else {
    assert(Output.isNothing() && "Invalid output.");
  }

  if (!Args.hasArg(options::OPT_nostdlib, options::OPT_nostartfiles)) {
    if (!Args.hasArg(options::OPT_shared)) {
      CmdArgs.push_back(
          Args.MakeArgString(getToolChain().GetFilePath("crt0.o")));
    }
    CmdArgs.push_back(
        Args.MakeArgString(getToolChain().GetFilePath("crti.o")));
    if (Args.hasArg(options::OPT_shared) || Args.hasArg(options::OPT_pie)) {
      CmdArgs.push_back(
          Args.MakeArgString(getToolChain().GetFilePath("crtbeginS.o")));
    } else {
      CmdArgs.push_back(
          Args.MakeArgString(getToolChain().GetFilePath("crtbegin.o")));
    }
  }

  Args.AddAllArgs(CmdArgs, options::OPT_L);
  Args.AddAllArgs(CmdArgs, options::OPT_T_Group);
  Args.AddAllArgs(CmdArgs, options::OPT_e);
  Args.AddAllArgs(CmdArgs, options::OPT_s);
  Args.AddAllArgs(CmdArgs, options::OPT_t);
  Args.AddAllArgs(CmdArgs, options::OPT_Z_Flag);
  Args.AddAllArgs(CmdArgs, options::OPT_r);

  AddLinkerInputs(getToolChain(), Inputs, Args, CmdArgs);

  unsigned Major, Minor, Micro;
  getToolChain().getTriple().getOSVersion(Major, Minor, Micro);
  bool useLibgcc = true;
  if (Major >= 7 || Major == 0) {
    switch (getToolChain().getArch()) {
    case llvm::Triple::aarch64:
    case llvm::Triple::arm:
    case llvm::Triple::armeb:
    case llvm::Triple::thumb:
    case llvm::Triple::thumbeb:
    case llvm::Triple::ppc:
    case llvm::Triple::ppc64:
    case llvm::Triple::ppc64le:
    case llvm::Triple::sparc:
    case llvm::Triple::sparcv9:
    case llvm::Triple::x86:
    case llvm::Triple::x86_64:
      useLibgcc = false;
      break;
    default:
      break;
    }
  }

  if (!Args.hasArg(options::OPT_nostdlib, options::OPT_nodefaultlibs)) {
    addOpenMPRuntime(CmdArgs, getToolChain(), Args);
    if (D.CCCIsCXX()) {
      getToolChain().AddCXXStdlibLibArgs(Args, CmdArgs);
      CmdArgs.push_back("-lm");
    }
    if (Args.hasArg(options::OPT_pthread))
      CmdArgs.push_back("-lpthread");
    CmdArgs.push_back("-lc");

    if (useLibgcc) {
      if (Args.hasArg(options::OPT_static)) {
        // libgcc_eh depends on libc, so resolve as much as possible,
        // pull in any new requirements from libc and then get the rest
        // of libgcc.
        CmdArgs.push_back("-lgcc_eh");
        CmdArgs.push_back("-lc");
        CmdArgs.push_back("-lgcc");
      } else {
        CmdArgs.push_back("-lgcc");
        CmdArgs.push_back("--as-needed");
        CmdArgs.push_back("-lgcc_s");
        CmdArgs.push_back("--no-as-needed");
      }
    }
  }

  if (!Args.hasArg(options::OPT_nostdlib, options::OPT_nostartfiles)) {
    if (Args.hasArg(options::OPT_shared) || Args.hasArg(options::OPT_pie))
      CmdArgs.push_back(
          Args.MakeArgString(getToolChain().GetFilePath("crtendS.o")));
    else
      CmdArgs.push_back(
          Args.MakeArgString(getToolChain().GetFilePath("crtend.o")));
    CmdArgs.push_back(Args.MakeArgString(getToolChain().GetFilePath("crtn.o")));
  }

  getToolChain().addProfileRTLibs(Args, CmdArgs);

  const char *Exec = Args.MakeArgString(getToolChain().GetLinkerPath());
  C.addCommand(llvm::make_unique<Command>(JA, *this, Exec, CmdArgs, Inputs));
}

void gnutools::Assembler::ConstructJob(Compilation &C, const JobAction &JA,
                                       const InputInfo &Output,
                                       const InputInfoList &Inputs,
                                       const ArgList &Args,
                                       const char *LinkingOutput) const {
  claimNoWarnArgs(Args);

  const llvm::Triple &Triple = getToolChain().getEffectiveTriple();

  ArgStringList CmdArgs;

  llvm::Reloc::Model RelocationModel;
  unsigned PICLevel;
  bool IsPIE;
  std::tie(RelocationModel, PICLevel, IsPIE) =
      ParsePICArgs(getToolChain(), Triple, Args);

  switch (getToolChain().getArch()) {
  default:
    break;
  // Add --32/--64 to make sure we get the format we want.
  // This is incomplete
  case llvm::Triple::x86:
    CmdArgs.push_back("--32");
    break;
  case llvm::Triple::x86_64:
    if (getToolChain().getTriple().getEnvironment() == llvm::Triple::GNUX32)
      CmdArgs.push_back("--x32");
    else
      CmdArgs.push_back("--64");
    break;
  case llvm::Triple::ppc:
    CmdArgs.push_back("-a32");
    CmdArgs.push_back("-mppc");
    CmdArgs.push_back("-many");
    break;
  case llvm::Triple::ppc64:
    CmdArgs.push_back("-a64");
    CmdArgs.push_back("-mppc64");
    CmdArgs.push_back("-many");
    break;
  case llvm::Triple::ppc64le:
    CmdArgs.push_back("-a64");
    CmdArgs.push_back("-mppc64");
    CmdArgs.push_back("-many");
    CmdArgs.push_back("-mlittle-endian");
    break;
  case llvm::Triple::sparc:
  case llvm::Triple::sparcel: {
    CmdArgs.push_back("-32");
    std::string CPU = getCPUName(Args, getToolChain().getTriple());
    CmdArgs.push_back(getSparcAsmModeForCPU(CPU, getToolChain().getTriple()));
    AddAssemblerKPIC(getToolChain(), Args, CmdArgs);
    break;
  }
  case llvm::Triple::sparcv9: {
    CmdArgs.push_back("-64");
    std::string CPU = getCPUName(Args, getToolChain().getTriple());
    CmdArgs.push_back(getSparcAsmModeForCPU(CPU, getToolChain().getTriple()));
    AddAssemblerKPIC(getToolChain(), Args, CmdArgs);
    break;
  }
  case llvm::Triple::arm:
  case llvm::Triple::armeb:
  case llvm::Triple::thumb:
  case llvm::Triple::thumbeb: {
    const llvm::Triple &Triple2 = getToolChain().getTriple();
    switch (Triple2.getSubArch()) {
    case llvm::Triple::ARMSubArch_v7:
      CmdArgs.push_back("-mfpu=neon");
      break;
    case llvm::Triple::ARMSubArch_v8:
      CmdArgs.push_back("-mfpu=crypto-neon-fp-armv8");
      break;
    default:
      break;
    }

    switch (arm::getARMFloatABI(getToolChain(), Args)) {
    case arm::FloatABI::Invalid: llvm_unreachable("must have an ABI!");
    case arm::FloatABI::Soft:
      CmdArgs.push_back(Args.MakeArgString("-mfloat-abi=soft"));
      break;
    case arm::FloatABI::SoftFP:
      CmdArgs.push_back(Args.MakeArgString("-mfloat-abi=softfp"));
      break;
    case arm::FloatABI::Hard:
      CmdArgs.push_back(Args.MakeArgString("-mfloat-abi=hard"));
      break;
    }

    Args.AddLastArg(CmdArgs, options::OPT_march_EQ);

    // FIXME: remove krait check when GNU tools support krait cpu
    // for now replace it with -mcpu=cortex-a15 to avoid a lower
    // march from being picked in the absence of a cpu flag.
    Arg *A;
    if ((A = Args.getLastArg(options::OPT_mcpu_EQ)) &&
        StringRef(A->getValue()).equals_lower("krait"))
      CmdArgs.push_back("-mcpu=cortex-a15");
    else
      Args.AddLastArg(CmdArgs, options::OPT_mcpu_EQ);
    Args.AddLastArg(CmdArgs, options::OPT_mfpu_EQ);
    break;
  }
  case llvm::Triple::mips:
  case llvm::Triple::mipsel:
  case llvm::Triple::mips64:
  case llvm::Triple::mips64el: {
    StringRef CPUName;
    StringRef ABIName;
    mips::getMipsCPUAndABI(Args, getToolChain().getTriple(), CPUName, ABIName);
    ABIName = getGnuCompatibleMipsABIName(ABIName);

    CmdArgs.push_back("-march");
    CmdArgs.push_back(CPUName.data());

    CmdArgs.push_back("-mabi");
    CmdArgs.push_back(ABIName.data());

    // -mno-shared should be emitted unless -fpic, -fpie, -fPIC, -fPIE,
    // or -mshared (not implemented) is in effect.
    if (RelocationModel == llvm::Reloc::Static)
      CmdArgs.push_back("-mno-shared");

    // LLVM doesn't support -mplt yet and acts as if it is always given.
    // However, -mplt has no effect with the N64 ABI.
    CmdArgs.push_back(ABIName == "64" ? "-KPIC" : "-call_nonpic");

    if (getToolChain().getArch() == llvm::Triple::mips ||
        getToolChain().getArch() == llvm::Triple::mips64)
      CmdArgs.push_back("-EB");
    else
      CmdArgs.push_back("-EL");

    if (Arg *A = Args.getLastArg(options::OPT_mnan_EQ)) {
      if (StringRef(A->getValue()) == "2008")
        CmdArgs.push_back(Args.MakeArgString("-mnan=2008"));
    }

    // Add the last -mfp32/-mfpxx/-mfp64 or -mfpxx if it is enabled by default.
    if (Arg *A = Args.getLastArg(options::OPT_mfp32, options::OPT_mfpxx,
                                 options::OPT_mfp64)) {
      A->claim();
      A->render(Args, CmdArgs);
    } else if (mips::shouldUseFPXX(
                   Args, getToolChain().getTriple(), CPUName, ABIName,
                   getMipsFloatABI(getToolChain().getDriver(), Args)))
      CmdArgs.push_back("-mfpxx");

    // Pass on -mmips16 or -mno-mips16. However, the assembler equivalent of
    // -mno-mips16 is actually -no-mips16.
    if (Arg *A =
            Args.getLastArg(options::OPT_mips16, options::OPT_mno_mips16)) {
      if (A->getOption().matches(options::OPT_mips16)) {
        A->claim();
        A->render(Args, CmdArgs);
      } else {
        A->claim();
        CmdArgs.push_back("-no-mips16");
      }
    }

    Args.AddLastArg(CmdArgs, options::OPT_mmicromips,
                    options::OPT_mno_micromips);
    Args.AddLastArg(CmdArgs, options::OPT_mdsp, options::OPT_mno_dsp);
    Args.AddLastArg(CmdArgs, options::OPT_mdspr2, options::OPT_mno_dspr2);

    if (Arg *A = Args.getLastArg(options::OPT_mmsa, options::OPT_mno_msa)) {
      // Do not use AddLastArg because not all versions of MIPS assembler
      // support -mmsa / -mno-msa options.
      if (A->getOption().matches(options::OPT_mmsa))
        CmdArgs.push_back(Args.MakeArgString("-mmsa"));
    }

    Args.AddLastArg(CmdArgs, options::OPT_mhard_float,
                    options::OPT_msoft_float);

    Args.AddLastArg(CmdArgs, options::OPT_mdouble_float,
                    options::OPT_msingle_float);

    Args.AddLastArg(CmdArgs, options::OPT_modd_spreg,
                    options::OPT_mno_odd_spreg);

    AddAssemblerKPIC(getToolChain(), Args, CmdArgs);
    break;
  }
  case llvm::Triple::systemz: {
    // Always pass an -march option, since our default of z10 is later
    // than the GNU assembler's default.
    StringRef CPUName = getSystemZTargetCPU(Args);
    CmdArgs.push_back(Args.MakeArgString("-march=" + CPUName));
    break;
  }
  }

  Args.AddAllArgs(CmdArgs, options::OPT_I);
  Args.AddAllArgValues(CmdArgs, options::OPT_Wa_COMMA, options::OPT_Xassembler);

  CmdArgs.push_back("-o");
  CmdArgs.push_back(Output.getFilename());

  for (const auto &II : Inputs)
    CmdArgs.push_back(II.getFilename());

  const char *Exec = Args.MakeArgString(getToolChain().GetProgramPath("as"));
  C.addCommand(llvm::make_unique<Command>(JA, *this, Exec, CmdArgs, Inputs));

  // Handle the debug info splitting at object creation time if we're
  // creating an object.
  // TODO: Currently only works on linux with newer objcopy.
  if (Args.hasArg(options::OPT_gsplit_dwarf) &&
      getToolChain().getTriple().isOSLinux())
    SplitDebugInfo(getToolChain(), C, *this, JA, Args, Output,
                   SplitDebugName(Args, Inputs[0]));
}

static void AddLibgcc(const llvm::Triple &Triple, const Driver &D,
                      ArgStringList &CmdArgs, const ArgList &Args) {
  bool isAndroid = Triple.isAndroid();
  bool isCygMing = Triple.isOSCygMing();
  bool IsIAMCU = Triple.isOSIAMCU();
  bool StaticLibgcc = Args.hasArg(options::OPT_static_libgcc) ||
                      Args.hasArg(options::OPT_static);
  if (!D.CCCIsCXX())
    CmdArgs.push_back("-lgcc");

  if (StaticLibgcc || isAndroid) {
    if (D.CCCIsCXX())
      CmdArgs.push_back("-lgcc");
  } else {
    if (!D.CCCIsCXX() && !isCygMing)
      CmdArgs.push_back("--as-needed");
    CmdArgs.push_back("-lgcc_s");
    if (!D.CCCIsCXX() && !isCygMing)
      CmdArgs.push_back("--no-as-needed");
  }

  if (StaticLibgcc && !isAndroid && !IsIAMCU)
    CmdArgs.push_back("-lgcc_eh");
  else if (!Args.hasArg(options::OPT_shared) && D.CCCIsCXX())
    CmdArgs.push_back("-lgcc");

  // According to Android ABI, we have to link with libdl if we are
  // linking with non-static libgcc.
  //
  // NOTE: This fixes a link error on Android MIPS as well.  The non-static
  // libgcc for MIPS relies on _Unwind_Find_FDE and dl_iterate_phdr from libdl.
  if (isAndroid && !StaticLibgcc)
    CmdArgs.push_back("-ldl");
}

static void AddRunTimeLibs(const ToolChain &TC, const Driver &D,
                           ArgStringList &CmdArgs, const ArgList &Args) {
  // Make use of compiler-rt if --rtlib option is used
  ToolChain::RuntimeLibType RLT = TC.GetRuntimeLibType(Args);

  switch (RLT) {
  case ToolChain::RLT_CompilerRT:
    switch (TC.getTriple().getOS()) {
    default:
      llvm_unreachable("unsupported OS");
    case llvm::Triple::Win32:
    case llvm::Triple::Linux:
      addClangRT(TC, Args, CmdArgs);
      break;
    }
    break;
  case ToolChain::RLT_Libgcc:
    // Make sure libgcc is not used under MSVC environment by default
    if (TC.getTriple().isKnownWindowsMSVCEnvironment()) {
      // Issue error diagnostic if libgcc is explicitly specified
      // through command line as --rtlib option argument.
      if (Args.hasArg(options::OPT_rtlib_EQ)) {
        TC.getDriver().Diag(diag::err_drv_unsupported_rtlib_for_platform)
            << Args.getLastArg(options::OPT_rtlib_EQ)->getValue() << "MSVC";
      }
    } else
      AddLibgcc(TC.getTriple(), D, CmdArgs, Args);
    break;
  }
}

static const char *getLDMOption(const llvm::Triple &T, const ArgList &Args) {
  switch (T.getArch()) {
  case llvm::Triple::x86:
    if (T.isOSIAMCU())
      return "elf_iamcu";
    return "elf_i386";
  case llvm::Triple::aarch64:
    return "aarch64linux";
  case llvm::Triple::aarch64_be:
    return "aarch64_be_linux";
  case llvm::Triple::arm:
  case llvm::Triple::thumb:
    return "armelf_linux_eabi";
  case llvm::Triple::armeb:
  case llvm::Triple::thumbeb:
    return "armelfb_linux_eabi";
  case llvm::Triple::ppc:
    return "elf32ppclinux";
  case llvm::Triple::ppc64:
    return "elf64ppc";
  case llvm::Triple::ppc64le:
    return "elf64lppc";
  case llvm::Triple::sparc:
  case llvm::Triple::sparcel:
    return "elf32_sparc";
  case llvm::Triple::sparcv9:
    return "elf64_sparc";
  case llvm::Triple::mips:
    return "elf32btsmip";
  case llvm::Triple::mipsel:
    return "elf32ltsmip";
  case llvm::Triple::mips64:
    if (mips::hasMipsAbiArg(Args, "n32"))
      return "elf32btsmipn32";
    return "elf64btsmip";
  case llvm::Triple::mips64el:
    if (mips::hasMipsAbiArg(Args, "n32"))
      return "elf32ltsmipn32";
    return "elf64ltsmip";
  case llvm::Triple::systemz:
    return "elf64_s390";
  case llvm::Triple::x86_64:
    if (T.getEnvironment() == llvm::Triple::GNUX32)
      return "elf32_x86_64";
    return "elf_x86_64";
  default:
    llvm_unreachable("Unexpected arch");
  }
}

void gnutools::Linker::ConstructJob(Compilation &C, const JobAction &JA,
                                    const InputInfo &Output,
                                    const InputInfoList &Inputs,
                                    const ArgList &Args,
                                    const char *LinkingOutput) const {
  const toolchains::Linux &ToolChain =
      static_cast<const toolchains::Linux &>(getToolChain());
  const Driver &D = ToolChain.getDriver();

  const llvm::Triple &Triple = getToolChain().getEffectiveTriple();

  const llvm::Triple::ArchType Arch = ToolChain.getArch();
  const bool isAndroid = ToolChain.getTriple().isAndroid();
  const bool IsIAMCU = ToolChain.getTriple().isOSIAMCU();
  const bool IsPIE =
      !Args.hasArg(options::OPT_shared) && !Args.hasArg(options::OPT_static) &&
      (Args.hasArg(options::OPT_pie) || ToolChain.isPIEDefault());
  const bool HasCRTBeginEndFiles =
      ToolChain.getTriple().hasEnvironment() ||
      (ToolChain.getTriple().getVendor() != llvm::Triple::MipsTechnologies);

  ArgStringList CmdArgs;

  // Silence warning for "clang -g foo.o -o foo"
  Args.ClaimAllArgs(options::OPT_g_Group);
  // and "clang -emit-llvm foo.o -o foo"
  Args.ClaimAllArgs(options::OPT_emit_llvm);
  // and for "clang -w foo.o -o foo". Other warning options are already
  // handled somewhere else.
  Args.ClaimAllArgs(options::OPT_w);

  const char *Exec = Args.MakeArgString(ToolChain.GetLinkerPath());
  if (llvm::sys::path::filename(Exec) == "lld") {
    CmdArgs.push_back("-flavor");
    CmdArgs.push_back("old-gnu");
    CmdArgs.push_back("-target");
    CmdArgs.push_back(Args.MakeArgString(getToolChain().getTripleString()));
  }

  if (!D.SysRoot.empty())
    CmdArgs.push_back(Args.MakeArgString("--sysroot=" + D.SysRoot));

  if (IsPIE)
    CmdArgs.push_back("-pie");

  if (Args.hasArg(options::OPT_rdynamic))
    CmdArgs.push_back("-export-dynamic");

  if (Args.hasArg(options::OPT_s))
    CmdArgs.push_back("-s");

  if (Arch == llvm::Triple::armeb || Arch == llvm::Triple::thumbeb)
    arm::appendEBLinkFlags(Args, CmdArgs, Triple);

  for (const auto &Opt : ToolChain.ExtraOpts)
    CmdArgs.push_back(Opt.c_str());

  if (!Args.hasArg(options::OPT_static)) {
    CmdArgs.push_back("--eh-frame-hdr");
  }

  CmdArgs.push_back("-m");
  CmdArgs.push_back(getLDMOption(ToolChain.getTriple(), Args));

  if (Args.hasArg(options::OPT_static)) {
    if (Arch == llvm::Triple::arm || Arch == llvm::Triple::armeb ||
        Arch == llvm::Triple::thumb || Arch == llvm::Triple::thumbeb)
      CmdArgs.push_back("-Bstatic");
    else
      CmdArgs.push_back("-static");
  } else if (Args.hasArg(options::OPT_shared)) {
    CmdArgs.push_back("-shared");
  }

  if (!Args.hasArg(options::OPT_static)) {
    if (Args.hasArg(options::OPT_rdynamic))
      CmdArgs.push_back("-export-dynamic");

    if (!Args.hasArg(options::OPT_shared)) {
      const std::string Loader =
          D.DyldPrefix + ToolChain.getDynamicLinker(Args);
      CmdArgs.push_back("-dynamic-linker");
      CmdArgs.push_back(Args.MakeArgString(Loader));
    }
  }

  CmdArgs.push_back("-o");
  CmdArgs.push_back(Output.getFilename());

  if (!Args.hasArg(options::OPT_nostdlib, options::OPT_nostartfiles)) {
    if (!isAndroid && !IsIAMCU) {
      const char *crt1 = nullptr;
      if (!Args.hasArg(options::OPT_shared)) {
        if (Args.hasArg(options::OPT_pg))
          crt1 = "gcrt1.o";
        else if (IsPIE)
          crt1 = "Scrt1.o";
        else
          crt1 = "crt1.o";
      }
      if (crt1)
        CmdArgs.push_back(Args.MakeArgString(ToolChain.GetFilePath(crt1)));

      CmdArgs.push_back(Args.MakeArgString(ToolChain.GetFilePath("crti.o")));
    }

    if (IsIAMCU)
      CmdArgs.push_back(Args.MakeArgString(ToolChain.GetFilePath("crt0.o")));
    else {
      const char *crtbegin;
      if (Args.hasArg(options::OPT_static))
        crtbegin = isAndroid ? "crtbegin_static.o" : "crtbeginT.o";
      else if (Args.hasArg(options::OPT_shared))
        crtbegin = isAndroid ? "crtbegin_so.o" : "crtbeginS.o";
      else if (IsPIE)
        crtbegin = isAndroid ? "crtbegin_dynamic.o" : "crtbeginS.o";
      else
        crtbegin = isAndroid ? "crtbegin_dynamic.o" : "crtbegin.o";

      if (HasCRTBeginEndFiles)
        CmdArgs.push_back(Args.MakeArgString(ToolChain.GetFilePath(crtbegin)));
    }

    // Add crtfastmath.o if available and fast math is enabled.
    ToolChain.AddFastMathRuntimeIfAvailable(Args, CmdArgs);
  }

  Args.AddAllArgs(CmdArgs, options::OPT_L);
  Args.AddAllArgs(CmdArgs, options::OPT_u);

  ToolChain.AddFilePathLibArgs(Args, CmdArgs);

  if (D.isUsingLTO())
    AddGoldPlugin(ToolChain, Args, CmdArgs, D.getLTOMode() == LTOK_Thin);

  if (Args.hasArg(options::OPT_Z_Xlinker__no_demangle))
    CmdArgs.push_back("--no-demangle");

  bool NeedsSanitizerDeps = addSanitizerRuntimes(ToolChain, Args, CmdArgs);
  bool NeedsXRayDeps = addXRayRuntime(ToolChain, Args, CmdArgs);
  AddLinkerInputs(ToolChain, Inputs, Args, CmdArgs);
  // The profile runtime also needs access to system libraries.
  getToolChain().addProfileRTLibs(Args, CmdArgs);

  if (D.CCCIsCXX() &&
      !Args.hasArg(options::OPT_nostdlib, options::OPT_nodefaultlibs)) {
    bool OnlyLibstdcxxStatic = Args.hasArg(options::OPT_static_libstdcxx) &&
                               !Args.hasArg(options::OPT_static);
    if (OnlyLibstdcxxStatic)
      CmdArgs.push_back("-Bstatic");
    ToolChain.AddCXXStdlibLibArgs(Args, CmdArgs);
    if (OnlyLibstdcxxStatic)
      CmdArgs.push_back("-Bdynamic");
    CmdArgs.push_back("-lm");
  }
  // Silence warnings when linking C code with a C++ '-stdlib' argument.
  Args.ClaimAllArgs(options::OPT_stdlib_EQ);

  if (!Args.hasArg(options::OPT_nostdlib)) {
    if (!Args.hasArg(options::OPT_nodefaultlibs)) {
      if (Args.hasArg(options::OPT_static))
        CmdArgs.push_back("--start-group");

      if (NeedsSanitizerDeps)
        linkSanitizerRuntimeDeps(ToolChain, CmdArgs);

      if (NeedsXRayDeps)
        linkXRayRuntimeDeps(ToolChain, Args, CmdArgs);

      bool WantPthread = Args.hasArg(options::OPT_pthread) ||
                         Args.hasArg(options::OPT_pthreads);

      if (Args.hasFlag(options::OPT_fopenmp, options::OPT_fopenmp_EQ,
                       options::OPT_fno_openmp, false)) {
        // OpenMP runtimes implies pthreads when using the GNU toolchain.
        // FIXME: Does this really make sense for all GNU toolchains?
        WantPthread = true;

        // Also link the particular OpenMP runtimes.
        switch (getOpenMPRuntime(ToolChain, Args)) {
        case OMPRT_OMP:
          CmdArgs.push_back("-lomp");
          break;
        case OMPRT_GOMP:
          CmdArgs.push_back("-lgomp");

          // FIXME: Exclude this for platforms with libgomp that don't require
          // librt. Most modern Linux platforms require it, but some may not.
          CmdArgs.push_back("-lrt");
          break;
        case OMPRT_IOMP5:
          CmdArgs.push_back("-liomp5");
          break;
        case OMPRT_Unknown:
          // Already diagnosed.
          break;
        }
      }

      AddRunTimeLibs(ToolChain, D, CmdArgs, Args);

      if (WantPthread && !isAndroid)
        CmdArgs.push_back("-lpthread");

      if (Args.hasArg(options::OPT_fsplit_stack))
        CmdArgs.push_back("--wrap=pthread_create");

      CmdArgs.push_back("-lc");

      // Add IAMCU specific libs, if needed.
      if (IsIAMCU)
        CmdArgs.push_back("-lgloss");

      if (Args.hasArg(options::OPT_static))
        CmdArgs.push_back("--end-group");
      else
        AddRunTimeLibs(ToolChain, D, CmdArgs, Args);

      // Add IAMCU specific libs (outside the group), if needed.
      if (IsIAMCU) {
        CmdArgs.push_back("--as-needed");
        CmdArgs.push_back("-lsoftfp");
        CmdArgs.push_back("--no-as-needed");
      }
    }

    if (!Args.hasArg(options::OPT_nostartfiles) && !IsIAMCU) {
      const char *crtend;
      if (Args.hasArg(options::OPT_shared))
        crtend = isAndroid ? "crtend_so.o" : "crtendS.o";
      else if (IsPIE)
        crtend = isAndroid ? "crtend_android.o" : "crtendS.o";
      else
        crtend = isAndroid ? "crtend_android.o" : "crtend.o";

      if (HasCRTBeginEndFiles)
        CmdArgs.push_back(Args.MakeArgString(ToolChain.GetFilePath(crtend)));
      if (!isAndroid)
        CmdArgs.push_back(Args.MakeArgString(ToolChain.GetFilePath("crtn.o")));
    }
  }

  C.addCommand(llvm::make_unique<Command>(JA, *this, Exec, CmdArgs, Inputs));
}

// NaCl ARM assembly (inline or standalone) can be written with a set of macros
// for the various SFI requirements like register masking. The assembly tool
// inserts the file containing the macros as an input into all the assembly
// jobs.
void nacltools::AssemblerARM::ConstructJob(Compilation &C, const JobAction &JA,
                                           const InputInfo &Output,
                                           const InputInfoList &Inputs,
                                           const ArgList &Args,
                                           const char *LinkingOutput) const {
  const toolchains::NaClToolChain &ToolChain =
      static_cast<const toolchains::NaClToolChain &>(getToolChain());
  InputInfo NaClMacros(types::TY_PP_Asm, ToolChain.GetNaClArmMacrosPath(),
                       "nacl-arm-macros.s");
  InputInfoList NewInputs;
  NewInputs.push_back(NaClMacros);
  NewInputs.append(Inputs.begin(), Inputs.end());
  gnutools::Assembler::ConstructJob(C, JA, Output, NewInputs, Args,
                                    LinkingOutput);
}

// This is quite similar to gnutools::Linker::ConstructJob with changes that
// we use static by default, do not yet support sanitizers or LTO, and a few
// others. Eventually we can support more of that and hopefully migrate back
// to gnutools::Linker.
void nacltools::Linker::ConstructJob(Compilation &C, const JobAction &JA,
                                     const InputInfo &Output,
                                     const InputInfoList &Inputs,
                                     const ArgList &Args,
                                     const char *LinkingOutput) const {

  const toolchains::NaClToolChain &ToolChain =
      static_cast<const toolchains::NaClToolChain &>(getToolChain());
  const Driver &D = ToolChain.getDriver();
  const llvm::Triple::ArchType Arch = ToolChain.getArch();
  const bool IsStatic =
      !Args.hasArg(options::OPT_dynamic) && !Args.hasArg(options::OPT_shared);

  ArgStringList CmdArgs;

  // Silence warning for "clang -g foo.o -o foo"
  Args.ClaimAllArgs(options::OPT_g_Group);
  // and "clang -emit-llvm foo.o -o foo"
  Args.ClaimAllArgs(options::OPT_emit_llvm);
  // and for "clang -w foo.o -o foo". Other warning options are already
  // handled somewhere else.
  Args.ClaimAllArgs(options::OPT_w);

  if (!D.SysRoot.empty())
    CmdArgs.push_back(Args.MakeArgString("--sysroot=" + D.SysRoot));

  if (Args.hasArg(options::OPT_rdynamic))
    CmdArgs.push_back("-export-dynamic");

  if (Args.hasArg(options::OPT_s))
    CmdArgs.push_back("-s");

  // NaClToolChain doesn't have ExtraOpts like Linux; the only relevant flag
  // from there is --build-id, which we do want.
  CmdArgs.push_back("--build-id");

  if (!IsStatic)
    CmdArgs.push_back("--eh-frame-hdr");

  CmdArgs.push_back("-m");
  if (Arch == llvm::Triple::x86)
    CmdArgs.push_back("elf_i386_nacl");
  else if (Arch == llvm::Triple::arm)
    CmdArgs.push_back("armelf_nacl");
  else if (Arch == llvm::Triple::x86_64)
    CmdArgs.push_back("elf_x86_64_nacl");
  else if (Arch == llvm::Triple::mipsel)
    CmdArgs.push_back("mipselelf_nacl");
  else
    D.Diag(diag::err_target_unsupported_arch) << ToolChain.getArchName()
                                              << "Native Client";

  if (IsStatic)
    CmdArgs.push_back("-static");
  else if (Args.hasArg(options::OPT_shared))
    CmdArgs.push_back("-shared");

  CmdArgs.push_back("-o");
  CmdArgs.push_back(Output.getFilename());
  if (!Args.hasArg(options::OPT_nostdlib, options::OPT_nostartfiles)) {
    if (!Args.hasArg(options::OPT_shared))
      CmdArgs.push_back(Args.MakeArgString(ToolChain.GetFilePath("crt1.o")));
    CmdArgs.push_back(Args.MakeArgString(ToolChain.GetFilePath("crti.o")));

    const char *crtbegin;
    if (IsStatic)
      crtbegin = "crtbeginT.o";
    else if (Args.hasArg(options::OPT_shared))
      crtbegin = "crtbeginS.o";
    else
      crtbegin = "crtbegin.o";
    CmdArgs.push_back(Args.MakeArgString(ToolChain.GetFilePath(crtbegin)));
  }

  Args.AddAllArgs(CmdArgs, options::OPT_L);
  Args.AddAllArgs(CmdArgs, options::OPT_u);

  ToolChain.AddFilePathLibArgs(Args, CmdArgs);

  if (Args.hasArg(options::OPT_Z_Xlinker__no_demangle))
    CmdArgs.push_back("--no-demangle");

  AddLinkerInputs(ToolChain, Inputs, Args, CmdArgs);

  if (D.CCCIsCXX() &&
      !Args.hasArg(options::OPT_nostdlib, options::OPT_nodefaultlibs)) {
    bool OnlyLibstdcxxStatic =
        Args.hasArg(options::OPT_static_libstdcxx) && !IsStatic;
    if (OnlyLibstdcxxStatic)
      CmdArgs.push_back("-Bstatic");
    ToolChain.AddCXXStdlibLibArgs(Args, CmdArgs);
    if (OnlyLibstdcxxStatic)
      CmdArgs.push_back("-Bdynamic");
    CmdArgs.push_back("-lm");
  }

  if (!Args.hasArg(options::OPT_nostdlib)) {
    if (!Args.hasArg(options::OPT_nodefaultlibs)) {
      // Always use groups, since it has no effect on dynamic libraries.
      CmdArgs.push_back("--start-group");
      CmdArgs.push_back("-lc");
      // NaCl's libc++ currently requires libpthread, so just always include it
      // in the group for C++.
      if (Args.hasArg(options::OPT_pthread) ||
          Args.hasArg(options::OPT_pthreads) || D.CCCIsCXX()) {
        // Gold, used by Mips, handles nested groups differently than ld, and
        // without '-lnacl' it prefers symbols from libpthread.a over libnacl.a,
        // which is not a desired behaviour here.
        // See https://sourceware.org/ml/binutils/2015-03/msg00034.html
        if (getToolChain().getArch() == llvm::Triple::mipsel)
          CmdArgs.push_back("-lnacl");

        CmdArgs.push_back("-lpthread");
      }

      CmdArgs.push_back("-lgcc");
      CmdArgs.push_back("--as-needed");
      if (IsStatic)
        CmdArgs.push_back("-lgcc_eh");
      else
        CmdArgs.push_back("-lgcc_s");
      CmdArgs.push_back("--no-as-needed");

      // Mips needs to create and use pnacl_legacy library that contains
      // definitions from bitcode/pnaclmm.c and definitions for
      // __nacl_tp_tls_offset() and __nacl_tp_tdb_offset().
      if (getToolChain().getArch() == llvm::Triple::mipsel)
        CmdArgs.push_back("-lpnacl_legacy");

      CmdArgs.push_back("--end-group");
    }

    if (!Args.hasArg(options::OPT_nostartfiles)) {
      const char *crtend;
      if (Args.hasArg(options::OPT_shared))
        crtend = "crtendS.o";
      else
        crtend = "crtend.o";

      CmdArgs.push_back(Args.MakeArgString(ToolChain.GetFilePath(crtend)));
      CmdArgs.push_back(Args.MakeArgString(ToolChain.GetFilePath("crtn.o")));
    }
  }

  const char *Exec = Args.MakeArgString(ToolChain.GetLinkerPath());
  C.addCommand(llvm::make_unique<Command>(JA, *this, Exec, CmdArgs, Inputs));
}

void minix::Assembler::ConstructJob(Compilation &C, const JobAction &JA,
                                    const InputInfo &Output,
                                    const InputInfoList &Inputs,
                                    const ArgList &Args,
                                    const char *LinkingOutput) const {
  claimNoWarnArgs(Args);
  ArgStringList CmdArgs;

  Args.AddAllArgValues(CmdArgs, options::OPT_Wa_COMMA, options::OPT_Xassembler);

  CmdArgs.push_back("-o");
  CmdArgs.push_back(Output.getFilename());

  for (const auto &II : Inputs)
    CmdArgs.push_back(II.getFilename());

  const char *Exec = Args.MakeArgString(getToolChain().GetProgramPath("as"));
  C.addCommand(llvm::make_unique<Command>(JA, *this, Exec, CmdArgs, Inputs));
}

void minix::Linker::ConstructJob(Compilation &C, const JobAction &JA,
                                 const InputInfo &Output,
                                 const InputInfoList &Inputs,
                                 const ArgList &Args,
                                 const char *LinkingOutput) const {
  const Driver &D = getToolChain().getDriver();
  ArgStringList CmdArgs;

  if (Output.isFilename()) {
    CmdArgs.push_back("-o");
    CmdArgs.push_back(Output.getFilename());
  } else {
    assert(Output.isNothing() && "Invalid output.");
  }

  if (!Args.hasArg(options::OPT_nostdlib, options::OPT_nostartfiles)) {
    CmdArgs.push_back(Args.MakeArgString(getToolChain().GetFilePath("crt1.o")));
    CmdArgs.push_back(Args.MakeArgString(getToolChain().GetFilePath("crti.o")));
    CmdArgs.push_back(
        Args.MakeArgString(getToolChain().GetFilePath("crtbegin.o")));
    CmdArgs.push_back(Args.MakeArgString(getToolChain().GetFilePath("crtn.o")));
  }

  Args.AddAllArgs(CmdArgs,
                  {options::OPT_L, options::OPT_T_Group, options::OPT_e});

  AddLinkerInputs(getToolChain(), Inputs, Args, CmdArgs);

  getToolChain().addProfileRTLibs(Args, CmdArgs);

  if (!Args.hasArg(options::OPT_nostdlib, options::OPT_nodefaultlibs)) {
    if (D.CCCIsCXX()) {
      getToolChain().AddCXXStdlibLibArgs(Args, CmdArgs);
      CmdArgs.push_back("-lm");
    }
  }

  if (!Args.hasArg(options::OPT_nostdlib, options::OPT_nostartfiles)) {
    if (Args.hasArg(options::OPT_pthread))
      CmdArgs.push_back("-lpthread");
    CmdArgs.push_back("-lc");
    CmdArgs.push_back("-lCompilerRT-Generic");
    CmdArgs.push_back("-L/usr/pkg/compiler-rt/lib");
    CmdArgs.push_back(
        Args.MakeArgString(getToolChain().GetFilePath("crtend.o")));
  }

  const char *Exec = Args.MakeArgString(getToolChain().GetLinkerPath());
  C.addCommand(llvm::make_unique<Command>(JA, *this, Exec, CmdArgs, Inputs));
}

/// DragonFly Tools

// For now, DragonFly Assemble does just about the same as for
// FreeBSD, but this may change soon.
void dragonfly::Assembler::ConstructJob(Compilation &C, const JobAction &JA,
                                        const InputInfo &Output,
                                        const InputInfoList &Inputs,
                                        const ArgList &Args,
                                        const char *LinkingOutput) const {
  claimNoWarnArgs(Args);
  ArgStringList CmdArgs;

  // When building 32-bit code on DragonFly/pc64, we have to explicitly
  // instruct as in the base system to assemble 32-bit code.
  if (getToolChain().getArch() == llvm::Triple::x86)
    CmdArgs.push_back("--32");

  Args.AddAllArgValues(CmdArgs, options::OPT_Wa_COMMA, options::OPT_Xassembler);

  CmdArgs.push_back("-o");
  CmdArgs.push_back(Output.getFilename());

  for (const auto &II : Inputs)
    CmdArgs.push_back(II.getFilename());

  const char *Exec = Args.MakeArgString(getToolChain().GetProgramPath("as"));
  C.addCommand(llvm::make_unique<Command>(JA, *this, Exec, CmdArgs, Inputs));
}

void dragonfly::Linker::ConstructJob(Compilation &C, const JobAction &JA,
                                     const InputInfo &Output,
                                     const InputInfoList &Inputs,
                                     const ArgList &Args,
                                     const char *LinkingOutput) const {
  const Driver &D = getToolChain().getDriver();
  ArgStringList CmdArgs;

  if (!D.SysRoot.empty())
    CmdArgs.push_back(Args.MakeArgString("--sysroot=" + D.SysRoot));

  CmdArgs.push_back("--eh-frame-hdr");
  if (Args.hasArg(options::OPT_static)) {
    CmdArgs.push_back("-Bstatic");
  } else {
    if (Args.hasArg(options::OPT_rdynamic))
      CmdArgs.push_back("-export-dynamic");
    if (Args.hasArg(options::OPT_shared))
      CmdArgs.push_back("-Bshareable");
    else {
      CmdArgs.push_back("-dynamic-linker");
      CmdArgs.push_back("/usr/libexec/ld-elf.so.2");
    }
    CmdArgs.push_back("--hash-style=gnu");
    CmdArgs.push_back("--enable-new-dtags");
  }

  // When building 32-bit code on DragonFly/pc64, we have to explicitly
  // instruct ld in the base system to link 32-bit code.
  if (getToolChain().getArch() == llvm::Triple::x86) {
    CmdArgs.push_back("-m");
    CmdArgs.push_back("elf_i386");
  }

  if (Output.isFilename()) {
    CmdArgs.push_back("-o");
    CmdArgs.push_back(Output.getFilename());
  } else {
    assert(Output.isNothing() && "Invalid output.");
  }

  if (!Args.hasArg(options::OPT_nostdlib, options::OPT_nostartfiles)) {
    if (!Args.hasArg(options::OPT_shared)) {
      if (Args.hasArg(options::OPT_pg))
        CmdArgs.push_back(
            Args.MakeArgString(getToolChain().GetFilePath("gcrt1.o")));
      else {
        if (Args.hasArg(options::OPT_pie))
          CmdArgs.push_back(
              Args.MakeArgString(getToolChain().GetFilePath("Scrt1.o")));
        else
          CmdArgs.push_back(
              Args.MakeArgString(getToolChain().GetFilePath("crt1.o")));
      }
    }
    CmdArgs.push_back(Args.MakeArgString(getToolChain().GetFilePath("crti.o")));
    if (Args.hasArg(options::OPT_shared) || Args.hasArg(options::OPT_pie))
      CmdArgs.push_back(
          Args.MakeArgString(getToolChain().GetFilePath("crtbeginS.o")));
    else
      CmdArgs.push_back(
          Args.MakeArgString(getToolChain().GetFilePath("crtbegin.o")));
  }

  Args.AddAllArgs(CmdArgs,
                  {options::OPT_L, options::OPT_T_Group, options::OPT_e});

  AddLinkerInputs(getToolChain(), Inputs, Args, CmdArgs);

  if (!Args.hasArg(options::OPT_nostdlib, options::OPT_nodefaultlibs)) {
    CmdArgs.push_back("-L/usr/lib/gcc50");

    if (!Args.hasArg(options::OPT_static)) {
      CmdArgs.push_back("-rpath");
      CmdArgs.push_back("/usr/lib/gcc50");
    }

    if (D.CCCIsCXX()) {
      getToolChain().AddCXXStdlibLibArgs(Args, CmdArgs);
      CmdArgs.push_back("-lm");
    }

    if (Args.hasArg(options::OPT_pthread))
      CmdArgs.push_back("-lpthread");

    if (!Args.hasArg(options::OPT_nolibc)) {
      CmdArgs.push_back("-lc");
    }

    if (Args.hasArg(options::OPT_static) ||
        Args.hasArg(options::OPT_static_libgcc)) {
        CmdArgs.push_back("-lgcc");
        CmdArgs.push_back("-lgcc_eh");
    } else {
      if (Args.hasArg(options::OPT_shared_libgcc)) {
          CmdArgs.push_back("-lgcc_pic");
          if (!Args.hasArg(options::OPT_shared))
            CmdArgs.push_back("-lgcc");
      } else {
          CmdArgs.push_back("-lgcc");
          CmdArgs.push_back("--as-needed");
          CmdArgs.push_back("-lgcc_pic");
          CmdArgs.push_back("--no-as-needed");
      }
    }
  }

  if (!Args.hasArg(options::OPT_nostdlib, options::OPT_nostartfiles)) {
    if (Args.hasArg(options::OPT_shared) || Args.hasArg(options::OPT_pie))
      CmdArgs.push_back(
          Args.MakeArgString(getToolChain().GetFilePath("crtendS.o")));
    else
      CmdArgs.push_back(
          Args.MakeArgString(getToolChain().GetFilePath("crtend.o")));
    CmdArgs.push_back(Args.MakeArgString(getToolChain().GetFilePath("crtn.o")));
  }

  getToolChain().addProfileRTLibs(Args, CmdArgs);

  const char *Exec = Args.MakeArgString(getToolChain().GetLinkerPath());
  C.addCommand(llvm::make_unique<Command>(JA, *this, Exec, CmdArgs, Inputs));
}

// Try to find Exe from a Visual Studio distribution.  This first tries to find
// an installed copy of Visual Studio and, failing that, looks in the PATH,
// making sure that whatever executable that's found is not a same-named exe
// from clang itself to prevent clang from falling back to itself.
static std::string FindVisualStudioExecutable(const ToolChain &TC,
                                              const char *Exe,
                                              const char *ClangProgramPath) {
  const auto &MSVC = static_cast<const toolchains::MSVCToolChain &>(TC);
  std::string visualStudioBinDir;
  if (MSVC.getVisualStudioBinariesFolder(ClangProgramPath,
                                         visualStudioBinDir)) {
    SmallString<128> FilePath(visualStudioBinDir);
    llvm::sys::path::append(FilePath, Exe);
    if (llvm::sys::fs::can_execute(FilePath.c_str()))
      return FilePath.str();
  }

  return Exe;
}

void visualstudio::Linker::ConstructJob(Compilation &C, const JobAction &JA,
                                        const InputInfo &Output,
                                        const InputInfoList &Inputs,
                                        const ArgList &Args,
                                        const char *LinkingOutput) const {
  ArgStringList CmdArgs;
  const ToolChain &TC = getToolChain();

  assert((Output.isFilename() || Output.isNothing()) && "invalid output");
  if (Output.isFilename())
    CmdArgs.push_back(
        Args.MakeArgString(std::string("-out:") + Output.getFilename()));

  if (!Args.hasArg(options::OPT_nostdlib, options::OPT_nostartfiles) &&
      !C.getDriver().IsCLMode())
    CmdArgs.push_back("-defaultlib:libcmt");

  if (!llvm::sys::Process::GetEnv("LIB")) {
    // If the VC environment hasn't been configured (perhaps because the user
    // did not run vcvarsall), try to build a consistent link environment.  If
    // the environment variable is set however, assume the user knows what
    // they're doing.
    std::string VisualStudioDir;
    const auto &MSVC = static_cast<const toolchains::MSVCToolChain &>(TC);
    if (MSVC.getVisualStudioInstallDir(VisualStudioDir)) {
      SmallString<128> LibDir(VisualStudioDir);
      llvm::sys::path::append(LibDir, "VC", "lib");
      switch (MSVC.getArch()) {
      case llvm::Triple::x86:
        // x86 just puts the libraries directly in lib
        break;
      case llvm::Triple::x86_64:
        llvm::sys::path::append(LibDir, "amd64");
        break;
      case llvm::Triple::arm:
        llvm::sys::path::append(LibDir, "arm");
        break;
      default:
        break;
      }
      CmdArgs.push_back(
          Args.MakeArgString(std::string("-libpath:") + LibDir.c_str()));

      if (MSVC.useUniversalCRT(VisualStudioDir)) {
        std::string UniversalCRTLibPath;
        if (MSVC.getUniversalCRTLibraryPath(UniversalCRTLibPath))
          CmdArgs.push_back(Args.MakeArgString(std::string("-libpath:") +
                                               UniversalCRTLibPath.c_str()));
      }
    }

    std::string WindowsSdkLibPath;
    if (MSVC.getWindowsSDKLibraryPath(WindowsSdkLibPath))
      CmdArgs.push_back(Args.MakeArgString(std::string("-libpath:") +
                                           WindowsSdkLibPath.c_str()));
  }

  if (!C.getDriver().IsCLMode() && Args.hasArg(options::OPT_L))
    for (const auto &LibPath : Args.getAllArgValues(options::OPT_L))
      CmdArgs.push_back(Args.MakeArgString("-libpath:" + LibPath));

  CmdArgs.push_back("-nologo");

  if (Args.hasArg(options::OPT_g_Group, options::OPT__SLASH_Z7,
                  options::OPT__SLASH_Zd))
    CmdArgs.push_back("-debug");

  bool DLL = Args.hasArg(options::OPT__SLASH_LD, options::OPT__SLASH_LDd,
                         options::OPT_shared);
  if (DLL) {
    CmdArgs.push_back(Args.MakeArgString("-dll"));

    SmallString<128> ImplibName(Output.getFilename());
    llvm::sys::path::replace_extension(ImplibName, "lib");
    CmdArgs.push_back(Args.MakeArgString(std::string("-implib:") + ImplibName));
  }

  if (TC.getSanitizerArgs().needsAsanRt()) {
    CmdArgs.push_back(Args.MakeArgString("-debug"));
    CmdArgs.push_back(Args.MakeArgString("-incremental:no"));
    if (Args.hasArg(options::OPT__SLASH_MD, options::OPT__SLASH_MDd)) {
      for (const auto &Lib : {"asan_dynamic", "asan_dynamic_runtime_thunk"})
        CmdArgs.push_back(TC.getCompilerRTArgString(Args, Lib));
      // Make sure the dynamic runtime thunk is not optimized out at link time
      // to ensure proper SEH handling.
      CmdArgs.push_back(Args.MakeArgString("-include:___asan_seh_interceptor"));
    } else if (DLL) {
      CmdArgs.push_back(TC.getCompilerRTArgString(Args, "asan_dll_thunk"));
    } else {
      for (const auto &Lib : {"asan", "asan_cxx"})
        CmdArgs.push_back(TC.getCompilerRTArgString(Args, Lib));
    }
  }

  Args.AddAllArgValues(CmdArgs, options::OPT__SLASH_link);

  if (Args.hasFlag(options::OPT_fopenmp, options::OPT_fopenmp_EQ,
                   options::OPT_fno_openmp, false)) {
    CmdArgs.push_back("-nodefaultlib:vcomp.lib");
    CmdArgs.push_back("-nodefaultlib:vcompd.lib");
    CmdArgs.push_back(Args.MakeArgString(std::string("-libpath:") +
                                         TC.getDriver().Dir + "/../lib"));
    switch (getOpenMPRuntime(getToolChain(), Args)) {
    case OMPRT_OMP:
      CmdArgs.push_back("-defaultlib:libomp.lib");
      break;
    case OMPRT_IOMP5:
      CmdArgs.push_back("-defaultlib:libiomp5md.lib");
      break;
    case OMPRT_GOMP:
      break;
    case OMPRT_Unknown:
      // Already diagnosed.
      break;
    }
  }

  // Add compiler-rt lib in case if it was explicitly
  // specified as an argument for --rtlib option.
  if (!Args.hasArg(options::OPT_nostdlib)) {
    AddRunTimeLibs(TC, TC.getDriver(), CmdArgs, Args);
  }

  // Add filenames, libraries, and other linker inputs.
  for (const auto &Input : Inputs) {
    if (Input.isFilename()) {
      CmdArgs.push_back(Input.getFilename());
      continue;
    }

    const Arg &A = Input.getInputArg();

    // Render -l options differently for the MSVC linker.
    if (A.getOption().matches(options::OPT_l)) {
      StringRef Lib = A.getValue();
      const char *LinkLibArg;
      if (Lib.endswith(".lib"))
        LinkLibArg = Args.MakeArgString(Lib);
      else
        LinkLibArg = Args.MakeArgString(Lib + ".lib");
      CmdArgs.push_back(LinkLibArg);
      continue;
    }

    // Otherwise, this is some other kind of linker input option like -Wl, -z,
    // or -L. Render it, even if MSVC doesn't understand it.
    A.renderAsInput(Args, CmdArgs);
  }

  TC.addProfileRTLibs(Args, CmdArgs);

  // We need to special case some linker paths.  In the case of lld, we need to
  // translate 'lld' into 'lld-link', and in the case of the regular msvc
  // linker, we need to use a special search algorithm.
  llvm::SmallString<128> linkPath;
  StringRef Linker = Args.getLastArgValue(options::OPT_fuse_ld_EQ, "link");
  if (Linker.equals_lower("lld"))
    Linker = "lld-link";

  if (Linker.equals_lower("link")) {
    // If we're using the MSVC linker, it's not sufficient to just use link
    // from the program PATH, because other environments like GnuWin32 install
    // their own link.exe which may come first.
    linkPath = FindVisualStudioExecutable(TC, "link.exe",
                                          C.getDriver().getClangProgramPath());
  } else {
    linkPath = Linker;
    llvm::sys::path::replace_extension(linkPath, "exe");
    linkPath = TC.GetProgramPath(linkPath.c_str());
  }

  const char *Exec = Args.MakeArgString(linkPath);
  C.addCommand(llvm::make_unique<Command>(JA, *this, Exec, CmdArgs, Inputs));
}

void visualstudio::Compiler::ConstructJob(Compilation &C, const JobAction &JA,
                                          const InputInfo &Output,
                                          const InputInfoList &Inputs,
                                          const ArgList &Args,
                                          const char *LinkingOutput) const {
  C.addCommand(GetCommand(C, JA, Output, Inputs, Args, LinkingOutput));
}

std::unique_ptr<Command> visualstudio::Compiler::GetCommand(
    Compilation &C, const JobAction &JA, const InputInfo &Output,
    const InputInfoList &Inputs, const ArgList &Args,
    const char *LinkingOutput) const {
  ArgStringList CmdArgs;
  CmdArgs.push_back("/nologo");
  CmdArgs.push_back("/c");  // Compile only.
  CmdArgs.push_back("/W0"); // No warnings.

  // The goal is to be able to invoke this tool correctly based on
  // any flag accepted by clang-cl.

  // These are spelled the same way in clang and cl.exe,.
  Args.AddAllArgs(CmdArgs, {options::OPT_D, options::OPT_U, options::OPT_I});

  // Optimization level.
  if (Arg *A = Args.getLastArg(options::OPT_fbuiltin, options::OPT_fno_builtin))
    CmdArgs.push_back(A->getOption().getID() == options::OPT_fbuiltin ? "/Oi"
                                                                      : "/Oi-");
  if (Arg *A = Args.getLastArg(options::OPT_O, options::OPT_O0)) {
    if (A->getOption().getID() == options::OPT_O0) {
      CmdArgs.push_back("/Od");
    } else {
      CmdArgs.push_back("/Og");

      StringRef OptLevel = A->getValue();
      if (OptLevel == "s" || OptLevel == "z")
        CmdArgs.push_back("/Os");
      else
        CmdArgs.push_back("/Ot");

      CmdArgs.push_back("/Ob2");
    }
  }
  if (Arg *A = Args.getLastArg(options::OPT_fomit_frame_pointer,
                               options::OPT_fno_omit_frame_pointer))
    CmdArgs.push_back(A->getOption().getID() == options::OPT_fomit_frame_pointer
                          ? "/Oy"
                          : "/Oy-");
  if (!Args.hasArg(options::OPT_fwritable_strings))
    CmdArgs.push_back("/GF");

  // Flags for which clang-cl has an alias.
  // FIXME: How can we ensure this stays in sync with relevant clang-cl options?

  if (Args.hasFlag(options::OPT__SLASH_GR_, options::OPT__SLASH_GR,
                   /*default=*/false))
    CmdArgs.push_back("/GR-");

  if (Args.hasFlag(options::OPT__SLASH_GS_, options::OPT__SLASH_GS,
                   /*default=*/false))
    CmdArgs.push_back("/GS-");

  if (Arg *A = Args.getLastArg(options::OPT_ffunction_sections,
                               options::OPT_fno_function_sections))
    CmdArgs.push_back(A->getOption().getID() == options::OPT_ffunction_sections
                          ? "/Gy"
                          : "/Gy-");
  if (Arg *A = Args.getLastArg(options::OPT_fdata_sections,
                               options::OPT_fno_data_sections))
    CmdArgs.push_back(
        A->getOption().getID() == options::OPT_fdata_sections ? "/Gw" : "/Gw-");
  if (Args.hasArg(options::OPT_fsyntax_only))
    CmdArgs.push_back("/Zs");
  if (Args.hasArg(options::OPT_g_Flag, options::OPT_gline_tables_only,
                  options::OPT__SLASH_Z7))
    CmdArgs.push_back("/Z7");

  std::vector<std::string> Includes =
      Args.getAllArgValues(options::OPT_include);
  for (const auto &Include : Includes)
    CmdArgs.push_back(Args.MakeArgString(std::string("/FI") + Include));

  // Flags that can simply be passed through.
  Args.AddAllArgs(CmdArgs, options::OPT__SLASH_LD);
  Args.AddAllArgs(CmdArgs, options::OPT__SLASH_LDd);
  Args.AddAllArgs(CmdArgs, options::OPT__SLASH_GX);
  Args.AddAllArgs(CmdArgs, options::OPT__SLASH_GX_);
  Args.AddAllArgs(CmdArgs, options::OPT__SLASH_EH);
  Args.AddAllArgs(CmdArgs, options::OPT__SLASH_Zl);

  // The order of these flags is relevant, so pick the last one.
  if (Arg *A = Args.getLastArg(options::OPT__SLASH_MD, options::OPT__SLASH_MDd,
                               options::OPT__SLASH_MT, options::OPT__SLASH_MTd))
    A->render(Args, CmdArgs);

  // Pass through all unknown arguments so that the fallback command can see
  // them too.
  Args.AddAllArgs(CmdArgs, options::OPT_UNKNOWN);

  // Input filename.
  assert(Inputs.size() == 1);
  const InputInfo &II = Inputs[0];
  assert(II.getType() == types::TY_C || II.getType() == types::TY_CXX);
  CmdArgs.push_back(II.getType() == types::TY_C ? "/Tc" : "/Tp");
  if (II.isFilename())
    CmdArgs.push_back(II.getFilename());
  else
    II.getInputArg().renderAsInput(Args, CmdArgs);

  // Output filename.
  assert(Output.getType() == types::TY_Object);
  const char *Fo =
      Args.MakeArgString(std::string("/Fo") + Output.getFilename());
  CmdArgs.push_back(Fo);

  const Driver &D = getToolChain().getDriver();
  std::string Exec = FindVisualStudioExecutable(getToolChain(), "cl.exe",
                                                D.getClangProgramPath());
  return llvm::make_unique<Command>(JA, *this, Args.MakeArgString(Exec),
                                    CmdArgs, Inputs);
}

/// MinGW Tools
void MinGW::Assembler::ConstructJob(Compilation &C, const JobAction &JA,
                                    const InputInfo &Output,
                                    const InputInfoList &Inputs,
                                    const ArgList &Args,
                                    const char *LinkingOutput) const {
  claimNoWarnArgs(Args);
  ArgStringList CmdArgs;

  if (getToolChain().getArch() == llvm::Triple::x86) {
    CmdArgs.push_back("--32");
  } else if (getToolChain().getArch() == llvm::Triple::x86_64) {
    CmdArgs.push_back("--64");
  }

  Args.AddAllArgValues(CmdArgs, options::OPT_Wa_COMMA, options::OPT_Xassembler);

  CmdArgs.push_back("-o");
  CmdArgs.push_back(Output.getFilename());

  for (const auto &II : Inputs)
    CmdArgs.push_back(II.getFilename());

  const char *Exec = Args.MakeArgString(getToolChain().GetProgramPath("as"));
  C.addCommand(llvm::make_unique<Command>(JA, *this, Exec, CmdArgs, Inputs));

  if (Args.hasArg(options::OPT_gsplit_dwarf))
    SplitDebugInfo(getToolChain(), C, *this, JA, Args, Output,
                   SplitDebugName(Args, Inputs[0]));
}

void MinGW::Linker::AddLibGCC(const ArgList &Args,
                              ArgStringList &CmdArgs) const {
  if (Args.hasArg(options::OPT_mthreads))
    CmdArgs.push_back("-lmingwthrd");
  CmdArgs.push_back("-lmingw32");

  // Make use of compiler-rt if --rtlib option is used
  ToolChain::RuntimeLibType RLT = getToolChain().GetRuntimeLibType(Args);
  if (RLT == ToolChain::RLT_Libgcc) {
    bool Static = Args.hasArg(options::OPT_static_libgcc) ||
                  Args.hasArg(options::OPT_static);
    bool Shared = Args.hasArg(options::OPT_shared);
    bool CXX = getToolChain().getDriver().CCCIsCXX();

    if (Static || (!CXX && !Shared)) {
      CmdArgs.push_back("-lgcc");
      CmdArgs.push_back("-lgcc_eh");
    } else {
      CmdArgs.push_back("-lgcc_s");
      CmdArgs.push_back("-lgcc");
    }
  } else {
    AddRunTimeLibs(getToolChain(), getToolChain().getDriver(), CmdArgs, Args);
  }

  CmdArgs.push_back("-lmoldname");
  CmdArgs.push_back("-lmingwex");
  CmdArgs.push_back("-lmsvcrt");
}

void MinGW::Linker::ConstructJob(Compilation &C, const JobAction &JA,
                                 const InputInfo &Output,
                                 const InputInfoList &Inputs,
                                 const ArgList &Args,
                                 const char *LinkingOutput) const {
  const ToolChain &TC = getToolChain();
  const Driver &D = TC.getDriver();
  // const SanitizerArgs &Sanitize = TC.getSanitizerArgs();

  ArgStringList CmdArgs;

  // Silence warning for "clang -g foo.o -o foo"
  Args.ClaimAllArgs(options::OPT_g_Group);
  // and "clang -emit-llvm foo.o -o foo"
  Args.ClaimAllArgs(options::OPT_emit_llvm);
  // and for "clang -w foo.o -o foo". Other warning options are already
  // handled somewhere else.
  Args.ClaimAllArgs(options::OPT_w);

  StringRef LinkerName = Args.getLastArgValue(options::OPT_fuse_ld_EQ, "ld");
  if (LinkerName.equals_lower("lld")) {
    CmdArgs.push_back("-flavor");
    CmdArgs.push_back("gnu");
  } else if (!LinkerName.equals_lower("ld")) {
    D.Diag(diag::err_drv_unsupported_linker) << LinkerName;
  }

  if (!D.SysRoot.empty())
    CmdArgs.push_back(Args.MakeArgString("--sysroot=" + D.SysRoot));

  if (Args.hasArg(options::OPT_s))
    CmdArgs.push_back("-s");

  CmdArgs.push_back("-m");
  if (TC.getArch() == llvm::Triple::x86)
    CmdArgs.push_back("i386pe");
  if (TC.getArch() == llvm::Triple::x86_64)
    CmdArgs.push_back("i386pep");
  if (TC.getArch() == llvm::Triple::arm)
    CmdArgs.push_back("thumb2pe");

  if (Args.hasArg(options::OPT_mwindows)) {
    CmdArgs.push_back("--subsystem");
    CmdArgs.push_back("windows");
  } else if (Args.hasArg(options::OPT_mconsole)) {
    CmdArgs.push_back("--subsystem");
    CmdArgs.push_back("console");
  }

  if (Args.hasArg(options::OPT_static))
    CmdArgs.push_back("-Bstatic");
  else {
    if (Args.hasArg(options::OPT_mdll))
      CmdArgs.push_back("--dll");
    else if (Args.hasArg(options::OPT_shared))
      CmdArgs.push_back("--shared");
    CmdArgs.push_back("-Bdynamic");
    if (Args.hasArg(options::OPT_mdll) || Args.hasArg(options::OPT_shared)) {
      CmdArgs.push_back("-e");
      if (TC.getArch() == llvm::Triple::x86)
        CmdArgs.push_back("_DllMainCRTStartup@12");
      else
        CmdArgs.push_back("DllMainCRTStartup");
      CmdArgs.push_back("--enable-auto-image-base");
    }
  }

  CmdArgs.push_back("-o");
  CmdArgs.push_back(Output.getFilename());

  Args.AddAllArgs(CmdArgs, options::OPT_e);
  // FIXME: add -N, -n flags
  Args.AddLastArg(CmdArgs, options::OPT_r);
  Args.AddLastArg(CmdArgs, options::OPT_s);
  Args.AddLastArg(CmdArgs, options::OPT_t);
  Args.AddAllArgs(CmdArgs, options::OPT_u_Group);
  Args.AddLastArg(CmdArgs, options::OPT_Z_Flag);

  if (!Args.hasArg(options::OPT_nostdlib, options::OPT_nostartfiles)) {
    if (Args.hasArg(options::OPT_shared) || Args.hasArg(options::OPT_mdll)) {
      CmdArgs.push_back(Args.MakeArgString(TC.GetFilePath("dllcrt2.o")));
    } else {
      if (Args.hasArg(options::OPT_municode))
        CmdArgs.push_back(Args.MakeArgString(TC.GetFilePath("crt2u.o")));
      else
        CmdArgs.push_back(Args.MakeArgString(TC.GetFilePath("crt2.o")));
    }
    if (Args.hasArg(options::OPT_pg))
      CmdArgs.push_back(Args.MakeArgString(TC.GetFilePath("gcrt2.o")));
    CmdArgs.push_back(Args.MakeArgString(TC.GetFilePath("crtbegin.o")));
  }

  Args.AddAllArgs(CmdArgs, options::OPT_L);
  TC.AddFilePathLibArgs(Args, CmdArgs);
  AddLinkerInputs(TC, Inputs, Args, CmdArgs);

  // TODO: Add ASan stuff here

  // TODO: Add profile stuff here

  if (D.CCCIsCXX() &&
      !Args.hasArg(options::OPT_nostdlib, options::OPT_nodefaultlibs)) {
    bool OnlyLibstdcxxStatic = Args.hasArg(options::OPT_static_libstdcxx) &&
                               !Args.hasArg(options::OPT_static);
    if (OnlyLibstdcxxStatic)
      CmdArgs.push_back("-Bstatic");
    TC.AddCXXStdlibLibArgs(Args, CmdArgs);
    if (OnlyLibstdcxxStatic)
      CmdArgs.push_back("-Bdynamic");
  }

  if (!Args.hasArg(options::OPT_nostdlib)) {
    if (!Args.hasArg(options::OPT_nodefaultlibs)) {
      if (Args.hasArg(options::OPT_static))
        CmdArgs.push_back("--start-group");

      if (Args.hasArg(options::OPT_fstack_protector) ||
          Args.hasArg(options::OPT_fstack_protector_strong) ||
          Args.hasArg(options::OPT_fstack_protector_all)) {
        CmdArgs.push_back("-lssp_nonshared");
        CmdArgs.push_back("-lssp");
      }
      if (Args.hasArg(options::OPT_fopenmp))
        CmdArgs.push_back("-lgomp");

      AddLibGCC(Args, CmdArgs);

      if (Args.hasArg(options::OPT_pg))
        CmdArgs.push_back("-lgmon");

      if (Args.hasArg(options::OPT_pthread))
        CmdArgs.push_back("-lpthread");

      // add system libraries
      if (Args.hasArg(options::OPT_mwindows)) {
        CmdArgs.push_back("-lgdi32");
        CmdArgs.push_back("-lcomdlg32");
      }
      CmdArgs.push_back("-ladvapi32");
      CmdArgs.push_back("-lshell32");
      CmdArgs.push_back("-luser32");
      CmdArgs.push_back("-lkernel32");

      if (Args.hasArg(options::OPT_static))
        CmdArgs.push_back("--end-group");
      else if (!LinkerName.equals_lower("lld"))
        AddLibGCC(Args, CmdArgs);
    }

    if (!Args.hasArg(options::OPT_nostartfiles)) {
      // Add crtfastmath.o if available and fast math is enabled.
      TC.AddFastMathRuntimeIfAvailable(Args, CmdArgs);

      CmdArgs.push_back(Args.MakeArgString(TC.GetFilePath("crtend.o")));
    }
  }
  const char *Exec = Args.MakeArgString(TC.GetProgramPath(LinkerName.data()));
  C.addCommand(llvm::make_unique<Command>(JA, *this, Exec, CmdArgs, Inputs));
}

/// XCore Tools
// We pass assemble and link construction to the xcc tool.

void XCore::Assembler::ConstructJob(Compilation &C, const JobAction &JA,
                                    const InputInfo &Output,
                                    const InputInfoList &Inputs,
                                    const ArgList &Args,
                                    const char *LinkingOutput) const {
  claimNoWarnArgs(Args);
  ArgStringList CmdArgs;

  CmdArgs.push_back("-o");
  CmdArgs.push_back(Output.getFilename());

  CmdArgs.push_back("-c");

  if (Args.hasArg(options::OPT_v))
    CmdArgs.push_back("-v");

  if (Arg *A = Args.getLastArg(options::OPT_g_Group))
    if (!A->getOption().matches(options::OPT_g0))
      CmdArgs.push_back("-g");

  if (Args.hasFlag(options::OPT_fverbose_asm, options::OPT_fno_verbose_asm,
                   false))
    CmdArgs.push_back("-fverbose-asm");

  Args.AddAllArgValues(CmdArgs, options::OPT_Wa_COMMA, options::OPT_Xassembler);

  for (const auto &II : Inputs)
    CmdArgs.push_back(II.getFilename());

  const char *Exec = Args.MakeArgString(getToolChain().GetProgramPath("xcc"));
  C.addCommand(llvm::make_unique<Command>(JA, *this, Exec, CmdArgs, Inputs));
}

void XCore::Linker::ConstructJob(Compilation &C, const JobAction &JA,
                                 const InputInfo &Output,
                                 const InputInfoList &Inputs,
                                 const ArgList &Args,
                                 const char *LinkingOutput) const {
  ArgStringList CmdArgs;

  if (Output.isFilename()) {
    CmdArgs.push_back("-o");
    CmdArgs.push_back(Output.getFilename());
  } else {
    assert(Output.isNothing() && "Invalid output.");
  }

  if (Args.hasArg(options::OPT_v))
    CmdArgs.push_back("-v");

  // Pass -fexceptions through to the linker if it was present.
  if (Args.hasFlag(options::OPT_fexceptions, options::OPT_fno_exceptions,
                   false))
    CmdArgs.push_back("-fexceptions");

  AddLinkerInputs(getToolChain(), Inputs, Args, CmdArgs);

  const char *Exec = Args.MakeArgString(getToolChain().GetProgramPath("xcc"));
  C.addCommand(llvm::make_unique<Command>(JA, *this, Exec, CmdArgs, Inputs));
}

// Nyuzi tools
void Nyuzi::Link::ConstructJob(Compilation &C, const JobAction &JA,
                                   const InputInfo &Output,
                                   const InputInfoList &Inputs,
                                   const ArgList &Args,
                                   const char *LinkingOutput) const {
  ArgStringList CmdArgs;

  if (Output.isFilename()) {
    CmdArgs.push_back("-o");
    CmdArgs.push_back(Output.getFilename());
  } else {
    assert(Output.isNothing() && "Invalid output.");
  }

  AddLinkerInputs(getToolChain(), Inputs, Args, CmdArgs);

  const char *Exec = Args.MakeArgString(getToolChain().GetProgramPath("ld.lld"));
  C.addCommand(llvm::make_unique<Command>(JA, *this, Exec, CmdArgs, Inputs));
}

void CrossWindows::Assembler::ConstructJob(Compilation &C, const JobAction &JA,
                                           const InputInfo &Output,
                                           const InputInfoList &Inputs,
                                           const ArgList &Args,
                                           const char *LinkingOutput) const {
  claimNoWarnArgs(Args);
  const auto &TC =
      static_cast<const toolchains::CrossWindowsToolChain &>(getToolChain());
  ArgStringList CmdArgs;
  const char *Exec;

  switch (TC.getArch()) {
  default:
    llvm_unreachable("unsupported architecture");
  case llvm::Triple::arm:
  case llvm::Triple::thumb:
    break;
  case llvm::Triple::x86:
    CmdArgs.push_back("--32");
    break;
  case llvm::Triple::x86_64:
    CmdArgs.push_back("--64");
    break;
  }

  Args.AddAllArgValues(CmdArgs, options::OPT_Wa_COMMA, options::OPT_Xassembler);

  CmdArgs.push_back("-o");
  CmdArgs.push_back(Output.getFilename());

  for (const auto &Input : Inputs)
    CmdArgs.push_back(Input.getFilename());

  const std::string Assembler = TC.GetProgramPath("as");
  Exec = Args.MakeArgString(Assembler);

  C.addCommand(llvm::make_unique<Command>(JA, *this, Exec, CmdArgs, Inputs));
}

void CrossWindows::Linker::ConstructJob(Compilation &C, const JobAction &JA,
                                        const InputInfo &Output,
                                        const InputInfoList &Inputs,
                                        const ArgList &Args,
                                        const char *LinkingOutput) const {
  const auto &TC =
      static_cast<const toolchains::CrossWindowsToolChain &>(getToolChain());
  const llvm::Triple &T = TC.getTriple();
  const Driver &D = TC.getDriver();
  SmallString<128> EntryPoint;
  ArgStringList CmdArgs;
  const char *Exec;

  // Silence warning for "clang -g foo.o -o foo"
  Args.ClaimAllArgs(options::OPT_g_Group);
  // and "clang -emit-llvm foo.o -o foo"
  Args.ClaimAllArgs(options::OPT_emit_llvm);
  // and for "clang -w foo.o -o foo"
  Args.ClaimAllArgs(options::OPT_w);
  // Other warning options are already handled somewhere else.

  if (!D.SysRoot.empty())
    CmdArgs.push_back(Args.MakeArgString("--sysroot=" + D.SysRoot));

  if (Args.hasArg(options::OPT_pie))
    CmdArgs.push_back("-pie");
  if (Args.hasArg(options::OPT_rdynamic))
    CmdArgs.push_back("-export-dynamic");
  if (Args.hasArg(options::OPT_s))
    CmdArgs.push_back("--strip-all");

  CmdArgs.push_back("-m");
  switch (TC.getArch()) {
  default:
    llvm_unreachable("unsupported architecture");
  case llvm::Triple::arm:
  case llvm::Triple::thumb:
    // FIXME: this is incorrect for WinCE
    CmdArgs.push_back("thumb2pe");
    break;
  case llvm::Triple::x86:
    CmdArgs.push_back("i386pe");
    EntryPoint.append("_");
    break;
  case llvm::Triple::x86_64:
    CmdArgs.push_back("i386pep");
    break;
  }

  if (Args.hasArg(options::OPT_shared)) {
    switch (T.getArch()) {
    default:
      llvm_unreachable("unsupported architecture");
    case llvm::Triple::arm:
    case llvm::Triple::thumb:
    case llvm::Triple::x86_64:
      EntryPoint.append("_DllMainCRTStartup");
      break;
    case llvm::Triple::x86:
      EntryPoint.append("_DllMainCRTStartup@12");
      break;
    }

    CmdArgs.push_back("-shared");
    CmdArgs.push_back("-Bdynamic");

    CmdArgs.push_back("--enable-auto-image-base");

    CmdArgs.push_back("--entry");
    CmdArgs.push_back(Args.MakeArgString(EntryPoint));
  } else {
    EntryPoint.append("mainCRTStartup");

    CmdArgs.push_back(Args.hasArg(options::OPT_static) ? "-Bstatic"
                                                       : "-Bdynamic");

    if (!Args.hasArg(options::OPT_nostdlib, options::OPT_nostartfiles)) {
      CmdArgs.push_back("--entry");
      CmdArgs.push_back(Args.MakeArgString(EntryPoint));
    }

    // FIXME: handle subsystem
  }

  // NOTE: deal with multiple definitions on Windows (e.g. COMDAT)
  CmdArgs.push_back("--allow-multiple-definition");

  CmdArgs.push_back("-o");
  CmdArgs.push_back(Output.getFilename());

  if (Args.hasArg(options::OPT_shared) || Args.hasArg(options::OPT_rdynamic)) {
    SmallString<261> ImpLib(Output.getFilename());
    llvm::sys::path::replace_extension(ImpLib, ".lib");

    CmdArgs.push_back("--out-implib");
    CmdArgs.push_back(Args.MakeArgString(ImpLib));
  }

  if (!Args.hasArg(options::OPT_nostdlib, options::OPT_nostartfiles)) {
    const std::string CRTPath(D.SysRoot + "/usr/lib/");
    const char *CRTBegin;

    CRTBegin =
        Args.hasArg(options::OPT_shared) ? "crtbeginS.obj" : "crtbegin.obj";
    CmdArgs.push_back(Args.MakeArgString(CRTPath + CRTBegin));
  }

  Args.AddAllArgs(CmdArgs, options::OPT_L);
  TC.AddFilePathLibArgs(Args, CmdArgs);
  AddLinkerInputs(TC, Inputs, Args, CmdArgs);

  if (D.CCCIsCXX() && !Args.hasArg(options::OPT_nostdlib) &&
      !Args.hasArg(options::OPT_nodefaultlibs)) {
    bool StaticCXX = Args.hasArg(options::OPT_static_libstdcxx) &&
                     !Args.hasArg(options::OPT_static);
    if (StaticCXX)
      CmdArgs.push_back("-Bstatic");
    TC.AddCXXStdlibLibArgs(Args, CmdArgs);
    if (StaticCXX)
      CmdArgs.push_back("-Bdynamic");
  }

  if (!Args.hasArg(options::OPT_nostdlib)) {
    if (!Args.hasArg(options::OPT_nodefaultlibs)) {
      // TODO handle /MT[d] /MD[d]
      CmdArgs.push_back("-lmsvcrt");
      AddRunTimeLibs(TC, D, CmdArgs, Args);
    }
  }

  if (TC.getSanitizerArgs().needsAsanRt()) {
    // TODO handle /MT[d] /MD[d]
    if (Args.hasArg(options::OPT_shared)) {
      CmdArgs.push_back(TC.getCompilerRTArgString(Args, "asan_dll_thunk"));
    } else {
      for (const auto &Lib : {"asan_dynamic", "asan_dynamic_runtime_thunk"})
        CmdArgs.push_back(TC.getCompilerRTArgString(Args, Lib));
      // Make sure the dynamic runtime thunk is not optimized out at link time
      // to ensure proper SEH handling.
      CmdArgs.push_back(Args.MakeArgString("--undefined"));
      CmdArgs.push_back(Args.MakeArgString(TC.getArch() == llvm::Triple::x86
                                               ? "___asan_seh_interceptor"
                                               : "__asan_seh_interceptor"));
    }
  }

  Exec = Args.MakeArgString(TC.GetLinkerPath());

  C.addCommand(llvm::make_unique<Command>(JA, *this, Exec, CmdArgs, Inputs));
}

void tools::SHAVE::Compiler::ConstructJob(Compilation &C, const JobAction &JA,
                                          const InputInfo &Output,
                                          const InputInfoList &Inputs,
                                          const ArgList &Args,
                                          const char *LinkingOutput) const {
  ArgStringList CmdArgs;
  assert(Inputs.size() == 1);
  const InputInfo &II = Inputs[0];
  assert(II.getType() == types::TY_C || II.getType() == types::TY_CXX ||
         II.getType() == types::TY_PP_CXX);

  if (JA.getKind() == Action::PreprocessJobClass) {
    Args.ClaimAllArgs();
    CmdArgs.push_back("-E");
  } else {
    assert(Output.getType() == types::TY_PP_Asm); // Require preprocessed asm.
    CmdArgs.push_back("-S");
    CmdArgs.push_back("-fno-exceptions"); // Always do this even if unspecified.
  }
  CmdArgs.push_back("-DMYRIAD2");

  // Append all -I, -iquote, -isystem paths, defines/undefines,
  // 'f' flags, optimize flags, and warning options.
  // These are spelled the same way in clang and moviCompile.
  Args.AddAllArgs(CmdArgs, {options::OPT_I_Group, options::OPT_clang_i_Group,
                            options::OPT_std_EQ, options::OPT_D, options::OPT_U,
                            options::OPT_f_Group, options::OPT_f_clang_Group,
                            options::OPT_g_Group, options::OPT_M_Group,
                            options::OPT_O_Group, options::OPT_W_Group,
                            options::OPT_mcpu_EQ});

  // If we're producing a dependency file, and assembly is the final action,
  // then the name of the target in the dependency file should be the '.o'
  // file, not the '.s' file produced by this step. For example, instead of
  //  /tmp/mumble.s: mumble.c .../someheader.h
  // the filename on the lefthand side should be "mumble.o"
  if (Args.getLastArg(options::OPT_MF) && !Args.getLastArg(options::OPT_MT) &&
      C.getActions().size() == 1 &&
      C.getActions()[0]->getKind() == Action::AssembleJobClass) {
    Arg *A = Args.getLastArg(options::OPT_o);
    if (A) {
      CmdArgs.push_back("-MT");
      CmdArgs.push_back(Args.MakeArgString(A->getValue()));
    }
  }

  CmdArgs.push_back(II.getFilename());
  CmdArgs.push_back("-o");
  CmdArgs.push_back(Output.getFilename());

  std::string Exec =
      Args.MakeArgString(getToolChain().GetProgramPath("moviCompile"));
  C.addCommand(llvm::make_unique<Command>(JA, *this, Args.MakeArgString(Exec),
                                          CmdArgs, Inputs));
}

void tools::SHAVE::Assembler::ConstructJob(Compilation &C, const JobAction &JA,
                                           const InputInfo &Output,
                                           const InputInfoList &Inputs,
                                           const ArgList &Args,
                                           const char *LinkingOutput) const {
  ArgStringList CmdArgs;

  assert(Inputs.size() == 1);
  const InputInfo &II = Inputs[0];
  assert(II.getType() == types::TY_PP_Asm); // Require preprocessed asm input.
  assert(Output.getType() == types::TY_Object);

  CmdArgs.push_back("-no6thSlotCompression");
  const Arg *CPUArg = Args.getLastArg(options::OPT_mcpu_EQ);
  if (CPUArg)
    CmdArgs.push_back(
        Args.MakeArgString("-cv:" + StringRef(CPUArg->getValue())));
  CmdArgs.push_back("-noSPrefixing");
  CmdArgs.push_back("-a"); // Mystery option.
  Args.AddAllArgValues(CmdArgs, options::OPT_Wa_COMMA, options::OPT_Xassembler);
  for (const Arg *A : Args.filtered(options::OPT_I, options::OPT_isystem)) {
    A->claim();
    CmdArgs.push_back(
        Args.MakeArgString(std::string("-i:") + A->getValue(0)));
  }
  CmdArgs.push_back("-elf"); // Output format.
  CmdArgs.push_back(II.getFilename());
  CmdArgs.push_back(
      Args.MakeArgString(std::string("-o:") + Output.getFilename()));

  std::string Exec =
      Args.MakeArgString(getToolChain().GetProgramPath("moviAsm"));
  C.addCommand(llvm::make_unique<Command>(JA, *this, Args.MakeArgString(Exec),
                                          CmdArgs, Inputs));
}

void tools::Myriad::Linker::ConstructJob(Compilation &C, const JobAction &JA,
                                         const InputInfo &Output,
                                         const InputInfoList &Inputs,
                                         const ArgList &Args,
                                         const char *LinkingOutput) const {
  const auto &TC =
      static_cast<const toolchains::MyriadToolChain &>(getToolChain());
  const llvm::Triple &T = TC.getTriple();
  ArgStringList CmdArgs;
  bool UseStartfiles =
      !Args.hasArg(options::OPT_nostdlib, options::OPT_nostartfiles);
  bool UseDefaultLibs =
      !Args.hasArg(options::OPT_nostdlib, options::OPT_nodefaultlibs);

  if (T.getArch() == llvm::Triple::sparc)
    CmdArgs.push_back("-EB");
  else // SHAVE assumes little-endian, and sparcel is expressly so.
    CmdArgs.push_back("-EL");

  // The remaining logic is mostly like gnutools::Linker::ConstructJob,
  // but we never pass through a --sysroot option and various other bits.
  // For example, there are no sanitizers (yet) nor gold linker.

  // Eat some arguments that may be present but have no effect.
  Args.ClaimAllArgs(options::OPT_g_Group);
  Args.ClaimAllArgs(options::OPT_w);
  Args.ClaimAllArgs(options::OPT_static_libgcc);

  if (Args.hasArg(options::OPT_s)) // Pass the 'strip' option.
    CmdArgs.push_back("-s");

  CmdArgs.push_back("-o");
  CmdArgs.push_back(Output.getFilename());

  if (UseStartfiles) {
    // If you want startfiles, it means you want the builtin crti and crtbegin,
    // but not crt0. Myriad link commands provide their own crt0.o as needed.
    CmdArgs.push_back(Args.MakeArgString(TC.GetFilePath("crti.o")));
    CmdArgs.push_back(Args.MakeArgString(TC.GetFilePath("crtbegin.o")));
  }

  Args.AddAllArgs(CmdArgs, {options::OPT_L, options::OPT_T_Group,
                            options::OPT_e, options::OPT_s, options::OPT_t,
                            options::OPT_Z_Flag, options::OPT_r});

  TC.AddFilePathLibArgs(Args, CmdArgs);

  bool NeedsSanitizerDeps = addSanitizerRuntimes(TC, Args, CmdArgs);
  AddLinkerInputs(getToolChain(), Inputs, Args, CmdArgs);

  if (UseDefaultLibs) {
    if (NeedsSanitizerDeps)
      linkSanitizerRuntimeDeps(TC, CmdArgs);
    if (C.getDriver().CCCIsCXX())
      CmdArgs.push_back("-lstdc++");
    if (T.getOS() == llvm::Triple::RTEMS) {
      CmdArgs.push_back("--start-group");
      CmdArgs.push_back("-lc");
      // You must provide your own "-L" option to enable finding these.
      CmdArgs.push_back("-lrtemscpu");
      CmdArgs.push_back("-lrtemsbsp");
      CmdArgs.push_back("--end-group");
    } else {
      CmdArgs.push_back("-lc");
    }
    CmdArgs.push_back("-lgcc");
  }
  if (UseStartfiles) {
    CmdArgs.push_back(Args.MakeArgString(TC.GetFilePath("crtend.o")));
    CmdArgs.push_back(Args.MakeArgString(TC.GetFilePath("crtn.o")));
  }

  std::string Exec =
      Args.MakeArgString(TC.GetProgramPath("sparc-myriad-elf-ld"));
  C.addCommand(llvm::make_unique<Command>(JA, *this, Args.MakeArgString(Exec),
                                          CmdArgs, Inputs));
}

void PS4cpu::Assemble::ConstructJob(Compilation &C, const JobAction &JA,
                                    const InputInfo &Output,
                                    const InputInfoList &Inputs,
                                    const ArgList &Args,
                                    const char *LinkingOutput) const {
  claimNoWarnArgs(Args);
  ArgStringList CmdArgs;

  Args.AddAllArgValues(CmdArgs, options::OPT_Wa_COMMA, options::OPT_Xassembler);

  CmdArgs.push_back("-o");
  CmdArgs.push_back(Output.getFilename());

  assert(Inputs.size() == 1 && "Unexpected number of inputs.");
  const InputInfo &Input = Inputs[0];
  assert(Input.isFilename() && "Invalid input.");
  CmdArgs.push_back(Input.getFilename());

  const char *Exec =
      Args.MakeArgString(getToolChain().GetProgramPath("orbis-as"));
  C.addCommand(llvm::make_unique<Command>(JA, *this, Exec, CmdArgs, Inputs));
}

static void AddPS4SanitizerArgs(const ToolChain &TC, ArgStringList &CmdArgs) {
  const SanitizerArgs &SanArgs = TC.getSanitizerArgs();
  if (SanArgs.needsUbsanRt()) {
    CmdArgs.push_back("-lSceDbgUBSanitizer_stub_weak");
  }
  if (SanArgs.needsAsanRt()) {
    CmdArgs.push_back("-lSceDbgAddressSanitizer_stub_weak");
  }
}

static void ConstructPS4LinkJob(const Tool &T, Compilation &C,
                                const JobAction &JA, const InputInfo &Output,
                                const InputInfoList &Inputs,
                                const ArgList &Args,
                                const char *LinkingOutput) {
  const toolchains::FreeBSD &ToolChain =
      static_cast<const toolchains::FreeBSD &>(T.getToolChain());
  const Driver &D = ToolChain.getDriver();
  ArgStringList CmdArgs;

  // Silence warning for "clang -g foo.o -o foo"
  Args.ClaimAllArgs(options::OPT_g_Group);
  // and "clang -emit-llvm foo.o -o foo"
  Args.ClaimAllArgs(options::OPT_emit_llvm);
  // and for "clang -w foo.o -o foo". Other warning options are already
  // handled somewhere else.
  Args.ClaimAllArgs(options::OPT_w);

  if (!D.SysRoot.empty())
    CmdArgs.push_back(Args.MakeArgString("--sysroot=" + D.SysRoot));

  if (Args.hasArg(options::OPT_pie))
    CmdArgs.push_back("-pie");

  if (Args.hasArg(options::OPT_rdynamic))
    CmdArgs.push_back("-export-dynamic");
  if (Args.hasArg(options::OPT_shared))
    CmdArgs.push_back("--oformat=so");

  if (Output.isFilename()) {
    CmdArgs.push_back("-o");
    CmdArgs.push_back(Output.getFilename());
  } else {
    assert(Output.isNothing() && "Invalid output.");
  }

  AddPS4SanitizerArgs(ToolChain, CmdArgs);

  Args.AddAllArgs(CmdArgs, options::OPT_L);
  Args.AddAllArgs(CmdArgs, options::OPT_T_Group);
  Args.AddAllArgs(CmdArgs, options::OPT_e);
  Args.AddAllArgs(CmdArgs, options::OPT_s);
  Args.AddAllArgs(CmdArgs, options::OPT_t);
  Args.AddAllArgs(CmdArgs, options::OPT_r);

  if (Args.hasArg(options::OPT_Z_Xlinker__no_demangle))
    CmdArgs.push_back("--no-demangle");

  AddLinkerInputs(ToolChain, Inputs, Args, CmdArgs);

  if (Args.hasArg(options::OPT_pthread)) {
    CmdArgs.push_back("-lpthread");
  }

  const char *Exec = Args.MakeArgString(ToolChain.GetProgramPath("orbis-ld"));

  C.addCommand(llvm::make_unique<Command>(JA, T, Exec, CmdArgs, Inputs));
}

static void ConstructGoldLinkJob(const Tool &T, Compilation &C,
                                 const JobAction &JA, const InputInfo &Output,
                                 const InputInfoList &Inputs,
                                 const ArgList &Args,
                                 const char *LinkingOutput) {
  const toolchains::FreeBSD &ToolChain =
      static_cast<const toolchains::FreeBSD &>(T.getToolChain());
  const Driver &D = ToolChain.getDriver();
  ArgStringList CmdArgs;

  // Silence warning for "clang -g foo.o -o foo"
  Args.ClaimAllArgs(options::OPT_g_Group);
  // and "clang -emit-llvm foo.o -o foo"
  Args.ClaimAllArgs(options::OPT_emit_llvm);
  // and for "clang -w foo.o -o foo". Other warning options are already
  // handled somewhere else.
  Args.ClaimAllArgs(options::OPT_w);

  if (!D.SysRoot.empty())
    CmdArgs.push_back(Args.MakeArgString("--sysroot=" + D.SysRoot));

  if (Args.hasArg(options::OPT_pie))
    CmdArgs.push_back("-pie");

  if (Args.hasArg(options::OPT_static)) {
    CmdArgs.push_back("-Bstatic");
  } else {
    if (Args.hasArg(options::OPT_rdynamic))
      CmdArgs.push_back("-export-dynamic");
    CmdArgs.push_back("--eh-frame-hdr");
    if (Args.hasArg(options::OPT_shared)) {
      CmdArgs.push_back("-Bshareable");
    } else {
      CmdArgs.push_back("-dynamic-linker");
      CmdArgs.push_back("/libexec/ld-elf.so.1");
    }
    CmdArgs.push_back("--enable-new-dtags");
  }

  if (Output.isFilename()) {
    CmdArgs.push_back("-o");
    CmdArgs.push_back(Output.getFilename());
  } else {
    assert(Output.isNothing() && "Invalid output.");
  }

  AddPS4SanitizerArgs(ToolChain, CmdArgs);

  if (!Args.hasArg(options::OPT_nostdlib, options::OPT_nostartfiles)) {
    const char *crt1 = nullptr;
    if (!Args.hasArg(options::OPT_shared)) {
      if (Args.hasArg(options::OPT_pg))
        crt1 = "gcrt1.o";
      else if (Args.hasArg(options::OPT_pie))
        crt1 = "Scrt1.o";
      else
        crt1 = "crt1.o";
    }
    if (crt1)
      CmdArgs.push_back(Args.MakeArgString(ToolChain.GetFilePath(crt1)));

    CmdArgs.push_back(Args.MakeArgString(ToolChain.GetFilePath("crti.o")));

    const char *crtbegin = nullptr;
    if (Args.hasArg(options::OPT_static))
      crtbegin = "crtbeginT.o";
    else if (Args.hasArg(options::OPT_shared) || Args.hasArg(options::OPT_pie))
      crtbegin = "crtbeginS.o";
    else
      crtbegin = "crtbegin.o";

    CmdArgs.push_back(Args.MakeArgString(ToolChain.GetFilePath(crtbegin)));
  }

  Args.AddAllArgs(CmdArgs, options::OPT_L);
  ToolChain.AddFilePathLibArgs(Args, CmdArgs);
  Args.AddAllArgs(CmdArgs, options::OPT_T_Group);
  Args.AddAllArgs(CmdArgs, options::OPT_e);
  Args.AddAllArgs(CmdArgs, options::OPT_s);
  Args.AddAllArgs(CmdArgs, options::OPT_t);
  Args.AddAllArgs(CmdArgs, options::OPT_r);

  if (Args.hasArg(options::OPT_Z_Xlinker__no_demangle))
    CmdArgs.push_back("--no-demangle");

  AddLinkerInputs(ToolChain, Inputs, Args, CmdArgs);

  if (!Args.hasArg(options::OPT_nostdlib, options::OPT_nodefaultlibs)) {
    // For PS4, we always want to pass libm, libstdc++ and libkernel
    // libraries for both C and C++ compilations.
    CmdArgs.push_back("-lkernel");
    if (D.CCCIsCXX()) {
      ToolChain.AddCXXStdlibLibArgs(Args, CmdArgs);
      if (Args.hasArg(options::OPT_pg))
        CmdArgs.push_back("-lm_p");
      else
        CmdArgs.push_back("-lm");
    }
    // FIXME: For some reason GCC passes -lgcc and -lgcc_s before adding
    // the default system libraries. Just mimic this for now.
    if (Args.hasArg(options::OPT_pg))
      CmdArgs.push_back("-lgcc_p");
    else
      CmdArgs.push_back("-lcompiler_rt");
    if (Args.hasArg(options::OPT_static)) {
      CmdArgs.push_back("-lstdc++");
    } else if (Args.hasArg(options::OPT_pg)) {
      CmdArgs.push_back("-lgcc_eh_p");
    } else {
      CmdArgs.push_back("--as-needed");
      CmdArgs.push_back("-lstdc++");
      CmdArgs.push_back("--no-as-needed");
    }

    if (Args.hasArg(options::OPT_pthread)) {
      if (Args.hasArg(options::OPT_pg))
        CmdArgs.push_back("-lpthread_p");
      else
        CmdArgs.push_back("-lpthread");
    }

    if (Args.hasArg(options::OPT_pg)) {
      if (Args.hasArg(options::OPT_shared))
        CmdArgs.push_back("-lc");
      else {
        if (Args.hasArg(options::OPT_static)) {
          CmdArgs.push_back("--start-group");
          CmdArgs.push_back("-lc_p");
          CmdArgs.push_back("-lpthread_p");
          CmdArgs.push_back("--end-group");
        } else {
          CmdArgs.push_back("-lc_p");
        }
      }
      CmdArgs.push_back("-lgcc_p");
    } else {
      if (Args.hasArg(options::OPT_static)) {
        CmdArgs.push_back("--start-group");
        CmdArgs.push_back("-lc");
        CmdArgs.push_back("-lpthread");
        CmdArgs.push_back("--end-group");
      } else {
        CmdArgs.push_back("-lc");
      }
      CmdArgs.push_back("-lcompiler_rt");
    }

    if (Args.hasArg(options::OPT_static)) {
      CmdArgs.push_back("-lstdc++");
    } else if (Args.hasArg(options::OPT_pg)) {
      CmdArgs.push_back("-lgcc_eh_p");
    } else {
      CmdArgs.push_back("--as-needed");
      CmdArgs.push_back("-lstdc++");
      CmdArgs.push_back("--no-as-needed");
    }
  }

  if (!Args.hasArg(options::OPT_nostdlib, options::OPT_nostartfiles)) {
    if (Args.hasArg(options::OPT_shared) || Args.hasArg(options::OPT_pie))
      CmdArgs.push_back(Args.MakeArgString(ToolChain.GetFilePath("crtendS.o")));
    else
      CmdArgs.push_back(Args.MakeArgString(ToolChain.GetFilePath("crtend.o")));
    CmdArgs.push_back(Args.MakeArgString(ToolChain.GetFilePath("crtn.o")));
  }

  const char *Exec =
#ifdef LLVM_ON_WIN32
      Args.MakeArgString(ToolChain.GetProgramPath("orbis-ld.gold"));
#else
      Args.MakeArgString(ToolChain.GetProgramPath("orbis-ld"));
#endif

  C.addCommand(llvm::make_unique<Command>(JA, T, Exec, CmdArgs, Inputs));
}

void PS4cpu::Link::ConstructJob(Compilation &C, const JobAction &JA,
                                const InputInfo &Output,
                                const InputInfoList &Inputs,
                                const ArgList &Args,
                                const char *LinkingOutput) const {
  const toolchains::FreeBSD &ToolChain =
      static_cast<const toolchains::FreeBSD &>(getToolChain());
  const Driver &D = ToolChain.getDriver();
  bool PS4Linker;
  StringRef LinkerOptName;
  if (const Arg *A = Args.getLastArg(options::OPT_fuse_ld_EQ)) {
    LinkerOptName = A->getValue();
    if (LinkerOptName != "ps4" && LinkerOptName != "gold")
      D.Diag(diag::err_drv_unsupported_linker) << LinkerOptName;
  }

  if (LinkerOptName == "gold")
    PS4Linker = false;
  else if (LinkerOptName == "ps4")
    PS4Linker = true;
  else
    PS4Linker = !Args.hasArg(options::OPT_shared);

  if (PS4Linker)
    ConstructPS4LinkJob(*this, C, JA, Output, Inputs, Args, LinkingOutput);
  else
    ConstructGoldLinkJob(*this, C, JA, Output, Inputs, Args, LinkingOutput);
}

void NVPTX::Assembler::ConstructJob(Compilation &C, const JobAction &JA,
                                    const InputInfo &Output,
                                    const InputInfoList &Inputs,
                                    const ArgList &Args,
                                    const char *LinkingOutput) const {
  const auto &TC =
      static_cast<const toolchains::CudaToolChain &>(getToolChain());
  assert(TC.getTriple().isNVPTX() && "Wrong platform");

  // Obtain architecture from the action.
  CudaArch gpu_arch = StringToCudaArch(JA.getOffloadingArch());
  assert(gpu_arch != CudaArch::UNKNOWN &&
         "Device action expected to have an architecture.");

  // Check that our installation's ptxas supports gpu_arch.
  if (!Args.hasArg(options::OPT_no_cuda_version_check)) {
    TC.cudaInstallation().CheckCudaVersionSupportsArch(gpu_arch);
  }

  ArgStringList CmdArgs;
  CmdArgs.push_back(TC.getTriple().isArch64Bit() ? "-m64" : "-m32");
  if (Args.hasFlag(options::OPT_cuda_noopt_device_debug,
                   options::OPT_no_cuda_noopt_device_debug, false)) {
    // ptxas does not accept -g option if optimization is enabled, so
    // we ignore the compiler's -O* options if we want debug info.
    CmdArgs.push_back("-g");
    CmdArgs.push_back("--dont-merge-basicblocks");
    CmdArgs.push_back("--return-at-end");
  } else if (Arg *A = Args.getLastArg(options::OPT_O_Group)) {
    // Map the -O we received to -O{0,1,2,3}.
    //
    // TODO: Perhaps we should map host -O2 to ptxas -O3. -O3 is ptxas's
    // default, so it may correspond more closely to the spirit of clang -O2.

    // -O3 seems like the least-bad option when -Osomething is specified to
    // clang but it isn't handled below.
    StringRef OOpt = "3";
    if (A->getOption().matches(options::OPT_O4) ||
        A->getOption().matches(options::OPT_Ofast))
      OOpt = "3";
    else if (A->getOption().matches(options::OPT_O0))
      OOpt = "0";
    else if (A->getOption().matches(options::OPT_O)) {
      // -Os, -Oz, and -O(anything else) map to -O2, for lack of better options.
      OOpt = llvm::StringSwitch<const char *>(A->getValue())
                 .Case("1", "1")
                 .Case("2", "2")
                 .Case("3", "3")
                 .Case("s", "2")
                 .Case("z", "2")
                 .Default("2");
    }
    CmdArgs.push_back(Args.MakeArgString(llvm::Twine("-O") + OOpt));
  } else {
    // If no -O was passed, pass -O0 to ptxas -- no opt flag should correspond
    // to no optimizations, but ptxas's default is -O3.
    CmdArgs.push_back("-O0");
  }

  CmdArgs.push_back("--gpu-name");
  CmdArgs.push_back(Args.MakeArgString(CudaArchToString(gpu_arch)));
  CmdArgs.push_back("--output-file");
  CmdArgs.push_back(Args.MakeArgString(Output.getFilename()));
  for (const auto& II : Inputs)
    CmdArgs.push_back(Args.MakeArgString(II.getFilename()));

  for (const auto& A : Args.getAllArgValues(options::OPT_Xcuda_ptxas))
    CmdArgs.push_back(Args.MakeArgString(A));

  const char *Exec = Args.MakeArgString(TC.GetProgramPath("ptxas"));
  C.addCommand(llvm::make_unique<Command>(JA, *this, Exec, CmdArgs, Inputs));
}

// All inputs to this linker must be from CudaDeviceActions, as we need to look
// at the Inputs' Actions in order to figure out which GPU architecture they
// correspond to.
void NVPTX::Linker::ConstructJob(Compilation &C, const JobAction &JA,
                                 const InputInfo &Output,
                                 const InputInfoList &Inputs,
                                 const ArgList &Args,
                                 const char *LinkingOutput) const {
  const auto &TC =
      static_cast<const toolchains::CudaToolChain &>(getToolChain());
  assert(TC.getTriple().isNVPTX() && "Wrong platform");

  ArgStringList CmdArgs;
  CmdArgs.push_back("--cuda");
  CmdArgs.push_back(TC.getTriple().isArch64Bit() ? "-64" : "-32");
  CmdArgs.push_back(Args.MakeArgString("--create"));
  CmdArgs.push_back(Args.MakeArgString(Output.getFilename()));

  for (const auto& II : Inputs) {
    auto *A = II.getAction();
    assert(A->getInputs().size() == 1 &&
           "Device offload action is expected to have a single input");
    const char *gpu_arch_str = A->getOffloadingArch();
    assert(gpu_arch_str &&
           "Device action expected to have associated a GPU architecture!");
    CudaArch gpu_arch = StringToCudaArch(gpu_arch_str);

    // We need to pass an Arch of the form "sm_XX" for cubin files and
    // "compute_XX" for ptx.
    const char *Arch =
        (II.getType() == types::TY_PP_Asm)
            ? CudaVirtualArchToString(VirtualArchForCudaArch(gpu_arch))
            : gpu_arch_str;
    CmdArgs.push_back(Args.MakeArgString(llvm::Twine("--image=profile=") +
                                         Arch + ",file=" + II.getFilename()));
  }

  for (const auto& A : Args.getAllArgValues(options::OPT_Xcuda_fatbinary))
    CmdArgs.push_back(Args.MakeArgString(A));

  const char *Exec = Args.MakeArgString(TC.GetProgramPath("fatbinary"));
  C.addCommand(llvm::make_unique<Command>(JA, *this, Exec, CmdArgs, Inputs));
}<|MERGE_RESOLUTION|>--- conflicted
+++ resolved
@@ -3261,15 +3261,11 @@
     break;
   }
 
-<<<<<<< HEAD
   if (Triple.getArch() == llvm::Triple::nyuzi) {
     return !areOptimizationsEnabled(Args);
   }
 
-  if (Triple.isOSLinux()) {
-=======
   if (Triple.isOSLinux() || Triple.getOS() == llvm::Triple::CloudABI) {
->>>>>>> 866c4fd6
     switch (Triple.getArch()) {
     // Don't use a frame pointer on linux if optimizing for certain targets.
     case llvm::Triple::mips64:
