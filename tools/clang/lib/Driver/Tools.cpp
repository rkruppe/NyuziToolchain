//===--- Tools.cpp - Tools Implementations --------------------------------===//
//
//                     The LLVM Compiler Infrastructure
//
// This file is distributed under the University of Illinois Open Source
// License. See LICENSE.TXT for details.
//
//===----------------------------------------------------------------------===//

#include "Tools.h"
#include "InputInfo.h"
#include "ToolChains.h"
#include "clang/Basic/LangOptions.h"
#include "clang/Basic/ObjCRuntime.h"
#include "clang/Basic/Version.h"
#include "clang/Driver/Action.h"
#include "clang/Driver/Compilation.h"
#include "clang/Driver/Driver.h"
#include "clang/Driver/DriverDiagnostic.h"
#include "clang/Driver/Job.h"
#include "clang/Driver/Options.h"
#include "clang/Driver/SanitizerArgs.h"
#include "clang/Driver/ToolChain.h"
#include "clang/Driver/Util.h"
#include "llvm/ADT/SmallString.h"
#include "llvm/ADT/StringExtras.h"
#include "llvm/ADT/StringSwitch.h"
#include "llvm/ADT/Twine.h"
#include "llvm/Option/Arg.h"
#include "llvm/Option/ArgList.h"
#include "llvm/Option/Option.h"
#include "llvm/Support/Compression.h"
#include "llvm/Support/ErrorHandling.h"
#include "llvm/Support/FileSystem.h"
#include "llvm/Support/Format.h"
#include "llvm/Support/Host.h"
#include "llvm/Support/Path.h"
#include "llvm/Support/Process.h"
#include "llvm/Support/Program.h"
#include "llvm/Support/raw_ostream.h"

using namespace clang::driver;
using namespace clang::driver::tools;
using namespace clang;
using namespace llvm::opt;

static void addAssemblerKPIC(const ArgList &Args, ArgStringList &CmdArgs) {
  Arg *LastPICArg = Args.getLastArg(options::OPT_fPIC, options::OPT_fno_PIC,
                                    options::OPT_fpic, options::OPT_fno_pic,
                                    options::OPT_fPIE, options::OPT_fno_PIE,
                                    options::OPT_fpie, options::OPT_fno_pie);
  if (!LastPICArg)
    return;
  if (LastPICArg->getOption().matches(options::OPT_fPIC) ||
      LastPICArg->getOption().matches(options::OPT_fpic) ||
      LastPICArg->getOption().matches(options::OPT_fPIE) ||
      LastPICArg->getOption().matches(options::OPT_fpie)) {
    CmdArgs.push_back("-KPIC");
  }
}

/// CheckPreprocessingOptions - Perform some validation of preprocessing
/// arguments that is shared with gcc.
static void CheckPreprocessingOptions(const Driver &D, const ArgList &Args) {
  if (Arg *A = Args.getLastArg(options::OPT_C, options::OPT_CC)) {
    if (!Args.hasArg(options::OPT_E) && !Args.hasArg(options::OPT__SLASH_P) &&
        !Args.hasArg(options::OPT__SLASH_EP) && !D.CCCIsCPP()) {
      D.Diag(diag::err_drv_argument_only_allowed_with)
          << A->getBaseArg().getAsString(Args)
          << (D.IsCLMode() ? "/E, /P or /EP" : "-E");
    }
  }
}

/// CheckCodeGenerationOptions - Perform some validation of code generation
/// arguments that is shared with gcc.
static void CheckCodeGenerationOptions(const Driver &D, const ArgList &Args) {
  // In gcc, only ARM checks this, but it seems reasonable to check universally.
  if (Args.hasArg(options::OPT_static))
    if (const Arg *A = Args.getLastArg(options::OPT_dynamic,
                                       options::OPT_mdynamic_no_pic))
      D.Diag(diag::err_drv_argument_not_allowed_with)
        << A->getAsString(Args) << "-static";
}

// Quote target names for inclusion in GNU Make dependency files.
// Only the characters '$', '#', ' ', '\t' are quoted.
static void QuoteTarget(StringRef Target,
                        SmallVectorImpl<char> &Res) {
  for (unsigned i = 0, e = Target.size(); i != e; ++i) {
    switch (Target[i]) {
    case ' ':
    case '\t':
      // Escape the preceding backslashes
      for (int j = i - 1; j >= 0 && Target[j] == '\\'; --j)
        Res.push_back('\\');

      // Escape the space/tab
      Res.push_back('\\');
      break;
    case '$':
      Res.push_back('$');
      break;
    case '#':
      Res.push_back('\\');
      break;
    default:
      break;
    }

    Res.push_back(Target[i]);
  }
}

static void addDirectoryList(const ArgList &Args,
                             ArgStringList &CmdArgs,
                             const char *ArgName,
                             const char *EnvVar) {
  const char *DirList = ::getenv(EnvVar);
  bool CombinedArg = false;

  if (!DirList)
    return; // Nothing to do.

  StringRef Name(ArgName);
  if (Name.equals("-I") || Name.equals("-L"))
    CombinedArg = true;

  StringRef Dirs(DirList);
  if (Dirs.empty()) // Empty string should not add '.'.
    return;

  StringRef::size_type Delim;
  while ((Delim = Dirs.find(llvm::sys::EnvPathSeparator)) != StringRef::npos) {
    if (Delim == 0) { // Leading colon.
      if (CombinedArg) {
        CmdArgs.push_back(Args.MakeArgString(std::string(ArgName) + "."));
      } else {
        CmdArgs.push_back(ArgName);
        CmdArgs.push_back(".");
      }
    } else {
      if (CombinedArg) {
        CmdArgs.push_back(Args.MakeArgString(std::string(ArgName) + Dirs.substr(0, Delim)));
      } else {
        CmdArgs.push_back(ArgName);
        CmdArgs.push_back(Args.MakeArgString(Dirs.substr(0, Delim)));
      }
    }
    Dirs = Dirs.substr(Delim + 1);
  }

  if (Dirs.empty()) { // Trailing colon.
    if (CombinedArg) {
      CmdArgs.push_back(Args.MakeArgString(std::string(ArgName) + "."));
    } else {
      CmdArgs.push_back(ArgName);
      CmdArgs.push_back(".");
    }
  } else { // Add the last path.
    if (CombinedArg) {
      CmdArgs.push_back(Args.MakeArgString(std::string(ArgName) + Dirs));
    } else {
      CmdArgs.push_back(ArgName);
      CmdArgs.push_back(Args.MakeArgString(Dirs));
    }
  }
}

static void AddLinkerInputs(const ToolChain &TC,
                            const InputInfoList &Inputs, const ArgList &Args,
                            ArgStringList &CmdArgs) {
  const Driver &D = TC.getDriver();

  // Add extra linker input arguments which are not treated as inputs
  // (constructed via -Xarch_).
  Args.AddAllArgValues(CmdArgs, options::OPT_Zlinker_input);

  for (const auto &II : Inputs) {
    if (!TC.HasNativeLLVMSupport()) {
      // Don't try to pass LLVM inputs unless we have native support.
      if (II.getType() == types::TY_LLVM_IR ||
          II.getType() == types::TY_LTO_IR ||
          II.getType() == types::TY_LLVM_BC ||
          II.getType() == types::TY_LTO_BC)
        D.Diag(diag::err_drv_no_linker_llvm_support)
          << TC.getTripleString();
    }

    // Add filenames immediately.
    if (II.isFilename()) {
      CmdArgs.push_back(II.getFilename());
      continue;
    }

    // Otherwise, this is a linker input argument.
    const Arg &A = II.getInputArg();

    // Handle reserved library options.
    if (A.getOption().matches(options::OPT_Z_reserved_lib_stdcxx))
      TC.AddCXXStdlibLibArgs(Args, CmdArgs);
    else if (A.getOption().matches(options::OPT_Z_reserved_lib_cckext))
      TC.AddCCKextLibArgs(Args, CmdArgs);
    else if (A.getOption().matches(options::OPT_z)) {
      // Pass -z prefix for gcc linker compatibility.
      A.claim();
      A.render(Args, CmdArgs);
    } else {
       A.renderAsInput(Args, CmdArgs);
    }
  }

  // LIBRARY_PATH - included following the user specified library paths.
  //                and only supported on native toolchains.
  if (!TC.isCrossCompiling())
    addDirectoryList(Args, CmdArgs, "-L", "LIBRARY_PATH");
}

/// \brief Determine whether Objective-C automated reference counting is
/// enabled.
static bool isObjCAutoRefCount(const ArgList &Args) {
  return Args.hasFlag(options::OPT_fobjc_arc, options::OPT_fno_objc_arc, false);
}

/// \brief Determine whether we are linking the ObjC runtime.
static bool isObjCRuntimeLinked(const ArgList &Args) {
  if (isObjCAutoRefCount(Args)) {
    Args.ClaimAllArgs(options::OPT_fobjc_link_runtime);
    return true;
  }
  return Args.hasArg(options::OPT_fobjc_link_runtime);
}

static bool forwardToGCC(const Option &O) {
  // Don't forward inputs from the original command line.  They are added from
  // InputInfoList.
  return O.getKind() != Option::InputClass &&
         !O.hasFlag(options::DriverOption) &&
         !O.hasFlag(options::LinkerInput);
}

void Clang::AddPreprocessingOptions(Compilation &C,
                                    const JobAction &JA,
                                    const Driver &D,
                                    const ArgList &Args,
                                    ArgStringList &CmdArgs,
                                    const InputInfo &Output,
                                    const InputInfoList &Inputs) const {
  Arg *A;

  CheckPreprocessingOptions(D, Args);

  Args.AddLastArg(CmdArgs, options::OPT_C);
  Args.AddLastArg(CmdArgs, options::OPT_CC);

  // Handle dependency file generation.
  if ((A = Args.getLastArg(options::OPT_M, options::OPT_MM)) ||
      (A = Args.getLastArg(options::OPT_MD)) ||
      (A = Args.getLastArg(options::OPT_MMD))) {
    // Determine the output location.
    const char *DepFile;
    if (Arg *MF = Args.getLastArg(options::OPT_MF)) {
      DepFile = MF->getValue();
      C.addFailureResultFile(DepFile, &JA);
    } else if (Output.getType() == types::TY_Dependencies) {
      DepFile = Output.getFilename();
    } else if (A->getOption().matches(options::OPT_M) ||
               A->getOption().matches(options::OPT_MM)) {
      DepFile = "-";
    } else {
      DepFile = getDependencyFileName(Args, Inputs);
      C.addFailureResultFile(DepFile, &JA);
    }
    CmdArgs.push_back("-dependency-file");
    CmdArgs.push_back(DepFile);

    // Add a default target if one wasn't specified.
    if (!Args.hasArg(options::OPT_MT) && !Args.hasArg(options::OPT_MQ)) {
      const char *DepTarget;

      // If user provided -o, that is the dependency target, except
      // when we are only generating a dependency file.
      Arg *OutputOpt = Args.getLastArg(options::OPT_o);
      if (OutputOpt && Output.getType() != types::TY_Dependencies) {
        DepTarget = OutputOpt->getValue();
      } else {
        // Otherwise derive from the base input.
        //
        // FIXME: This should use the computed output file location.
        SmallString<128> P(Inputs[0].getBaseInput());
        llvm::sys::path::replace_extension(P, "o");
        DepTarget = Args.MakeArgString(llvm::sys::path::filename(P));
      }

      CmdArgs.push_back("-MT");
      SmallString<128> Quoted;
      QuoteTarget(DepTarget, Quoted);
      CmdArgs.push_back(Args.MakeArgString(Quoted));
    }

    if (A->getOption().matches(options::OPT_M) ||
        A->getOption().matches(options::OPT_MD))
      CmdArgs.push_back("-sys-header-deps");

    if (isa<PrecompileJobAction>(JA))
      CmdArgs.push_back("-module-file-deps");
  }

  if (Args.hasArg(options::OPT_MG)) {
    if (!A || A->getOption().matches(options::OPT_MD) ||
              A->getOption().matches(options::OPT_MMD))
      D.Diag(diag::err_drv_mg_requires_m_or_mm);
    CmdArgs.push_back("-MG");
  }

  Args.AddLastArg(CmdArgs, options::OPT_MP);

  // Convert all -MQ <target> args to -MT <quoted target>
  for (arg_iterator it = Args.filtered_begin(options::OPT_MT,
                                             options::OPT_MQ),
         ie = Args.filtered_end(); it != ie; ++it) {
    const Arg *A = *it;
    A->claim();

    if (A->getOption().matches(options::OPT_MQ)) {
      CmdArgs.push_back("-MT");
      SmallString<128> Quoted;
      QuoteTarget(A->getValue(), Quoted);
      CmdArgs.push_back(Args.MakeArgString(Quoted));

    // -MT flag - no change
    } else {
      A->render(Args, CmdArgs);
    }
  }

  // Add -i* options, and automatically translate to
  // -include-pch/-include-pth for transparent PCH support. It's
  // wonky, but we include looking for .gch so we can support seamless
  // replacement into a build system already set up to be generating
  // .gch files.
  bool RenderedImplicitInclude = false;
  for (arg_iterator it = Args.filtered_begin(options::OPT_clang_i_Group),
         ie = Args.filtered_end(); it != ie; ++it) {
    const Arg *A = it;

    if (A->getOption().matches(options::OPT_include)) {
      bool IsFirstImplicitInclude = !RenderedImplicitInclude;
      RenderedImplicitInclude = true;

      // Use PCH if the user requested it.
      bool UsePCH = D.CCCUsePCH;

      bool FoundPTH = false;
      bool FoundPCH = false;
      SmallString<128> P(A->getValue());
      // We want the files to have a name like foo.h.pch. Add a dummy extension
      // so that replace_extension does the right thing.
      P += ".dummy";
      if (UsePCH) {
        llvm::sys::path::replace_extension(P, "pch");
        if (llvm::sys::fs::exists(P.str()))
          FoundPCH = true;
      }

      if (!FoundPCH) {
        llvm::sys::path::replace_extension(P, "pth");
        if (llvm::sys::fs::exists(P.str()))
          FoundPTH = true;
      }

      if (!FoundPCH && !FoundPTH) {
        llvm::sys::path::replace_extension(P, "gch");
        if (llvm::sys::fs::exists(P.str())) {
          FoundPCH = UsePCH;
          FoundPTH = !UsePCH;
        }
      }

      if (FoundPCH || FoundPTH) {
        if (IsFirstImplicitInclude) {
          A->claim();
          if (UsePCH)
            CmdArgs.push_back("-include-pch");
          else
            CmdArgs.push_back("-include-pth");
          CmdArgs.push_back(Args.MakeArgString(P.str()));
          continue;
        } else {
          // Ignore the PCH if not first on command line and emit warning.
          D.Diag(diag::warn_drv_pch_not_first_include)
              << P.str() << A->getAsString(Args);
        }
      }
    }

    // Not translated, render as usual.
    A->claim();
    A->render(Args, CmdArgs);
  }

  Args.AddAllArgs(CmdArgs, options::OPT_D, options::OPT_U);
  Args.AddAllArgs(CmdArgs, options::OPT_I_Group, options::OPT_F,
                  options::OPT_index_header_map);

  // Add -Wp, and -Xassembler if using the preprocessor.

  // FIXME: There is a very unfortunate problem here, some troubled
  // souls abuse -Wp, to pass preprocessor options in gcc syntax. To
  // really support that we would have to parse and then translate
  // those options. :(
  Args.AddAllArgValues(CmdArgs, options::OPT_Wp_COMMA,
                       options::OPT_Xpreprocessor);

  // -I- is a deprecated GCC feature, reject it.
  if (Arg *A = Args.getLastArg(options::OPT_I_))
    D.Diag(diag::err_drv_I_dash_not_supported) << A->getAsString(Args);

  // If we have a --sysroot, and don't have an explicit -isysroot flag, add an
  // -isysroot to the CC1 invocation.
  StringRef sysroot = C.getSysRoot();
  if (sysroot != "") {
    if (!Args.hasArg(options::OPT_isysroot)) {
      CmdArgs.push_back("-isysroot");
      CmdArgs.push_back(C.getArgs().MakeArgString(sysroot));
    }
  }

  // Parse additional include paths from environment variables.
  // FIXME: We should probably sink the logic for handling these from the
  // frontend into the driver. It will allow deleting 4 otherwise unused flags.
  // CPATH - included following the user specified includes (but prior to
  // builtin and standard includes).
  addDirectoryList(Args, CmdArgs, "-I", "CPATH");
  // C_INCLUDE_PATH - system includes enabled when compiling C.
  addDirectoryList(Args, CmdArgs, "-c-isystem", "C_INCLUDE_PATH");
  // CPLUS_INCLUDE_PATH - system includes enabled when compiling C++.
  addDirectoryList(Args, CmdArgs, "-cxx-isystem", "CPLUS_INCLUDE_PATH");
  // OBJC_INCLUDE_PATH - system includes enabled when compiling ObjC.
  addDirectoryList(Args, CmdArgs, "-objc-isystem", "OBJC_INCLUDE_PATH");
  // OBJCPLUS_INCLUDE_PATH - system includes enabled when compiling ObjC++.
  addDirectoryList(Args, CmdArgs, "-objcxx-isystem", "OBJCPLUS_INCLUDE_PATH");

  // Add C++ include arguments, if needed.
  if (types::isCXX(Inputs[0].getType()))
    getToolChain().AddClangCXXStdlibIncludeArgs(Args, CmdArgs);

  // Add system include arguments.
  getToolChain().AddClangSystemIncludeArgs(Args, CmdArgs);
}

// FIXME: Move to target hook.
static bool isSignedCharDefault(const llvm::Triple &Triple) {
  switch (Triple.getArch()) {
  default:
    return true;

  case llvm::Triple::aarch64:
  case llvm::Triple::aarch64_be:
  case llvm::Triple::arm:
  case llvm::Triple::armeb:
    if (Triple.isOSDarwin() || Triple.isOSWindows())
      return true;
    return false;

  case llvm::Triple::ppc:
  case llvm::Triple::ppc64:
    if (Triple.isOSDarwin())
      return true;
    return false;

  case llvm::Triple::ppc64le:
  case llvm::Triple::systemz:
  case llvm::Triple::xcore:
    return false;
  }
}

static bool isNoCommonDefault(const llvm::Triple &Triple) {
  switch (Triple.getArch()) {
  default:
    return false;

  case llvm::Triple::xcore:
    return true;
  }
}

// Handle -mhwdiv=.
static void getARMHWDivFeatures(const Driver &D, const Arg *A,
                              const ArgList &Args,
                              std::vector<const char *> &Features) {
  StringRef HWDiv = A->getValue();
  if (HWDiv == "arm") {
    Features.push_back("+hwdiv-arm");
    Features.push_back("-hwdiv");
  } else if (HWDiv == "thumb") {
    Features.push_back("-hwdiv-arm");
    Features.push_back("+hwdiv");
  } else if (HWDiv == "arm,thumb" || HWDiv == "thumb,arm") {
    Features.push_back("+hwdiv-arm");
    Features.push_back("+hwdiv");
  } else if (HWDiv == "none") {
    Features.push_back("-hwdiv-arm");
    Features.push_back("-hwdiv");
  } else
    D.Diag(diag::err_drv_clang_unsupported) << A->getAsString(Args);
}
 
// Handle -mfpu=.
//
// FIXME: Centralize feature selection, defaulting shouldn't be also in the
// frontend target.
static void getARMFPUFeatures(const Driver &D, const Arg *A,
                              const ArgList &Args,
                              std::vector<const char *> &Features) {
  StringRef FPU = A->getValue();

  // Set the target features based on the FPU.
  if (FPU == "fpa" || FPU == "fpe2" || FPU == "fpe3" || FPU == "maverick") {
    // Disable any default FPU support.
    Features.push_back("-vfp2");
    Features.push_back("-vfp3");
    Features.push_back("-neon");
  } else if (FPU == "vfp") {
    Features.push_back("+vfp2");
    Features.push_back("-neon");
  } else if (FPU == "vfp3-d16" || FPU == "vfpv3-d16") {
    Features.push_back("+vfp3");
    Features.push_back("+d16");
    Features.push_back("-neon");
  } else if (FPU == "vfp3" || FPU == "vfpv3") {
    Features.push_back("+vfp3");
    Features.push_back("-neon");
  } else if (FPU == "vfp4-d16" || FPU == "vfpv4-d16") {
    Features.push_back("+vfp4");
    Features.push_back("+d16");
    Features.push_back("-neon");
  } else if (FPU == "vfp4" || FPU == "vfpv4") {
    Features.push_back("+vfp4");
    Features.push_back("-neon");
  } else if (FPU == "fp4-sp-d16" || FPU == "fpv4-sp-d16") {
    Features.push_back("+vfp4");
    Features.push_back("+d16");
    Features.push_back("+fp-only-sp");
    Features.push_back("-neon");
  } else if (FPU == "fp-armv8") {
    Features.push_back("+fp-armv8");
    Features.push_back("-neon");
    Features.push_back("-crypto");
  } else if (FPU == "neon-fp-armv8") {
    Features.push_back("+fp-armv8");
    Features.push_back("+neon");
    Features.push_back("-crypto");
  } else if (FPU == "crypto-neon-fp-armv8") {
    Features.push_back("+fp-armv8");
    Features.push_back("+neon");
    Features.push_back("+crypto");
  } else if (FPU == "neon") {
    Features.push_back("+neon");
  } else if (FPU == "none") {
    Features.push_back("-vfp2");
    Features.push_back("-vfp3");
    Features.push_back("-vfp4");
    Features.push_back("-fp-armv8");
    Features.push_back("-crypto");
    Features.push_back("-neon");
  } else
    D.Diag(diag::err_drv_clang_unsupported) << A->getAsString(Args);
}

// Select the float ABI as determined by -msoft-float, -mhard-float, and
// -mfloat-abi=.
StringRef tools::arm::getARMFloatABI(const Driver &D, const ArgList &Args,
                                     const llvm::Triple &Triple) {
  StringRef FloatABI;
  if (Arg *A = Args.getLastArg(options::OPT_msoft_float,
                               options::OPT_mhard_float,
                               options::OPT_mfloat_abi_EQ)) {
    if (A->getOption().matches(options::OPT_msoft_float))
      FloatABI = "soft";
    else if (A->getOption().matches(options::OPT_mhard_float))
      FloatABI = "hard";
    else {
      FloatABI = A->getValue();
      if (FloatABI != "soft" && FloatABI != "softfp" && FloatABI != "hard") {
        D.Diag(diag::err_drv_invalid_mfloat_abi)
          << A->getAsString(Args);
        FloatABI = "soft";
      }
    }
  }

  // If unspecified, choose the default based on the platform.
  if (FloatABI.empty()) {
    switch (Triple.getOS()) {
    case llvm::Triple::Darwin:
    case llvm::Triple::MacOSX:
    case llvm::Triple::IOS: {
      // Darwin defaults to "softfp" for v6 and v7.
      //
      // FIXME: Factor out an ARM class so we can cache the arch somewhere.
      std::string ArchName =
        arm::getLLVMArchSuffixForARM(arm::getARMTargetCPU(Args, Triple));
      if (StringRef(ArchName).startswith("v6") ||
          StringRef(ArchName).startswith("v7"))
        FloatABI = "softfp";
      else
        FloatABI = "soft";
      break;
    }

    // FIXME: this is invalid for WindowsCE
    case llvm::Triple::Win32:
      FloatABI = "hard";
      break;

    case llvm::Triple::FreeBSD:
      switch(Triple.getEnvironment()) {
      case llvm::Triple::GNUEABIHF:
        FloatABI = "hard";
        break;
      default:
        // FreeBSD defaults to soft float
        FloatABI = "soft";
        break;
      }
      break;

    default:
      switch(Triple.getEnvironment()) {
      case llvm::Triple::GNUEABIHF:
        FloatABI = "hard";
        break;
      case llvm::Triple::GNUEABI:
        FloatABI = "softfp";
        break;
      case llvm::Triple::EABIHF:
        FloatABI = "hard";
        break;
      case llvm::Triple::EABI:
        // EABI is always AAPCS, and if it was not marked 'hard', it's softfp
        FloatABI = "softfp";
        break;
      case llvm::Triple::Android: {
        std::string ArchName =
          arm::getLLVMArchSuffixForARM(arm::getARMTargetCPU(Args, Triple));
        if (StringRef(ArchName).startswith("v7"))
          FloatABI = "softfp";
        else
          FloatABI = "soft";
        break;
      }
      default:
        // Assume "soft", but warn the user we are guessing.
        FloatABI = "soft";
        if (Triple.getOS() != llvm::Triple::UnknownOS ||
            !Triple.isOSBinFormatMachO())
          D.Diag(diag::warn_drv_assuming_mfloat_abi_is) << "soft";
        break;
      }
    }
  }

  return FloatABI;
}

static void getARMTargetFeatures(const Driver &D, const llvm::Triple &Triple,
                                 const ArgList &Args,
                                 std::vector<const char *> &Features,
                                 bool ForAS) {
  StringRef FloatABI = tools::arm::getARMFloatABI(D, Args, Triple);
  if (!ForAS) {
    // FIXME: Note, this is a hack, the LLVM backend doesn't actually use these
    // yet (it uses the -mfloat-abi and -msoft-float options), and it is
    // stripped out by the ARM target. We should probably pass this a new
    // -target-option, which is handled by the -cc1/-cc1as invocation.
    //
    // FIXME2:  For consistency, it would be ideal if we set up the target
    // machine state the same when using the frontend or the assembler. We don't
    // currently do that for the assembler, we pass the options directly to the
    // backend and never even instantiate the frontend TargetInfo. If we did,
    // and used its handleTargetFeatures hook, then we could ensure the
    // assembler and the frontend behave the same.

    // Use software floating point operations?
    if (FloatABI == "soft")
      Features.push_back("+soft-float");

    // Use software floating point argument passing?
    if (FloatABI != "hard")
      Features.push_back("+soft-float-abi");
  }

  // Honor -mfpu=.
  if (const Arg *A = Args.getLastArg(options::OPT_mfpu_EQ))
    getARMFPUFeatures(D, A, Args, Features);
  if (const Arg *A = Args.getLastArg(options::OPT_mhwdiv_EQ))
    getARMHWDivFeatures(D, A, Args, Features);

  // Setting -msoft-float effectively disables NEON because of the GCC
  // implementation, although the same isn't true of VFP or VFP3.
  if (FloatABI == "soft") {
    Features.push_back("-neon");
    // Also need to explicitly disable features which imply NEON.
    Features.push_back("-crypto");
  }

  // En/disable crc
  if (Arg *A = Args.getLastArg(options::OPT_mcrc,
                               options::OPT_mnocrc)) {
    if (A->getOption().matches(options::OPT_mcrc))
      Features.push_back("+crc");
    else
      Features.push_back("-crc");
  }
}

void Clang::AddARMTargetArgs(const ArgList &Args,
                             ArgStringList &CmdArgs,
                             bool KernelOrKext) const {
  const Driver &D = getToolChain().getDriver();
  // Get the effective triple, which takes into account the deployment target.
  std::string TripleStr = getToolChain().ComputeEffectiveClangTriple(Args);
  llvm::Triple Triple(TripleStr);
  std::string CPUName = arm::getARMTargetCPU(Args, Triple);

  // Select the ABI to use.
  //
  // FIXME: Support -meabi.
  const char *ABIName = nullptr;
  if (Arg *A = Args.getLastArg(options::OPT_mabi_EQ)) {
    ABIName = A->getValue();
  } else if (Triple.isOSBinFormatMachO()) {
    // The backend is hardwired to assume AAPCS for M-class processors, ensure
    // the frontend matches that.
    if (Triple.getEnvironment() == llvm::Triple::EABI ||
        (Triple.getOS() == llvm::Triple::UnknownOS &&
         Triple.getObjectFormat() == llvm::Triple::MachO) ||
        StringRef(CPUName).startswith("cortex-m")) {
      ABIName = "aapcs";
    } else {
      ABIName = "apcs-gnu";
    }
  } else if (Triple.isOSWindows()) {
    // FIXME: this is invalid for WindowsCE
    ABIName = "aapcs";
  } else {
    // Select the default based on the platform.
    switch(Triple.getEnvironment()) {
    case llvm::Triple::Android:
    case llvm::Triple::GNUEABI:
    case llvm::Triple::GNUEABIHF:
      ABIName = "aapcs-linux";
      break;
    case llvm::Triple::EABIHF:
    case llvm::Triple::EABI:
      ABIName = "aapcs";
      break;
    default:
      if (Triple.getOS() == llvm::Triple::NetBSD)
        ABIName = "apcs-gnu";
      else
        ABIName = "aapcs";
      break;
    }
  }
  CmdArgs.push_back("-target-abi");
  CmdArgs.push_back(ABIName);

  // Determine floating point ABI from the options & target defaults.
  StringRef FloatABI = tools::arm::getARMFloatABI(D, Args, Triple);
  if (FloatABI == "soft") {
    // Floating point operations and argument passing are soft.
    //
    // FIXME: This changes CPP defines, we need -target-soft-float.
    CmdArgs.push_back("-msoft-float");
    CmdArgs.push_back("-mfloat-abi");
    CmdArgs.push_back("soft");
  } else if (FloatABI == "softfp") {
    // Floating point operations are hard, but argument passing is soft.
    CmdArgs.push_back("-mfloat-abi");
    CmdArgs.push_back("soft");
  } else {
    // Floating point operations and argument passing are hard.
    assert(FloatABI == "hard" && "Invalid float abi!");
    CmdArgs.push_back("-mfloat-abi");
    CmdArgs.push_back("hard");
  }

  // Kernel code has more strict alignment requirements.
  if (KernelOrKext) {
    if (!Triple.isiOS() || Triple.isOSVersionLT(6)) {
      CmdArgs.push_back("-backend-option");
      CmdArgs.push_back("-arm-long-calls");
    }

    CmdArgs.push_back("-backend-option");
    CmdArgs.push_back("-arm-strict-align");

    // The kext linker doesn't know how to deal with movw/movt.
    CmdArgs.push_back("-backend-option");
    CmdArgs.push_back("-arm-use-movt=0");
  }

  // -mkernel implies -mstrict-align; don't add the redundant option.
  if (!KernelOrKext) {
    if (Arg *A = Args.getLastArg(options::OPT_mno_unaligned_access,
                                 options::OPT_munaligned_access)) {
      CmdArgs.push_back("-backend-option");
      if (A->getOption().matches(options::OPT_mno_unaligned_access))
        CmdArgs.push_back("-arm-strict-align");
      else {
        if (getToolChain().getTriple().getSubArch() ==
            llvm::Triple::SubArchType::ARMSubArch_v6m)
          D.Diag(diag::err_target_unsupported_unaligned) << "v6m";
        CmdArgs.push_back("-arm-no-strict-align");
      }
    }
  }

  // Setting -mno-global-merge disables the codegen global merge pass. Setting 
  // -mglobal-merge has no effect as the pass is enabled by default.
  if (Arg *A = Args.getLastArg(options::OPT_mglobal_merge,
                               options::OPT_mno_global_merge)) {
    if (A->getOption().matches(options::OPT_mno_global_merge))
      CmdArgs.push_back("-mno-global-merge");
  }

  if (!Args.hasFlag(options::OPT_mimplicit_float,
                    options::OPT_mno_implicit_float,
                    true))
    CmdArgs.push_back("-no-implicit-float");

  // llvm does not support reserving registers in general. There is support
  // for reserving r9 on ARM though (defined as a platform-specific register
  // in ARM EABI).
  if (Args.hasArg(options::OPT_ffixed_r9)) {
    CmdArgs.push_back("-backend-option");
    CmdArgs.push_back("-arm-reserve-r9");
  }
}

/// getAArch64TargetCPU - Get the (LLVM) name of the AArch64 cpu we are
/// targeting.
static std::string getAArch64TargetCPU(const ArgList &Args) {
  Arg *A;
  std::string CPU;
  // If we have -mtune or -mcpu, use that.
  if ((A = Args.getLastArg(options::OPT_mtune_EQ))) {
    CPU = A->getValue();
  } else if ((A = Args.getLastArg(options::OPT_mcpu_EQ))) {
    StringRef Mcpu = A->getValue();
    CPU = Mcpu.split("+").first;
  }

  // Handle CPU name is 'native'.
  if (CPU == "native")
    return llvm::sys::getHostCPUName();
  else if (CPU.size())
    return CPU;

  // Make sure we pick "cyclone" if -arch is used.
  // FIXME: Should this be picked by checking the target triple instead?
  if (Args.getLastArg(options::OPT_arch))
    return "cyclone";

  return "generic";
}

void Clang::AddAArch64TargetArgs(const ArgList &Args,
                                 ArgStringList &CmdArgs) const {
  std::string TripleStr = getToolChain().ComputeEffectiveClangTriple(Args);
  llvm::Triple Triple(TripleStr);

  if (!Args.hasFlag(options::OPT_mred_zone, options::OPT_mno_red_zone, true) ||
      Args.hasArg(options::OPT_mkernel) ||
      Args.hasArg(options::OPT_fapple_kext))
    CmdArgs.push_back("-disable-red-zone");

  if (!Args.hasFlag(options::OPT_mimplicit_float,
                    options::OPT_mno_implicit_float, true))
    CmdArgs.push_back("-no-implicit-float");

  const char *ABIName = nullptr;
  if (Arg *A = Args.getLastArg(options::OPT_mabi_EQ))
    ABIName = A->getValue();
  else if (Triple.isOSDarwin())
    ABIName = "darwinpcs";
  else
    ABIName = "aapcs";

  CmdArgs.push_back("-target-abi");
  CmdArgs.push_back(ABIName);

  if (Arg *A = Args.getLastArg(options::OPT_mno_unaligned_access,
                               options::OPT_munaligned_access)) {
    CmdArgs.push_back("-backend-option");
    if (A->getOption().matches(options::OPT_mno_unaligned_access))
      CmdArgs.push_back("-aarch64-strict-align");
    else
      CmdArgs.push_back("-aarch64-no-strict-align");
  }

  // Setting -mno-global-merge disables the codegen global merge pass. Setting
  // -mglobal-merge has no effect as the pass is enabled by default.
  if (Arg *A = Args.getLastArg(options::OPT_mglobal_merge,
                               options::OPT_mno_global_merge)) {
    if (A->getOption().matches(options::OPT_mno_global_merge))
      CmdArgs.push_back("-mno-global-merge");
  }
}

// Get CPU and ABI names. They are not independent
// so we have to calculate them together.
void mips::getMipsCPUAndABI(const ArgList &Args,
                            const llvm::Triple &Triple,
                            StringRef &CPUName,
                            StringRef &ABIName) {
  const char *DefMips32CPU = "mips32r2";
  const char *DefMips64CPU = "mips64r2";

  // MIPS32r6 is the default for mips(el)?-img-linux-gnu and MIPS64r6 is the
  // default for mips64(el)?-img-linux-gnu.
  if (Triple.getVendor() == llvm::Triple::ImaginationTechnologies &&
      Triple.getEnvironment() == llvm::Triple::GNU) {
    DefMips32CPU = "mips32r6";
    DefMips64CPU = "mips64r6";
  }

  if (Arg *A = Args.getLastArg(options::OPT_march_EQ,
                               options::OPT_mcpu_EQ))
    CPUName = A->getValue();

  if (Arg *A = Args.getLastArg(options::OPT_mabi_EQ)) {
    ABIName = A->getValue();
    // Convert a GNU style Mips ABI name to the name
    // accepted by LLVM Mips backend.
    ABIName = llvm::StringSwitch<llvm::StringRef>(ABIName)
      .Case("32", "o32")
      .Case("64", "n64")
      .Default(ABIName);
  }

  // Setup default CPU and ABI names.
  if (CPUName.empty() && ABIName.empty()) {
    switch (Triple.getArch()) {
    default:
      llvm_unreachable("Unexpected triple arch name");
    case llvm::Triple::mips:
    case llvm::Triple::mipsel:
      CPUName = DefMips32CPU;
      break;
    case llvm::Triple::mips64:
    case llvm::Triple::mips64el:
      CPUName = DefMips64CPU;
      break;
    }
  }

  if (ABIName.empty()) {
    // Deduce ABI name from the target triple.
    if (Triple.getArch() == llvm::Triple::mips ||
        Triple.getArch() == llvm::Triple::mipsel)
      ABIName = "o32";
    else
      ABIName = "n64";
  }

  if (CPUName.empty()) {
    // Deduce CPU name from ABI name.
    CPUName = llvm::StringSwitch<const char *>(ABIName)
      .Cases("o32", "eabi", DefMips32CPU)
      .Cases("n32", "n64", DefMips64CPU)
      .Default("");
  }

  // FIXME: Warn on inconsistent use of -march and -mabi.
}

// Convert ABI name to the GNU tools acceptable variant.
static StringRef getGnuCompatibleMipsABIName(StringRef ABI) {
  return llvm::StringSwitch<llvm::StringRef>(ABI)
    .Case("o32", "32")
    .Case("n64", "64")
    .Default(ABI);
}

// Select the MIPS float ABI as determined by -msoft-float, -mhard-float,
// and -mfloat-abi=.
static StringRef getMipsFloatABI(const Driver &D, const ArgList &Args) {
  StringRef FloatABI;
  if (Arg *A = Args.getLastArg(options::OPT_msoft_float,
                               options::OPT_mhard_float,
                               options::OPT_mfloat_abi_EQ)) {
    if (A->getOption().matches(options::OPT_msoft_float))
      FloatABI = "soft";
    else if (A->getOption().matches(options::OPT_mhard_float))
      FloatABI = "hard";
    else {
      FloatABI = A->getValue();
      if (FloatABI != "soft" && FloatABI != "hard") {
        D.Diag(diag::err_drv_invalid_mfloat_abi) << A->getAsString(Args);
        FloatABI = "hard";
      }
    }
  }

  // If unspecified, choose the default based on the platform.
  if (FloatABI.empty()) {
    // Assume "hard", because it's a default value used by gcc.
    // When we start to recognize specific target MIPS processors,
    // we will be able to select the default more correctly.
    FloatABI = "hard";
  }

  return FloatABI;
}

static void AddTargetFeature(const ArgList &Args,
                             std::vector<const char *> &Features,
                             OptSpecifier OnOpt, OptSpecifier OffOpt,
                             StringRef FeatureName) {
  if (Arg *A = Args.getLastArg(OnOpt, OffOpt)) {
    if (A->getOption().matches(OnOpt))
      Features.push_back(Args.MakeArgString("+" + FeatureName));
    else
      Features.push_back(Args.MakeArgString("-" + FeatureName));
  }
}

static void getMIPSTargetFeatures(const Driver &D, const llvm::Triple &Triple,
                                  const ArgList &Args,
                                  std::vector<const char *> &Features) {
  StringRef CPUName;
  StringRef ABIName;
  mips::getMipsCPUAndABI(Args, Triple, CPUName, ABIName);
  ABIName = getGnuCompatibleMipsABIName(ABIName);

  // Always override the backend's default ABI.
  std::string ABIFeature = llvm::StringSwitch<StringRef>(ABIName)
                               .Case("32", "+o32")
                               .Case("n32", "+n32")
                               .Case("64", "+n64")
                               .Case("eabi", "+eabi")
                               .Default(("+" + ABIName).str());
  Features.push_back("-o32");
  Features.push_back("-n64");
  Features.push_back(Args.MakeArgString(ABIFeature));

  AddTargetFeature(Args, Features, options::OPT_mno_abicalls,
                   options::OPT_mabicalls, "noabicalls");

  StringRef FloatABI = getMipsFloatABI(D, Args);
  if (FloatABI == "soft") {
    // FIXME: Note, this is a hack. We need to pass the selected float
    // mode to the MipsTargetInfoBase to define appropriate macros there.
    // Now it is the only method.
    Features.push_back("+soft-float");
  }

  if (Arg *A = Args.getLastArg(options::OPT_mnan_EQ)) {
    StringRef Val = StringRef(A->getValue());
    if (Val == "2008")
      Features.push_back("+nan2008");
    else if (Val == "legacy")
      Features.push_back("-nan2008");
    else
      D.Diag(diag::err_drv_unsupported_option_argument)
          << A->getOption().getName() << Val;
  }

  AddTargetFeature(Args, Features, options::OPT_msingle_float,
                   options::OPT_mdouble_float, "single-float");
  AddTargetFeature(Args, Features, options::OPT_mips16, options::OPT_mno_mips16,
                   "mips16");
  AddTargetFeature(Args, Features, options::OPT_mmicromips,
                   options::OPT_mno_micromips, "micromips");
  AddTargetFeature(Args, Features, options::OPT_mdsp, options::OPT_mno_dsp,
                   "dsp");
  AddTargetFeature(Args, Features, options::OPT_mdspr2, options::OPT_mno_dspr2,
                   "dspr2");
  AddTargetFeature(Args, Features, options::OPT_mmsa, options::OPT_mno_msa,
                   "msa");

  // Add the last -mfp32/-mfpxx/-mfp64 or if none are given and the ABI is O32
  // pass -mfpxx
  if (Arg *A = Args.getLastArg(options::OPT_mfp32, options::OPT_mfpxx,
                               options::OPT_mfp64)) {
    if (A->getOption().matches(options::OPT_mfp32))
      Features.push_back(Args.MakeArgString("-fp64"));
    else if (A->getOption().matches(options::OPT_mfpxx)) {
      Features.push_back(Args.MakeArgString("+fpxx"));
      Features.push_back(Args.MakeArgString("+nooddspreg"));
    } else
      Features.push_back(Args.MakeArgString("+fp64"));
  } else if (mips::isFPXXDefault(Triple, CPUName, ABIName)) {
    Features.push_back(Args.MakeArgString("+fpxx"));
    Features.push_back(Args.MakeArgString("+nooddspreg"));
  }

  AddTargetFeature(Args, Features, options::OPT_mno_odd_spreg,
                   options::OPT_modd_spreg, "nooddspreg");
}

void Clang::AddMIPSTargetArgs(const ArgList &Args,
                              ArgStringList &CmdArgs) const {
  const Driver &D = getToolChain().getDriver();
  StringRef CPUName;
  StringRef ABIName;
  const llvm::Triple &Triple = getToolChain().getTriple();
  mips::getMipsCPUAndABI(Args, Triple, CPUName, ABIName);

  CmdArgs.push_back("-target-abi");
  CmdArgs.push_back(ABIName.data());

  StringRef FloatABI = getMipsFloatABI(D, Args);

  if (FloatABI == "soft") {
    // Floating point operations and argument passing are soft.
    CmdArgs.push_back("-msoft-float");
    CmdArgs.push_back("-mfloat-abi");
    CmdArgs.push_back("soft");
  }
  else {
    // Floating point operations and argument passing are hard.
    assert(FloatABI == "hard" && "Invalid float abi!");
    CmdArgs.push_back("-mfloat-abi");
    CmdArgs.push_back("hard");
  }

  if (Arg *A = Args.getLastArg(options::OPT_mxgot, options::OPT_mno_xgot)) {
    if (A->getOption().matches(options::OPT_mxgot)) {
      CmdArgs.push_back("-mllvm");
      CmdArgs.push_back("-mxgot");
    }
  }

  if (Arg *A = Args.getLastArg(options::OPT_mldc1_sdc1,
                               options::OPT_mno_ldc1_sdc1)) {
    if (A->getOption().matches(options::OPT_mno_ldc1_sdc1)) {
      CmdArgs.push_back("-mllvm");
      CmdArgs.push_back("-mno-ldc1-sdc1");
    }
  }

  if (Arg *A = Args.getLastArg(options::OPT_mcheck_zero_division,
                               options::OPT_mno_check_zero_division)) {
    if (A->getOption().matches(options::OPT_mno_check_zero_division)) {
      CmdArgs.push_back("-mllvm");
      CmdArgs.push_back("-mno-check-zero-division");
    }
  }

  if (Arg *A = Args.getLastArg(options::OPT_G)) {
    StringRef v = A->getValue();
    CmdArgs.push_back("-mllvm");
    CmdArgs.push_back(Args.MakeArgString("-mips-ssection-threshold=" + v));
    A->claim();
  }
}

/// getPPCTargetCPU - Get the (LLVM) name of the PowerPC cpu we are targeting.
static std::string getPPCTargetCPU(const ArgList &Args) {
  if (Arg *A = Args.getLastArg(options::OPT_mcpu_EQ)) {
    StringRef CPUName = A->getValue();

    if (CPUName == "native") {
      std::string CPU = llvm::sys::getHostCPUName();
      if (!CPU.empty() && CPU != "generic")
        return CPU;
      else
        return "";
    }

    return llvm::StringSwitch<const char *>(CPUName)
      .Case("common", "generic")
      .Case("440", "440")
      .Case("440fp", "440")
      .Case("450", "450")
      .Case("601", "601")
      .Case("602", "602")
      .Case("603", "603")
      .Case("603e", "603e")
      .Case("603ev", "603ev")
      .Case("604", "604")
      .Case("604e", "604e")
      .Case("620", "620")
      .Case("630", "pwr3")
      .Case("G3", "g3")
      .Case("7400", "7400")
      .Case("G4", "g4")
      .Case("7450", "7450")
      .Case("G4+", "g4+")
      .Case("750", "750")
      .Case("970", "970")
      .Case("G5", "g5")
      .Case("a2", "a2")
      .Case("a2q", "a2q")
      .Case("e500mc", "e500mc")
      .Case("e5500", "e5500")
      .Case("power3", "pwr3")
      .Case("power4", "pwr4")
      .Case("power5", "pwr5")
      .Case("power5x", "pwr5x")
      .Case("power6", "pwr6")
      .Case("power6x", "pwr6x")
      .Case("power7", "pwr7")
      .Case("power8", "pwr8")
      .Case("pwr3", "pwr3")
      .Case("pwr4", "pwr4")
      .Case("pwr5", "pwr5")
      .Case("pwr5x", "pwr5x")
      .Case("pwr6", "pwr6")
      .Case("pwr6x", "pwr6x")
      .Case("pwr7", "pwr7")
      .Case("pwr8", "pwr8")
      .Case("powerpc", "ppc")
      .Case("powerpc64", "ppc64")
      .Case("powerpc64le", "ppc64le")
      .Default("");
  }

  return "";
}

static void getPPCTargetFeatures(const ArgList &Args,
                                 std::vector<const char *> &Features) {
  for (arg_iterator it = Args.filtered_begin(options::OPT_m_ppc_Features_Group),
                    ie = Args.filtered_end();
       it != ie; ++it) {
    StringRef Name = (*it)->getOption().getName();
    (*it)->claim();

    // Skip over "-m".
    assert(Name.startswith("m") && "Invalid feature name.");
    Name = Name.substr(1);

    bool IsNegative = Name.startswith("no-");
    if (IsNegative)
      Name = Name.substr(3);

    // Note that gcc calls this mfcrf and LLVM calls this mfocrf so we
    // pass the correct option to the backend while calling the frontend
    // option the same.
    // TODO: Change the LLVM backend option maybe?
    if (Name == "mfcrf")
      Name = "mfocrf";

    Features.push_back(Args.MakeArgString((IsNegative ? "-" : "+") + Name));
  }

  // Altivec is a bit weird, allow overriding of the Altivec feature here.
  AddTargetFeature(Args, Features, options::OPT_faltivec,
                   options::OPT_fno_altivec, "altivec");
}

void Clang::AddPPCTargetArgs(const ArgList &Args,
                             ArgStringList &CmdArgs) const {
  // Select the ABI to use.
  const char *ABIName = nullptr;
  if (Arg *A = Args.getLastArg(options::OPT_mabi_EQ)) {
    ABIName = A->getValue();
  } else if (getToolChain().getTriple().isOSLinux())
    switch(getToolChain().getArch()) {
    case llvm::Triple::ppc64:
      ABIName = "elfv1";
      break;
    case llvm::Triple::ppc64le:
      ABIName = "elfv2";
      break;
    default:
      break;
  }

  if (ABIName) {
    CmdArgs.push_back("-target-abi");
    CmdArgs.push_back(ABIName);
  }
}

bool ppc::hasPPCAbiArg(const ArgList &Args, const char *Value) {
  Arg *A = Args.getLastArg(options::OPT_mabi_EQ);
  return A && (A->getValue() == StringRef(Value));
}

/// Get the (LLVM) name of the R600 gpu we are targeting.
static std::string getR600TargetGPU(const ArgList &Args) {
  if (Arg *A = Args.getLastArg(options::OPT_mcpu_EQ)) {
    const char *GPUName = A->getValue();
    return llvm::StringSwitch<const char *>(GPUName)
      .Cases("rv630", "rv635", "r600")
      .Cases("rv610", "rv620", "rs780", "rs880")
      .Case("rv740", "rv770")
      .Case("palm", "cedar")
      .Cases("sumo", "sumo2", "sumo")
      .Case("hemlock", "cypress")
      .Case("aruba", "cayman")
      .Default(GPUName);
  }
  return "";
}

static void getSparcTargetFeatures(const ArgList &Args,
                                   std::vector<const char *> &Features) {
  bool SoftFloatABI = true;
  if (Arg *A =
          Args.getLastArg(options::OPT_msoft_float, options::OPT_mhard_float)) {
    if (A->getOption().matches(options::OPT_mhard_float))
      SoftFloatABI = false;
  }
  if (SoftFloatABI)
    Features.push_back("+soft-float");
}

void Clang::AddSparcTargetArgs(const ArgList &Args,
                             ArgStringList &CmdArgs) const {
  const Driver &D = getToolChain().getDriver();

  // Select the float ABI as determined by -msoft-float and -mhard-float.
  StringRef FloatABI;
  if (Arg *A = Args.getLastArg(options::OPT_msoft_float,
                               options::OPT_mhard_float)) {
    if (A->getOption().matches(options::OPT_msoft_float))
      FloatABI = "soft";
    else if (A->getOption().matches(options::OPT_mhard_float))
      FloatABI = "hard";
  }

  // If unspecified, choose the default based on the platform.
  if (FloatABI.empty()) {
    // Assume "soft", but warn the user we are guessing.
    FloatABI = "soft";
    D.Diag(diag::warn_drv_assuming_mfloat_abi_is) << "soft";
  }

  if (FloatABI == "soft") {
    // Floating point operations and argument passing are soft.
    //
    // FIXME: This changes CPP defines, we need -target-soft-float.
    CmdArgs.push_back("-msoft-float");
  } else {
    assert(FloatABI == "hard" && "Invalid float abi!");
    CmdArgs.push_back("-mhard-float");
  }
}

static const char *getSystemZTargetCPU(const ArgList &Args) {
  if (const Arg *A = Args.getLastArg(options::OPT_march_EQ))
    return A->getValue();
  return "z10";
}

static const char *getX86TargetCPU(const ArgList &Args,
                                   const llvm::Triple &Triple) {
  if (const Arg *A = Args.getLastArg(options::OPT_march_EQ)) {
    if (StringRef(A->getValue()) != "native") {
      if (Triple.isOSDarwin() && Triple.getArchName() == "x86_64h")
        return "core-avx2";

      return A->getValue();
    }

    // FIXME: Reject attempts to use -march=native unless the target matches
    // the host.
    //
    // FIXME: We should also incorporate the detected target features for use
    // with -native.
    std::string CPU = llvm::sys::getHostCPUName();
    if (!CPU.empty() && CPU != "generic")
      return Args.MakeArgString(CPU);
  }

  // Select the default CPU if none was given (or detection failed).

  if (Triple.getArch() != llvm::Triple::x86_64 &&
      Triple.getArch() != llvm::Triple::x86)
    return nullptr; // This routine is only handling x86 targets.

  bool Is64Bit = Triple.getArch() == llvm::Triple::x86_64;

  // FIXME: Need target hooks.
  if (Triple.isOSDarwin()) {
    if (Triple.getArchName() == "x86_64h")
      return "core-avx2";
    return Is64Bit ? "core2" : "yonah";
  }

  // On Android use targets compatible with gcc
  if (Triple.getEnvironment() == llvm::Triple::Android)
    return Is64Bit ? "x86-64" : "i686";

  // Everything else goes to x86-64 in 64-bit mode.
  if (Is64Bit)
    return "x86-64";

  switch (Triple.getOS()) {
  case llvm::Triple::FreeBSD:
  case llvm::Triple::NetBSD:
  case llvm::Triple::OpenBSD:
    return "i486";
  case llvm::Triple::Haiku:
    return "i586";
  case llvm::Triple::Bitrig:
    return "i686";
  default:
    // Fallback to p4.
    return "pentium4";
  }
}

static std::string getCPUName(const ArgList &Args, const llvm::Triple &T) {
  switch(T.getArch()) {
  default:
    return "";

  case llvm::Triple::aarch64:
  case llvm::Triple::aarch64_be:
    return getAArch64TargetCPU(Args);

  case llvm::Triple::arm:
  case llvm::Triple::armeb:
  case llvm::Triple::thumb:
  case llvm::Triple::thumbeb:
    return arm::getARMTargetCPU(Args, T);

  case llvm::Triple::mips:
  case llvm::Triple::mipsel:
  case llvm::Triple::mips64:
  case llvm::Triple::mips64el: {
    StringRef CPUName;
    StringRef ABIName;
    mips::getMipsCPUAndABI(Args, T, CPUName, ABIName);
    return CPUName;
  }

  case llvm::Triple::ppc:
  case llvm::Triple::ppc64:
  case llvm::Triple::ppc64le: {
    std::string TargetCPUName = getPPCTargetCPU(Args);
    // LLVM may default to generating code for the native CPU,
    // but, like gcc, we default to a more generic option for
    // each architecture. (except on Darwin)
    if (TargetCPUName.empty() && !T.isOSDarwin()) {
      if (T.getArch() == llvm::Triple::ppc64)
        TargetCPUName = "ppc64";
      else if (T.getArch() == llvm::Triple::ppc64le)
        TargetCPUName = "ppc64le";
      else
        TargetCPUName = "ppc";
    }
    return TargetCPUName;
  }

  case llvm::Triple::sparc:
  case llvm::Triple::sparcv9:
    if (const Arg *A = Args.getLastArg(options::OPT_mcpu_EQ))
      return A->getValue();
    return "";

  case llvm::Triple::x86:
  case llvm::Triple::x86_64:
    return getX86TargetCPU(Args, T);

  case llvm::Triple::hexagon:
    return "hexagon" + toolchains::Hexagon_TC::GetTargetCPU(Args).str();

  case llvm::Triple::systemz:
    return getSystemZTargetCPU(Args);

  case llvm::Triple::r600:
    return getR600TargetGPU(Args);
  }
}

static void AddGoldPlugin(const ToolChain &ToolChain, const ArgList &Args,
                          ArgStringList &CmdArgs) {
  // Tell the linker to load the plugin. This has to come before AddLinkerInputs
  // as gold requires -plugin to come before any -plugin-opt that -Wl might
  // forward.
  CmdArgs.push_back("-plugin");
  std::string Plugin = ToolChain.getDriver().Dir + "/../lib/LLVMgold.so";
  CmdArgs.push_back(Args.MakeArgString(Plugin));

  // Try to pass driver level flags relevant to LTO code generation down to
  // the plugin.

  // Handle flags for selecting CPU variants.
  std::string CPU = getCPUName(Args, ToolChain.getTriple());
  if (!CPU.empty())
    CmdArgs.push_back(Args.MakeArgString(Twine("-plugin-opt=mcpu=") + CPU));
}

static void getX86TargetFeatures(const Driver & D,
                                 const llvm::Triple &Triple,
                                 const ArgList &Args,
                                 std::vector<const char *> &Features) {
  if (Triple.getArchName() == "x86_64h") {
    // x86_64h implies quite a few of the more modern subtarget features
    // for Haswell class CPUs, but not all of them. Opt-out of a few.
    Features.push_back("-rdrnd");
    Features.push_back("-aes");
    Features.push_back("-pclmul");
    Features.push_back("-rtm");
    Features.push_back("-hle");
    Features.push_back("-fsgsbase");
  }

  // Add features to comply with gcc on Android
  if (Triple.getEnvironment() == llvm::Triple::Android) {
    if (Triple.getArch() == llvm::Triple::x86_64) {
      Features.push_back("+sse4.2");
      Features.push_back("+popcnt");
    } else
      Features.push_back("+ssse3");
  }

  // Set features according to the -arch flag on MSVC
  if (Arg *A = Args.getLastArg(options::OPT__SLASH_arch)) {
    StringRef Arch = A->getValue();
    bool ArchUsed = false;
    // First, look for flags that are shared in x86 and x86-64.
    if (Triple.getArch() == llvm::Triple::x86_64 ||
        Triple.getArch() == llvm::Triple::x86) {
      if (Arch == "AVX" || Arch == "AVX2") {
        ArchUsed = true;
        Features.push_back(Args.MakeArgString("+" + Arch.lower()));
      }
    }
    // Then, look for x86-specific flags.
    if (Triple.getArch() == llvm::Triple::x86) {
      if (Arch == "IA32") {
        ArchUsed = true;
      } else if (Arch == "SSE" || Arch == "SSE2") {
        ArchUsed = true;
        Features.push_back(Args.MakeArgString("+" + Arch.lower()));
      }
    }
    if (!ArchUsed)
      D.Diag(clang::diag::warn_drv_unused_argument) << A->getAsString(Args);
  }

  // Now add any that the user explicitly requested on the command line,
  // which may override the defaults.
  for (arg_iterator it = Args.filtered_begin(options::OPT_m_x86_Features_Group),
                    ie = Args.filtered_end();
       it != ie; ++it) {
    StringRef Name = (*it)->getOption().getName();
    (*it)->claim();

    // Skip over "-m".
    assert(Name.startswith("m") && "Invalid feature name.");
    Name = Name.substr(1);

    bool IsNegative = Name.startswith("no-");
    if (IsNegative)
      Name = Name.substr(3);

    Features.push_back(Args.MakeArgString((IsNegative ? "-" : "+") + Name));
  }
}

void Clang::AddX86TargetArgs(const ArgList &Args,
                             ArgStringList &CmdArgs) const {
  if (!Args.hasFlag(options::OPT_mred_zone,
                    options::OPT_mno_red_zone,
                    true) ||
      Args.hasArg(options::OPT_mkernel) ||
      Args.hasArg(options::OPT_fapple_kext))
    CmdArgs.push_back("-disable-red-zone");

  // Default to avoid implicit floating-point for kernel/kext code, but allow
  // that to be overridden with -mno-soft-float.
  bool NoImplicitFloat = (Args.hasArg(options::OPT_mkernel) ||
                          Args.hasArg(options::OPT_fapple_kext));
  if (Arg *A = Args.getLastArg(options::OPT_msoft_float,
                               options::OPT_mno_soft_float,
                               options::OPT_mimplicit_float,
                               options::OPT_mno_implicit_float)) {
    const Option &O = A->getOption();
    NoImplicitFloat = (O.matches(options::OPT_mno_implicit_float) ||
                       O.matches(options::OPT_msoft_float));
  }
  if (NoImplicitFloat)
    CmdArgs.push_back("-no-implicit-float");

  if (Arg *A = Args.getLastArg(options::OPT_masm_EQ)) {
    StringRef Value = A->getValue();
    if (Value == "intel" || Value == "att") {
      CmdArgs.push_back("-mllvm");
      CmdArgs.push_back(Args.MakeArgString("-x86-asm-syntax=" + Value));
    } else {
      getToolChain().getDriver().Diag(diag::err_drv_unsupported_option_argument)
          << A->getOption().getName() << Value;
    }
  }
}

static inline bool HasPICArg(const ArgList &Args) {
  return Args.hasArg(options::OPT_fPIC)
    || Args.hasArg(options::OPT_fpic);
}

static Arg *GetLastSmallDataThresholdArg(const ArgList &Args) {
  return Args.getLastArg(options::OPT_G,
                         options::OPT_G_EQ,
                         options::OPT_msmall_data_threshold_EQ);
}

static std::string GetHexagonSmallDataThresholdValue(const ArgList &Args) {
  std::string value;
  if (HasPICArg(Args))
    value = "0";
  else if (Arg *A = GetLastSmallDataThresholdArg(Args)) {
    value = A->getValue();
    A->claim();
  }
  return value;
}

void Clang::AddHexagonTargetArgs(const ArgList &Args,
                                 ArgStringList &CmdArgs) const {
  CmdArgs.push_back("-fno-signed-char");
  CmdArgs.push_back("-mqdsp6-compat");
  CmdArgs.push_back("-Wreturn-type");

  std::string SmallDataThreshold = GetHexagonSmallDataThresholdValue(Args);
  if (!SmallDataThreshold.empty()) {
    CmdArgs.push_back ("-mllvm");
    CmdArgs.push_back(Args.MakeArgString(
                        "-hexagon-small-data-threshold=" + SmallDataThreshold));
  }

  if (!Args.hasArg(options::OPT_fno_short_enums))
    CmdArgs.push_back("-fshort-enums");
  if (Args.getLastArg(options::OPT_mieee_rnd_near)) {
    CmdArgs.push_back ("-mllvm");
    CmdArgs.push_back ("-enable-hexagon-ieee-rnd-near");
  }
  CmdArgs.push_back ("-mllvm");
  CmdArgs.push_back ("-machine-sink-split=0");
}

// Decode AArch64 features from string like +[no]featureA+[no]featureB+...
static bool DecodeAArch64Features(const Driver &D, StringRef text,
                                  std::vector<const char *> &Features) {
  SmallVector<StringRef, 8> Split;
  text.split(Split, StringRef("+"), -1, false);

  for (unsigned I = 0, E = Split.size(); I != E; ++I) {
    const char *result = llvm::StringSwitch<const char *>(Split[I])
                             .Case("fp", "+fp-armv8")
                             .Case("simd", "+neon")
                             .Case("crc", "+crc")
                             .Case("crypto", "+crypto")
                             .Case("nofp", "-fp-armv8")
                             .Case("nosimd", "-neon")
                             .Case("nocrc", "-crc")
                             .Case("nocrypto", "-crypto")
                             .Default(nullptr);
    if (result)
      Features.push_back(result);
    else if (Split[I] == "neon" || Split[I] == "noneon")
      D.Diag(diag::err_drv_no_neon_modifier);
    else
      return false;
  }
  return true;
}

// Check if the CPU name and feature modifiers in -mcpu are legal. If yes,
// decode CPU and feature.
static bool DecodeAArch64Mcpu(const Driver &D, StringRef Mcpu, StringRef &CPU,
                              std::vector<const char *> &Features) {
  std::pair<StringRef, StringRef> Split = Mcpu.split("+");
  CPU = Split.first;
  if (CPU == "cyclone" || CPU == "cortex-a53" || CPU == "cortex-a57") {
    Features.push_back("+neon");
    Features.push_back("+crc");
    Features.push_back("+crypto");
  } else if (CPU == "generic") {
    Features.push_back("+neon");
  } else {
    return false;
  }

  if (Split.second.size() && !DecodeAArch64Features(D, Split.second, Features))
    return false;

  return true;
}

static bool
getAArch64ArchFeaturesFromMarch(const Driver &D, StringRef March,
                                const ArgList &Args,
                                std::vector<const char *> &Features) {
  std::pair<StringRef, StringRef> Split = March.split("+");
  if (Split.first != "armv8-a")
    return false;

  if (Split.second.size() && !DecodeAArch64Features(D, Split.second, Features))
    return false;

  return true;
}

static bool
getAArch64ArchFeaturesFromMcpu(const Driver &D, StringRef Mcpu,
                               const ArgList &Args,
                               std::vector<const char *> &Features) {
  StringRef CPU;
  if (!DecodeAArch64Mcpu(D, Mcpu, CPU, Features))
    return false;

  return true;
}

static bool
getAArch64MicroArchFeaturesFromMtune(const Driver &D, StringRef Mtune,
                                     const ArgList &Args,
                                     std::vector<const char *> &Features) {
  // Handle CPU name is 'native'.
  if (Mtune == "native")
    Mtune = llvm::sys::getHostCPUName();
  if (Mtune == "cyclone") {
    Features.push_back("+zcm");
    Features.push_back("+zcz");
  }
  return true;
}

static bool
getAArch64MicroArchFeaturesFromMcpu(const Driver &D, StringRef Mcpu,
                                    const ArgList &Args,
                                    std::vector<const char *> &Features) {
  StringRef CPU;
  std::vector<const char *> DecodedFeature;
  if (!DecodeAArch64Mcpu(D, Mcpu, CPU, DecodedFeature))
    return false;

  return getAArch64MicroArchFeaturesFromMtune(D, CPU, Args, Features);
}

static void getAArch64TargetFeatures(const Driver &D, const ArgList &Args,
                                     std::vector<const char *> &Features) {
  Arg *A;
  bool success = true;
  // Enable NEON by default.
  Features.push_back("+neon");
  if ((A = Args.getLastArg(options::OPT_march_EQ)))
    success = getAArch64ArchFeaturesFromMarch(D, A->getValue(), Args, Features);
  else if ((A = Args.getLastArg(options::OPT_mcpu_EQ)))
    success = getAArch64ArchFeaturesFromMcpu(D, A->getValue(), Args, Features);

  if (success && (A = Args.getLastArg(options::OPT_mtune_EQ)))
    success =
        getAArch64MicroArchFeaturesFromMtune(D, A->getValue(), Args, Features);
  else if (success && (A = Args.getLastArg(options::OPT_mcpu_EQ)))
    success =
        getAArch64MicroArchFeaturesFromMcpu(D, A->getValue(), Args, Features);

  if (!success)
    D.Diag(diag::err_drv_clang_unsupported) << A->getAsString(Args);

  if (Args.getLastArg(options::OPT_mgeneral_regs_only)) {
    Features.push_back("-fp-armv8");
    Features.push_back("-crypto");
    Features.push_back("-neon");
  }

  // En/disable crc
  if (Arg *A = Args.getLastArg(options::OPT_mcrc,
                               options::OPT_mnocrc)) {
    if (A->getOption().matches(options::OPT_mcrc))
      Features.push_back("+crc");
    else
      Features.push_back("-crc");
  }
}

static void getTargetFeatures(const Driver &D, const llvm::Triple &Triple,
                              const ArgList &Args, ArgStringList &CmdArgs,
                              bool ForAS) {
  std::vector<const char *> Features;
  switch (Triple.getArch()) {
  default:
    break;
  case llvm::Triple::mips:
  case llvm::Triple::mipsel:
  case llvm::Triple::mips64:
  case llvm::Triple::mips64el:
    getMIPSTargetFeatures(D, Triple, Args, Features);
    break;

  case llvm::Triple::arm:
  case llvm::Triple::armeb:
  case llvm::Triple::thumb:
  case llvm::Triple::thumbeb:
    getARMTargetFeatures(D, Triple, Args, Features, ForAS);
    break;

  case llvm::Triple::ppc:
  case llvm::Triple::ppc64:
  case llvm::Triple::ppc64le:
    getPPCTargetFeatures(Args, Features);
    break;
  case llvm::Triple::sparc:
  case llvm::Triple::sparcv9:
    getSparcTargetFeatures(Args, Features);
    break;
  case llvm::Triple::aarch64:
  case llvm::Triple::aarch64_be:
    getAArch64TargetFeatures(D, Args, Features);
    break;
  case llvm::Triple::x86:
  case llvm::Triple::x86_64:
    getX86TargetFeatures(D, Triple, Args, Features);
    break;
  }

  // Find the last of each feature.
  llvm::StringMap<unsigned> LastOpt;
  for (unsigned I = 0, N = Features.size(); I < N; ++I) {
    const char *Name = Features[I];
    assert(Name[0] == '-' || Name[0] == '+');
    LastOpt[Name + 1] = I;
  }

  for (unsigned I = 0, N = Features.size(); I < N; ++I) {
    // If this feature was overridden, ignore it.
    const char *Name = Features[I];
    llvm::StringMap<unsigned>::iterator LastI = LastOpt.find(Name + 1);
    assert(LastI != LastOpt.end());
    unsigned Last = LastI->second;
    if (Last != I)
      continue;

    CmdArgs.push_back("-target-feature");
    CmdArgs.push_back(Name);
  }
}

static bool
shouldUseExceptionTablesForObjCExceptions(const ObjCRuntime &runtime,
                                          const llvm::Triple &Triple) {
  // We use the zero-cost exception tables for Objective-C if the non-fragile
  // ABI is enabled or when compiling for x86_64 and ARM on Snow Leopard and
  // later.
  if (runtime.isNonFragile())
    return true;

  if (!Triple.isMacOSX())
    return false;

  return (!Triple.isMacOSXVersionLT(10,5) &&
          (Triple.getArch() == llvm::Triple::x86_64 ||
           Triple.getArch() == llvm::Triple::arm));
}

namespace {
  struct ExceptionSettings {
    bool ExceptionsEnabled;
    bool ShouldUseExceptionTables;
    ExceptionSettings() : ExceptionsEnabled(false),
                          ShouldUseExceptionTables(false) {}
  };
} // end anonymous namespace.

// exceptionSettings() exists to share the logic between -cc1 and linker
// invocations.
static ExceptionSettings exceptionSettings(const ArgList &Args,
                                           const llvm::Triple &Triple) {
  ExceptionSettings ES;

  // Are exceptions enabled by default?
  ES.ExceptionsEnabled = (Triple.getArch() != llvm::Triple::xcore);

  // This keeps track of whether exceptions were explicitly turned on or off.
  bool DidHaveExplicitExceptionFlag = false;

  if (Arg *A = Args.getLastArg(options::OPT_fexceptions,
                               options::OPT_fno_exceptions)) {
    if (A->getOption().matches(options::OPT_fexceptions))
      ES.ExceptionsEnabled = true;
    else
      ES.ExceptionsEnabled = false;

    DidHaveExplicitExceptionFlag = true;
  }

  // Exception tables and cleanups can be enabled with -fexceptions even if the
  // language itself doesn't support exceptions.
  if (ES.ExceptionsEnabled && DidHaveExplicitExceptionFlag)
    ES.ShouldUseExceptionTables = true;

  return ES;
}

/// addExceptionArgs - Adds exception related arguments to the driver command
/// arguments. There's a master flag, -fexceptions and also language specific
/// flags to enable/disable C++ and Objective-C exceptions.
/// This makes it possible to for example disable C++ exceptions but enable
/// Objective-C exceptions.
static void addExceptionArgs(const ArgList &Args, types::ID InputType,
                             const llvm::Triple &Triple,
                             bool KernelOrKext,
                             const ObjCRuntime &objcRuntime,
                             ArgStringList &CmdArgs) {
  if (KernelOrKext) {
    // -mkernel and -fapple-kext imply no exceptions, so claim exception related
    // arguments now to avoid warnings about unused arguments.
    Args.ClaimAllArgs(options::OPT_fexceptions);
    Args.ClaimAllArgs(options::OPT_fno_exceptions);
    Args.ClaimAllArgs(options::OPT_fobjc_exceptions);
    Args.ClaimAllArgs(options::OPT_fno_objc_exceptions);
    Args.ClaimAllArgs(options::OPT_fcxx_exceptions);
    Args.ClaimAllArgs(options::OPT_fno_cxx_exceptions);
    return;
  }

   // Gather the exception settings from the command line arguments.
   ExceptionSettings ES = exceptionSettings(Args, Triple);

  // Obj-C exceptions are enabled by default, regardless of -fexceptions. This
  // is not necessarily sensible, but follows GCC.
  if (types::isObjC(InputType) &&
      Args.hasFlag(options::OPT_fobjc_exceptions,
                   options::OPT_fno_objc_exceptions,
                   true)) {
    CmdArgs.push_back("-fobjc-exceptions");

    ES.ShouldUseExceptionTables |=
      shouldUseExceptionTablesForObjCExceptions(objcRuntime, Triple);
  }

  if (types::isCXX(InputType)) {
    bool CXXExceptionsEnabled = ES.ExceptionsEnabled;

    if (Arg *A = Args.getLastArg(options::OPT_fcxx_exceptions,
                                 options::OPT_fno_cxx_exceptions,
                                 options::OPT_fexceptions,
                                 options::OPT_fno_exceptions)) {
      if (A->getOption().matches(options::OPT_fcxx_exceptions))
        CXXExceptionsEnabled = true;
      else if (A->getOption().matches(options::OPT_fno_cxx_exceptions))
        CXXExceptionsEnabled = false;
    }

    if (CXXExceptionsEnabled) {
      CmdArgs.push_back("-fcxx-exceptions");

      ES.ShouldUseExceptionTables = true;
    }
  }

  if (ES.ShouldUseExceptionTables)
    CmdArgs.push_back("-fexceptions");
}

static bool ShouldDisableAutolink(const ArgList &Args,
                             const ToolChain &TC) {
  bool Default = true;
  if (TC.getTriple().isOSDarwin()) {
    // The native darwin assembler doesn't support the linker_option directives,
    // so we disable them if we think the .s file will be passed to it.
    Default = TC.useIntegratedAs();
  }
  return !Args.hasFlag(options::OPT_fautolink, options::OPT_fno_autolink,
                       Default);
}

static bool ShouldDisableDwarfDirectory(const ArgList &Args,
                                        const ToolChain &TC) {
  bool UseDwarfDirectory = Args.hasFlag(options::OPT_fdwarf_directory_asm,
                                        options::OPT_fno_dwarf_directory_asm,
                                        TC.useIntegratedAs());
  return !UseDwarfDirectory;
}

/// \brief Check whether the given input tree contains any compilation actions.
static bool ContainsCompileAction(const Action *A) {
  if (isa<CompileJobAction>(A))
    return true;

  for (const auto &Act : *A)
    if (ContainsCompileAction(Act))
      return true;

  return false;
}

/// \brief Check if -relax-all should be passed to the internal assembler.
/// This is done by default when compiling non-assembler source with -O0.
static bool UseRelaxAll(Compilation &C, const ArgList &Args) {
  bool RelaxDefault = true;

  if (Arg *A = Args.getLastArg(options::OPT_O_Group))
    RelaxDefault = A->getOption().matches(options::OPT_O0);

  if (RelaxDefault) {
    RelaxDefault = false;
    for (const auto &Act : C.getActions()) {
      if (ContainsCompileAction(Act)) {
        RelaxDefault = true;
        break;
      }
    }
  }

  return Args.hasFlag(options::OPT_mrelax_all, options::OPT_mno_relax_all,
    RelaxDefault);
}

static void CollectArgsForIntegratedAssembler(Compilation &C,
                                              const ArgList &Args,
                                              ArgStringList &CmdArgs,
                                              const Driver &D) {
    if (UseRelaxAll(C, Args))
      CmdArgs.push_back("-mrelax-all");

    // When passing -I arguments to the assembler we sometimes need to
    // unconditionally take the next argument.  For example, when parsing
    // '-Wa,-I -Wa,foo' we need to accept the -Wa,foo arg after seeing the
    // -Wa,-I arg and when parsing '-Wa,-I,foo' we need to accept the 'foo'
    // arg after parsing the '-I' arg.
    bool TakeNextArg = false;

    // When using an integrated assembler, translate -Wa, and -Xassembler
    // options.
    bool CompressDebugSections = false;
    for (arg_iterator it = Args.filtered_begin(options::OPT_Wa_COMMA,
                                               options::OPT_Xassembler),
           ie = Args.filtered_end(); it != ie; ++it) {
      const Arg *A = *it;
      A->claim();

      for (unsigned i = 0, e = A->getNumValues(); i != e; ++i) {
        StringRef Value = A->getValue(i);
        if (TakeNextArg) {
          CmdArgs.push_back(Value.data());
          TakeNextArg = false;
          continue;
        }

        if (Value == "-force_cpusubtype_ALL") {
          // Do nothing, this is the default and we don't support anything else.
        } else if (Value == "-L") {
          CmdArgs.push_back("-msave-temp-labels");
        } else if (Value == "--fatal-warnings") {
          CmdArgs.push_back("-massembler-fatal-warnings");
        } else if (Value == "--noexecstack") {
          CmdArgs.push_back("-mnoexecstack");
        } else if (Value == "-compress-debug-sections" ||
                   Value == "--compress-debug-sections") {
          CompressDebugSections = true;
        } else if (Value == "-nocompress-debug-sections" ||
                   Value == "--nocompress-debug-sections") {
          CompressDebugSections = false;
        } else if (Value.startswith("-I")) {
          CmdArgs.push_back(Value.data());
          // We need to consume the next argument if the current arg is a plain
          // -I. The next arg will be the include directory.
          if (Value == "-I")
            TakeNextArg = true;
        } else if (Value.startswith("-gdwarf-")) {
          CmdArgs.push_back(Value.data());
        } else {
          D.Diag(diag::err_drv_unsupported_option_argument)
            << A->getOption().getName() << Value;
        }
      }
    }
    if (CompressDebugSections) {
      if (llvm::zlib::isAvailable())
        CmdArgs.push_back("-compress-debug-sections");
      else
        D.Diag(diag::warn_debug_compression_unavailable);
    }
}

// Until ARM libraries are build separately, we have them all in one library
static StringRef getArchNameForCompilerRTLib(const ToolChain &TC) {
  if (TC.getArch() == llvm::Triple::arm ||
      TC.getArch() == llvm::Triple::armeb)
    return "arm";
  else
    return TC.getArchName();
}

static SmallString<128> getCompilerRTLibDir(const ToolChain &TC) {
  // The runtimes are located in the OS-specific resource directory.
  SmallString<128> Res(TC.getDriver().ResourceDir);
  const llvm::Triple &Triple = TC.getTriple();
  // TC.getOS() yield "freebsd10.0" whereas "freebsd" is expected.
  StringRef OSLibName = (Triple.getOS() == llvm::Triple::FreeBSD) ?
    "freebsd" : TC.getOS();
  llvm::sys::path::append(Res, "lib", OSLibName);
  return Res;
}

// This adds the static libclang_rt.builtins-arch.a directly to the command line
// FIXME: Make sure we can also emit shared objects if they're requested
// and available, check for possible errors, etc.
static void addClangRTLinux(
    const ToolChain &TC, const ArgList &Args, ArgStringList &CmdArgs) {
  SmallString<128> LibClangRT = getCompilerRTLibDir(TC);
  llvm::sys::path::append(LibClangRT, Twine("libclang_rt.builtins-") +
                                          getArchNameForCompilerRTLib(TC) +
                                          ".a");

  CmdArgs.push_back(Args.MakeArgString(LibClangRT));
  CmdArgs.push_back("-lgcc_s");
  if (TC.getDriver().CCCIsCXX())
    CmdArgs.push_back("-lgcc_eh");
}

static void addProfileRT(
    const ToolChain &TC, const ArgList &Args, ArgStringList &CmdArgs) {
  if (!(Args.hasFlag(options::OPT_fprofile_arcs, options::OPT_fno_profile_arcs,
                     false) ||
        Args.hasArg(options::OPT_fprofile_generate) ||
        Args.hasArg(options::OPT_fprofile_instr_generate) ||
        Args.hasArg(options::OPT_fcreate_profile) ||
        Args.hasArg(options::OPT_coverage)))
    return;

  // -fprofile-instr-generate requires position-independent code to build with
  // shared objects.  Link against the right archive.
  const char *Lib = "libclang_rt.profile-";
  if (Args.hasArg(options::OPT_fprofile_instr_generate) &&
      Args.hasArg(options::OPT_shared))
    Lib = "libclang_rt.profile-pic-";

  SmallString<128> LibProfile = getCompilerRTLibDir(TC);
  llvm::sys::path::append(LibProfile,
      Twine(Lib) + getArchNameForCompilerRTLib(TC) + ".a");

  CmdArgs.push_back(Args.MakeArgString(LibProfile));
}

static SmallString<128> getSanitizerRTLibName(const ToolChain &TC,
                                              StringRef Sanitizer,
                                              bool Shared) {
  // Sanitizer runtime has name "libclang_rt.<Sanitizer>-<ArchName>.{a,so}"
  // (or "libclang_rt.<Sanitizer>-<ArchName>-android.so for Android)
  const char *EnvSuffix =
    TC.getTriple().getEnvironment() == llvm::Triple::Android ?  "-android" : "";
  SmallString<128> LibSanitizer = getCompilerRTLibDir(TC);
  llvm::sys::path::append(LibSanitizer,
                          Twine("libclang_rt.") + Sanitizer + "-" +
                              getArchNameForCompilerRTLib(TC) + EnvSuffix +
                              (Shared ? ".so" : ".a"));
  return LibSanitizer;
}

static void addSanitizerRTLinkFlags(const ToolChain &TC, const ArgList &Args,
                                    ArgStringList &CmdArgs,
                                    StringRef Sanitizer,
                                    bool ExportSymbols, bool LinkDeps) {
  SmallString<128> LibSanitizer =
      getSanitizerRTLibName(TC, Sanitizer, /*Shared*/ false);

  // Sanitizer runtime may need to come before -lstdc++ (or -lc++, libstdc++.a,
  // etc.) so that the linker picks custom versions of the global 'operator
  // new' and 'operator delete' symbols. We take the extreme (but simple)
  // strategy of inserting it at the front of the link command. It also
  // needs to be forced to end up in the executable, so wrap it in
  // whole-archive.
  SmallVector<const char *, 8> LibSanitizerArgs;
  LibSanitizerArgs.push_back("-whole-archive");
  LibSanitizerArgs.push_back(Args.MakeArgString(LibSanitizer));
  LibSanitizerArgs.push_back("-no-whole-archive");
  if (LinkDeps) {
    // Link sanitizer dependencies explicitly. These libraries should be added
    // at the front of the link command, so that they will definitely
    // participate in link even if user specified -Wl,-as-needed (see PR15823).
    LibSanitizerArgs.push_back("-lpthread");
    LibSanitizerArgs.push_back("-lrt");
    LibSanitizerArgs.push_back("-lm");
    // There's no libdl on FreeBSD.
    if (TC.getTriple().getOS() != llvm::Triple::FreeBSD)
      LibSanitizerArgs.push_back("-ldl");
  }
  // If possible, use a dynamic symbols file to export the symbols from the
  // runtime library. If we can't do so, use -export-dynamic instead to export
  // all symbols from the binary.
  if (ExportSymbols) {
    if (llvm::sys::fs::exists(LibSanitizer + ".syms"))
      LibSanitizerArgs.push_back(
          Args.MakeArgString("--dynamic-list=" + LibSanitizer + ".syms"));
    else
      LibSanitizerArgs.push_back("-export-dynamic");
  }

  CmdArgs.insert(CmdArgs.begin(), LibSanitizerArgs.begin(),
                 LibSanitizerArgs.end());
}

/// If AddressSanitizer is enabled, add appropriate linker flags (Linux).
/// This needs to be called before we add the C run-time (malloc, etc).
static void addAsanRT(const ToolChain &TC, const ArgList &Args,
                      ArgStringList &CmdArgs, bool Shared, bool IsCXX) {
  if (Shared) {
    // Link dynamic runtime if necessary.
    SmallString<128> LibSanitizer = getSanitizerRTLibName(TC, "asan", Shared);
    CmdArgs.insert(CmdArgs.begin(), Args.MakeArgString(LibSanitizer));
  }

  // Do not link static runtime to DSOs or if compiling for Android.
  if (Args.hasArg(options::OPT_shared) ||
      (TC.getTriple().getEnvironment() == llvm::Triple::Android))
    return;

  if (Shared) {
    addSanitizerRTLinkFlags(TC, Args, CmdArgs, "asan-preinit",
                            /*ExportSymbols*/ false,
                            /*LinkDeps*/ false);
  } else {
    addSanitizerRTLinkFlags(TC, Args, CmdArgs, "asan", /*ExportSymbols*/ true,
                            /*LinkDeps*/ true);
    if (IsCXX)
      addSanitizerRTLinkFlags(TC, Args, CmdArgs, "asan_cxx",
                              /*ExportSymbols*/ true, /*LinkDeps*/ false);
  }
}

/// If ThreadSanitizer is enabled, add appropriate linker flags (Linux).
/// This needs to be called before we add the C run-time (malloc, etc).
static void addTsanRT(const ToolChain &TC, const ArgList &Args,
                      ArgStringList &CmdArgs) {
  if (!Args.hasArg(options::OPT_shared))
    addSanitizerRTLinkFlags(TC, Args, CmdArgs, "tsan", /*ExportSymbols*/ true,
                            /*LinkDeps*/ true);
}

/// If MemorySanitizer is enabled, add appropriate linker flags (Linux).
/// This needs to be called before we add the C run-time (malloc, etc).
static void addMsanRT(const ToolChain &TC, const ArgList &Args,
                      ArgStringList &CmdArgs) {
  if (!Args.hasArg(options::OPT_shared))
    addSanitizerRTLinkFlags(TC, Args, CmdArgs, "msan", /*ExportSymbols*/ true,
                            /*LinkDeps*/ true);
}

/// If LeakSanitizer is enabled, add appropriate linker flags (Linux).
/// This needs to be called before we add the C run-time (malloc, etc).
static void addLsanRT(const ToolChain &TC, const ArgList &Args,
                      ArgStringList &CmdArgs) {
  if (!Args.hasArg(options::OPT_shared))
    addSanitizerRTLinkFlags(TC, Args, CmdArgs, "lsan", /*ExportSymbols */ true,
                            /*LinkDeps*/ true);
}

/// If UndefinedBehaviorSanitizer is enabled, add appropriate linker flags
/// (Linux).
static void addUbsanRT(const ToolChain &TC, const ArgList &Args,
                       ArgStringList &CmdArgs, bool IsCXX,
                       bool HasOtherSanitizerRt) {
  // Do not link runtime into shared libraries.
  if (Args.hasArg(options::OPT_shared))
    return;

  // Need a copy of sanitizer_common. This could come from another sanitizer
  // runtime; if we're not including one, include our own copy.
  if (!HasOtherSanitizerRt)
    addSanitizerRTLinkFlags(TC, Args, CmdArgs, "san", /*ExportSymbols*/ false,
                            /*LinkDeps*/ false);

  addSanitizerRTLinkFlags(TC, Args, CmdArgs, "ubsan", /*ExportSymbols*/ true,
                          /*LinkDeps*/ true);

  // Only include the bits of the runtime which need a C++ ABI library if
  // we're linking in C++ mode.
  if (IsCXX)
    addSanitizerRTLinkFlags(TC, Args, CmdArgs, "ubsan_cxx",
                            /*ExportSymbols*/ true, /*LinkDeps*/ false);
}

static void addDfsanRT(const ToolChain &TC, const ArgList &Args,
                       ArgStringList &CmdArgs) {
  if (!Args.hasArg(options::OPT_shared))
    addSanitizerRTLinkFlags(TC, Args, CmdArgs, "dfsan", /*ExportSymbols*/ true,
                            /*LinkDeps*/ true);
}

// Should be called before we add C++ ABI library.
static void addSanitizerRuntimes(const ToolChain &TC, const ArgList &Args,
                                 ArgStringList &CmdArgs) {
  const SanitizerArgs &Sanitize = TC.getSanitizerArgs();
  if (Sanitize.needsUbsanRt())
    addUbsanRT(TC, Args, CmdArgs, Sanitize.linkCXXRuntimes(),
               Sanitize.needsAsanRt() || Sanitize.needsTsanRt() ||
                   Sanitize.needsMsanRt() || Sanitize.needsLsanRt());
  if (Sanitize.needsAsanRt())
    addAsanRT(TC, Args, CmdArgs, Sanitize.needsSharedAsanRt(),
              Sanitize.linkCXXRuntimes());
  if (Sanitize.needsTsanRt())
    addTsanRT(TC, Args, CmdArgs);
  if (Sanitize.needsMsanRt())
    addMsanRT(TC, Args, CmdArgs);
  if (Sanitize.needsLsanRt())
    addLsanRT(TC, Args, CmdArgs);
  if (Sanitize.needsDfsanRt())
    addDfsanRT(TC, Args, CmdArgs);
}

static bool shouldUseFramePointerForTarget(const ArgList &Args,
                                           const llvm::Triple &Triple) {
  switch (Triple.getArch()) {
  // Don't use a frame pointer on linux if optimizing for certain targets.
  case llvm::Triple::mips64:
  case llvm::Triple::mips64el:
  case llvm::Triple::mips:
  case llvm::Triple::mipsel:
  case llvm::Triple::systemz:
  case llvm::Triple::x86:
  case llvm::Triple::x86_64:
    if (Triple.isOSLinux())
      if (Arg *A = Args.getLastArg(options::OPT_O_Group))
        if (!A->getOption().matches(options::OPT_O0))
          return false;
    return true;
  case llvm::Triple::xcore:
  case llvm::Triple::vectorproc:
    return false;
  default:
    return true;
  }
}

static bool shouldUseFramePointer(const ArgList &Args,
                                  const llvm::Triple &Triple) {
  if (Arg *A = Args.getLastArg(options::OPT_fno_omit_frame_pointer,
                               options::OPT_fomit_frame_pointer))
    return A->getOption().matches(options::OPT_fno_omit_frame_pointer);

  return shouldUseFramePointerForTarget(Args, Triple);
}

static bool shouldUseLeafFramePointer(const ArgList &Args,
                                      const llvm::Triple &Triple) {
  if (Arg *A = Args.getLastArg(options::OPT_mno_omit_leaf_frame_pointer,
                               options::OPT_momit_leaf_frame_pointer))
    return A->getOption().matches(options::OPT_mno_omit_leaf_frame_pointer);

  return shouldUseFramePointerForTarget(Args, Triple);
}

/// Add a CC1 option to specify the debug compilation directory.
static void addDebugCompDirArg(const ArgList &Args, ArgStringList &CmdArgs) {
  SmallString<128> cwd;
  if (!llvm::sys::fs::current_path(cwd)) {
    CmdArgs.push_back("-fdebug-compilation-dir");
    CmdArgs.push_back(Args.MakeArgString(cwd));
  }
}

static const char *SplitDebugName(const ArgList &Args,
                                  const InputInfoList &Inputs) {
  Arg *FinalOutput = Args.getLastArg(options::OPT_o);
  if (FinalOutput && Args.hasArg(options::OPT_c)) {
    SmallString<128> T(FinalOutput->getValue());
    llvm::sys::path::replace_extension(T, "dwo");
    return Args.MakeArgString(T);
  } else {
    // Use the compilation dir.
    SmallString<128> T(
        Args.getLastArgValue(options::OPT_fdebug_compilation_dir));
    SmallString<128> F(llvm::sys::path::stem(Inputs[0].getBaseInput()));
    llvm::sys::path::replace_extension(F, "dwo");
    T += F;
    return Args.MakeArgString(F);
  }
}

static void SplitDebugInfo(const ToolChain &TC, Compilation &C,
                           const Tool &T, const JobAction &JA,
                           const ArgList &Args, const InputInfo &Output,
                           const char *OutFile) {
  ArgStringList ExtractArgs;
  ExtractArgs.push_back("--extract-dwo");

  ArgStringList StripArgs;
  StripArgs.push_back("--strip-dwo");

  // Grabbing the output of the earlier compile step.
  StripArgs.push_back(Output.getFilename());
  ExtractArgs.push_back(Output.getFilename());
  ExtractArgs.push_back(OutFile);

  const char *Exec =
    Args.MakeArgString(TC.GetProgramPath("objcopy"));

  // First extract the dwo sections.
  C.addCommand(llvm::make_unique<Command>(JA, T, Exec, ExtractArgs));

  // Then remove them from the original .o file.
  C.addCommand(llvm::make_unique<Command>(JA, T, Exec, StripArgs));
}

/// \brief Vectorize at all optimization levels greater than 1 except for -Oz.
/// For -Oz the loop vectorizer is disable, while the slp vectorizer is enabled.
static bool shouldEnableVectorizerAtOLevel(const ArgList &Args, bool isSlpVec) {
  if (Arg *A = Args.getLastArg(options::OPT_O_Group)) {
    if (A->getOption().matches(options::OPT_O4) ||
        A->getOption().matches(options::OPT_Ofast))
      return true;

    if (A->getOption().matches(options::OPT_O0))
      return false;

    assert(A->getOption().matches(options::OPT_O) && "Must have a -O flag");

    // Vectorize -Os.
    StringRef S(A->getValue());
    if (S == "s")
      return true;

    // Don't vectorize -Oz, unless it's the slp vectorizer.
    if (S == "z")
      return isSlpVec;

    unsigned OptLevel = 0;
    if (S.getAsInteger(10, OptLevel))
      return false;

    return OptLevel > 1;
  }

  return false;
}

/// Add -x lang to \p CmdArgs for \p Input.
static void addDashXForInput(const ArgList &Args, const InputInfo &Input,
                             ArgStringList &CmdArgs) {
  // When using -verify-pch, we don't want to provide the type
  // 'precompiled-header' if it was inferred from the file extension
  if (Args.hasArg(options::OPT_verify_pch) && Input.getType() == types::TY_PCH)
    return;

  CmdArgs.push_back("-x");
  if (Args.hasArg(options::OPT_rewrite_objc))
    CmdArgs.push_back(types::getTypeName(types::TY_PP_ObjCXX));
  else
    CmdArgs.push_back(types::getTypeName(Input.getType()));
}

static std::string getMSCompatibilityVersion(const char *VersionStr) {
  unsigned Version;
  if (StringRef(VersionStr).getAsInteger(10, Version))
    return "0";

  if (Version < 100)
    return llvm::utostr_32(Version) + ".0";

  if (Version < 10000)
    return llvm::utostr_32(Version / 100) + "." +
        llvm::utostr_32(Version % 100);

  unsigned Build = 0, Factor = 1;
  for ( ; Version > 10000; Version = Version / 10, Factor = Factor * 10)
    Build = Build + (Version % 10) * Factor;
  return llvm::utostr_32(Version / 100) + "." +
      llvm::utostr_32(Version % 100) + "." +
      llvm::utostr_32(Build);
}

void Clang::ConstructJob(Compilation &C, const JobAction &JA,
                         const InputInfo &Output,
                         const InputInfoList &Inputs,
                         const ArgList &Args,
                         const char *LinkingOutput) const {
  bool KernelOrKext = Args.hasArg(options::OPT_mkernel,
                                  options::OPT_fapple_kext);
  const Driver &D = getToolChain().getDriver();
  ArgStringList CmdArgs;

  bool IsWindowsGNU = getToolChain().getTriple().isWindowsGNUEnvironment();
  bool IsWindowsCygnus =
      getToolChain().getTriple().isWindowsCygwinEnvironment();
  bool IsWindowsMSVC = getToolChain().getTriple().isWindowsMSVCEnvironment();

  assert(Inputs.size() == 1 && "Unable to handle multiple inputs.");

  // Invoke ourselves in -cc1 mode.
  //
  // FIXME: Implement custom jobs for internal actions.
  CmdArgs.push_back("-cc1");

  // Add the "effective" target triple.
  CmdArgs.push_back("-triple");
  std::string TripleStr = getToolChain().ComputeEffectiveClangTriple(Args);
  CmdArgs.push_back(Args.MakeArgString(TripleStr));

  const llvm::Triple TT(TripleStr);
  if (TT.isOSWindows() && (TT.getArch() == llvm::Triple::arm ||
                           TT.getArch() == llvm::Triple::thumb)) {
    unsigned Offset = TT.getArch() == llvm::Triple::arm ? 4 : 6;
    unsigned Version;
    TT.getArchName().substr(Offset).getAsInteger(10, Version);
    if (Version < 7)
      D.Diag(diag::err_target_unsupported_arch) << TT.getArchName()
                                                << TripleStr;
  }

  // Push all default warning arguments that are specific to
  // the given target.  These come before user provided warning options
  // are provided.
  getToolChain().addClangWarningOptions(CmdArgs);

  // Select the appropriate action.
  RewriteKind rewriteKind = RK_None;
  
  if (isa<AnalyzeJobAction>(JA)) {
    assert(JA.getType() == types::TY_Plist && "Invalid output type.");
    CmdArgs.push_back("-analyze");
  } else if (isa<MigrateJobAction>(JA)) {
    CmdArgs.push_back("-migrate");
  } else if (isa<PreprocessJobAction>(JA)) {
    if (Output.getType() == types::TY_Dependencies)
      CmdArgs.push_back("-Eonly");
    else {
      CmdArgs.push_back("-E");
      if (Args.hasArg(options::OPT_rewrite_objc) &&
          !Args.hasArg(options::OPT_g_Group))
        CmdArgs.push_back("-P");
    }
  } else if (isa<AssembleJobAction>(JA)) {
    CmdArgs.push_back("-emit-obj");

    CollectArgsForIntegratedAssembler(C, Args, CmdArgs, D);

    // Also ignore explicit -force_cpusubtype_ALL option.
    (void) Args.hasArg(options::OPT_force__cpusubtype__ALL);
  } else if (isa<PrecompileJobAction>(JA)) {
    // Use PCH if the user requested it.
    bool UsePCH = D.CCCUsePCH;

    if (JA.getType() == types::TY_Nothing)
      CmdArgs.push_back("-fsyntax-only");
    else if (UsePCH)
      CmdArgs.push_back("-emit-pch");
    else
      CmdArgs.push_back("-emit-pth");
  } else if (isa<VerifyPCHJobAction>(JA)) {
    CmdArgs.push_back("-verify-pch");
  } else {
    assert(isa<CompileJobAction>(JA) && "Invalid action for clang tool.");

    if (JA.getType() == types::TY_Nothing) {
      CmdArgs.push_back("-fsyntax-only");
    } else if (JA.getType() == types::TY_LLVM_IR ||
               JA.getType() == types::TY_LTO_IR) {
      CmdArgs.push_back("-emit-llvm");
    } else if (JA.getType() == types::TY_LLVM_BC ||
               JA.getType() == types::TY_LTO_BC) {
      CmdArgs.push_back("-emit-llvm-bc");
    } else if (JA.getType() == types::TY_PP_Asm) {
      CmdArgs.push_back("-S");
    } else if (JA.getType() == types::TY_AST) {
      CmdArgs.push_back("-emit-pch");
    } else if (JA.getType() == types::TY_ModuleFile) {
      CmdArgs.push_back("-module-file-info");
    } else if (JA.getType() == types::TY_RewrittenObjC) {
      CmdArgs.push_back("-rewrite-objc");
      rewriteKind = RK_NonFragile;
    } else if (JA.getType() == types::TY_RewrittenLegacyObjC) {
      CmdArgs.push_back("-rewrite-objc");
      rewriteKind = RK_Fragile;
    } else {
      assert(JA.getType() == types::TY_PP_Asm &&
             "Unexpected output type!");
    }
  }

  // We normally speed up the clang process a bit by skipping destructors at
  // exit, but when we're generating diagnostics we can rely on some of the
  // cleanup.
  if (!C.isForDiagnostics())
    CmdArgs.push_back("-disable-free");

  // Disable the verification pass in -asserts builds.
#ifdef NDEBUG
  CmdArgs.push_back("-disable-llvm-verifier");
#endif

  // Set the main file name, so that debug info works even with
  // -save-temps.
  CmdArgs.push_back("-main-file-name");
  CmdArgs.push_back(getBaseInputName(Args, Inputs));

  // Some flags which affect the language (via preprocessor
  // defines).
  if (Args.hasArg(options::OPT_static))
    CmdArgs.push_back("-static-define");

  if (isa<AnalyzeJobAction>(JA)) {
    // Enable region store model by default.
    CmdArgs.push_back("-analyzer-store=region");

    // Treat blocks as analysis entry points.
    CmdArgs.push_back("-analyzer-opt-analyze-nested-blocks");

    CmdArgs.push_back("-analyzer-eagerly-assume");

    // Add default argument set.
    if (!Args.hasArg(options::OPT__analyzer_no_default_checks)) {
      CmdArgs.push_back("-analyzer-checker=core");

      if (!IsWindowsMSVC)
        CmdArgs.push_back("-analyzer-checker=unix");

      if (getToolChain().getTriple().getVendor() == llvm::Triple::Apple)
        CmdArgs.push_back("-analyzer-checker=osx");
      
      CmdArgs.push_back("-analyzer-checker=deadcode");
      
      if (types::isCXX(Inputs[0].getType()))
        CmdArgs.push_back("-analyzer-checker=cplusplus");

      // Enable the following experimental checkers for testing.
      CmdArgs.push_back(
          "-analyzer-checker=security.insecureAPI.UncheckedReturn");
      CmdArgs.push_back("-analyzer-checker=security.insecureAPI.getpw");
      CmdArgs.push_back("-analyzer-checker=security.insecureAPI.gets");
      CmdArgs.push_back("-analyzer-checker=security.insecureAPI.mktemp");      
      CmdArgs.push_back("-analyzer-checker=security.insecureAPI.mkstemp");
      CmdArgs.push_back("-analyzer-checker=security.insecureAPI.vfork");
    }

    // Set the output format. The default is plist, for (lame) historical
    // reasons.
    CmdArgs.push_back("-analyzer-output");
    if (Arg *A = Args.getLastArg(options::OPT__analyzer_output))
      CmdArgs.push_back(A->getValue());
    else
      CmdArgs.push_back("plist");

    // Disable the presentation of standard compiler warnings when
    // using --analyze.  We only want to show static analyzer diagnostics
    // or frontend errors.
    CmdArgs.push_back("-w");

    // Add -Xanalyzer arguments when running as analyzer.
    Args.AddAllArgValues(CmdArgs, options::OPT_Xanalyzer);
  }

  CheckCodeGenerationOptions(D, Args);

  bool PIE = getToolChain().isPIEDefault();
  bool PIC = PIE || getToolChain().isPICDefault();
  bool IsPICLevelTwo = PIC;

  // Android-specific defaults for PIC/PIE
  if (getToolChain().getTriple().getEnvironment() == llvm::Triple::Android) {
    switch (getToolChain().getTriple().getArch()) {
    case llvm::Triple::arm:
    case llvm::Triple::armeb:
    case llvm::Triple::thumb:
    case llvm::Triple::thumbeb:
    case llvm::Triple::aarch64:
    case llvm::Triple::mips:
    case llvm::Triple::mipsel:
    case llvm::Triple::mips64:
    case llvm::Triple::mips64el:
      PIC = true; // "-fpic"
      break;

    case llvm::Triple::x86:
    case llvm::Triple::x86_64:
      PIC = true; // "-fPIC"
      IsPICLevelTwo = true;
      break;

    default:
      break;
    }
  }

  // OpenBSD-specific defaults for PIE
  if (getToolChain().getTriple().getOS() == llvm::Triple::OpenBSD) {
    switch (getToolChain().getTriple().getArch()) {
    case llvm::Triple::mips64:
    case llvm::Triple::mips64el:
    case llvm::Triple::sparc:
    case llvm::Triple::x86:
    case llvm::Triple::x86_64:
      IsPICLevelTwo = false; // "-fpie"
      break;

    case llvm::Triple::ppc:
    case llvm::Triple::sparcv9:
      IsPICLevelTwo = true; // "-fPIE"
      break;

    default:
      break;
    }
  }

  // For the PIC and PIE flag options, this logic is different from the
  // legacy logic in very old versions of GCC, as that logic was just
  // a bug no one had ever fixed. This logic is both more rational and
  // consistent with GCC's new logic now that the bugs are fixed. The last
  // argument relating to either PIC or PIE wins, and no other argument is
  // used. If the last argument is any flavor of the '-fno-...' arguments,
  // both PIC and PIE are disabled. Any PIE option implicitly enables PIC
  // at the same level.
  Arg *LastPICArg =Args.getLastArg(options::OPT_fPIC, options::OPT_fno_PIC,
                                 options::OPT_fpic, options::OPT_fno_pic,
                                 options::OPT_fPIE, options::OPT_fno_PIE,
                                 options::OPT_fpie, options::OPT_fno_pie);
  // Check whether the tool chain trumps the PIC-ness decision. If the PIC-ness
  // is forced, then neither PIC nor PIE flags will have no effect.
  if (!getToolChain().isPICDefaultForced()) {
    if (LastPICArg) {
      Option O = LastPICArg->getOption();
      if (O.matches(options::OPT_fPIC) || O.matches(options::OPT_fpic) ||
          O.matches(options::OPT_fPIE) || O.matches(options::OPT_fpie)) {
        PIE = O.matches(options::OPT_fPIE) || O.matches(options::OPT_fpie);
        PIC = PIE || O.matches(options::OPT_fPIC) ||
              O.matches(options::OPT_fpic);
        IsPICLevelTwo = O.matches(options::OPT_fPIE) ||
                        O.matches(options::OPT_fPIC);
      } else {
        PIE = PIC = false;
      }
    }
  }

  // Introduce a Darwin-specific hack. If the default is PIC but the flags
  // specified while enabling PIC enabled level 1 PIC, just force it back to
  // level 2 PIC instead. This matches the behavior of Darwin GCC (based on my
  // informal testing).
  if (PIC && getToolChain().getTriple().isOSDarwin())
    IsPICLevelTwo |= getToolChain().isPICDefault();

  // Note that these flags are trump-cards. Regardless of the order w.r.t. the
  // PIC or PIE options above, if these show up, PIC is disabled.
  llvm::Triple Triple(TripleStr);
  if (KernelOrKext && (!Triple.isiOS() || Triple.isOSVersionLT(6) ||
                       Triple.getArch() == llvm::Triple::aarch64))
    PIC = PIE = false;
  if (Args.hasArg(options::OPT_static))
    PIC = PIE = false;

  if (Arg *A = Args.getLastArg(options::OPT_mdynamic_no_pic)) {
    // This is a very special mode. It trumps the other modes, almost no one
    // uses it, and it isn't even valid on any OS but Darwin.
    if (!getToolChain().getTriple().isOSDarwin())
      D.Diag(diag::err_drv_unsupported_opt_for_target)
        << A->getSpelling() << getToolChain().getTriple().str();

    // FIXME: Warn when this flag trumps some other PIC or PIE flag.

    CmdArgs.push_back("-mrelocation-model");
    CmdArgs.push_back("dynamic-no-pic");

    // Only a forced PIC mode can cause the actual compile to have PIC defines
    // etc., no flags are sufficient. This behavior was selected to closely
    // match that of llvm-gcc and Apple GCC before that.
    if (getToolChain().isPICDefault() && getToolChain().isPICDefaultForced()) {
      CmdArgs.push_back("-pic-level");
      CmdArgs.push_back("2");
    }
  } else {
    // Currently, LLVM only knows about PIC vs. static; the PIE differences are
    // handled in Clang's IRGen by the -pie-level flag.
    CmdArgs.push_back("-mrelocation-model");
    CmdArgs.push_back(PIC ? "pic" : "static");

    if (PIC) {
      CmdArgs.push_back("-pic-level");
      CmdArgs.push_back(IsPICLevelTwo ? "2" : "1");
      if (PIE) {
        CmdArgs.push_back("-pie-level");
        CmdArgs.push_back(IsPICLevelTwo ? "2" : "1");
      }
    }
  }

  if (!Args.hasFlag(options::OPT_fmerge_all_constants,
                    options::OPT_fno_merge_all_constants))
    CmdArgs.push_back("-fno-merge-all-constants");

  // LLVM Code Generator Options.

  if (Arg *A = Args.getLastArg(options::OPT_Wframe_larger_than_EQ)) {
    StringRef v = A->getValue();
    CmdArgs.push_back("-mllvm");
    CmdArgs.push_back(Args.MakeArgString("-warn-stack-size=" + v));
    A->claim();
  }

  if (Arg *A = Args.getLastArg(options::OPT_mregparm_EQ)) {
    CmdArgs.push_back("-mregparm");
    CmdArgs.push_back(A->getValue());
  }

  if (Arg *A = Args.getLastArg(options::OPT_fpcc_struct_return,
                               options::OPT_freg_struct_return)) {
    if (getToolChain().getArch() != llvm::Triple::x86) {
      D.Diag(diag::err_drv_unsupported_opt_for_target)
        << A->getSpelling() << getToolChain().getTriple().str();
    } else if (A->getOption().matches(options::OPT_fpcc_struct_return)) {
      CmdArgs.push_back("-fpcc-struct-return");
    } else {
      assert(A->getOption().matches(options::OPT_freg_struct_return));
      CmdArgs.push_back("-freg-struct-return");
    }
  }

  if (Args.hasFlag(options::OPT_mrtd, options::OPT_mno_rtd, false))
    CmdArgs.push_back("-mrtd");

  if (shouldUseFramePointer(Args, getToolChain().getTriple()))
    CmdArgs.push_back("-mdisable-fp-elim");
  if (!Args.hasFlag(options::OPT_fzero_initialized_in_bss,
                    options::OPT_fno_zero_initialized_in_bss))
    CmdArgs.push_back("-mno-zero-initialized-in-bss");

  bool OFastEnabled = isOptimizationLevelFast(Args);
  // If -Ofast is the optimization level, then -fstrict-aliasing should be
  // enabled.  This alias option is being used to simplify the hasFlag logic.
  OptSpecifier StrictAliasingAliasOption = OFastEnabled ? options::OPT_Ofast :
    options::OPT_fstrict_aliasing;
  // We turn strict aliasing off by default if we're in CL mode, since MSVC
  // doesn't do any TBAA.
  bool TBAAOnByDefault = !getToolChain().getDriver().IsCLMode();
  if (!Args.hasFlag(options::OPT_fstrict_aliasing, StrictAliasingAliasOption,
                    options::OPT_fno_strict_aliasing, TBAAOnByDefault))
    CmdArgs.push_back("-relaxed-aliasing");
  if (!Args.hasFlag(options::OPT_fstruct_path_tbaa,
                    options::OPT_fno_struct_path_tbaa))
    CmdArgs.push_back("-no-struct-path-tbaa");
  if (Args.hasFlag(options::OPT_fstrict_enums, options::OPT_fno_strict_enums,
                   false))
    CmdArgs.push_back("-fstrict-enums");
  if (!Args.hasFlag(options::OPT_foptimize_sibling_calls,
                    options::OPT_fno_optimize_sibling_calls))
    CmdArgs.push_back("-mdisable-tail-calls");

  // Handle segmented stacks.
  if (Args.hasArg(options::OPT_fsplit_stack))
    CmdArgs.push_back("-split-stacks");

  // If -Ofast is the optimization level, then -ffast-math should be enabled.
  // This alias option is being used to simplify the getLastArg logic.
  OptSpecifier FastMathAliasOption = OFastEnabled ? options::OPT_Ofast :
    options::OPT_ffast_math;
  
  // Handle various floating point optimization flags, mapping them to the
  // appropriate LLVM code generation flags. The pattern for all of these is to
  // default off the codegen optimizations, and if any flag enables them and no
  // flag disables them after the flag enabling them, enable the codegen
  // optimization. This is complicated by several "umbrella" flags.
  if (Arg *A = Args.getLastArg(options::OPT_ffast_math, FastMathAliasOption,
                               options::OPT_fno_fast_math,
                               options::OPT_ffinite_math_only,
                               options::OPT_fno_finite_math_only,
                               options::OPT_fhonor_infinities,
                               options::OPT_fno_honor_infinities))
    if (A->getOption().getID() != options::OPT_fno_fast_math &&
        A->getOption().getID() != options::OPT_fno_finite_math_only &&
        A->getOption().getID() != options::OPT_fhonor_infinities)
      CmdArgs.push_back("-menable-no-infs");
  if (Arg *A = Args.getLastArg(options::OPT_ffast_math, FastMathAliasOption,
                               options::OPT_fno_fast_math,
                               options::OPT_ffinite_math_only,
                               options::OPT_fno_finite_math_only,
                               options::OPT_fhonor_nans,
                               options::OPT_fno_honor_nans))
    if (A->getOption().getID() != options::OPT_fno_fast_math &&
        A->getOption().getID() != options::OPT_fno_finite_math_only &&
        A->getOption().getID() != options::OPT_fhonor_nans)
      CmdArgs.push_back("-menable-no-nans");

  // -fmath-errno is the default on some platforms, e.g. BSD-derived OSes.
  bool MathErrno = getToolChain().IsMathErrnoDefault();
  if (Arg *A = Args.getLastArg(options::OPT_ffast_math, FastMathAliasOption,
                               options::OPT_fno_fast_math,
                               options::OPT_fmath_errno,
                               options::OPT_fno_math_errno)) {
    // Turning on -ffast_math (with either flag) removes the need for MathErrno.
    // However, turning *off* -ffast_math merely restores the toolchain default
    // (which may be false).
    if (A->getOption().getID() == options::OPT_fno_math_errno ||
        A->getOption().getID() == options::OPT_ffast_math ||
        A->getOption().getID() == options::OPT_Ofast)
      MathErrno = false;
    else if (A->getOption().getID() == options::OPT_fmath_errno)
      MathErrno = true;
  }
  if (MathErrno)
    CmdArgs.push_back("-fmath-errno");

  // There are several flags which require disabling very specific
  // optimizations. Any of these being disabled forces us to turn off the
  // entire set of LLVM optimizations, so collect them through all the flag
  // madness.
  bool AssociativeMath = false;
  if (Arg *A = Args.getLastArg(options::OPT_ffast_math, FastMathAliasOption,
                               options::OPT_fno_fast_math,
                               options::OPT_funsafe_math_optimizations,
                               options::OPT_fno_unsafe_math_optimizations,
                               options::OPT_fassociative_math,
                               options::OPT_fno_associative_math))
    if (A->getOption().getID() != options::OPT_fno_fast_math &&
        A->getOption().getID() != options::OPT_fno_unsafe_math_optimizations &&
        A->getOption().getID() != options::OPT_fno_associative_math)
      AssociativeMath = true;
  bool ReciprocalMath = false;
  if (Arg *A = Args.getLastArg(options::OPT_ffast_math, FastMathAliasOption,
                               options::OPT_fno_fast_math,
                               options::OPT_funsafe_math_optimizations,
                               options::OPT_fno_unsafe_math_optimizations,
                               options::OPT_freciprocal_math,
                               options::OPT_fno_reciprocal_math))
    if (A->getOption().getID() != options::OPT_fno_fast_math &&
        A->getOption().getID() != options::OPT_fno_unsafe_math_optimizations &&
        A->getOption().getID() != options::OPT_fno_reciprocal_math)
      ReciprocalMath = true;
  bool SignedZeros = true;
  if (Arg *A = Args.getLastArg(options::OPT_ffast_math, FastMathAliasOption,
                               options::OPT_fno_fast_math,
                               options::OPT_funsafe_math_optimizations,
                               options::OPT_fno_unsafe_math_optimizations,
                               options::OPT_fsigned_zeros,
                               options::OPT_fno_signed_zeros))
    if (A->getOption().getID() != options::OPT_fno_fast_math &&
        A->getOption().getID() != options::OPT_fno_unsafe_math_optimizations &&
        A->getOption().getID() != options::OPT_fsigned_zeros)
      SignedZeros = false;
  bool TrappingMath = true;
  if (Arg *A = Args.getLastArg(options::OPT_ffast_math, FastMathAliasOption,
                               options::OPT_fno_fast_math,
                               options::OPT_funsafe_math_optimizations,
                               options::OPT_fno_unsafe_math_optimizations,
                               options::OPT_ftrapping_math,
                               options::OPT_fno_trapping_math))
    if (A->getOption().getID() != options::OPT_fno_fast_math &&
        A->getOption().getID() != options::OPT_fno_unsafe_math_optimizations &&
        A->getOption().getID() != options::OPT_ftrapping_math)
      TrappingMath = false;
  if (!MathErrno && AssociativeMath && ReciprocalMath && !SignedZeros &&
      !TrappingMath)
    CmdArgs.push_back("-menable-unsafe-fp-math");


  // Validate and pass through -fp-contract option. 
  if (Arg *A = Args.getLastArg(options::OPT_ffast_math, FastMathAliasOption,
                               options::OPT_fno_fast_math,
                               options::OPT_ffp_contract)) {
    if (A->getOption().getID() == options::OPT_ffp_contract) {
      StringRef Val = A->getValue();
      if (Val == "fast" || Val == "on" || Val == "off") {
        CmdArgs.push_back(Args.MakeArgString("-ffp-contract=" + Val));
      } else {
        D.Diag(diag::err_drv_unsupported_option_argument)
          << A->getOption().getName() << Val;
      }
    } else if (A->getOption().matches(options::OPT_ffast_math) ||
               (OFastEnabled && A->getOption().matches(options::OPT_Ofast))) {
      // If fast-math is set then set the fp-contract mode to fast.
      CmdArgs.push_back(Args.MakeArgString("-ffp-contract=fast"));
    }
  }

  // We separately look for the '-ffast-math' and '-ffinite-math-only' flags,
  // and if we find them, tell the frontend to provide the appropriate
  // preprocessor macros. This is distinct from enabling any optimizations as
  // these options induce language changes which must survive serialization
  // and deserialization, etc.
  if (Arg *A = Args.getLastArg(options::OPT_ffast_math, FastMathAliasOption,
                               options::OPT_fno_fast_math))
      if (!A->getOption().matches(options::OPT_fno_fast_math))
        CmdArgs.push_back("-ffast-math");
  if (Arg *A = Args.getLastArg(options::OPT_ffinite_math_only,
                               options::OPT_fno_fast_math))
    if (A->getOption().matches(options::OPT_ffinite_math_only))
      CmdArgs.push_back("-ffinite-math-only");

  // Decide whether to use verbose asm. Verbose assembly is the default on
  // toolchains which have the integrated assembler on by default.
  bool IsIntegratedAssemblerDefault =
      getToolChain().IsIntegratedAssemblerDefault();
  if (Args.hasFlag(options::OPT_fverbose_asm, options::OPT_fno_verbose_asm,
                   IsIntegratedAssemblerDefault) ||
      Args.hasArg(options::OPT_dA))
    CmdArgs.push_back("-masm-verbose");

  if (!Args.hasFlag(options::OPT_fintegrated_as, options::OPT_fno_integrated_as,
                    IsIntegratedAssemblerDefault))
    CmdArgs.push_back("-no-integrated-as");

  if (Args.hasArg(options::OPT_fdebug_pass_structure)) {
    CmdArgs.push_back("-mdebug-pass");
    CmdArgs.push_back("Structure");
  }
  if (Args.hasArg(options::OPT_fdebug_pass_arguments)) {
    CmdArgs.push_back("-mdebug-pass");
    CmdArgs.push_back("Arguments");
  }

  // Enable -mconstructor-aliases except on darwin, where we have to
  // work around a linker bug;  see <rdar://problem/7651567>.
  if (!getToolChain().getTriple().isOSDarwin())
    CmdArgs.push_back("-mconstructor-aliases");

  // Darwin's kernel doesn't support guard variables; just die if we
  // try to use them.
  if (KernelOrKext && getToolChain().getTriple().isOSDarwin())
    CmdArgs.push_back("-fforbid-guard-variables");

  if (Args.hasArg(options::OPT_mms_bitfields)) {
    CmdArgs.push_back("-mms-bitfields");
  }

  // This is a coarse approximation of what llvm-gcc actually does, both
  // -fasynchronous-unwind-tables and -fnon-call-exceptions interact in more
  // complicated ways.
  bool AsynchronousUnwindTables =
      Args.hasFlag(options::OPT_fasynchronous_unwind_tables,
                   options::OPT_fno_asynchronous_unwind_tables,
                   (getToolChain().IsUnwindTablesDefault() ||
                    getToolChain().getSanitizerArgs().needsUnwindTables()) &&
                       !KernelOrKext);
  if (Args.hasFlag(options::OPT_funwind_tables, options::OPT_fno_unwind_tables,
                   AsynchronousUnwindTables))
    CmdArgs.push_back("-munwind-tables");

  getToolChain().addClangTargetOptions(Args, CmdArgs);

  if (Arg *A = Args.getLastArg(options::OPT_flimited_precision_EQ)) {
    CmdArgs.push_back("-mlimit-float-precision");
    CmdArgs.push_back(A->getValue());
  }

  // FIXME: Handle -mtune=.
  (void) Args.hasArg(options::OPT_mtune_EQ);

  if (Arg *A = Args.getLastArg(options::OPT_mcmodel_EQ)) {
    CmdArgs.push_back("-mcode-model");
    CmdArgs.push_back(A->getValue());
  }

  // Add the target cpu
  std::string ETripleStr = getToolChain().ComputeEffectiveClangTriple(Args);
  llvm::Triple ETriple(ETripleStr);
  std::string CPU = getCPUName(Args, ETriple);
  if (!CPU.empty()) {
    CmdArgs.push_back("-target-cpu");
    CmdArgs.push_back(Args.MakeArgString(CPU));
  }

  if (const Arg *A = Args.getLastArg(options::OPT_mfpmath_EQ)) {
    CmdArgs.push_back("-mfpmath");
    CmdArgs.push_back(A->getValue());
  }

  // Add the target features
  getTargetFeatures(D, ETriple, Args, CmdArgs, false);

  // Add target specific flags.
  switch(getToolChain().getArch()) {
  default:
    break;

  case llvm::Triple::arm:
  case llvm::Triple::armeb:
  case llvm::Triple::thumb:
  case llvm::Triple::thumbeb:
    AddARMTargetArgs(Args, CmdArgs, KernelOrKext);
    break;

  case llvm::Triple::aarch64:
  case llvm::Triple::aarch64_be:
    AddAArch64TargetArgs(Args, CmdArgs);
    break;

  case llvm::Triple::mips:
  case llvm::Triple::mipsel:
  case llvm::Triple::mips64:
  case llvm::Triple::mips64el:
    AddMIPSTargetArgs(Args, CmdArgs);
    break;

  case llvm::Triple::ppc:
  case llvm::Triple::ppc64:
  case llvm::Triple::ppc64le:
    AddPPCTargetArgs(Args, CmdArgs);
    break;

  case llvm::Triple::sparc:
  case llvm::Triple::sparcv9:
    AddSparcTargetArgs(Args, CmdArgs);
    break;

  case llvm::Triple::x86:
  case llvm::Triple::x86_64:
    AddX86TargetArgs(Args, CmdArgs);
    break;

  case llvm::Triple::hexagon:
    AddHexagonTargetArgs(Args, CmdArgs);
    break;
  }

  // Add clang-cl arguments.
  if (getToolChain().getDriver().IsCLMode())
    AddClangCLArgs(Args, CmdArgs);

  // Pass the linker version in use.
  if (Arg *A = Args.getLastArg(options::OPT_mlinker_version_EQ)) {
    CmdArgs.push_back("-target-linker-version");
    CmdArgs.push_back(A->getValue());
  }

  if (!shouldUseLeafFramePointer(Args, getToolChain().getTriple()))
    CmdArgs.push_back("-momit-leaf-frame-pointer");

  // Explicitly error on some things we know we don't support and can't just
  // ignore.
  types::ID InputType = Inputs[0].getType();
  if (!Args.hasArg(options::OPT_fallow_unsupported)) {
    Arg *Unsupported;
    if (types::isCXX(InputType) &&
        getToolChain().getTriple().isOSDarwin() &&
        getToolChain().getArch() == llvm::Triple::x86) {
      if ((Unsupported = Args.getLastArg(options::OPT_fapple_kext)) ||
          (Unsupported = Args.getLastArg(options::OPT_mkernel)))
        D.Diag(diag::err_drv_clang_unsupported_opt_cxx_darwin_i386)
          << Unsupported->getOption().getName();
    }
  }

  Args.AddAllArgs(CmdArgs, options::OPT_v);
  Args.AddLastArg(CmdArgs, options::OPT_H);
  if (D.CCPrintHeaders && !D.CCGenDiagnostics) {
    CmdArgs.push_back("-header-include-file");
    CmdArgs.push_back(D.CCPrintHeadersFilename ?
                      D.CCPrintHeadersFilename : "-");
  }
  Args.AddLastArg(CmdArgs, options::OPT_P);
  Args.AddLastArg(CmdArgs, options::OPT_print_ivar_layout);

  if (D.CCLogDiagnostics && !D.CCGenDiagnostics) {
    CmdArgs.push_back("-diagnostic-log-file");
    CmdArgs.push_back(D.CCLogDiagnosticsFilename ?
                      D.CCLogDiagnosticsFilename : "-");
  }

  // Use the last option from "-g" group. "-gline-tables-only" and "-gdwarf-x"
  // are preserved, all other debug options are substituted with "-g".
  Args.ClaimAllArgs(options::OPT_g_Group);
  if (Arg *A = Args.getLastArg(options::OPT_g_Group)) {
    if (A->getOption().matches(options::OPT_gline_tables_only)) {
      // FIXME: we should support specifying dwarf version with
      // -gline-tables-only.
      CmdArgs.push_back("-gline-tables-only");
      // Default is dwarf-2 for Darwin, OpenBSD and FreeBSD.
      const llvm::Triple &Triple = getToolChain().getTriple();
      if (Triple.isOSDarwin() || Triple.getOS() == llvm::Triple::OpenBSD ||
          Triple.getOS() == llvm::Triple::FreeBSD)
        CmdArgs.push_back("-gdwarf-2");
    } else if (A->getOption().matches(options::OPT_gdwarf_2))
      CmdArgs.push_back("-gdwarf-2");
    else if (A->getOption().matches(options::OPT_gdwarf_3))
      CmdArgs.push_back("-gdwarf-3");
    else if (A->getOption().matches(options::OPT_gdwarf_4))
      CmdArgs.push_back("-gdwarf-4");
    else if (!A->getOption().matches(options::OPT_g0) &&
             !A->getOption().matches(options::OPT_ggdb0)) {
      // Default is dwarf-2 for Darwin, OpenBSD and FreeBSD.
      const llvm::Triple &Triple = getToolChain().getTriple();
      if (Triple.isOSDarwin() || Triple.getOS() == llvm::Triple::OpenBSD ||
          Triple.getOS() == llvm::Triple::FreeBSD)
        CmdArgs.push_back("-gdwarf-2");
      else
        CmdArgs.push_back("-g");
    }
  }

  // We ignore flags -gstrict-dwarf and -grecord-gcc-switches for now.
  Args.ClaimAllArgs(options::OPT_g_flags_Group);
  if (Args.hasFlag(options::OPT_gcolumn_info, options::OPT_gno_column_info,
                   /*Default*/ true))
    CmdArgs.push_back("-dwarf-column-info");

  // FIXME: Move backend command line options to the module.
  // -gsplit-dwarf should turn on -g and enable the backend dwarf
  // splitting and extraction.
  // FIXME: Currently only works on Linux.
  if (getToolChain().getTriple().isOSLinux() &&
      Args.hasArg(options::OPT_gsplit_dwarf)) {
    CmdArgs.push_back("-g");
    CmdArgs.push_back("-backend-option");
    CmdArgs.push_back("-split-dwarf=Enable");
  }

  // -ggnu-pubnames turns on gnu style pubnames in the backend.
  if (Args.hasArg(options::OPT_ggnu_pubnames)) {
    CmdArgs.push_back("-backend-option");
    CmdArgs.push_back("-generate-gnu-dwarf-pub-sections");
  }

  // -gdwarf-aranges turns on the emission of the aranges section in the
  // backend.
  if (Args.hasArg(options::OPT_gdwarf_aranges)) {
    CmdArgs.push_back("-backend-option");
    CmdArgs.push_back("-generate-arange-section");
  }

  if (Args.hasFlag(options::OPT_fdebug_types_section,
                   options::OPT_fno_debug_types_section, false)) {
    CmdArgs.push_back("-backend-option");
    CmdArgs.push_back("-generate-type-units");
  }

  if (Args.hasFlag(options::OPT_ffunction_sections,
                   options::OPT_fno_function_sections, false)) {
    CmdArgs.push_back("-ffunction-sections");
  }

  if (Args.hasFlag(options::OPT_fdata_sections,
                   options::OPT_fno_data_sections, false)) {
    CmdArgs.push_back("-fdata-sections");
  }

  Args.AddAllArgs(CmdArgs, options::OPT_finstrument_functions);

  if (Args.hasArg(options::OPT_fprofile_instr_generate) &&
      (Args.hasArg(options::OPT_fprofile_instr_use) ||
       Args.hasArg(options::OPT_fprofile_instr_use_EQ)))
    D.Diag(diag::err_drv_argument_not_allowed_with)
      << "-fprofile-instr-generate" << "-fprofile-instr-use";

  Args.AddAllArgs(CmdArgs, options::OPT_fprofile_instr_generate);

  if (Arg *A = Args.getLastArg(options::OPT_fprofile_instr_use_EQ))
    A->render(Args, CmdArgs);
  else if (Args.hasArg(options::OPT_fprofile_instr_use))
    CmdArgs.push_back("-fprofile-instr-use=pgo-data");

  if (Args.hasArg(options::OPT_ftest_coverage) ||
      Args.hasArg(options::OPT_coverage))
    CmdArgs.push_back("-femit-coverage-notes");
  if (Args.hasFlag(options::OPT_fprofile_arcs, options::OPT_fno_profile_arcs,
                   false) ||
      Args.hasArg(options::OPT_coverage))
    CmdArgs.push_back("-femit-coverage-data");

  if (Args.hasArg(options::OPT_fcoverage_mapping) &&
      !Args.hasArg(options::OPT_fprofile_instr_generate))
    D.Diag(diag::err_drv_argument_only_allowed_with)
      << "-fcoverage-mapping" << "-fprofile-instr-generate";

  if (Args.hasArg(options::OPT_fcoverage_mapping))
    CmdArgs.push_back("-fcoverage-mapping");

  if (C.getArgs().hasArg(options::OPT_c) ||
      C.getArgs().hasArg(options::OPT_S)) {
    if (Output.isFilename()) {
      CmdArgs.push_back("-coverage-file");
      SmallString<128> CoverageFilename(Output.getFilename());
      if (llvm::sys::path::is_relative(CoverageFilename.str())) {
        SmallString<128> Pwd;
        if (!llvm::sys::fs::current_path(Pwd)) {
          llvm::sys::path::append(Pwd, CoverageFilename.str());
          CoverageFilename.swap(Pwd);
        }
      }
      CmdArgs.push_back(Args.MakeArgString(CoverageFilename));
    }
  }

  // Pass options for controlling the default header search paths.
  if (Args.hasArg(options::OPT_nostdinc)) {
    CmdArgs.push_back("-nostdsysteminc");
    CmdArgs.push_back("-nobuiltininc");
  } else {
    if (Args.hasArg(options::OPT_nostdlibinc))
        CmdArgs.push_back("-nostdsysteminc");
    Args.AddLastArg(CmdArgs, options::OPT_nostdincxx);
    Args.AddLastArg(CmdArgs, options::OPT_nobuiltininc);
  }

  // Pass the path to compiler resource files.
  CmdArgs.push_back("-resource-dir");
  CmdArgs.push_back(D.ResourceDir.c_str());

  Args.AddLastArg(CmdArgs, options::OPT_working_directory);

  bool ARCMTEnabled = false;
  if (!Args.hasArg(options::OPT_fno_objc_arc, options::OPT_fobjc_arc)) {
    if (const Arg *A = Args.getLastArg(options::OPT_ccc_arcmt_check,
                                       options::OPT_ccc_arcmt_modify,
                                       options::OPT_ccc_arcmt_migrate)) {
      ARCMTEnabled = true;
      switch (A->getOption().getID()) {
      default:
        llvm_unreachable("missed a case");
      case options::OPT_ccc_arcmt_check:
        CmdArgs.push_back("-arcmt-check");
        break;
      case options::OPT_ccc_arcmt_modify:
        CmdArgs.push_back("-arcmt-modify");
        break;
      case options::OPT_ccc_arcmt_migrate:
        CmdArgs.push_back("-arcmt-migrate");
        CmdArgs.push_back("-mt-migrate-directory");
        CmdArgs.push_back(A->getValue());

        Args.AddLastArg(CmdArgs, options::OPT_arcmt_migrate_report_output);
        Args.AddLastArg(CmdArgs, options::OPT_arcmt_migrate_emit_arc_errors);
        break;
      }
    }
  } else {
    Args.ClaimAllArgs(options::OPT_ccc_arcmt_check);
    Args.ClaimAllArgs(options::OPT_ccc_arcmt_modify);
    Args.ClaimAllArgs(options::OPT_ccc_arcmt_migrate);
  }

  if (const Arg *A = Args.getLastArg(options::OPT_ccc_objcmt_migrate)) {
    if (ARCMTEnabled) {
      D.Diag(diag::err_drv_argument_not_allowed_with)
        << A->getAsString(Args) << "-ccc-arcmt-migrate";
    }
    CmdArgs.push_back("-mt-migrate-directory");
    CmdArgs.push_back(A->getValue());

    if (!Args.hasArg(options::OPT_objcmt_migrate_literals,
                     options::OPT_objcmt_migrate_subscripting,
                     options::OPT_objcmt_migrate_property)) {
      // None specified, means enable them all.
      CmdArgs.push_back("-objcmt-migrate-literals");
      CmdArgs.push_back("-objcmt-migrate-subscripting");
      CmdArgs.push_back("-objcmt-migrate-property");
    } else {
      Args.AddLastArg(CmdArgs, options::OPT_objcmt_migrate_literals);
      Args.AddLastArg(CmdArgs, options::OPT_objcmt_migrate_subscripting);
      Args.AddLastArg(CmdArgs, options::OPT_objcmt_migrate_property);
    }
  } else {
    Args.AddLastArg(CmdArgs, options::OPT_objcmt_migrate_literals);
    Args.AddLastArg(CmdArgs, options::OPT_objcmt_migrate_subscripting);
    Args.AddLastArg(CmdArgs, options::OPT_objcmt_migrate_property);
    Args.AddLastArg(CmdArgs, options::OPT_objcmt_migrate_all);
    Args.AddLastArg(CmdArgs, options::OPT_objcmt_migrate_readonly_property);
    Args.AddLastArg(CmdArgs, options::OPT_objcmt_migrate_readwrite_property);
    Args.AddLastArg(CmdArgs, options::OPT_objcmt_migrate_annotation);
    Args.AddLastArg(CmdArgs, options::OPT_objcmt_migrate_instancetype);
    Args.AddLastArg(CmdArgs, options::OPT_objcmt_migrate_nsmacros);
    Args.AddLastArg(CmdArgs, options::OPT_objcmt_migrate_protocol_conformance);
    Args.AddLastArg(CmdArgs, options::OPT_objcmt_atomic_property);
    Args.AddLastArg(CmdArgs, options::OPT_objcmt_returns_innerpointer_property);
    Args.AddLastArg(CmdArgs, options::OPT_objcmt_ns_nonatomic_iosonly);
    Args.AddLastArg(CmdArgs, options::OPT_objcmt_migrate_designated_init);
    Args.AddLastArg(CmdArgs, options::OPT_objcmt_whitelist_dir_path);
  }

  // Add preprocessing options like -I, -D, etc. if we are using the
  // preprocessor.
  //
  // FIXME: Support -fpreprocessed
  if (types::getPreprocessedType(InputType) != types::TY_INVALID)
    AddPreprocessingOptions(C, JA, D, Args, CmdArgs, Output, Inputs);

  // Don't warn about "clang -c -DPIC -fPIC test.i" because libtool.m4 assumes
  // that "The compiler can only warn and ignore the option if not recognized".
  // When building with ccache, it will pass -D options to clang even on
  // preprocessed inputs and configure concludes that -fPIC is not supported.
  Args.ClaimAllArgs(options::OPT_D);

  // Manually translate -O4 to -O3; let clang reject others.
  if (Arg *A = Args.getLastArg(options::OPT_O_Group)) {
    if (A->getOption().matches(options::OPT_O4)) {
      CmdArgs.push_back("-O3");
      D.Diag(diag::warn_O4_is_O3);
    } else {
      A->render(Args, CmdArgs);
    }
  }

  // Warn about ignored options to clang.
  for (arg_iterator it = Args.filtered_begin(
       options::OPT_clang_ignored_gcc_optimization_f_Group),
       ie = Args.filtered_end(); it != ie; ++it) {
    D.Diag(diag::warn_ignored_gcc_optimization) << (*it)->getAsString(Args);
  }

  // Don't warn about unused -flto.  This can happen when we're preprocessing or
  // precompiling.
  Args.ClaimAllArgs(options::OPT_flto);

  Args.AddAllArgs(CmdArgs, options::OPT_R_Group);
  Args.AddAllArgs(CmdArgs, options::OPT_W_Group);
  if (Args.hasFlag(options::OPT_pedantic, options::OPT_no_pedantic, false))
    CmdArgs.push_back("-pedantic");
  Args.AddLastArg(CmdArgs, options::OPT_pedantic_errors);
  Args.AddLastArg(CmdArgs, options::OPT_w);

  // Handle -{std, ansi, trigraphs} -- take the last of -{std, ansi}
  // (-ansi is equivalent to -std=c89 or -std=c++98).
  //
  // If a std is supplied, only add -trigraphs if it follows the
  // option.
  if (Arg *Std = Args.getLastArg(options::OPT_std_EQ, options::OPT_ansi)) {
    if (Std->getOption().matches(options::OPT_ansi))
      if (types::isCXX(InputType))
        CmdArgs.push_back("-std=c++98");
      else
        CmdArgs.push_back("-std=c89");
    else
      Std->render(Args, CmdArgs);

    if (Arg *A = Args.getLastArg(options::OPT_std_EQ, options::OPT_ansi,
                                 options::OPT_trigraphs))
      if (A != Std)
        A->render(Args, CmdArgs);
  } else {
    // Honor -std-default.
    //
    // FIXME: Clang doesn't correctly handle -std= when the input language
    // doesn't match. For the time being just ignore this for C++ inputs;
    // eventually we want to do all the standard defaulting here instead of
    // splitting it between the driver and clang -cc1.
    if (!types::isCXX(InputType))
      Args.AddAllArgsTranslated(CmdArgs, options::OPT_std_default_EQ,
                                "-std=", /*Joined=*/true);
    else if (IsWindowsMSVC)
      CmdArgs.push_back("-std=c++11");

    Args.AddLastArg(CmdArgs, options::OPT_trigraphs);
  }

  // GCC's behavior for -Wwrite-strings is a bit strange:
  //  * In C, this "warning flag" changes the types of string literals from
  //    'char[N]' to 'const char[N]', and thus triggers an unrelated warning
  //    for the discarded qualifier.
  //  * In C++, this is just a normal warning flag.
  //
  // Implementing this warning correctly in C is hard, so we follow GCC's
  // behavior for now. FIXME: Directly diagnose uses of a string literal as
  // a non-const char* in C, rather than using this crude hack.
  if (!types::isCXX(InputType)) {
    // FIXME: This should behave just like a warning flag, and thus should also
    // respect -Weverything, -Wno-everything, -Werror=write-strings, and so on.
    Arg *WriteStrings =
        Args.getLastArg(options::OPT_Wwrite_strings,
                        options::OPT_Wno_write_strings, options::OPT_w);
    if (WriteStrings &&
        WriteStrings->getOption().matches(options::OPT_Wwrite_strings))
      CmdArgs.push_back("-fconst-strings");
  }

  // GCC provides a macro definition '__DEPRECATED' when -Wdeprecated is active
  // during C++ compilation, which it is by default. GCC keeps this define even
  // in the presence of '-w', match this behavior bug-for-bug.
  if (types::isCXX(InputType) &&
      Args.hasFlag(options::OPT_Wdeprecated, options::OPT_Wno_deprecated,
                   true)) {
    CmdArgs.push_back("-fdeprecated-macro");
  }

  // Translate GCC's misnamer '-fasm' arguments to '-fgnu-keywords'.
  if (Arg *Asm = Args.getLastArg(options::OPT_fasm, options::OPT_fno_asm)) {
    if (Asm->getOption().matches(options::OPT_fasm))
      CmdArgs.push_back("-fgnu-keywords");
    else
      CmdArgs.push_back("-fno-gnu-keywords");
  }

  if (ShouldDisableDwarfDirectory(Args, getToolChain()))
    CmdArgs.push_back("-fno-dwarf-directory-asm");

  if (ShouldDisableAutolink(Args, getToolChain()))
    CmdArgs.push_back("-fno-autolink");

  // Add in -fdebug-compilation-dir if necessary.
  addDebugCompDirArg(Args, CmdArgs);

  if (Arg *A = Args.getLastArg(options::OPT_ftemplate_depth_,
                               options::OPT_ftemplate_depth_EQ)) {
    CmdArgs.push_back("-ftemplate-depth");
    CmdArgs.push_back(A->getValue());
  }

  if (Arg *A = Args.getLastArg(options::OPT_foperator_arrow_depth_EQ)) {
    CmdArgs.push_back("-foperator-arrow-depth");
    CmdArgs.push_back(A->getValue());
  }

  if (Arg *A = Args.getLastArg(options::OPT_fconstexpr_depth_EQ)) {
    CmdArgs.push_back("-fconstexpr-depth");
    CmdArgs.push_back(A->getValue());
  }

  if (Arg *A = Args.getLastArg(options::OPT_fconstexpr_steps_EQ)) {
    CmdArgs.push_back("-fconstexpr-steps");
    CmdArgs.push_back(A->getValue());
  }

  if (Arg *A = Args.getLastArg(options::OPT_fbracket_depth_EQ)) {
    CmdArgs.push_back("-fbracket-depth");
    CmdArgs.push_back(A->getValue());
  }

  if (Arg *A = Args.getLastArg(options::OPT_Wlarge_by_value_copy_EQ,
                               options::OPT_Wlarge_by_value_copy_def)) {
    if (A->getNumValues()) {
      StringRef bytes = A->getValue();
      CmdArgs.push_back(Args.MakeArgString("-Wlarge-by-value-copy=" + bytes));
    } else
      CmdArgs.push_back("-Wlarge-by-value-copy=64"); // default value
  }


  if (Args.hasArg(options::OPT_relocatable_pch))
    CmdArgs.push_back("-relocatable-pch");

  if (Arg *A = Args.getLastArg(options::OPT_fconstant_string_class_EQ)) {
    CmdArgs.push_back("-fconstant-string-class");
    CmdArgs.push_back(A->getValue());
  }

  if (Arg *A = Args.getLastArg(options::OPT_ftabstop_EQ)) {
    CmdArgs.push_back("-ftabstop");
    CmdArgs.push_back(A->getValue());
  }

  CmdArgs.push_back("-ferror-limit");
  if (Arg *A = Args.getLastArg(options::OPT_ferror_limit_EQ))
    CmdArgs.push_back(A->getValue());
  else
    CmdArgs.push_back("19");

  if (Arg *A = Args.getLastArg(options::OPT_fmacro_backtrace_limit_EQ)) {
    CmdArgs.push_back("-fmacro-backtrace-limit");
    CmdArgs.push_back(A->getValue());
  }

  if (Arg *A = Args.getLastArg(options::OPT_ftemplate_backtrace_limit_EQ)) {
    CmdArgs.push_back("-ftemplate-backtrace-limit");
    CmdArgs.push_back(A->getValue());
  }

  if (Arg *A = Args.getLastArg(options::OPT_fconstexpr_backtrace_limit_EQ)) {
    CmdArgs.push_back("-fconstexpr-backtrace-limit");
    CmdArgs.push_back(A->getValue());
  }

  // Pass -fmessage-length=.
  CmdArgs.push_back("-fmessage-length");
  if (Arg *A = Args.getLastArg(options::OPT_fmessage_length_EQ)) {
    CmdArgs.push_back(A->getValue());
  } else {
    // If -fmessage-length=N was not specified, determine whether this is a
    // terminal and, if so, implicitly define -fmessage-length appropriately.
    unsigned N = llvm::sys::Process::StandardErrColumns();
    CmdArgs.push_back(Args.MakeArgString(Twine(N)));
  }

  // -fvisibility= and -fvisibility-ms-compat are of a piece.
  if (const Arg *A = Args.getLastArg(options::OPT_fvisibility_EQ,
                                     options::OPT_fvisibility_ms_compat)) {
    if (A->getOption().matches(options::OPT_fvisibility_EQ)) {
      CmdArgs.push_back("-fvisibility");
      CmdArgs.push_back(A->getValue());
    } else {
      assert(A->getOption().matches(options::OPT_fvisibility_ms_compat));
      CmdArgs.push_back("-fvisibility");
      CmdArgs.push_back("hidden");
      CmdArgs.push_back("-ftype-visibility");
      CmdArgs.push_back("default");
    }
  }

  Args.AddLastArg(CmdArgs, options::OPT_fvisibility_inlines_hidden);

  Args.AddLastArg(CmdArgs, options::OPT_ftlsmodel_EQ);

  // -fhosted is default.
  if (Args.hasFlag(options::OPT_ffreestanding, options::OPT_fhosted, false) ||
      KernelOrKext)
    CmdArgs.push_back("-ffreestanding");

  // Forward -f (flag) options which we can pass directly.
  Args.AddLastArg(CmdArgs, options::OPT_femit_all_decls);
  Args.AddLastArg(CmdArgs, options::OPT_fheinous_gnu_extensions);
  Args.AddLastArg(CmdArgs, options::OPT_fstandalone_debug);
  Args.AddLastArg(CmdArgs, options::OPT_fno_standalone_debug);
  Args.AddLastArg(CmdArgs, options::OPT_fno_operator_names);
  // AltiVec language extensions aren't relevant for assembling.
  if (!isa<PreprocessJobAction>(JA) || 
      Output.getType() != types::TY_PP_Asm)
    Args.AddLastArg(CmdArgs, options::OPT_faltivec);
  Args.AddLastArg(CmdArgs, options::OPT_fdiagnostics_show_template_tree);
  Args.AddLastArg(CmdArgs, options::OPT_fno_elide_type);

  const SanitizerArgs &Sanitize = getToolChain().getSanitizerArgs();
  Sanitize.addArgs(Args, CmdArgs);

  if (!Args.hasFlag(options::OPT_fsanitize_recover,
                    options::OPT_fno_sanitize_recover,
                    true))
    CmdArgs.push_back("-fno-sanitize-recover");

  if (Args.hasFlag(options::OPT_fsanitize_undefined_trap_on_error,
                   options::OPT_fno_sanitize_undefined_trap_on_error, false))
    CmdArgs.push_back("-fsanitize-undefined-trap-on-error");

  // Report an error for -faltivec on anything other than PowerPC.
  if (const Arg *A = Args.getLastArg(options::OPT_faltivec))
    if (!(getToolChain().getArch() == llvm::Triple::ppc ||
          getToolChain().getArch() == llvm::Triple::ppc64 ||
          getToolChain().getArch() == llvm::Triple::ppc64le))
      D.Diag(diag::err_drv_argument_only_allowed_with)
        << A->getAsString(Args) << "ppc/ppc64/ppc64le";

  if (getToolChain().SupportsProfiling())
    Args.AddLastArg(CmdArgs, options::OPT_pg);

  // -flax-vector-conversions is default.
  if (!Args.hasFlag(options::OPT_flax_vector_conversions,
                    options::OPT_fno_lax_vector_conversions))
    CmdArgs.push_back("-fno-lax-vector-conversions");

  if (Args.getLastArg(options::OPT_fapple_kext))
    CmdArgs.push_back("-fapple-kext");

  Args.AddLastArg(CmdArgs, options::OPT_fobjc_sender_dependent_dispatch);
  Args.AddLastArg(CmdArgs, options::OPT_fdiagnostics_print_source_range_info);
  Args.AddLastArg(CmdArgs, options::OPT_fdiagnostics_parseable_fixits);
  Args.AddLastArg(CmdArgs, options::OPT_ftime_report);
  Args.AddLastArg(CmdArgs, options::OPT_ftrapv);

  if (Arg *A = Args.getLastArg(options::OPT_ftrapv_handler_EQ)) {
    CmdArgs.push_back("-ftrapv-handler");
    CmdArgs.push_back(A->getValue());
  }

  Args.AddLastArg(CmdArgs, options::OPT_ftrap_function_EQ);

  // -fno-strict-overflow implies -fwrapv if it isn't disabled, but
  // -fstrict-overflow won't turn off an explicitly enabled -fwrapv.
  if (Arg *A = Args.getLastArg(options::OPT_fwrapv,
                               options::OPT_fno_wrapv)) {
    if (A->getOption().matches(options::OPT_fwrapv))
      CmdArgs.push_back("-fwrapv");
  } else if (Arg *A = Args.getLastArg(options::OPT_fstrict_overflow,
                                      options::OPT_fno_strict_overflow)) {
    if (A->getOption().matches(options::OPT_fno_strict_overflow))
      CmdArgs.push_back("-fwrapv");
  }

  if (Arg *A = Args.getLastArg(options::OPT_freroll_loops,
                               options::OPT_fno_reroll_loops))
    if (A->getOption().matches(options::OPT_freroll_loops))
      CmdArgs.push_back("-freroll-loops");

  Args.AddLastArg(CmdArgs, options::OPT_fwritable_strings);
  Args.AddLastArg(CmdArgs, options::OPT_funroll_loops,
                  options::OPT_fno_unroll_loops);

  Args.AddLastArg(CmdArgs, options::OPT_pthread);


  // -stack-protector=0 is default.
  unsigned StackProtectorLevel = 0;
  if (Arg *A = Args.getLastArg(options::OPT_fno_stack_protector,
                               options::OPT_fstack_protector_all,
                               options::OPT_fstack_protector_strong,
                               options::OPT_fstack_protector)) {
    if (A->getOption().matches(options::OPT_fstack_protector)) {
      StackProtectorLevel = std::max<unsigned>(LangOptions::SSPOn,
        getToolChain().GetDefaultStackProtectorLevel(KernelOrKext));
    } else if (A->getOption().matches(options::OPT_fstack_protector_strong))
      StackProtectorLevel = LangOptions::SSPStrong;
    else if (A->getOption().matches(options::OPT_fstack_protector_all))
      StackProtectorLevel = LangOptions::SSPReq;
  } else {
    StackProtectorLevel =
      getToolChain().GetDefaultStackProtectorLevel(KernelOrKext);
  }
  if (StackProtectorLevel) {
    CmdArgs.push_back("-stack-protector");
    CmdArgs.push_back(Args.MakeArgString(Twine(StackProtectorLevel)));
  }

  // --param ssp-buffer-size=
  for (arg_iterator it = Args.filtered_begin(options::OPT__param),
       ie = Args.filtered_end(); it != ie; ++it) {
    StringRef Str((*it)->getValue());
    if (Str.startswith("ssp-buffer-size=")) {
      if (StackProtectorLevel) {
        CmdArgs.push_back("-stack-protector-buffer-size");
        // FIXME: Verify the argument is a valid integer.
        CmdArgs.push_back(Args.MakeArgString(Str.drop_front(16)));
      }
      (*it)->claim();
    }
  }

  // Translate -mstackrealign
  if (Args.hasFlag(options::OPT_mstackrealign, options::OPT_mno_stackrealign,
                   false)) {
    CmdArgs.push_back("-backend-option");
    CmdArgs.push_back("-force-align-stack");
  }
  if (!Args.hasFlag(options::OPT_mno_stackrealign, options::OPT_mstackrealign,
                   false)) {
    CmdArgs.push_back(Args.MakeArgString("-mstackrealign"));
  }

  if (Args.hasArg(options::OPT_mstack_alignment)) {
    StringRef alignment = Args.getLastArgValue(options::OPT_mstack_alignment);
    CmdArgs.push_back(Args.MakeArgString("-mstack-alignment=" + alignment));
  }

  if (getToolChain().getTriple().getArch() == llvm::Triple::aarch64 ||
      getToolChain().getTriple().getArch() == llvm::Triple::aarch64_be)
    CmdArgs.push_back("-fallow-half-arguments-and-returns");

  if (Arg *A = Args.getLastArg(options::OPT_mrestrict_it,
                               options::OPT_mno_restrict_it)) {
    if (A->getOption().matches(options::OPT_mrestrict_it)) {
      CmdArgs.push_back("-backend-option");
      CmdArgs.push_back("-arm-restrict-it");
    } else {
      CmdArgs.push_back("-backend-option");
      CmdArgs.push_back("-arm-no-restrict-it");
    }
  } else if (TT.isOSWindows() && (TT.getArch() == llvm::Triple::arm ||
                                  TT.getArch() == llvm::Triple::thumb)) {
    // Windows on ARM expects restricted IT blocks
    CmdArgs.push_back("-backend-option");
    CmdArgs.push_back("-arm-restrict-it");
  }

  if (TT.getArch() == llvm::Triple::arm ||
      TT.getArch() == llvm::Triple::thumb) {
    if (Arg *A = Args.getLastArg(options::OPT_mlong_calls,
                                 options::OPT_mno_long_calls)) {
      if (A->getOption().matches(options::OPT_mlong_calls)) {
        CmdArgs.push_back("-backend-option");
        CmdArgs.push_back("-arm-long-calls");
      }
    }
  }

  // Forward -f options with positive and negative forms; we translate
  // these by hand.
  if (Arg *A = Args.getLastArg(options::OPT_fprofile_sample_use_EQ)) {
    StringRef fname = A->getValue();
    if (!llvm::sys::fs::exists(fname))
      D.Diag(diag::err_drv_no_such_file) << fname;
    else
      A->render(Args, CmdArgs);
  }

  if (Args.hasArg(options::OPT_mkernel)) {
    if (!Args.hasArg(options::OPT_fapple_kext) && types::isCXX(InputType))
      CmdArgs.push_back("-fapple-kext");
    if (!Args.hasArg(options::OPT_fbuiltin))
      CmdArgs.push_back("-fno-builtin");
    Args.ClaimAllArgs(options::OPT_fno_builtin);
  }
  // -fbuiltin is default.
  else if (!Args.hasFlag(options::OPT_fbuiltin, options::OPT_fno_builtin))
    CmdArgs.push_back("-fno-builtin");

  if (!Args.hasFlag(options::OPT_fassume_sane_operator_new,
                    options::OPT_fno_assume_sane_operator_new))
    CmdArgs.push_back("-fno-assume-sane-operator-new");

  // -fblocks=0 is default.
  if (Args.hasFlag(options::OPT_fblocks, options::OPT_fno_blocks,
                   getToolChain().IsBlocksDefault()) ||
        (Args.hasArg(options::OPT_fgnu_runtime) &&
         Args.hasArg(options::OPT_fobjc_nonfragile_abi) &&
         !Args.hasArg(options::OPT_fno_blocks))) {
    CmdArgs.push_back("-fblocks");

    if (!Args.hasArg(options::OPT_fgnu_runtime) && 
        !getToolChain().hasBlocksRuntime())
      CmdArgs.push_back("-fblocks-runtime-optional");
  }

  // -fmodules enables modules (off by default). However, for C++/Objective-C++,
  // users must also pass -fcxx-modules. The latter flag will disappear once the
  // modules implementation is solid for C++/Objective-C++ programs as well.
  bool HaveModules = false;
  if (Args.hasFlag(options::OPT_fmodules, options::OPT_fno_modules, false)) {
    bool AllowedInCXX = Args.hasFlag(options::OPT_fcxx_modules, 
                                     options::OPT_fno_cxx_modules, 
                                     false);
    if (AllowedInCXX || !types::isCXX(InputType)) {
      CmdArgs.push_back("-fmodules");
      HaveModules = true;
    }
  }

  // -fmodule-maps enables module map processing (off by default) for header
  // checking.  It is implied by -fmodules.
  if (Args.hasFlag(options::OPT_fmodule_maps, options::OPT_fno_module_maps,
                   false)) {
    CmdArgs.push_back("-fmodule-maps");
  }

  // -fmodules-decluse checks that modules used are declared so (off by
  // default).
  if (Args.hasFlag(options::OPT_fmodules_decluse,
                   options::OPT_fno_modules_decluse,
                   false)) {
    CmdArgs.push_back("-fmodules-decluse");
  }

  // -fmodules-strict-decluse is like -fmodule-decluse, but also checks that
  // all #included headers are part of modules.
  if (Args.hasFlag(options::OPT_fmodules_strict_decluse,
                   options::OPT_fno_modules_strict_decluse,
                   false)) {
    CmdArgs.push_back("-fmodules-strict-decluse");
  }

  // -fmodule-name specifies the module that is currently being built (or
  // used for header checking by -fmodule-maps).
  if (Arg *A = Args.getLastArg(options::OPT_fmodule_name))
    A->render(Args, CmdArgs);

  // -fmodule-map-file can be used to specify a file containing module
  // definitions.
  if (Arg *A = Args.getLastArg(options::OPT_fmodule_map_file))
    A->render(Args, CmdArgs);

  // -fmodule-cache-path specifies where our module files should be written.
  SmallString<128> ModuleCachePath;
  if (Arg *A = Args.getLastArg(options::OPT_fmodules_cache_path))
    ModuleCachePath = A->getValue();
  if (HaveModules) {
    if (C.isForDiagnostics()) {
      // When generating crash reports, we want to emit the modules along with
      // the reproduction sources, so we ignore any provided module path.
      ModuleCachePath = Output.getFilename();
      llvm::sys::path::replace_extension(ModuleCachePath, ".cache");
      llvm::sys::path::append(ModuleCachePath, "modules");
    } else if (ModuleCachePath.empty()) {
      // No module path was provided: use the default.
      llvm::sys::path::system_temp_directory(/*erasedOnReboot=*/false,
                                             ModuleCachePath);
      llvm::sys::path::append(ModuleCachePath, "org.llvm.clang");
      llvm::sys::path::append(ModuleCachePath, "ModuleCache");
    }
    const char Arg[] = "-fmodules-cache-path=";
    ModuleCachePath.insert(ModuleCachePath.begin(), Arg, Arg + strlen(Arg));
    CmdArgs.push_back(Args.MakeArgString(ModuleCachePath));
  }

  // When building modules and generating crashdumps, we need to dump a module
  // dependency VFS alongside the output.
  if (HaveModules && C.isForDiagnostics()) {
    SmallString<128> VFSDir(Output.getFilename());
    llvm::sys::path::replace_extension(VFSDir, ".cache");
    llvm::sys::path::append(VFSDir, "vfs");
    CmdArgs.push_back("-module-dependency-dir");
    CmdArgs.push_back(Args.MakeArgString(VFSDir));
  }

  if (Arg *A = Args.getLastArg(options::OPT_fmodules_user_build_path))
    if (HaveModules)
      A->render(Args, CmdArgs);

  // Pass through all -fmodules-ignore-macro arguments.
  Args.AddAllArgs(CmdArgs, options::OPT_fmodules_ignore_macro);
  Args.AddLastArg(CmdArgs, options::OPT_fmodules_prune_interval);
  Args.AddLastArg(CmdArgs, options::OPT_fmodules_prune_after);

  Args.AddLastArg(CmdArgs, options::OPT_fbuild_session_timestamp);

  if (Arg *A = Args.getLastArg(options::OPT_fbuild_session_file)) {
    if (Args.hasArg(options::OPT_fbuild_session_timestamp))
      D.Diag(diag::err_drv_argument_not_allowed_with)
          << A->getAsString(Args) << "-fbuild-session-timestamp";

    llvm::sys::fs::file_status Status;
    if (llvm::sys::fs::status(A->getValue(), Status))
      D.Diag(diag::err_drv_no_such_file) << A->getValue();
    char TimeStamp[48];
    snprintf(TimeStamp, sizeof(TimeStamp), "-fbuild-session-timestamp=%" PRIu64,
             (uint64_t)Status.getLastModificationTime().toEpochTime());
    CmdArgs.push_back(Args.MakeArgString(TimeStamp));
  }

  if (Args.getLastArg(options::OPT_fmodules_validate_once_per_build_session)) {
    if (!Args.getLastArg(options::OPT_fbuild_session_timestamp,
                         options::OPT_fbuild_session_file))
      D.Diag(diag::err_drv_modules_validate_once_requires_timestamp);

    Args.AddLastArg(CmdArgs,
                    options::OPT_fmodules_validate_once_per_build_session);
  }

  Args.AddLastArg(CmdArgs, options::OPT_fmodules_validate_system_headers);

  // -faccess-control is default.
  if (Args.hasFlag(options::OPT_fno_access_control,
                   options::OPT_faccess_control,
                   false))
    CmdArgs.push_back("-fno-access-control");

  // -felide-constructors is the default.
  if (Args.hasFlag(options::OPT_fno_elide_constructors,
                   options::OPT_felide_constructors,
                   false))
    CmdArgs.push_back("-fno-elide-constructors");

  // -frtti is default.
  if (!Args.hasFlag(options::OPT_frtti, options::OPT_fno_rtti) ||
      KernelOrKext) {
    CmdArgs.push_back("-fno-rtti");

    // -fno-rtti cannot usefully be combined with -fsanitize=vptr.
    if (Sanitize.sanitizesVptr()) {
      std::string NoRttiArg =
        Args.getLastArg(options::OPT_mkernel,
                        options::OPT_fapple_kext,
                        options::OPT_fno_rtti)->getAsString(Args);
      D.Diag(diag::err_drv_argument_not_allowed_with)
        << "-fsanitize=vptr" << NoRttiArg;
    }
  }

  // -fshort-enums=0 is default for all architectures except Hexagon.
  if (Args.hasFlag(options::OPT_fshort_enums,
                   options::OPT_fno_short_enums,
                   getToolChain().getArch() ==
                   llvm::Triple::hexagon))
    CmdArgs.push_back("-fshort-enums");

  // -fsigned-char is default.
  if (!Args.hasFlag(options::OPT_fsigned_char, options::OPT_funsigned_char,
                    isSignedCharDefault(getToolChain().getTriple())))
    CmdArgs.push_back("-fno-signed-char");

  // -fthreadsafe-static is default.
  if (!Args.hasFlag(options::OPT_fthreadsafe_statics,
                    options::OPT_fno_threadsafe_statics))
    CmdArgs.push_back("-fno-threadsafe-statics");

  // -fuse-cxa-atexit is default.
  if (!Args.hasFlag(options::OPT_fuse_cxa_atexit,
                    options::OPT_fno_use_cxa_atexit,
                    !IsWindowsCygnus && !IsWindowsGNU &&
                    getToolChain().getArch() != llvm::Triple::hexagon &&
                    getToolChain().getArch() != llvm::Triple::xcore) ||
      KernelOrKext)
    CmdArgs.push_back("-fno-use-cxa-atexit");

  // -fms-extensions=0 is default.
  if (Args.hasFlag(options::OPT_fms_extensions, options::OPT_fno_ms_extensions,
                   IsWindowsMSVC))
    CmdArgs.push_back("-fms-extensions");

  // -fms-compatibility=0 is default.
  if (Args.hasFlag(options::OPT_fms_compatibility, 
                   options::OPT_fno_ms_compatibility,
                   (IsWindowsMSVC && Args.hasFlag(options::OPT_fms_extensions,
                                                  options::OPT_fno_ms_extensions,
                                                  true))))
    CmdArgs.push_back("-fms-compatibility");

  // -fms-compatibility-version=17.00 is default.
  if (Args.hasFlag(options::OPT_fms_extensions, options::OPT_fno_ms_extensions,
                   IsWindowsMSVC) || Args.hasArg(options::OPT_fmsc_version) ||
      Args.hasArg(options::OPT_fms_compatibility_version)) {
    const Arg *MSCVersion = Args.getLastArg(options::OPT_fmsc_version);
    const Arg *MSCompatibilityVersion =
      Args.getLastArg(options::OPT_fms_compatibility_version);

    if (MSCVersion && MSCompatibilityVersion)
      D.Diag(diag::err_drv_argument_not_allowed_with)
          << MSCVersion->getAsString(Args)
          << MSCompatibilityVersion->getAsString(Args);

    std::string Ver;
    if (MSCompatibilityVersion)
      Ver = Args.getLastArgValue(options::OPT_fms_compatibility_version);
    else if (MSCVersion)
      Ver = getMSCompatibilityVersion(MSCVersion->getValue());

    if (Ver.empty())
      CmdArgs.push_back("-fms-compatibility-version=17.00");
    else
      CmdArgs.push_back(Args.MakeArgString("-fms-compatibility-version=" + Ver));
  }

  // -fno-borland-extensions is default.
  if (Args.hasFlag(options::OPT_fborland_extensions,
                   options::OPT_fno_borland_extensions, false))
    CmdArgs.push_back("-fborland-extensions");

  // -fno-delayed-template-parsing is default, except for Windows where MSVC STL
  // needs it.
  if (Args.hasFlag(options::OPT_fdelayed_template_parsing,
                   options::OPT_fno_delayed_template_parsing, IsWindowsMSVC))
    CmdArgs.push_back("-fdelayed-template-parsing");

  // -fgnu-keywords default varies depending on language; only pass if
  // specified.
  if (Arg *A = Args.getLastArg(options::OPT_fgnu_keywords,
                               options::OPT_fno_gnu_keywords))
    A->render(Args, CmdArgs);

  if (Args.hasFlag(options::OPT_fgnu89_inline,
                   options::OPT_fno_gnu89_inline,
                   false))
    CmdArgs.push_back("-fgnu89-inline");

  if (Args.hasArg(options::OPT_fno_inline))
    CmdArgs.push_back("-fno-inline");

  if (Args.hasArg(options::OPT_fno_inline_functions))
    CmdArgs.push_back("-fno-inline-functions");

  ObjCRuntime objcRuntime = AddObjCRuntimeArgs(Args, CmdArgs, rewriteKind);

  // -fobjc-dispatch-method is only relevant with the nonfragile-abi, and
  // legacy is the default. Except for deployment taget of 10.5,
  // next runtime is always legacy dispatch and -fno-objc-legacy-dispatch
  // gets ignored silently.
  if (objcRuntime.isNonFragile()) {
    if (!Args.hasFlag(options::OPT_fobjc_legacy_dispatch,
                      options::OPT_fno_objc_legacy_dispatch,
                      objcRuntime.isLegacyDispatchDefaultForArch(
                        getToolChain().getArch()))) {
      if (getToolChain().UseObjCMixedDispatch())
        CmdArgs.push_back("-fobjc-dispatch-method=mixed");
      else
        CmdArgs.push_back("-fobjc-dispatch-method=non-legacy");
    }
  }

  // When ObjectiveC legacy runtime is in effect on MacOSX,
  // turn on the option to do Array/Dictionary subscripting
  // by default.
  if (getToolChain().getTriple().getArch() == llvm::Triple::x86 &&
      getToolChain().getTriple().isMacOSX() &&
      !getToolChain().getTriple().isMacOSXVersionLT(10, 7) &&
      objcRuntime.getKind() == ObjCRuntime::FragileMacOSX &&
      objcRuntime.isNeXTFamily())
    CmdArgs.push_back("-fobjc-subscripting-legacy-runtime");
  
  // -fencode-extended-block-signature=1 is default.
  if (getToolChain().IsEncodeExtendedBlockSignatureDefault()) {
    CmdArgs.push_back("-fencode-extended-block-signature");
  }
  
  // Allow -fno-objc-arr to trump -fobjc-arr/-fobjc-arc.
  // NOTE: This logic is duplicated in ToolChains.cpp.
  bool ARC = isObjCAutoRefCount(Args);
  if (ARC) {
    getToolChain().CheckObjCARC();

    CmdArgs.push_back("-fobjc-arc");

    // FIXME: It seems like this entire block, and several around it should be
    // wrapped in isObjC, but for now we just use it here as this is where it
    // was being used previously.
    if (types::isCXX(InputType) && types::isObjC(InputType)) {
      if (getToolChain().GetCXXStdlibType(Args) == ToolChain::CST_Libcxx)
        CmdArgs.push_back("-fobjc-arc-cxxlib=libc++");
      else
        CmdArgs.push_back("-fobjc-arc-cxxlib=libstdc++");
    }

    // Allow the user to enable full exceptions code emission.
    // We define off for Objective-CC, on for Objective-C++.
    if (Args.hasFlag(options::OPT_fobjc_arc_exceptions,
                     options::OPT_fno_objc_arc_exceptions,
                     /*default*/ types::isCXX(InputType)))
      CmdArgs.push_back("-fobjc-arc-exceptions");
  }

  // -fobjc-infer-related-result-type is the default, except in the Objective-C
  // rewriter.
  if (rewriteKind != RK_None)
    CmdArgs.push_back("-fno-objc-infer-related-result-type");

  // Handle -fobjc-gc and -fobjc-gc-only. They are exclusive, and -fobjc-gc-only
  // takes precedence.
  const Arg *GCArg = Args.getLastArg(options::OPT_fobjc_gc_only);
  if (!GCArg)
    GCArg = Args.getLastArg(options::OPT_fobjc_gc);
  if (GCArg) {
    if (ARC) {
      D.Diag(diag::err_drv_objc_gc_arr)
        << GCArg->getAsString(Args);
    } else if (getToolChain().SupportsObjCGC()) {
      GCArg->render(Args, CmdArgs);
    } else {
      // FIXME: We should move this to a hard error.
      D.Diag(diag::warn_drv_objc_gc_unsupported)
        << GCArg->getAsString(Args);
    }
  }

  // Handle GCC-style exception args.
  if (!C.getDriver().IsCLMode())
    addExceptionArgs(Args, InputType, getToolChain().getTriple(), KernelOrKext,
                     objcRuntime, CmdArgs);

  if (getToolChain().UseSjLjExceptions())
    CmdArgs.push_back("-fsjlj-exceptions");

  // C++ "sane" operator new.
  if (!Args.hasFlag(options::OPT_fassume_sane_operator_new,
                    options::OPT_fno_assume_sane_operator_new))
    CmdArgs.push_back("-fno-assume-sane-operator-new");

  // -fconstant-cfstrings is default, and may be subject to argument translation
  // on Darwin.
  if (!Args.hasFlag(options::OPT_fconstant_cfstrings,
                    options::OPT_fno_constant_cfstrings) ||
      !Args.hasFlag(options::OPT_mconstant_cfstrings,
                    options::OPT_mno_constant_cfstrings))
    CmdArgs.push_back("-fno-constant-cfstrings");

  // -fshort-wchar default varies depending on platform; only
  // pass if specified.
  if (Arg *A = Args.getLastArg(options::OPT_fshort_wchar,
                               options::OPT_fno_short_wchar))
    A->render(Args, CmdArgs);

  // -fno-pascal-strings is default, only pass non-default.
  if (Args.hasFlag(options::OPT_fpascal_strings,
                   options::OPT_fno_pascal_strings,
                   false))
    CmdArgs.push_back("-fpascal-strings");

  // Honor -fpack-struct= and -fpack-struct, if given. Note that
  // -fno-pack-struct doesn't apply to -fpack-struct=.
  if (Arg *A = Args.getLastArg(options::OPT_fpack_struct_EQ)) {
    std::string PackStructStr = "-fpack-struct=";
    PackStructStr += A->getValue();
    CmdArgs.push_back(Args.MakeArgString(PackStructStr));
  } else if (Args.hasFlag(options::OPT_fpack_struct,
                          options::OPT_fno_pack_struct, false)) {
    CmdArgs.push_back("-fpack-struct=1");
  }

  // Handle -fmax-type-align=N and -fno-type-align
  bool SkipMaxTypeAlign = Args.hasArg(options::OPT_fno_max_type_align);
  if (Arg *A = Args.getLastArg(options::OPT_fmax_type_align_EQ)) {
    if (!SkipMaxTypeAlign) {
      std::string MaxTypeAlignStr = "-fmax-type-align=";
      MaxTypeAlignStr += A->getValue();
      CmdArgs.push_back(Args.MakeArgString(MaxTypeAlignStr));
    }
  } else if (getToolChain().getTriple().isOSDarwin()) {
    if (!SkipMaxTypeAlign) {
      std::string MaxTypeAlignStr = "-fmax-type-align=16";
      CmdArgs.push_back(Args.MakeArgString(MaxTypeAlignStr));
    }
  }

  if (KernelOrKext || isNoCommonDefault(getToolChain().getTriple())) {
    if (!Args.hasArg(options::OPT_fcommon))
      CmdArgs.push_back("-fno-common");
    Args.ClaimAllArgs(options::OPT_fno_common);
  }

  // -fcommon is default, only pass non-default.
  else if (!Args.hasFlag(options::OPT_fcommon, options::OPT_fno_common))
    CmdArgs.push_back("-fno-common");

  // -fsigned-bitfields is default, and clang doesn't yet support
  // -funsigned-bitfields.
  if (!Args.hasFlag(options::OPT_fsigned_bitfields,
                    options::OPT_funsigned_bitfields))
    D.Diag(diag::warn_drv_clang_unsupported)
      << Args.getLastArg(options::OPT_funsigned_bitfields)->getAsString(Args);

  // -fsigned-bitfields is default, and clang doesn't support -fno-for-scope.
  if (!Args.hasFlag(options::OPT_ffor_scope,
                    options::OPT_fno_for_scope))
    D.Diag(diag::err_drv_clang_unsupported)
      << Args.getLastArg(options::OPT_fno_for_scope)->getAsString(Args);

  // -finput_charset=UTF-8 is default. Reject others
  if (Arg *inputCharset = Args.getLastArg(
          options::OPT_finput_charset_EQ)) {
      StringRef value = inputCharset->getValue();
      if (value != "UTF-8")
          D.Diag(diag::err_drv_invalid_value) << inputCharset->getAsString(Args) << value;
  }

  // -fexec_charset=UTF-8 is default. Reject others
  if (Arg *execCharset = Args.getLastArg(
          options::OPT_fexec_charset_EQ)) {
      StringRef value = execCharset->getValue();
      if (value != "UTF-8")
          D.Diag(diag::err_drv_invalid_value) << execCharset->getAsString(Args) << value;
  }

  // -fcaret-diagnostics is default.
  if (!Args.hasFlag(options::OPT_fcaret_diagnostics,
                    options::OPT_fno_caret_diagnostics, true))
    CmdArgs.push_back("-fno-caret-diagnostics");

  // -fdiagnostics-fixit-info is default, only pass non-default.
  if (!Args.hasFlag(options::OPT_fdiagnostics_fixit_info,
                    options::OPT_fno_diagnostics_fixit_info))
    CmdArgs.push_back("-fno-diagnostics-fixit-info");

  // Enable -fdiagnostics-show-option by default.
  if (Args.hasFlag(options::OPT_fdiagnostics_show_option,
                   options::OPT_fno_diagnostics_show_option))
    CmdArgs.push_back("-fdiagnostics-show-option");

  if (const Arg *A =
        Args.getLastArg(options::OPT_fdiagnostics_show_category_EQ)) {
    CmdArgs.push_back("-fdiagnostics-show-category");
    CmdArgs.push_back(A->getValue());
  }

  if (const Arg *A =
        Args.getLastArg(options::OPT_fdiagnostics_format_EQ)) {
    CmdArgs.push_back("-fdiagnostics-format");
    CmdArgs.push_back(A->getValue());
  }

  if (Arg *A = Args.getLastArg(
      options::OPT_fdiagnostics_show_note_include_stack,
      options::OPT_fno_diagnostics_show_note_include_stack)) {
    if (A->getOption().matches(
        options::OPT_fdiagnostics_show_note_include_stack))
      CmdArgs.push_back("-fdiagnostics-show-note-include-stack");
    else
      CmdArgs.push_back("-fno-diagnostics-show-note-include-stack");
  }

  // Color diagnostics are the default, unless the terminal doesn't support
  // them.
  // Support both clang's -f[no-]color-diagnostics and gcc's
  // -f[no-]diagnostics-colors[=never|always|auto].
  enum { Colors_On, Colors_Off, Colors_Auto } ShowColors = Colors_Auto;
  for (const auto &Arg : Args) {
    const Option &O = Arg->getOption();
    if (!O.matches(options::OPT_fcolor_diagnostics) &&
        !O.matches(options::OPT_fdiagnostics_color) &&
        !O.matches(options::OPT_fno_color_diagnostics) &&
        !O.matches(options::OPT_fno_diagnostics_color) &&
        !O.matches(options::OPT_fdiagnostics_color_EQ))
      continue;

    Arg->claim();
    if (O.matches(options::OPT_fcolor_diagnostics) ||
        O.matches(options::OPT_fdiagnostics_color)) {
      ShowColors = Colors_On;
    } else if (O.matches(options::OPT_fno_color_diagnostics) ||
               O.matches(options::OPT_fno_diagnostics_color)) {
      ShowColors = Colors_Off;
    } else {
      assert(O.matches(options::OPT_fdiagnostics_color_EQ));
      StringRef value(Arg->getValue());
      if (value == "always")
        ShowColors = Colors_On;
      else if (value == "never")
        ShowColors = Colors_Off;
      else if (value == "auto")
        ShowColors = Colors_Auto;
      else
        getToolChain().getDriver().Diag(diag::err_drv_clang_unsupported)
          << ("-fdiagnostics-color=" + value).str();
    }
  }
  if (ShowColors == Colors_On ||
      (ShowColors == Colors_Auto && llvm::sys::Process::StandardErrHasColors()))
    CmdArgs.push_back("-fcolor-diagnostics");

  if (Args.hasArg(options::OPT_fansi_escape_codes))
    CmdArgs.push_back("-fansi-escape-codes");

  if (!Args.hasFlag(options::OPT_fshow_source_location,
                    options::OPT_fno_show_source_location))
    CmdArgs.push_back("-fno-show-source-location");

  if (!Args.hasFlag(options::OPT_fshow_column,
                    options::OPT_fno_show_column,
                    true))
    CmdArgs.push_back("-fno-show-column");

  if (!Args.hasFlag(options::OPT_fspell_checking,
                    options::OPT_fno_spell_checking))
    CmdArgs.push_back("-fno-spell-checking");


  // -fno-asm-blocks is default.
  if (Args.hasFlag(options::OPT_fasm_blocks, options::OPT_fno_asm_blocks,
                   false))
    CmdArgs.push_back("-fasm-blocks");

  // Enable vectorization per default according to the optimization level
  // selected. For optimization levels that want vectorization we use the alias
  // option to simplify the hasFlag logic.
  bool EnableVec = shouldEnableVectorizerAtOLevel(Args, false);
  OptSpecifier VectorizeAliasOption = EnableVec ? options::OPT_O_Group :
    options::OPT_fvectorize;
  if (Args.hasFlag(options::OPT_fvectorize, VectorizeAliasOption,
                   options::OPT_fno_vectorize, EnableVec))
    CmdArgs.push_back("-vectorize-loops");

  // -fslp-vectorize is enabled based on the optimization level selected.
  bool EnableSLPVec = shouldEnableVectorizerAtOLevel(Args, true);
  OptSpecifier SLPVectAliasOption = EnableSLPVec ? options::OPT_O_Group :
    options::OPT_fslp_vectorize;
  if (Args.hasFlag(options::OPT_fslp_vectorize, SLPVectAliasOption,
                   options::OPT_fno_slp_vectorize, EnableSLPVec))
    CmdArgs.push_back("-vectorize-slp");

  // -fno-slp-vectorize-aggressive is default.
  if (Args.hasFlag(options::OPT_fslp_vectorize_aggressive,
                   options::OPT_fno_slp_vectorize_aggressive, false))
    CmdArgs.push_back("-vectorize-slp-aggressive");

  if (Arg *A = Args.getLastArg(options::OPT_fshow_overloads_EQ))
    A->render(Args, CmdArgs);

  // -fdollars-in-identifiers default varies depending on platform and
  // language; only pass if specified.
  if (Arg *A = Args.getLastArg(options::OPT_fdollars_in_identifiers,
                               options::OPT_fno_dollars_in_identifiers)) {
    if (A->getOption().matches(options::OPT_fdollars_in_identifiers))
      CmdArgs.push_back("-fdollars-in-identifiers");
    else
      CmdArgs.push_back("-fno-dollars-in-identifiers");
  }

  // -funit-at-a-time is default, and we don't support -fno-unit-at-a-time for
  // practical purposes.
  if (Arg *A = Args.getLastArg(options::OPT_funit_at_a_time,
                               options::OPT_fno_unit_at_a_time)) {
    if (A->getOption().matches(options::OPT_fno_unit_at_a_time))
      D.Diag(diag::warn_drv_clang_unsupported) << A->getAsString(Args);
  }

  if (Args.hasFlag(options::OPT_fapple_pragma_pack,
                   options::OPT_fno_apple_pragma_pack, false))
    CmdArgs.push_back("-fapple-pragma-pack");

  // le32-specific flags: 
  //  -fno-math-builtin: clang should not convert math builtins to intrinsics
  //                     by default.
  if (getToolChain().getArch() == llvm::Triple::le32) {
    CmdArgs.push_back("-fno-math-builtin");
  }

  // Default to -fno-builtin-str{cat,cpy} on Darwin for ARM.
  //
  // FIXME: This is disabled until clang -cc1 supports -fno-builtin-foo. PR4941.
#if 0
  if (getToolChain().getTriple().isOSDarwin() &&
      (getToolChain().getArch() == llvm::Triple::arm ||
       getToolChain().getArch() == llvm::Triple::thumb)) {
    if (!Args.hasArg(options::OPT_fbuiltin_strcat))
      CmdArgs.push_back("-fno-builtin-strcat");
    if (!Args.hasArg(options::OPT_fbuiltin_strcpy))
      CmdArgs.push_back("-fno-builtin-strcpy");
  }
#endif

  // Enable rewrite includes if the user's asked for it or if we're generating
  // diagnostics.
  // TODO: Once -module-dependency-dir works with -frewrite-includes it'd be
  // nice to enable this when doing a crashdump for modules as well.
  if (Args.hasFlag(options::OPT_frewrite_includes,
                   options::OPT_fno_rewrite_includes, false) ||
      (C.isForDiagnostics() && !HaveModules))
    CmdArgs.push_back("-frewrite-includes");

  // Only allow -traditional or -traditional-cpp outside in preprocessing modes.
  if (Arg *A = Args.getLastArg(options::OPT_traditional,
                               options::OPT_traditional_cpp)) {
    if (isa<PreprocessJobAction>(JA))
      CmdArgs.push_back("-traditional-cpp");
    else
      D.Diag(diag::err_drv_clang_unsupported) << A->getAsString(Args);
  }

  Args.AddLastArg(CmdArgs, options::OPT_dM);
  Args.AddLastArg(CmdArgs, options::OPT_dD);
  
  // Handle serialized diagnostics.
  if (Arg *A = Args.getLastArg(options::OPT__serialize_diags)) {
    CmdArgs.push_back("-serialize-diagnostic-file");
    CmdArgs.push_back(Args.MakeArgString(A->getValue()));
  }

  if (Args.hasArg(options::OPT_fretain_comments_from_system_headers))
    CmdArgs.push_back("-fretain-comments-from-system-headers");

  // Forward -fcomment-block-commands to -cc1.
  Args.AddAllArgs(CmdArgs, options::OPT_fcomment_block_commands);
  // Forward -fparse-all-comments to -cc1.
  Args.AddAllArgs(CmdArgs, options::OPT_fparse_all_comments);

  // Forward -Xclang arguments to -cc1, and -mllvm arguments to the LLVM option
  // parser.
  Args.AddAllArgValues(CmdArgs, options::OPT_Xclang);
  for (arg_iterator it = Args.filtered_begin(options::OPT_mllvm),
         ie = Args.filtered_end(); it != ie; ++it) {
    (*it)->claim();

    // We translate this by hand to the -cc1 argument, since nightly test uses
    // it and developers have been trained to spell it with -mllvm.
    if (StringRef((*it)->getValue(0)) == "-disable-llvm-optzns")
      CmdArgs.push_back("-disable-llvm-optzns");
    else
      (*it)->render(Args, CmdArgs);
  }

  if (Output.getType() == types::TY_Dependencies) {
    // Handled with other dependency code.
  } else if (Output.isFilename()) {
    CmdArgs.push_back("-o");
    CmdArgs.push_back(Output.getFilename());
  } else {
    assert(Output.isNothing() && "Invalid output.");
  }

  for (const auto &II : Inputs) {
    addDashXForInput(Args, II, CmdArgs);

    if (II.isFilename())
      CmdArgs.push_back(II.getFilename());
    else
      II.getInputArg().renderAsInput(Args, CmdArgs);
  }

  Args.AddAllArgs(CmdArgs, options::OPT_undef);

  const char *Exec = getToolChain().getDriver().getClangProgramPath();

  // Optionally embed the -cc1 level arguments into the debug info, for build
  // analysis.
  if (getToolChain().UseDwarfDebugFlags()) {
    ArgStringList OriginalArgs;
    for (const auto &Arg : Args)
      Arg->render(Args, OriginalArgs);

    SmallString<256> Flags;
    Flags += Exec;
    for (unsigned i = 0, e = OriginalArgs.size(); i != e; ++i) {
      Flags += " ";
      Flags += OriginalArgs[i];
    }
    CmdArgs.push_back("-dwarf-debug-flags");
    CmdArgs.push_back(Args.MakeArgString(Flags.str()));
  }

  // Add the split debug info name to the command lines here so we
  // can propagate it to the backend.
  bool SplitDwarf = Args.hasArg(options::OPT_gsplit_dwarf) &&
    getToolChain().getTriple().isOSLinux() &&
    (isa<AssembleJobAction>(JA) || isa<CompileJobAction>(JA));
  const char *SplitDwarfOut;
  if (SplitDwarf) {
    CmdArgs.push_back("-split-dwarf-file");
    SplitDwarfOut = SplitDebugName(Args, Inputs);
    CmdArgs.push_back(SplitDwarfOut);
  }

  // Finally add the compile command to the compilation.
  if (Args.hasArg(options::OPT__SLASH_fallback) &&
      Output.getType() == types::TY_Object &&
      (InputType == types::TY_C || InputType == types::TY_CXX)) {
    auto CLCommand =
        getCLFallback()->GetCommand(C, JA, Output, Inputs, Args, LinkingOutput);
    C.addCommand(llvm::make_unique<FallbackCommand>(JA, *this, Exec, CmdArgs,
                                                    std::move(CLCommand)));
  } else {
    C.addCommand(llvm::make_unique<Command>(JA, *this, Exec, CmdArgs));
  }


  // Handle the debug info splitting at object creation time if we're
  // creating an object.
  // TODO: Currently only works on linux with newer objcopy.
  if (SplitDwarf && !isa<CompileJobAction>(JA))
    SplitDebugInfo(getToolChain(), C, *this, JA, Args, Output, SplitDwarfOut);

  if (Arg *A = Args.getLastArg(options::OPT_pg))
    if (Args.hasArg(options::OPT_fomit_frame_pointer))
      D.Diag(diag::err_drv_argument_not_allowed_with)
        << "-fomit-frame-pointer" << A->getAsString(Args);

  // Claim some arguments which clang supports automatically.

  // -fpch-preprocess is used with gcc to add a special marker in the output to
  // include the PCH file. Clang's PTH solution is completely transparent, so we
  // do not need to deal with it at all.
  Args.ClaimAllArgs(options::OPT_fpch_preprocess);

  // Claim some arguments which clang doesn't support, but we don't
  // care to warn the user about.
  Args.ClaimAllArgs(options::OPT_clang_ignored_f_Group);
  Args.ClaimAllArgs(options::OPT_clang_ignored_m_Group);

  // Disable warnings for clang -E -emit-llvm foo.c
  Args.ClaimAllArgs(options::OPT_emit_llvm);
}

/// Add options related to the Objective-C runtime/ABI.
///
/// Returns true if the runtime is non-fragile.
ObjCRuntime Clang::AddObjCRuntimeArgs(const ArgList &args,
                                      ArgStringList &cmdArgs,
                                      RewriteKind rewriteKind) const {
  // Look for the controlling runtime option.
  Arg *runtimeArg = args.getLastArg(options::OPT_fnext_runtime,
                                    options::OPT_fgnu_runtime,
                                    options::OPT_fobjc_runtime_EQ);

  // Just forward -fobjc-runtime= to the frontend.  This supercedes
  // options about fragility.
  if (runtimeArg &&
      runtimeArg->getOption().matches(options::OPT_fobjc_runtime_EQ)) {
    ObjCRuntime runtime;
    StringRef value = runtimeArg->getValue();
    if (runtime.tryParse(value)) {
      getToolChain().getDriver().Diag(diag::err_drv_unknown_objc_runtime)
        << value;
    }

    runtimeArg->render(args, cmdArgs);
    return runtime;
  }

  // Otherwise, we'll need the ABI "version".  Version numbers are
  // slightly confusing for historical reasons:
  //   1 - Traditional "fragile" ABI
  //   2 - Non-fragile ABI, version 1
  //   3 - Non-fragile ABI, version 2
  unsigned objcABIVersion = 1;
  // If -fobjc-abi-version= is present, use that to set the version.
  if (Arg *abiArg = args.getLastArg(options::OPT_fobjc_abi_version_EQ)) {
    StringRef value = abiArg->getValue();
    if (value == "1")
      objcABIVersion = 1;
    else if (value == "2")
      objcABIVersion = 2;
    else if (value == "3")
      objcABIVersion = 3;
    else
      getToolChain().getDriver().Diag(diag::err_drv_clang_unsupported)
        << value;
  } else {
    // Otherwise, determine if we are using the non-fragile ABI.
    bool nonFragileABIIsDefault = 
      (rewriteKind == RK_NonFragile || 
       (rewriteKind == RK_None &&
        getToolChain().IsObjCNonFragileABIDefault()));
    if (args.hasFlag(options::OPT_fobjc_nonfragile_abi,
                     options::OPT_fno_objc_nonfragile_abi,
                     nonFragileABIIsDefault)) {
      // Determine the non-fragile ABI version to use.
#ifdef DISABLE_DEFAULT_NONFRAGILEABI_TWO
      unsigned nonFragileABIVersion = 1;
#else
      unsigned nonFragileABIVersion = 2;
#endif

      if (Arg *abiArg = args.getLastArg(
            options::OPT_fobjc_nonfragile_abi_version_EQ)) {
        StringRef value = abiArg->getValue();
        if (value == "1")
          nonFragileABIVersion = 1;
        else if (value == "2")
          nonFragileABIVersion = 2;
        else
          getToolChain().getDriver().Diag(diag::err_drv_clang_unsupported)
            << value;
      }

      objcABIVersion = 1 + nonFragileABIVersion;
    } else {
      objcABIVersion = 1;
    }
  }

  // We don't actually care about the ABI version other than whether
  // it's non-fragile.
  bool isNonFragile = objcABIVersion != 1;

  // If we have no runtime argument, ask the toolchain for its default runtime.
  // However, the rewriter only really supports the Mac runtime, so assume that.
  ObjCRuntime runtime;
  if (!runtimeArg) {
    switch (rewriteKind) {
    case RK_None:
      runtime = getToolChain().getDefaultObjCRuntime(isNonFragile);
      break;
    case RK_Fragile:
      runtime = ObjCRuntime(ObjCRuntime::FragileMacOSX, VersionTuple());
      break;
    case RK_NonFragile:
      runtime = ObjCRuntime(ObjCRuntime::MacOSX, VersionTuple());
      break;
    }

  // -fnext-runtime
  } else if (runtimeArg->getOption().matches(options::OPT_fnext_runtime)) {
    // On Darwin, make this use the default behavior for the toolchain.
    if (getToolChain().getTriple().isOSDarwin()) {
      runtime = getToolChain().getDefaultObjCRuntime(isNonFragile);

    // Otherwise, build for a generic macosx port.
    } else {
      runtime = ObjCRuntime(ObjCRuntime::MacOSX, VersionTuple());
    }

  // -fgnu-runtime
  } else {
    assert(runtimeArg->getOption().matches(options::OPT_fgnu_runtime));
    // Legacy behaviour is to target the gnustep runtime if we are i
    // non-fragile mode or the GCC runtime in fragile mode.
    if (isNonFragile)
      runtime = ObjCRuntime(ObjCRuntime::GNUstep, VersionTuple(1,6));
    else
      runtime = ObjCRuntime(ObjCRuntime::GCC, VersionTuple());
  }

  cmdArgs.push_back(args.MakeArgString(
                                 "-fobjc-runtime=" + runtime.getAsString()));
  return runtime;
}

static bool maybeConsumeDash(const std::string &EH, size_t &I) {
  bool HaveDash = (I + 1 < EH.size() && EH[I + 1] == '-');
  I += HaveDash;
  return !HaveDash;
}

struct EHFlags {
  EHFlags() : Synch(false), Asynch(false), NoExceptC(false) {}
  bool Synch;
  bool Asynch;
  bool NoExceptC;
};

/// /EH controls whether to run destructor cleanups when exceptions are
/// thrown.  There are three modifiers:
/// - s: Cleanup after "synchronous" exceptions, aka C++ exceptions.
/// - a: Cleanup after "asynchronous" exceptions, aka structured exceptions.
///      The 'a' modifier is unimplemented and fundamentally hard in LLVM IR.
/// - c: Assume that extern "C" functions are implicitly noexcept.  This
///      modifier is an optimization, so we ignore it for now.
/// The default is /EHs-c-, meaning cleanups are disabled.
static EHFlags parseClangCLEHFlags(const Driver &D, const ArgList &Args) {
  EHFlags EH;
  std::vector<std::string> EHArgs = Args.getAllArgValues(options::OPT__SLASH_EH);
  for (auto EHVal : EHArgs) {
    for (size_t I = 0, E = EHVal.size(); I != E; ++I) {
      switch (EHVal[I]) {
      case 'a': EH.Asynch = maybeConsumeDash(EHVal, I); continue;
      case 'c': EH.NoExceptC = maybeConsumeDash(EHVal, I); continue;
      case 's': EH.Synch = maybeConsumeDash(EHVal, I); continue;
      default: break;
      }
      D.Diag(clang::diag::err_drv_invalid_value) << "/EH" << EHVal;
      break;
    }
  }
  return EH;
}

void Clang::AddClangCLArgs(const ArgList &Args, ArgStringList &CmdArgs) const {
  unsigned RTOptionID = options::OPT__SLASH_MT;

  if (Args.hasArg(options::OPT__SLASH_LDd))
    // The /LDd option implies /MTd. The dependent lib part can be overridden,
    // but defining _DEBUG is sticky.
    RTOptionID = options::OPT__SLASH_MTd;

  if (Arg *A = Args.getLastArg(options::OPT__SLASH_M_Group))
    RTOptionID = A->getOption().getID();

  switch(RTOptionID) {
    case options::OPT__SLASH_MD:
      if (Args.hasArg(options::OPT__SLASH_LDd))
        CmdArgs.push_back("-D_DEBUG");
      CmdArgs.push_back("-D_MT");
      CmdArgs.push_back("-D_DLL");
      CmdArgs.push_back("--dependent-lib=msvcrt");
      break;
    case options::OPT__SLASH_MDd:
      CmdArgs.push_back("-D_DEBUG");
      CmdArgs.push_back("-D_MT");
      CmdArgs.push_back("-D_DLL");
      CmdArgs.push_back("--dependent-lib=msvcrtd");
      break;
    case options::OPT__SLASH_MT:
      if (Args.hasArg(options::OPT__SLASH_LDd))
        CmdArgs.push_back("-D_DEBUG");
      CmdArgs.push_back("-D_MT");
      CmdArgs.push_back("--dependent-lib=libcmt");
      break;
    case options::OPT__SLASH_MTd:
      CmdArgs.push_back("-D_DEBUG");
      CmdArgs.push_back("-D_MT");
      CmdArgs.push_back("--dependent-lib=libcmtd");
      break;
    default:
      llvm_unreachable("Unexpected option ID.");
  }

  // This provides POSIX compatibility (maps 'open' to '_open'), which most
  // users want.  The /Za flag to cl.exe turns this off, but it's not
  // implemented in clang.
  CmdArgs.push_back("--dependent-lib=oldnames");

  // Both /showIncludes and /E (and /EP) write to stdout. Allowing both
  // would produce interleaved output, so ignore /showIncludes in such cases.
  if (!Args.hasArg(options::OPT_E) && !Args.hasArg(options::OPT__SLASH_EP))
    if (Arg *A = Args.getLastArg(options::OPT_show_includes))
      A->render(Args, CmdArgs);

  // This controls whether or not we emit RTTI data for polymorphic types.
  if (Args.hasFlag(options::OPT__SLASH_GR_, options::OPT__SLASH_GR,
                   /*default=*/false))
    CmdArgs.push_back("-fno-rtti-data");

  const Driver &D = getToolChain().getDriver();
  EHFlags EH = parseClangCLEHFlags(D, Args);
  // FIXME: Do something with NoExceptC.
  if (EH.Synch || EH.Asynch) {
    CmdArgs.push_back("-fexceptions");
    CmdArgs.push_back("-fcxx-exceptions");
  }

  // /EP should expand to -E -P.
  if (Args.hasArg(options::OPT__SLASH_EP)) {
    CmdArgs.push_back("-E");
    CmdArgs.push_back("-P");
  }

  Arg *MostGeneralArg = Args.getLastArg(options::OPT__SLASH_vmg);
  Arg *BestCaseArg = Args.getLastArg(options::OPT__SLASH_vmb);
  if (MostGeneralArg && BestCaseArg)
    D.Diag(clang::diag::err_drv_argument_not_allowed_with)
        << MostGeneralArg->getAsString(Args) << BestCaseArg->getAsString(Args);

  if (MostGeneralArg) {
    Arg *SingleArg = Args.getLastArg(options::OPT__SLASH_vms);
    Arg *MultipleArg = Args.getLastArg(options::OPT__SLASH_vmm);
    Arg *VirtualArg = Args.getLastArg(options::OPT__SLASH_vmv);

    Arg *FirstConflict = SingleArg ? SingleArg : MultipleArg;
    Arg *SecondConflict = VirtualArg ? VirtualArg : MultipleArg;
    if (FirstConflict && SecondConflict && FirstConflict != SecondConflict)
      D.Diag(clang::diag::err_drv_argument_not_allowed_with)
          << FirstConflict->getAsString(Args)
          << SecondConflict->getAsString(Args);

    if (SingleArg)
      CmdArgs.push_back("-fms-memptr-rep=single");
    else if (MultipleArg)
      CmdArgs.push_back("-fms-memptr-rep=multiple");
    else
      CmdArgs.push_back("-fms-memptr-rep=virtual");
  }

  if (Arg *A = Args.getLastArg(options::OPT_vtordisp_mode_EQ))
    A->render(Args, CmdArgs);

  if (!Args.hasArg(options::OPT_fdiagnostics_format_EQ)) {
    CmdArgs.push_back("-fdiagnostics-format");
    if (Args.hasArg(options::OPT__SLASH_fallback))
      CmdArgs.push_back("msvc-fallback");
    else
      CmdArgs.push_back("msvc");
  }
}

visualstudio::Compile *Clang::getCLFallback() const {
  if (!CLFallback)
    CLFallback.reset(new visualstudio::Compile(getToolChain()));
  return CLFallback.get();
}

void ClangAs::ConstructJob(Compilation &C, const JobAction &JA,
                           const InputInfo &Output,
                           const InputInfoList &Inputs,
                           const ArgList &Args,
                           const char *LinkingOutput) const {
  ArgStringList CmdArgs;

  assert(Inputs.size() == 1 && "Unexpected number of inputs.");
  const InputInfo &Input = Inputs[0];

  // Don't warn about "clang -w -c foo.s"
  Args.ClaimAllArgs(options::OPT_w);
  // and "clang -emit-llvm -c foo.s"
  Args.ClaimAllArgs(options::OPT_emit_llvm);

  // Invoke ourselves in -cc1as mode.
  //
  // FIXME: Implement custom jobs for internal actions.
  CmdArgs.push_back("-cc1as");

  // Add the "effective" target triple.
  CmdArgs.push_back("-triple");
  std::string TripleStr = 
    getToolChain().ComputeEffectiveClangTriple(Args, Input.getType());
  CmdArgs.push_back(Args.MakeArgString(TripleStr));

  // Set the output mode, we currently only expect to be used as a real
  // assembler.
  CmdArgs.push_back("-filetype");
  CmdArgs.push_back("obj");

  // Set the main file name, so that debug info works even with
  // -save-temps or preprocessed assembly.
  CmdArgs.push_back("-main-file-name");
  CmdArgs.push_back(Clang::getBaseInputName(Args, Inputs));

  // Add the target cpu
  const llvm::Triple &Triple = getToolChain().getTriple();
  std::string CPU = getCPUName(Args, Triple);
  if (!CPU.empty()) {
    CmdArgs.push_back("-target-cpu");
    CmdArgs.push_back(Args.MakeArgString(CPU));
  }

  // Add the target features
  const Driver &D = getToolChain().getDriver();
  getTargetFeatures(D, Triple, Args, CmdArgs, true);

  // Ignore explicit -force_cpusubtype_ALL option.
  (void) Args.hasArg(options::OPT_force__cpusubtype__ALL);

  // Determine the original source input.
  const Action *SourceAction = &JA;
  while (SourceAction->getKind() != Action::InputClass) {
    assert(!SourceAction->getInputs().empty() && "unexpected root action!");
    SourceAction = SourceAction->getInputs()[0];
  }

  // Forward -g and handle debug info related flags, assuming we are dealing
  // with an actual assembly file.
  if (SourceAction->getType() == types::TY_Asm ||
      SourceAction->getType() == types::TY_PP_Asm) {
    Args.ClaimAllArgs(options::OPT_g_Group);
    if (Arg *A = Args.getLastArg(options::OPT_g_Group))
      if (!A->getOption().matches(options::OPT_g0))
        CmdArgs.push_back("-g");

    if (Args.hasArg(options::OPT_gdwarf_2))
      CmdArgs.push_back("-gdwarf-2");
    if (Args.hasArg(options::OPT_gdwarf_3))
      CmdArgs.push_back("-gdwarf-3");
    if (Args.hasArg(options::OPT_gdwarf_4))
      CmdArgs.push_back("-gdwarf-4");

    // Add the -fdebug-compilation-dir flag if needed.
    addDebugCompDirArg(Args, CmdArgs);

    // Set the AT_producer to the clang version when using the integrated
    // assembler on assembly source files.
    CmdArgs.push_back("-dwarf-debug-producer");
    CmdArgs.push_back(Args.MakeArgString(getClangFullVersion()));
  }

  // Optionally embed the -cc1as level arguments into the debug info, for build
  // analysis.
  if (getToolChain().UseDwarfDebugFlags()) {
    ArgStringList OriginalArgs;
    for (const auto &Arg : Args)
      Arg->render(Args, OriginalArgs);

    SmallString<256> Flags;
    const char *Exec = getToolChain().getDriver().getClangProgramPath();
    Flags += Exec;
    for (unsigned i = 0, e = OriginalArgs.size(); i != e; ++i) {
      Flags += " ";
      Flags += OriginalArgs[i];
    }
    CmdArgs.push_back("-dwarf-debug-flags");
    CmdArgs.push_back(Args.MakeArgString(Flags.str()));
  }

  // FIXME: Add -static support, once we have it.

  // Consume all the warning flags. Usually this would be handled more
  // gracefully by -cc1 (warning about unknown warning flags, etc) but -cc1as
  // doesn't handle that so rather than warning about unused flags that are
  // actually used, we'll lie by omission instead.
  // FIXME: Stop lying and consume only the appropriate driver flags
  for (arg_iterator it = Args.filtered_begin(options::OPT_W_Group),
                    ie = Args.filtered_end();
       it != ie; ++it)
    (*it)->claim();

  CollectArgsForIntegratedAssembler(C, Args, CmdArgs,
                                    getToolChain().getDriver());

  Args.AddAllArgs(CmdArgs, options::OPT_mllvm);

  assert(Output.isFilename() && "Unexpected lipo output.");
  CmdArgs.push_back("-o");
  CmdArgs.push_back(Output.getFilename());

  assert(Input.isFilename() && "Invalid input.");
  CmdArgs.push_back(Input.getFilename());

  const char *Exec = getToolChain().getDriver().getClangProgramPath();
  C.addCommand(llvm::make_unique<Command>(JA, *this, Exec, CmdArgs));

  // Handle the debug info splitting at object creation time if we're
  // creating an object.
  // TODO: Currently only works on linux with newer objcopy.
  if (Args.hasArg(options::OPT_gsplit_dwarf) &&
      getToolChain().getTriple().isOSLinux())
    SplitDebugInfo(getToolChain(), C, *this, JA, Args, Output,
                   SplitDebugName(Args, Inputs));
}

void gcc::Common::ConstructJob(Compilation &C, const JobAction &JA,
                               const InputInfo &Output,
                               const InputInfoList &Inputs,
                               const ArgList &Args,
                               const char *LinkingOutput) const {
  const Driver &D = getToolChain().getDriver();
  ArgStringList CmdArgs;

  for (const auto &A : Args) {
    if (forwardToGCC(A->getOption())) {
      // Don't forward any -g arguments to assembly steps.
      if (isa<AssembleJobAction>(JA) &&
          A->getOption().matches(options::OPT_g_Group))
        continue;

      // Don't forward any -W arguments to assembly and link steps.
      if ((isa<AssembleJobAction>(JA) || isa<LinkJobAction>(JA)) &&
          A->getOption().matches(options::OPT_W_Group))
        continue;

      // It is unfortunate that we have to claim here, as this means
      // we will basically never report anything interesting for
      // platforms using a generic gcc, even if we are just using gcc
      // to get to the assembler.
      A->claim();
      A->render(Args, CmdArgs);
    }
  }

  RenderExtraToolArgs(JA, CmdArgs);

  // If using a driver driver, force the arch.
  if (getToolChain().getTriple().isOSDarwin()) {
    CmdArgs.push_back("-arch");
    CmdArgs.push_back(
      Args.MakeArgString(getToolChain().getDefaultUniversalArchName()));
  }

  // Try to force gcc to match the tool chain we want, if we recognize
  // the arch.
  //
  // FIXME: The triple class should directly provide the information we want
  // here.
  llvm::Triple::ArchType Arch = getToolChain().getArch();
  if (Arch == llvm::Triple::x86 || Arch == llvm::Triple::ppc)
    CmdArgs.push_back("-m32");
  else if (Arch == llvm::Triple::x86_64 || Arch == llvm::Triple::ppc64 ||
           Arch == llvm::Triple::ppc64le)
    CmdArgs.push_back("-m64");

  if (Output.isFilename()) {
    CmdArgs.push_back("-o");
    CmdArgs.push_back(Output.getFilename());
  } else {
    assert(Output.isNothing() && "Unexpected output");
    CmdArgs.push_back("-fsyntax-only");
  }

  Args.AddAllArgValues(CmdArgs, options::OPT_Wa_COMMA,
                       options::OPT_Xassembler);

  // Only pass -x if gcc will understand it; otherwise hope gcc
  // understands the suffix correctly. The main use case this would go
  // wrong in is for linker inputs if they happened to have an odd
  // suffix; really the only way to get this to happen is a command
  // like '-x foobar a.c' which will treat a.c like a linker input.
  //
  // FIXME: For the linker case specifically, can we safely convert
  // inputs into '-Wl,' options?
  for (const auto &II : Inputs) {
    // Don't try to pass LLVM or AST inputs to a generic gcc.
    if (II.getType() == types::TY_LLVM_IR || II.getType() == types::TY_LTO_IR ||
        II.getType() == types::TY_LLVM_BC || II.getType() == types::TY_LTO_BC)
      D.Diag(diag::err_drv_no_linker_llvm_support)
        << getToolChain().getTripleString();
    else if (II.getType() == types::TY_AST)
      D.Diag(diag::err_drv_no_ast_support)
        << getToolChain().getTripleString();
    else if (II.getType() == types::TY_ModuleFile)
      D.Diag(diag::err_drv_no_module_support)
        << getToolChain().getTripleString();

    if (types::canTypeBeUserSpecified(II.getType())) {
      CmdArgs.push_back("-x");
      CmdArgs.push_back(types::getTypeName(II.getType()));
    }

    if (II.isFilename())
      CmdArgs.push_back(II.getFilename());
    else {
      const Arg &A = II.getInputArg();

      // Reverse translate some rewritten options.
      if (A.getOption().matches(options::OPT_Z_reserved_lib_stdcxx)) {
        CmdArgs.push_back("-lstdc++");
        continue;
      }

      // Don't render as input, we need gcc to do the translations.
      A.render(Args, CmdArgs);
    }
  }

  const std::string customGCCName = D.getCCCGenericGCCName();
  const char *GCCName;
  if (!customGCCName.empty())
    GCCName = customGCCName.c_str();
  else if (D.CCCIsCXX()) {
    GCCName = "g++";
  } else
    GCCName = "gcc";

  const char *Exec =
    Args.MakeArgString(getToolChain().GetProgramPath(GCCName));
  C.addCommand(llvm::make_unique<Command>(JA, *this, Exec, CmdArgs));
}

void gcc::Preprocess::RenderExtraToolArgs(const JobAction &JA,
                                          ArgStringList &CmdArgs) const {
  CmdArgs.push_back("-E");
}

void gcc::Compile::RenderExtraToolArgs(const JobAction &JA,
                                       ArgStringList &CmdArgs) const {
  const Driver &D = getToolChain().getDriver();

  // If -flto, etc. are present then make sure not to force assembly output.
  if (JA.getType() == types::TY_LLVM_IR || JA.getType() == types::TY_LTO_IR ||
      JA.getType() == types::TY_LLVM_BC || JA.getType() == types::TY_LTO_BC)
    CmdArgs.push_back("-c");
  else {
    if (JA.getType() != types::TY_PP_Asm)
      D.Diag(diag::err_drv_invalid_gcc_output_type)
        << getTypeName(JA.getType());

    CmdArgs.push_back("-S");
  }
}

void gcc::Link::RenderExtraToolArgs(const JobAction &JA,
                                    ArgStringList &CmdArgs) const {
  // The types are (hopefully) good enough.
}

// Hexagon tools start.
void hexagon::Assemble::RenderExtraToolArgs(const JobAction &JA,
                                        ArgStringList &CmdArgs) const {

}
void hexagon::Assemble::ConstructJob(Compilation &C, const JobAction &JA,
                               const InputInfo &Output,
                               const InputInfoList &Inputs,
                               const ArgList &Args,
                               const char *LinkingOutput) const {

  const Driver &D = getToolChain().getDriver();
  ArgStringList CmdArgs;

  std::string MarchString = "-march=";
  MarchString += toolchains::Hexagon_TC::GetTargetCPU(Args);
  CmdArgs.push_back(Args.MakeArgString(MarchString));

  RenderExtraToolArgs(JA, CmdArgs);

  if (Output.isFilename()) {
    CmdArgs.push_back("-o");
    CmdArgs.push_back(Output.getFilename());
  } else {
    assert(Output.isNothing() && "Unexpected output");
    CmdArgs.push_back("-fsyntax-only");
  }

  std::string SmallDataThreshold = GetHexagonSmallDataThresholdValue(Args);
  if (!SmallDataThreshold.empty())
    CmdArgs.push_back(
      Args.MakeArgString(std::string("-G") + SmallDataThreshold));

  Args.AddAllArgValues(CmdArgs, options::OPT_Wa_COMMA,
                       options::OPT_Xassembler);

  // Only pass -x if gcc will understand it; otherwise hope gcc
  // understands the suffix correctly. The main use case this would go
  // wrong in is for linker inputs if they happened to have an odd
  // suffix; really the only way to get this to happen is a command
  // like '-x foobar a.c' which will treat a.c like a linker input.
  //
  // FIXME: For the linker case specifically, can we safely convert
  // inputs into '-Wl,' options?
  for (const auto &II : Inputs) {
    // Don't try to pass LLVM or AST inputs to a generic gcc.
    if (II.getType() == types::TY_LLVM_IR || II.getType() == types::TY_LTO_IR ||
        II.getType() == types::TY_LLVM_BC || II.getType() == types::TY_LTO_BC)
      D.Diag(clang::diag::err_drv_no_linker_llvm_support)
        << getToolChain().getTripleString();
    else if (II.getType() == types::TY_AST)
      D.Diag(clang::diag::err_drv_no_ast_support)
        << getToolChain().getTripleString();
    else if (II.getType() == types::TY_ModuleFile)
      D.Diag(diag::err_drv_no_module_support)
      << getToolChain().getTripleString();

    if (II.isFilename())
      CmdArgs.push_back(II.getFilename());
    else
      // Don't render as input, we need gcc to do the translations. FIXME: Pranav: What is this ?
      II.getInputArg().render(Args, CmdArgs);
  }

  const char *GCCName = "hexagon-as";
  const char *Exec = Args.MakeArgString(getToolChain().GetProgramPath(GCCName));
  C.addCommand(llvm::make_unique<Command>(JA, *this, Exec, CmdArgs));
}

void hexagon::Link::RenderExtraToolArgs(const JobAction &JA,
                                    ArgStringList &CmdArgs) const {
  // The types are (hopefully) good enough.
}

void hexagon::Link::ConstructJob(Compilation &C, const JobAction &JA,
                               const InputInfo &Output,
                               const InputInfoList &Inputs,
                               const ArgList &Args,
                               const char *LinkingOutput) const {

  const toolchains::Hexagon_TC& ToolChain =
    static_cast<const toolchains::Hexagon_TC&>(getToolChain());
  const Driver &D = ToolChain.getDriver();

  ArgStringList CmdArgs;

  //----------------------------------------------------------------------------
  //
  //----------------------------------------------------------------------------
  bool hasStaticArg = Args.hasArg(options::OPT_static);
  bool buildingLib = Args.hasArg(options::OPT_shared);
  bool buildPIE = Args.hasArg(options::OPT_pie);
  bool incStdLib = !Args.hasArg(options::OPT_nostdlib);
  bool incStartFiles = !Args.hasArg(options::OPT_nostartfiles);
  bool incDefLibs = !Args.hasArg(options::OPT_nodefaultlibs);
  bool useShared = buildingLib && !hasStaticArg;

  //----------------------------------------------------------------------------
  // Silence warnings for various options
  //----------------------------------------------------------------------------

  Args.ClaimAllArgs(options::OPT_g_Group);
  Args.ClaimAllArgs(options::OPT_emit_llvm);
  Args.ClaimAllArgs(options::OPT_w); // Other warning options are already
                                     // handled somewhere else.
  Args.ClaimAllArgs(options::OPT_static_libgcc);

  //----------------------------------------------------------------------------
  //
  //----------------------------------------------------------------------------
  for (const auto &Opt : ToolChain.ExtraOpts)
    CmdArgs.push_back(Opt.c_str());

  std::string MarchString = toolchains::Hexagon_TC::GetTargetCPU(Args);
  CmdArgs.push_back(Args.MakeArgString("-m" + MarchString));

  if (buildingLib) {
    CmdArgs.push_back("-shared");
    CmdArgs.push_back("-call_shared"); // should be the default, but doing as
                                       // hexagon-gcc does
  }

  if (hasStaticArg)
    CmdArgs.push_back("-static");

  if (buildPIE && !buildingLib)
    CmdArgs.push_back("-pie");

  std::string SmallDataThreshold = GetHexagonSmallDataThresholdValue(Args);
  if (!SmallDataThreshold.empty()) {
    CmdArgs.push_back(
      Args.MakeArgString(std::string("-G") + SmallDataThreshold));
  }

  //----------------------------------------------------------------------------
  //
  //----------------------------------------------------------------------------
  CmdArgs.push_back("-o");
  CmdArgs.push_back(Output.getFilename());

  const std::string MarchSuffix = "/" + MarchString;
  const std::string G0Suffix = "/G0";
  const std::string MarchG0Suffix = MarchSuffix + G0Suffix;
  const std::string RootDir = toolchains::Hexagon_TC::GetGnuDir(D.InstalledDir)
                              + "/";
  const std::string StartFilesDir = RootDir
                                    + "hexagon/lib"
                                    + (buildingLib
                                       ? MarchG0Suffix : MarchSuffix);

  //----------------------------------------------------------------------------
  // moslib
  //----------------------------------------------------------------------------
  std::vector<std::string> oslibs;
  bool hasStandalone= false;

  for (arg_iterator it = Args.filtered_begin(options::OPT_moslib_EQ),
         ie = Args.filtered_end(); it != ie; ++it) {
    (*it)->claim();
    oslibs.push_back((*it)->getValue());
    hasStandalone = hasStandalone || (oslibs.back() == "standalone");
  }
  if (oslibs.empty()) {
    oslibs.push_back("standalone");
    hasStandalone = true;
  }

  //----------------------------------------------------------------------------
  // Start Files
  //----------------------------------------------------------------------------
  if (incStdLib && incStartFiles) {

    if (!buildingLib) {
      if (hasStandalone) {
        CmdArgs.push_back(
          Args.MakeArgString(StartFilesDir + "/crt0_standalone.o"));
      }
      CmdArgs.push_back(Args.MakeArgString(StartFilesDir + "/crt0.o"));
    }
    std::string initObj = useShared ? "/initS.o" : "/init.o";
    CmdArgs.push_back(Args.MakeArgString(StartFilesDir + initObj));
  }

  //----------------------------------------------------------------------------
  // Library Search Paths
  //----------------------------------------------------------------------------
  const ToolChain::path_list &LibPaths = ToolChain.getFilePaths();
  for (const auto &LibPath : LibPaths)
    CmdArgs.push_back(Args.MakeArgString(StringRef("-L") + LibPath));

  //----------------------------------------------------------------------------
  //
  //----------------------------------------------------------------------------
  Args.AddAllArgs(CmdArgs, options::OPT_T_Group);
  Args.AddAllArgs(CmdArgs, options::OPT_e);
  Args.AddAllArgs(CmdArgs, options::OPT_s);
  Args.AddAllArgs(CmdArgs, options::OPT_t);
  Args.AddAllArgs(CmdArgs, options::OPT_u_Group);

  AddLinkerInputs(ToolChain, Inputs, Args, CmdArgs);

  //----------------------------------------------------------------------------
  // Libraries
  //----------------------------------------------------------------------------
  if (incStdLib && incDefLibs) {
    if (D.CCCIsCXX()) {
      ToolChain.AddCXXStdlibLibArgs(Args, CmdArgs);
      CmdArgs.push_back("-lm");
    }

    CmdArgs.push_back("--start-group");

    if (!buildingLib) {
      for(std::vector<std::string>::iterator i = oslibs.begin(),
            e = oslibs.end(); i != e; ++i)
        CmdArgs.push_back(Args.MakeArgString("-l" + *i));
      CmdArgs.push_back("-lc");
    }
    CmdArgs.push_back("-lgcc");

    CmdArgs.push_back("--end-group");
  }

  //----------------------------------------------------------------------------
  // End files
  //----------------------------------------------------------------------------
  if (incStdLib && incStartFiles) {
    std::string finiObj = useShared ? "/finiS.o" : "/fini.o";
    CmdArgs.push_back(Args.MakeArgString(StartFilesDir + finiObj));
  }

  std::string Linker = ToolChain.GetProgramPath("hexagon-ld");
  C.addCommand(llvm::make_unique<Command>(JA, *this, Args.MakeArgString(Linker),
                                          CmdArgs));
}
// Hexagon tools end.

/// Get the (LLVM) name of the minimum ARM CPU for the arch we are targeting.
const char *arm::getARMCPUForMArch(const ArgList &Args,
                                   const llvm::Triple &Triple) {
  StringRef MArch;
  if (Arg *A = Args.getLastArg(options::OPT_march_EQ)) {
    // Otherwise, if we have -march= choose the base CPU for that arch.
    MArch = A->getValue();
  } else {
    // Otherwise, use the Arch from the triple.
    MArch = Triple.getArchName();
  }

  // Handle -march=native.
  if (MArch == "native") {
    std::string CPU = llvm::sys::getHostCPUName();
    if (CPU != "generic") {
      // Translate the native cpu into the architecture. The switch below will
      // then chose the minimum cpu for that arch.
      MArch = std::string("arm") + arm::getLLVMArchSuffixForARM(CPU);
    }
  }

  return Triple.getARMCPUForArch(MArch);
}

/// getARMTargetCPU - Get the (LLVM) name of the ARM cpu we are targeting.
StringRef arm::getARMTargetCPU(const ArgList &Args,
                               const llvm::Triple &Triple) {
  // FIXME: Warn on inconsistent use of -mcpu and -march.
  // If we have -mcpu=, use that.
  if (Arg *A = Args.getLastArg(options::OPT_mcpu_EQ)) {
    StringRef MCPU = A->getValue();
    // Handle -mcpu=native.
    if (MCPU == "native")
      return llvm::sys::getHostCPUName();
    else
      return MCPU;
  }

  return getARMCPUForMArch(Args, Triple);
}

/// getLLVMArchSuffixForARM - Get the LLVM arch name to use for a particular
/// CPU.
//
// FIXME: This is redundant with -mcpu, why does LLVM use this.
// FIXME: tblgen this, or kill it!
const char *arm::getLLVMArchSuffixForARM(StringRef CPU) {
  return llvm::StringSwitch<const char *>(CPU)
    .Case("strongarm", "v4")
    .Cases("arm7tdmi", "arm7tdmi-s", "arm710t", "v4t")
    .Cases("arm720t", "arm9", "arm9tdmi", "v4t")
    .Cases("arm920", "arm920t", "arm922t", "v4t")
    .Cases("arm940t", "ep9312","v4t")
    .Cases("arm10tdmi",  "arm1020t", "v5")
    .Cases("arm9e",  "arm926ej-s",  "arm946e-s", "v5e")
    .Cases("arm966e-s",  "arm968e-s",  "arm10e", "v5e")
    .Cases("arm1020e",  "arm1022e",  "xscale", "iwmmxt", "v5e")
    .Cases("arm1136j-s",  "arm1136jf-s",  "arm1176jz-s", "v6")
    .Cases("arm1176jzf-s",  "mpcorenovfp",  "mpcore", "v6")
    .Cases("arm1156t2-s",  "arm1156t2f-s", "v6t2")
    .Cases("cortex-a5", "cortex-a7", "cortex-a8", "cortex-a9-mp", "v7")
    .Cases("cortex-a9", "cortex-a12", "cortex-a15", "krait", "v7")
    .Cases("cortex-r4", "cortex-r5", "v7r")
    .Case("cortex-m0", "v6m")
    .Case("cortex-m3", "v7m")
    .Case("cortex-m4", "v7em")
    .Case("swift", "v7s")
    .Case("cyclone", "v8")
    .Cases("cortex-a53", "cortex-a57", "v8")
    .Default("");
}

bool mips::hasMipsAbiArg(const ArgList &Args, const char *Value) {
  Arg *A = Args.getLastArg(options::OPT_mabi_EQ);
  return A && (A->getValue() == StringRef(Value));
}

bool mips::isUCLibc(const ArgList &Args) {
  Arg *A = Args.getLastArg(options::OPT_m_libc_Group);
  return A && A->getOption().matches(options::OPT_muclibc);
}

bool mips::isNaN2008(const ArgList &Args, const llvm::Triple &Triple) {
  if (Arg *NaNArg = Args.getLastArg(options::OPT_mnan_EQ))
    return llvm::StringSwitch<bool>(NaNArg->getValue())
               .Case("2008", true)
               .Case("legacy", false)
               .Default(false);

  // NaN2008 is the default for MIPS32r6/MIPS64r6.
  return llvm::StringSwitch<bool>(getCPUName(Args, Triple))
             .Cases("mips32r6", "mips64r6", true)
             .Default(false);

  return false;
}

bool mips::isFPXXDefault(const llvm::Triple &Triple, StringRef CPUName,
                         StringRef ABIName) {
  if (Triple.getVendor() != llvm::Triple::ImaginationTechnologies &&
      Triple.getVendor() != llvm::Triple::MipsTechnologies)
    return false;

  if (ABIName != "32")
    return false;

  return llvm::StringSwitch<bool>(CPUName)
             .Cases("mips2", "mips3", "mips4", "mips5", true)
             .Cases("mips32", "mips32r2", true)
             .Cases("mips64", "mips64r2", true)
             .Default(false);
}

llvm::Triple::ArchType darwin::getArchTypeForMachOArchName(StringRef Str) {
  // See arch(3) and llvm-gcc's driver-driver.c. We don't implement support for
  // archs which Darwin doesn't use.

  // The matching this routine does is fairly pointless, since it is neither the
  // complete architecture list, nor a reasonable subset. The problem is that
  // historically the driver driver accepts this and also ties its -march=
  // handling to the architecture name, so we need to be careful before removing
  // support for it.

  // This code must be kept in sync with Clang's Darwin specific argument
  // translation.

  return llvm::StringSwitch<llvm::Triple::ArchType>(Str)
    .Cases("ppc", "ppc601", "ppc603", "ppc604", "ppc604e", llvm::Triple::ppc)
    .Cases("ppc750", "ppc7400", "ppc7450", "ppc970", llvm::Triple::ppc)
    .Case("ppc64", llvm::Triple::ppc64)
    .Cases("i386", "i486", "i486SX", "i586", "i686", llvm::Triple::x86)
    .Cases("pentium", "pentpro", "pentIIm3", "pentIIm5", "pentium4",
           llvm::Triple::x86)
    .Cases("x86_64", "x86_64h", llvm::Triple::x86_64)
    // This is derived from the driver driver.
    .Cases("arm", "armv4t", "armv5", "armv6", "armv6m", llvm::Triple::arm)
    .Cases("armv7", "armv7em", "armv7k", "armv7m", llvm::Triple::arm)
    .Cases("armv7s", "xscale", llvm::Triple::arm)
    .Case("arm64", llvm::Triple::aarch64)
    .Case("r600", llvm::Triple::r600)
    .Case("nvptx", llvm::Triple::nvptx)
    .Case("nvptx64", llvm::Triple::nvptx64)
    .Case("amdil", llvm::Triple::amdil)
    .Case("spir", llvm::Triple::spir)
    .Default(llvm::Triple::UnknownArch);
}

void darwin::setTripleTypeForMachOArchName(llvm::Triple &T, StringRef Str) {
  llvm::Triple::ArchType Arch = getArchTypeForMachOArchName(Str);
  T.setArch(Arch);

  if (Str == "x86_64h")
    T.setArchName(Str);
  else if (Str == "armv6m" || Str == "armv7m" || Str == "armv7em") {
    T.setOS(llvm::Triple::UnknownOS);
    T.setObjectFormat(llvm::Triple::MachO);
  }
}

const char *Clang::getBaseInputName(const ArgList &Args,
                                    const InputInfoList &Inputs) {
  return Args.MakeArgString(
    llvm::sys::path::filename(Inputs[0].getBaseInput()));
}

const char *Clang::getBaseInputStem(const ArgList &Args,
                                    const InputInfoList &Inputs) {
  const char *Str = getBaseInputName(Args, Inputs);

  if (const char *End = strrchr(Str, '.'))
    return Args.MakeArgString(std::string(Str, End));

  return Str;
}

const char *Clang::getDependencyFileName(const ArgList &Args,
                                         const InputInfoList &Inputs) {
  // FIXME: Think about this more.
  std::string Res;

  if (Arg *OutputOpt = Args.getLastArg(options::OPT_o)) {
    std::string Str(OutputOpt->getValue());
    Res = Str.substr(0, Str.rfind('.'));
  } else {
    Res = getBaseInputStem(Args, Inputs);
  }
  return Args.MakeArgString(Res + ".d");
}

void darwin::Assemble::ConstructJob(Compilation &C, const JobAction &JA,
                                    const InputInfo &Output,
                                    const InputInfoList &Inputs,
                                    const ArgList &Args,
                                    const char *LinkingOutput) const {
  ArgStringList CmdArgs;

  assert(Inputs.size() == 1 && "Unexpected number of inputs.");
  const InputInfo &Input = Inputs[0];

  // Determine the original source input.
  const Action *SourceAction = &JA;
  while (SourceAction->getKind() != Action::InputClass) {
    assert(!SourceAction->getInputs().empty() && "unexpected root action!");
    SourceAction = SourceAction->getInputs()[0];
  }

  // If -fno_integrated_as is used add -Q to the darwin assember driver to make
  // sure it runs its system assembler not clang's integrated assembler.
  // Applicable to darwin11+ and Xcode 4+.  darwin<10 lacked integrated-as.
  // FIXME: at run-time detect assembler capabilities or rely on version
  // information forwarded by -target-assembler-version (future)
  if (Args.hasArg(options::OPT_fno_integrated_as)) {
    const llvm::Triple &T(getToolChain().getTriple());
    if (!(T.isMacOSX() && T.isMacOSXVersionLT(10, 7)))
      CmdArgs.push_back("-Q");
  }

  // Forward -g, assuming we are dealing with an actual assembly file.
  if (SourceAction->getType() == types::TY_Asm ||
      SourceAction->getType() == types::TY_PP_Asm) {
    if (Args.hasArg(options::OPT_gstabs))
      CmdArgs.push_back("--gstabs");
    else if (Args.hasArg(options::OPT_g_Group))
      CmdArgs.push_back("-g");
  }

  // Derived from asm spec.
  AddMachOArch(Args, CmdArgs);

  // Use -force_cpusubtype_ALL on x86 by default.
  if (getToolChain().getArch() == llvm::Triple::x86 ||
      getToolChain().getArch() == llvm::Triple::x86_64 ||
      Args.hasArg(options::OPT_force__cpusubtype__ALL))
    CmdArgs.push_back("-force_cpusubtype_ALL");

  if (getToolChain().getArch() != llvm::Triple::x86_64 &&
      (((Args.hasArg(options::OPT_mkernel) ||
         Args.hasArg(options::OPT_fapple_kext)) &&
        getMachOToolChain().isKernelStatic()) ||
       Args.hasArg(options::OPT_static)))
    CmdArgs.push_back("-static");

  Args.AddAllArgValues(CmdArgs, options::OPT_Wa_COMMA,
                       options::OPT_Xassembler);

  assert(Output.isFilename() && "Unexpected lipo output.");
  CmdArgs.push_back("-o");
  CmdArgs.push_back(Output.getFilename());

  assert(Input.isFilename() && "Invalid input.");
  CmdArgs.push_back(Input.getFilename());

  // asm_final spec is empty.

  const char *Exec =
    Args.MakeArgString(getToolChain().GetProgramPath("as"));
  C.addCommand(llvm::make_unique<Command>(JA, *this, Exec, CmdArgs));
}

void darwin::MachOTool::anchor() {}

void darwin::MachOTool::AddMachOArch(const ArgList &Args,
                                     ArgStringList &CmdArgs) const {
  StringRef ArchName = getMachOToolChain().getMachOArchName(Args);

  // Derived from darwin_arch spec.
  CmdArgs.push_back("-arch");
  CmdArgs.push_back(Args.MakeArgString(ArchName));

  // FIXME: Is this needed anymore?
  if (ArchName == "arm")
    CmdArgs.push_back("-force_cpusubtype_ALL");
}

bool darwin::Link::NeedsTempPath(const InputInfoList &Inputs) const {
  // We only need to generate a temp path for LTO if we aren't compiling object
  // files. When compiling source files, we run 'dsymutil' after linking. We
  // don't run 'dsymutil' when compiling object files.
  for (const auto &Input : Inputs)
    if (Input.getType() != types::TY_Object)
      return true;

  return false;
}

void darwin::Link::AddLinkArgs(Compilation &C,
                               const ArgList &Args,
                               ArgStringList &CmdArgs,
                               const InputInfoList &Inputs) const {
  const Driver &D = getToolChain().getDriver();
  const toolchains::MachO &MachOTC = getMachOToolChain();

  unsigned Version[3] = { 0, 0, 0 };
  if (Arg *A = Args.getLastArg(options::OPT_mlinker_version_EQ)) {
    bool HadExtra;
    if (!Driver::GetReleaseVersion(A->getValue(), Version[0],
                                   Version[1], Version[2], HadExtra) ||
        HadExtra)
      D.Diag(diag::err_drv_invalid_version_number)
        << A->getAsString(Args);
  }

  // Newer linkers support -demangle. Pass it if supported and not disabled by
  // the user.
  if (Version[0] >= 100 && !Args.hasArg(options::OPT_Z_Xlinker__no_demangle))
    CmdArgs.push_back("-demangle");

  if (Args.hasArg(options::OPT_rdynamic) && Version[0] >= 137)
    CmdArgs.push_back("-export_dynamic");

  // If we are using LTO, then automatically create a temporary file path for
  // the linker to use, so that it's lifetime will extend past a possible
  // dsymutil step.
  if (Version[0] >= 116 && D.IsUsingLTO(Args) && NeedsTempPath(Inputs)) {
    const char *TmpPath = C.getArgs().MakeArgString(
      D.GetTemporaryPath("cc", types::getTypeTempSuffix(types::TY_Object)));
    C.addTempFile(TmpPath);
    CmdArgs.push_back("-object_path_lto");
    CmdArgs.push_back(TmpPath);
  }

  // Derived from the "link" spec.
  Args.AddAllArgs(CmdArgs, options::OPT_static);
  if (!Args.hasArg(options::OPT_static))
    CmdArgs.push_back("-dynamic");
  if (Args.hasArg(options::OPT_fgnu_runtime)) {
    // FIXME: gcc replaces -lobjc in forward args with -lobjc-gnu
    // here. How do we wish to handle such things?
  }

  if (!Args.hasArg(options::OPT_dynamiclib)) {
    AddMachOArch(Args, CmdArgs);
    // FIXME: Why do this only on this path?
    Args.AddLastArg(CmdArgs, options::OPT_force__cpusubtype__ALL);

    Args.AddLastArg(CmdArgs, options::OPT_bundle);
    Args.AddAllArgs(CmdArgs, options::OPT_bundle__loader);
    Args.AddAllArgs(CmdArgs, options::OPT_client__name);

    Arg *A;
    if ((A = Args.getLastArg(options::OPT_compatibility__version)) ||
        (A = Args.getLastArg(options::OPT_current__version)) ||
        (A = Args.getLastArg(options::OPT_install__name)))
      D.Diag(diag::err_drv_argument_only_allowed_with)
        << A->getAsString(Args) << "-dynamiclib";

    Args.AddLastArg(CmdArgs, options::OPT_force__flat__namespace);
    Args.AddLastArg(CmdArgs, options::OPT_keep__private__externs);
    Args.AddLastArg(CmdArgs, options::OPT_private__bundle);
  } else {
    CmdArgs.push_back("-dylib");

    Arg *A;
    if ((A = Args.getLastArg(options::OPT_bundle)) ||
        (A = Args.getLastArg(options::OPT_bundle__loader)) ||
        (A = Args.getLastArg(options::OPT_client__name)) ||
        (A = Args.getLastArg(options::OPT_force__flat__namespace)) ||
        (A = Args.getLastArg(options::OPT_keep__private__externs)) ||
        (A = Args.getLastArg(options::OPT_private__bundle)))
      D.Diag(diag::err_drv_argument_not_allowed_with)
        << A->getAsString(Args) << "-dynamiclib";

    Args.AddAllArgsTranslated(CmdArgs, options::OPT_compatibility__version,
                              "-dylib_compatibility_version");
    Args.AddAllArgsTranslated(CmdArgs, options::OPT_current__version,
                              "-dylib_current_version");

    AddMachOArch(Args, CmdArgs);

    Args.AddAllArgsTranslated(CmdArgs, options::OPT_install__name,
                              "-dylib_install_name");
  }

  Args.AddLastArg(CmdArgs, options::OPT_all__load);
  Args.AddAllArgs(CmdArgs, options::OPT_allowable__client);
  Args.AddLastArg(CmdArgs, options::OPT_bind__at__load);
  if (MachOTC.isTargetIOSBased())
    Args.AddLastArg(CmdArgs, options::OPT_arch__errors__fatal);
  Args.AddLastArg(CmdArgs, options::OPT_dead__strip);
  Args.AddLastArg(CmdArgs, options::OPT_no__dead__strip__inits__and__terms);
  Args.AddAllArgs(CmdArgs, options::OPT_dylib__file);
  Args.AddLastArg(CmdArgs, options::OPT_dynamic);
  Args.AddAllArgs(CmdArgs, options::OPT_exported__symbols__list);
  Args.AddLastArg(CmdArgs, options::OPT_flat__namespace);
  Args.AddAllArgs(CmdArgs, options::OPT_force__load);
  Args.AddAllArgs(CmdArgs, options::OPT_headerpad__max__install__names);
  Args.AddAllArgs(CmdArgs, options::OPT_image__base);
  Args.AddAllArgs(CmdArgs, options::OPT_init);

  // Add the deployment target.
  MachOTC.addMinVersionArgs(Args, CmdArgs);

  Args.AddLastArg(CmdArgs, options::OPT_nomultidefs);
  Args.AddLastArg(CmdArgs, options::OPT_multi__module);
  Args.AddLastArg(CmdArgs, options::OPT_single__module);
  Args.AddAllArgs(CmdArgs, options::OPT_multiply__defined);
  Args.AddAllArgs(CmdArgs, options::OPT_multiply__defined__unused);

  if (const Arg *A = Args.getLastArg(options::OPT_fpie, options::OPT_fPIE,
                                     options::OPT_fno_pie,
                                     options::OPT_fno_PIE)) {
    if (A->getOption().matches(options::OPT_fpie) ||
        A->getOption().matches(options::OPT_fPIE))
      CmdArgs.push_back("-pie");
    else
      CmdArgs.push_back("-no_pie");
  }

  Args.AddLastArg(CmdArgs, options::OPT_prebind);
  Args.AddLastArg(CmdArgs, options::OPT_noprebind);
  Args.AddLastArg(CmdArgs, options::OPT_nofixprebinding);
  Args.AddLastArg(CmdArgs, options::OPT_prebind__all__twolevel__modules);
  Args.AddLastArg(CmdArgs, options::OPT_read__only__relocs);
  Args.AddAllArgs(CmdArgs, options::OPT_sectcreate);
  Args.AddAllArgs(CmdArgs, options::OPT_sectorder);
  Args.AddAllArgs(CmdArgs, options::OPT_seg1addr);
  Args.AddAllArgs(CmdArgs, options::OPT_segprot);
  Args.AddAllArgs(CmdArgs, options::OPT_segaddr);
  Args.AddAllArgs(CmdArgs, options::OPT_segs__read__only__addr);
  Args.AddAllArgs(CmdArgs, options::OPT_segs__read__write__addr);
  Args.AddAllArgs(CmdArgs, options::OPT_seg__addr__table);
  Args.AddAllArgs(CmdArgs, options::OPT_seg__addr__table__filename);
  Args.AddAllArgs(CmdArgs, options::OPT_sub__library);
  Args.AddAllArgs(CmdArgs, options::OPT_sub__umbrella);

  // Give --sysroot= preference, over the Apple specific behavior to also use
  // --isysroot as the syslibroot.
  StringRef sysroot = C.getSysRoot();
  if (sysroot != "") {
    CmdArgs.push_back("-syslibroot");
    CmdArgs.push_back(C.getArgs().MakeArgString(sysroot));
  } else if (const Arg *A = Args.getLastArg(options::OPT_isysroot)) {
    CmdArgs.push_back("-syslibroot");
    CmdArgs.push_back(A->getValue());
  }

  Args.AddLastArg(CmdArgs, options::OPT_twolevel__namespace);
  Args.AddLastArg(CmdArgs, options::OPT_twolevel__namespace__hints);
  Args.AddAllArgs(CmdArgs, options::OPT_umbrella);
  Args.AddAllArgs(CmdArgs, options::OPT_undefined);
  Args.AddAllArgs(CmdArgs, options::OPT_unexported__symbols__list);
  Args.AddAllArgs(CmdArgs, options::OPT_weak__reference__mismatches);
  Args.AddLastArg(CmdArgs, options::OPT_X_Flag);
  Args.AddAllArgs(CmdArgs, options::OPT_y);
  Args.AddLastArg(CmdArgs, options::OPT_w);
  Args.AddAllArgs(CmdArgs, options::OPT_pagezero__size);
  Args.AddAllArgs(CmdArgs, options::OPT_segs__read__);
  Args.AddLastArg(CmdArgs, options::OPT_seglinkedit);
  Args.AddLastArg(CmdArgs, options::OPT_noseglinkedit);
  Args.AddAllArgs(CmdArgs, options::OPT_sectalign);
  Args.AddAllArgs(CmdArgs, options::OPT_sectobjectsymbols);
  Args.AddAllArgs(CmdArgs, options::OPT_segcreate);
  Args.AddLastArg(CmdArgs, options::OPT_whyload);
  Args.AddLastArg(CmdArgs, options::OPT_whatsloaded);
  Args.AddAllArgs(CmdArgs, options::OPT_dylinker__install__name);
  Args.AddLastArg(CmdArgs, options::OPT_dylinker);
  Args.AddLastArg(CmdArgs, options::OPT_Mach);
}

enum LibOpenMP {
  LibUnknown,
  LibGOMP,
  LibIOMP5
};

void darwin::Link::ConstructJob(Compilation &C, const JobAction &JA,
                                const InputInfo &Output,
                                const InputInfoList &Inputs,
                                const ArgList &Args,
                                const char *LinkingOutput) const {
  assert(Output.getType() == types::TY_Image && "Invalid linker output type.");

  // The logic here is derived from gcc's behavior; most of which
  // comes from specs (starting with link_command). Consult gcc for
  // more information.
  ArgStringList CmdArgs;

  /// Hack(tm) to ignore linking errors when we are doing ARC migration.
  if (Args.hasArg(options::OPT_ccc_arcmt_check,
                  options::OPT_ccc_arcmt_migrate)) {
    for (const auto &Arg : Args)
      Arg->claim();
    const char *Exec =
      Args.MakeArgString(getToolChain().GetProgramPath("touch"));
    CmdArgs.push_back(Output.getFilename());
    C.addCommand(llvm::make_unique<Command>(JA, *this, Exec, CmdArgs));
    return;
  }

  // I'm not sure why this particular decomposition exists in gcc, but
  // we follow suite for ease of comparison.
  AddLinkArgs(C, Args, CmdArgs, Inputs);

  Args.AddAllArgs(CmdArgs, options::OPT_d_Flag);
  Args.AddAllArgs(CmdArgs, options::OPT_s);
  Args.AddAllArgs(CmdArgs, options::OPT_t);
  Args.AddAllArgs(CmdArgs, options::OPT_Z_Flag);
  Args.AddAllArgs(CmdArgs, options::OPT_u_Group);
  Args.AddLastArg(CmdArgs, options::OPT_e);
  Args.AddAllArgs(CmdArgs, options::OPT_r);

  // Forward -ObjC when either -ObjC or -ObjC++ is used, to force loading
  // members of static archive libraries which implement Objective-C classes or
  // categories.
  if (Args.hasArg(options::OPT_ObjC) || Args.hasArg(options::OPT_ObjCXX))
    CmdArgs.push_back("-ObjC");

  CmdArgs.push_back("-o");
  CmdArgs.push_back(Output.getFilename());

  if (!Args.hasArg(options::OPT_nostdlib) &&
      !Args.hasArg(options::OPT_nostartfiles))
    getMachOToolChain().addStartObjectFileArgs(Args, CmdArgs);

  Args.AddAllArgs(CmdArgs, options::OPT_L);

  LibOpenMP UsedOpenMPLib = LibUnknown;
  if (Args.hasArg(options::OPT_fopenmp)) {
    UsedOpenMPLib = LibGOMP;
  } else if (const Arg *A = Args.getLastArg(options::OPT_fopenmp_EQ)) {
    UsedOpenMPLib = llvm::StringSwitch<LibOpenMP>(A->getValue())
        .Case("libgomp",  LibGOMP)
        .Case("libiomp5", LibIOMP5)
        .Default(LibUnknown);
    if (UsedOpenMPLib == LibUnknown)
      getToolChain().getDriver().Diag(diag::err_drv_unsupported_option_argument)
        << A->getOption().getName() << A->getValue();
  }
  switch (UsedOpenMPLib) {
  case LibGOMP:
    CmdArgs.push_back("-lgomp");
    break;
  case LibIOMP5:
    CmdArgs.push_back("-liomp5");
    break;
  case LibUnknown:
    break;
  }

  AddLinkerInputs(getToolChain(), Inputs, Args, CmdArgs);
  
  if (isObjCRuntimeLinked(Args) &&
      !Args.hasArg(options::OPT_nostdlib) &&
      !Args.hasArg(options::OPT_nodefaultlibs)) {
    // We use arclite library for both ARC and subscripting support.
    getMachOToolChain().AddLinkARCArgs(Args, CmdArgs);

    CmdArgs.push_back("-framework");
    CmdArgs.push_back("Foundation");
    // Link libobj.
    CmdArgs.push_back("-lobjc");
  }

  if (LinkingOutput) {
    CmdArgs.push_back("-arch_multiple");
    CmdArgs.push_back("-final_output");
    CmdArgs.push_back(LinkingOutput);
  }

  if (Args.hasArg(options::OPT_fnested_functions))
    CmdArgs.push_back("-allow_stack_execute");

  if (!Args.hasArg(options::OPT_nostdlib) &&
      !Args.hasArg(options::OPT_nodefaultlibs)) {
    if (getToolChain().getDriver().CCCIsCXX())
      getToolChain().AddCXXStdlibLibArgs(Args, CmdArgs);

    // link_ssp spec is empty.

    // Let the tool chain choose which runtime library to link.
    getMachOToolChain().AddLinkRuntimeLibArgs(Args, CmdArgs);
  }

  if (!Args.hasArg(options::OPT_nostdlib) &&
      !Args.hasArg(options::OPT_nostartfiles)) {
    // endfile_spec is empty.
  }

  Args.AddAllArgs(CmdArgs, options::OPT_T_Group);
  Args.AddAllArgs(CmdArgs, options::OPT_F);

  const char *Exec =
    Args.MakeArgString(getToolChain().GetLinkerPath());
  C.addCommand(llvm::make_unique<Command>(JA, *this, Exec, CmdArgs));
}

void darwin::Lipo::ConstructJob(Compilation &C, const JobAction &JA,
                                const InputInfo &Output,
                                const InputInfoList &Inputs,
                                const ArgList &Args,
                                const char *LinkingOutput) const {
  ArgStringList CmdArgs;

  CmdArgs.push_back("-create");
  assert(Output.isFilename() && "Unexpected lipo output.");

  CmdArgs.push_back("-output");
  CmdArgs.push_back(Output.getFilename());

  for (const auto &II : Inputs) {
    assert(II.isFilename() && "Unexpected lipo input.");
    CmdArgs.push_back(II.getFilename());
  }

  const char *Exec = Args.MakeArgString(getToolChain().GetProgramPath("lipo"));
  C.addCommand(llvm::make_unique<Command>(JA, *this, Exec, CmdArgs));
}

void darwin::Dsymutil::ConstructJob(Compilation &C, const JobAction &JA,
                                    const InputInfo &Output,
                                    const InputInfoList &Inputs,
                                    const ArgList &Args,
                                    const char *LinkingOutput) const {
  ArgStringList CmdArgs;

  CmdArgs.push_back("-o");
  CmdArgs.push_back(Output.getFilename());

  assert(Inputs.size() == 1 && "Unable to handle multiple inputs.");
  const InputInfo &Input = Inputs[0];
  assert(Input.isFilename() && "Unexpected dsymutil input.");
  CmdArgs.push_back(Input.getFilename());

  const char *Exec =
    Args.MakeArgString(getToolChain().GetProgramPath("dsymutil"));
  C.addCommand(llvm::make_unique<Command>(JA, *this, Exec, CmdArgs));
}

void darwin::VerifyDebug::ConstructJob(Compilation &C, const JobAction &JA,
                                       const InputInfo &Output,
                                       const InputInfoList &Inputs,
                                       const ArgList &Args,
                                       const char *LinkingOutput) const {
  ArgStringList CmdArgs;
  CmdArgs.push_back("--verify");
  CmdArgs.push_back("--debug-info");
  CmdArgs.push_back("--eh-frame");
  CmdArgs.push_back("--quiet");

  assert(Inputs.size() == 1 && "Unable to handle multiple inputs.");
  const InputInfo &Input = Inputs[0];
  assert(Input.isFilename() && "Unexpected verify input");

  // Grabbing the output of the earlier dsymutil run.
  CmdArgs.push_back(Input.getFilename());

  const char *Exec =
    Args.MakeArgString(getToolChain().GetProgramPath("dwarfdump"));
  C.addCommand(llvm::make_unique<Command>(JA, *this, Exec, CmdArgs));
}

void solaris::Assemble::ConstructJob(Compilation &C, const JobAction &JA,
                                      const InputInfo &Output,
                                      const InputInfoList &Inputs,
                                      const ArgList &Args,
                                      const char *LinkingOutput) const {
  ArgStringList CmdArgs;

  Args.AddAllArgValues(CmdArgs, options::OPT_Wa_COMMA,
                       options::OPT_Xassembler);

  CmdArgs.push_back("-o");
  CmdArgs.push_back(Output.getFilename());

  for (const auto &II : Inputs)
    CmdArgs.push_back(II.getFilename());

  const char *Exec = Args.MakeArgString(getToolChain().GetProgramPath("as"));
  C.addCommand(llvm::make_unique<Command>(JA, *this, Exec, CmdArgs));
}

void solaris::Link::ConstructJob(Compilation &C, const JobAction &JA,
                                  const InputInfo &Output,
                                  const InputInfoList &Inputs,
                                  const ArgList &Args,
                                  const char *LinkingOutput) const {
  // FIXME: Find a real GCC, don't hard-code versions here
  std::string GCCLibPath = "/usr/gcc/4.5/lib/gcc/";
  const llvm::Triple &T = getToolChain().getTriple();
  std::string LibPath = "/usr/lib/";
  llvm::Triple::ArchType Arch = T.getArch();
  switch (Arch) {
  case llvm::Triple::x86:
    GCCLibPath +=
        ("i386-" + T.getVendorName() + "-" + T.getOSName()).str() + "/4.5.2/";
    break;
  case llvm::Triple::x86_64:
    GCCLibPath += ("i386-" + T.getVendorName() + "-" + T.getOSName()).str();
    GCCLibPath += "/4.5.2/amd64/";
    LibPath += "amd64/";
    break;
  default:
    llvm_unreachable("Unsupported architecture");
  }

  ArgStringList CmdArgs;

  // Demangle C++ names in errors
  CmdArgs.push_back("-C");

  if ((!Args.hasArg(options::OPT_nostdlib)) &&
      (!Args.hasArg(options::OPT_shared))) {
    CmdArgs.push_back("-e");
    CmdArgs.push_back("_start");
  }

  if (Args.hasArg(options::OPT_static)) {
    CmdArgs.push_back("-Bstatic");
    CmdArgs.push_back("-dn");
  } else {
    CmdArgs.push_back("-Bdynamic");
    if (Args.hasArg(options::OPT_shared)) {
      CmdArgs.push_back("-shared");
    } else {
      CmdArgs.push_back("--dynamic-linker");
      CmdArgs.push_back(Args.MakeArgString(LibPath + "ld.so.1"));
    }
  }

  if (Output.isFilename()) {
    CmdArgs.push_back("-o");
    CmdArgs.push_back(Output.getFilename());
  } else {
    assert(Output.isNothing() && "Invalid output.");
  }

  if (!Args.hasArg(options::OPT_nostdlib) &&
      !Args.hasArg(options::OPT_nostartfiles)) {
    if (!Args.hasArg(options::OPT_shared)) {
      CmdArgs.push_back(Args.MakeArgString(LibPath + "crt1.o"));
      CmdArgs.push_back(Args.MakeArgString(LibPath + "crti.o"));
      CmdArgs.push_back(Args.MakeArgString(LibPath + "values-Xa.o"));
      CmdArgs.push_back(Args.MakeArgString(GCCLibPath + "crtbegin.o"));
    } else {
      CmdArgs.push_back(Args.MakeArgString(LibPath + "crti.o"));
      CmdArgs.push_back(Args.MakeArgString(LibPath + "values-Xa.o"));
      CmdArgs.push_back(Args.MakeArgString(GCCLibPath + "crtbegin.o"));
    }
    if (getToolChain().getDriver().CCCIsCXX())
      CmdArgs.push_back(Args.MakeArgString(LibPath + "cxa_finalize.o"));
  }

  CmdArgs.push_back(Args.MakeArgString("-L" + GCCLibPath));

  Args.AddAllArgs(CmdArgs, options::OPT_L);
  Args.AddAllArgs(CmdArgs, options::OPT_T_Group);
  Args.AddAllArgs(CmdArgs, options::OPT_e);
  Args.AddAllArgs(CmdArgs, options::OPT_r);

  AddLinkerInputs(getToolChain(), Inputs, Args, CmdArgs);

  if (!Args.hasArg(options::OPT_nostdlib) &&
      !Args.hasArg(options::OPT_nodefaultlibs)) {
    if (getToolChain().getDriver().CCCIsCXX())
      getToolChain().AddCXXStdlibLibArgs(Args, CmdArgs);
    CmdArgs.push_back("-lgcc_s");
    if (!Args.hasArg(options::OPT_shared)) {
      CmdArgs.push_back("-lgcc");
      CmdArgs.push_back("-lc");
      CmdArgs.push_back("-lm");
    }
  }

  if (!Args.hasArg(options::OPT_nostdlib) &&
      !Args.hasArg(options::OPT_nostartfiles)) {
    CmdArgs.push_back(Args.MakeArgString(GCCLibPath + "crtend.o"));
  }
  CmdArgs.push_back(Args.MakeArgString(LibPath + "crtn.o"));

  addProfileRT(getToolChain(), Args, CmdArgs);

  const char *Exec =
    Args.MakeArgString(getToolChain().GetLinkerPath());
  C.addCommand(llvm::make_unique<Command>(JA, *this, Exec, CmdArgs));
}

void openbsd::Assemble::ConstructJob(Compilation &C, const JobAction &JA,
                                     const InputInfo &Output,
                                     const InputInfoList &Inputs,
                                     const ArgList &Args,
                                     const char *LinkingOutput) const {
  ArgStringList CmdArgs;
  bool NeedsKPIC = false;

  switch (getToolChain().getArch()) {
  case llvm::Triple::x86:
    // When building 32-bit code on OpenBSD/amd64, we have to explicitly
    // instruct as in the base system to assemble 32-bit code.
    CmdArgs.push_back("--32");
    break;

  case llvm::Triple::ppc:
    CmdArgs.push_back("-mppc");
    CmdArgs.push_back("-many");
    break;

  case llvm::Triple::sparc:
    CmdArgs.push_back("-32");
    NeedsKPIC = true;
    break;

  case llvm::Triple::sparcv9:
    CmdArgs.push_back("-64");
    CmdArgs.push_back("-Av9a");
    NeedsKPIC = true;
    break;

  case llvm::Triple::mips64:
  case llvm::Triple::mips64el: {
    StringRef CPUName;
    StringRef ABIName;
    mips::getMipsCPUAndABI(Args, getToolChain().getTriple(), CPUName, ABIName);

    CmdArgs.push_back("-mabi");
    CmdArgs.push_back(getGnuCompatibleMipsABIName(ABIName).data());

    if (getToolChain().getArch() == llvm::Triple::mips64)
      CmdArgs.push_back("-EB");
    else
      CmdArgs.push_back("-EL");

    NeedsKPIC = true;
    break;
  }

  default:
    break;
  }

  if (NeedsKPIC)
    addAssemblerKPIC(Args, CmdArgs);

  Args.AddAllArgValues(CmdArgs, options::OPT_Wa_COMMA,
                       options::OPT_Xassembler);

  CmdArgs.push_back("-o");
  CmdArgs.push_back(Output.getFilename());

  for (const auto &II : Inputs)
    CmdArgs.push_back(II.getFilename());

  const char *Exec =
    Args.MakeArgString(getToolChain().GetProgramPath("as"));
  C.addCommand(llvm::make_unique<Command>(JA, *this, Exec, CmdArgs));
}

void openbsd::Link::ConstructJob(Compilation &C, const JobAction &JA,
                                 const InputInfo &Output,
                                 const InputInfoList &Inputs,
                                 const ArgList &Args,
                                 const char *LinkingOutput) const {
  const Driver &D = getToolChain().getDriver();
  ArgStringList CmdArgs;

  // Silence warning for "clang -g foo.o -o foo"
  Args.ClaimAllArgs(options::OPT_g_Group);
  // and "clang -emit-llvm foo.o -o foo"
  Args.ClaimAllArgs(options::OPT_emit_llvm);
  // and for "clang -w foo.o -o foo". Other warning options are already
  // handled somewhere else.
  Args.ClaimAllArgs(options::OPT_w);

  if (getToolChain().getArch() == llvm::Triple::mips64)
    CmdArgs.push_back("-EB");
  else if (getToolChain().getArch() == llvm::Triple::mips64el)
    CmdArgs.push_back("-EL");

  if ((!Args.hasArg(options::OPT_nostdlib)) &&
      (!Args.hasArg(options::OPT_shared))) {
    CmdArgs.push_back("-e");
    CmdArgs.push_back("__start");
  }

  if (Args.hasArg(options::OPT_static)) {
    CmdArgs.push_back("-Bstatic");
  } else {
    if (Args.hasArg(options::OPT_rdynamic))
      CmdArgs.push_back("-export-dynamic");
    CmdArgs.push_back("--eh-frame-hdr");
    CmdArgs.push_back("-Bdynamic");
    if (Args.hasArg(options::OPT_shared)) {
      CmdArgs.push_back("-shared");
    } else {
      CmdArgs.push_back("-dynamic-linker");
      CmdArgs.push_back("/usr/libexec/ld.so");
    }
  }

  if (Args.hasArg(options::OPT_nopie))
    CmdArgs.push_back("-nopie");

  if (Output.isFilename()) {
    CmdArgs.push_back("-o");
    CmdArgs.push_back(Output.getFilename());
  } else {
    assert(Output.isNothing() && "Invalid output.");
  }

  if (!Args.hasArg(options::OPT_nostdlib) &&
      !Args.hasArg(options::OPT_nostartfiles)) {
    if (!Args.hasArg(options::OPT_shared)) {
      if (Args.hasArg(options::OPT_pg))  
        CmdArgs.push_back(Args.MakeArgString(
                                getToolChain().GetFilePath("gcrt0.o")));
      else
        CmdArgs.push_back(Args.MakeArgString(
                                getToolChain().GetFilePath("crt0.o")));
      CmdArgs.push_back(Args.MakeArgString(
                              getToolChain().GetFilePath("crtbegin.o")));
    } else {
      CmdArgs.push_back(Args.MakeArgString(
                              getToolChain().GetFilePath("crtbeginS.o")));
    }
  }

  std::string Triple = getToolChain().getTripleString();
  if (Triple.substr(0, 6) == "x86_64")
    Triple.replace(0, 6, "amd64");
  CmdArgs.push_back(Args.MakeArgString("-L/usr/lib/gcc-lib/" + Triple +
                                       "/4.2.1"));

  Args.AddAllArgs(CmdArgs, options::OPT_L);
  Args.AddAllArgs(CmdArgs, options::OPT_T_Group);
  Args.AddAllArgs(CmdArgs, options::OPT_e);
  Args.AddAllArgs(CmdArgs, options::OPT_s);
  Args.AddAllArgs(CmdArgs, options::OPT_t);
  Args.AddAllArgs(CmdArgs, options::OPT_Z_Flag);
  Args.AddAllArgs(CmdArgs, options::OPT_r);

  AddLinkerInputs(getToolChain(), Inputs, Args, CmdArgs);

  if (!Args.hasArg(options::OPT_nostdlib) &&
      !Args.hasArg(options::OPT_nodefaultlibs)) {
    if (D.CCCIsCXX()) {
      getToolChain().AddCXXStdlibLibArgs(Args, CmdArgs);
      if (Args.hasArg(options::OPT_pg)) 
        CmdArgs.push_back("-lm_p");
      else
        CmdArgs.push_back("-lm");
    }

    // FIXME: For some reason GCC passes -lgcc before adding
    // the default system libraries. Just mimic this for now.
    CmdArgs.push_back("-lgcc");

    if (Args.hasArg(options::OPT_pthread)) {
      if (!Args.hasArg(options::OPT_shared) &&
          Args.hasArg(options::OPT_pg))
         CmdArgs.push_back("-lpthread_p");
      else
         CmdArgs.push_back("-lpthread");
    }

    if (!Args.hasArg(options::OPT_shared)) {
      if (Args.hasArg(options::OPT_pg))
         CmdArgs.push_back("-lc_p");
      else
         CmdArgs.push_back("-lc");
    }

    CmdArgs.push_back("-lgcc");
  }

  if (!Args.hasArg(options::OPT_nostdlib) &&
      !Args.hasArg(options::OPT_nostartfiles)) {
    if (!Args.hasArg(options::OPT_shared))
      CmdArgs.push_back(Args.MakeArgString(
                              getToolChain().GetFilePath("crtend.o")));
    else
      CmdArgs.push_back(Args.MakeArgString(
                              getToolChain().GetFilePath("crtendS.o")));
  }

  const char *Exec =
    Args.MakeArgString(getToolChain().GetLinkerPath());
  C.addCommand(llvm::make_unique<Command>(JA, *this, Exec, CmdArgs));
}

void bitrig::Assemble::ConstructJob(Compilation &C, const JobAction &JA,
                                    const InputInfo &Output,
                                    const InputInfoList &Inputs,
                                    const ArgList &Args,
                                    const char *LinkingOutput) const {
  ArgStringList CmdArgs;

  Args.AddAllArgValues(CmdArgs, options::OPT_Wa_COMMA,
                       options::OPT_Xassembler);

  CmdArgs.push_back("-o");
  CmdArgs.push_back(Output.getFilename());

  for (const auto &II : Inputs)
    CmdArgs.push_back(II.getFilename());

  const char *Exec = Args.MakeArgString(getToolChain().GetProgramPath("as"));
  C.addCommand(llvm::make_unique<Command>(JA, *this, Exec, CmdArgs));
}

void bitrig::Link::ConstructJob(Compilation &C, const JobAction &JA,
                                const InputInfo &Output,
                                const InputInfoList &Inputs,
                                const ArgList &Args,
                                const char *LinkingOutput) const {
  const Driver &D = getToolChain().getDriver();
  ArgStringList CmdArgs;

  if ((!Args.hasArg(options::OPT_nostdlib)) &&
      (!Args.hasArg(options::OPT_shared))) {
    CmdArgs.push_back("-e");
    CmdArgs.push_back("__start");
  }

  if (Args.hasArg(options::OPT_static)) {
    CmdArgs.push_back("-Bstatic");
  } else {
    if (Args.hasArg(options::OPT_rdynamic))
      CmdArgs.push_back("-export-dynamic");
    CmdArgs.push_back("--eh-frame-hdr");
    CmdArgs.push_back("-Bdynamic");
    if (Args.hasArg(options::OPT_shared)) {
      CmdArgs.push_back("-shared");
    } else {
      CmdArgs.push_back("-dynamic-linker");
      CmdArgs.push_back("/usr/libexec/ld.so");
    }
  }

  if (Output.isFilename()) {
    CmdArgs.push_back("-o");
    CmdArgs.push_back(Output.getFilename());
  } else {
    assert(Output.isNothing() && "Invalid output.");
  }

  if (!Args.hasArg(options::OPT_nostdlib) &&
      !Args.hasArg(options::OPT_nostartfiles)) {
    if (!Args.hasArg(options::OPT_shared)) {
      if (Args.hasArg(options::OPT_pg))
        CmdArgs.push_back(Args.MakeArgString(
                                getToolChain().GetFilePath("gcrt0.o")));
      else
        CmdArgs.push_back(Args.MakeArgString(
                                getToolChain().GetFilePath("crt0.o")));
      CmdArgs.push_back(Args.MakeArgString(
                              getToolChain().GetFilePath("crtbegin.o")));
    } else {
      CmdArgs.push_back(Args.MakeArgString(
                              getToolChain().GetFilePath("crtbeginS.o")));
    }
  }

  Args.AddAllArgs(CmdArgs, options::OPT_L);
  Args.AddAllArgs(CmdArgs, options::OPT_T_Group);
  Args.AddAllArgs(CmdArgs, options::OPT_e);

  AddLinkerInputs(getToolChain(), Inputs, Args, CmdArgs);

  if (!Args.hasArg(options::OPT_nostdlib) &&
      !Args.hasArg(options::OPT_nodefaultlibs)) {
    if (D.CCCIsCXX()) {
      getToolChain().AddCXXStdlibLibArgs(Args, CmdArgs);
      if (Args.hasArg(options::OPT_pg))
        CmdArgs.push_back("-lm_p");
      else
        CmdArgs.push_back("-lm");
    }

    if (Args.hasArg(options::OPT_pthread)) {
      if (!Args.hasArg(options::OPT_shared) &&
          Args.hasArg(options::OPT_pg))
        CmdArgs.push_back("-lpthread_p");
      else
        CmdArgs.push_back("-lpthread");
    }

    if (!Args.hasArg(options::OPT_shared)) {
      if (Args.hasArg(options::OPT_pg))
        CmdArgs.push_back("-lc_p");
      else
        CmdArgs.push_back("-lc");
    }

    StringRef MyArch;
    switch (getToolChain().getTriple().getArch()) {
    case llvm::Triple::arm:
      MyArch = "arm";
      break;
    case llvm::Triple::x86:
      MyArch = "i386";
      break;
    case llvm::Triple::x86_64:
      MyArch = "amd64";
      break;
    default:
      llvm_unreachable("Unsupported architecture");
    }
    CmdArgs.push_back(Args.MakeArgString("-lclang_rt." + MyArch));
  }

  if (!Args.hasArg(options::OPT_nostdlib) &&
      !Args.hasArg(options::OPT_nostartfiles)) {
    if (!Args.hasArg(options::OPT_shared))
      CmdArgs.push_back(Args.MakeArgString(
                              getToolChain().GetFilePath("crtend.o")));
    else
      CmdArgs.push_back(Args.MakeArgString(
                              getToolChain().GetFilePath("crtendS.o")));
  }

  const char *Exec =
    Args.MakeArgString(getToolChain().GetLinkerPath());
  C.addCommand(llvm::make_unique<Command>(JA, *this, Exec, CmdArgs));
}

void freebsd::Assemble::ConstructJob(Compilation &C, const JobAction &JA,
                                     const InputInfo &Output,
                                     const InputInfoList &Inputs,
                                     const ArgList &Args,
                                     const char *LinkingOutput) const {
  ArgStringList CmdArgs;

  // When building 32-bit code on FreeBSD/amd64, we have to explicitly
  // instruct as in the base system to assemble 32-bit code.
  if (getToolChain().getArch() == llvm::Triple::x86)
    CmdArgs.push_back("--32");
  else if (getToolChain().getArch() == llvm::Triple::ppc)
    CmdArgs.push_back("-a32");
  else if (getToolChain().getArch() == llvm::Triple::mips ||
           getToolChain().getArch() == llvm::Triple::mipsel ||
           getToolChain().getArch() == llvm::Triple::mips64 ||
           getToolChain().getArch() == llvm::Triple::mips64el) {
    StringRef CPUName;
    StringRef ABIName;
    mips::getMipsCPUAndABI(Args, getToolChain().getTriple(), CPUName, ABIName);

    CmdArgs.push_back("-march");
    CmdArgs.push_back(CPUName.data());

    CmdArgs.push_back("-mabi");
    CmdArgs.push_back(getGnuCompatibleMipsABIName(ABIName).data());

    if (getToolChain().getArch() == llvm::Triple::mips ||
        getToolChain().getArch() == llvm::Triple::mips64)
      CmdArgs.push_back("-EB");
    else
      CmdArgs.push_back("-EL");

    addAssemblerKPIC(Args, CmdArgs);
  } else if (getToolChain().getArch() == llvm::Triple::arm ||
             getToolChain().getArch() == llvm::Triple::armeb ||
             getToolChain().getArch() == llvm::Triple::thumb ||
             getToolChain().getArch() == llvm::Triple::thumbeb) {
    const Driver &D = getToolChain().getDriver();
    const llvm::Triple &Triple = getToolChain().getTriple();
    StringRef FloatABI = arm::getARMFloatABI(D, Args, Triple);

    if (FloatABI == "hard") {
      CmdArgs.push_back("-mfpu=vfp");
    } else {
      CmdArgs.push_back("-mfpu=softvfp");
    }

    switch(getToolChain().getTriple().getEnvironment()) {
    case llvm::Triple::GNUEABIHF:
    case llvm::Triple::GNUEABI:
    case llvm::Triple::EABI:
      CmdArgs.push_back("-meabi=5");
      break;

    default:
      CmdArgs.push_back("-matpcs");
    }
  } else if (getToolChain().getArch() == llvm::Triple::sparc ||
             getToolChain().getArch() == llvm::Triple::sparcv9) {
    if (getToolChain().getArch() == llvm::Triple::sparc)
      CmdArgs.push_back("-Av8plusa");
    else
      CmdArgs.push_back("-Av9a");

    addAssemblerKPIC(Args, CmdArgs);
  }

  Args.AddAllArgValues(CmdArgs, options::OPT_Wa_COMMA,
                       options::OPT_Xassembler);

  CmdArgs.push_back("-o");
  CmdArgs.push_back(Output.getFilename());

  for (const auto &II : Inputs)
    CmdArgs.push_back(II.getFilename());

  const char *Exec = Args.MakeArgString(getToolChain().GetProgramPath("as"));
  C.addCommand(llvm::make_unique<Command>(JA, *this, Exec, CmdArgs));
}

void freebsd::Link::ConstructJob(Compilation &C, const JobAction &JA,
                                 const InputInfo &Output,
                                 const InputInfoList &Inputs,
                                 const ArgList &Args,
                                 const char *LinkingOutput) const {
  const toolchains::FreeBSD& ToolChain = 
    static_cast<const toolchains::FreeBSD&>(getToolChain());
  const Driver &D = ToolChain.getDriver();
  const bool IsPIE =
    !Args.hasArg(options::OPT_shared) &&
    (Args.hasArg(options::OPT_pie) || ToolChain.isPIEDefault());
  ArgStringList CmdArgs;

  // Silence warning for "clang -g foo.o -o foo"
  Args.ClaimAllArgs(options::OPT_g_Group);
  // and "clang -emit-llvm foo.o -o foo"
  Args.ClaimAllArgs(options::OPT_emit_llvm);
  // and for "clang -w foo.o -o foo". Other warning options are already
  // handled somewhere else.
  Args.ClaimAllArgs(options::OPT_w);

  if (!D.SysRoot.empty())
    CmdArgs.push_back(Args.MakeArgString("--sysroot=" + D.SysRoot));

  if (IsPIE)
    CmdArgs.push_back("-pie");

  if (Args.hasArg(options::OPT_static)) {
    CmdArgs.push_back("-Bstatic");
  } else {
    if (Args.hasArg(options::OPT_rdynamic))
      CmdArgs.push_back("-export-dynamic");
    CmdArgs.push_back("--eh-frame-hdr");
    if (Args.hasArg(options::OPT_shared)) {
      CmdArgs.push_back("-Bshareable");
    } else {
      CmdArgs.push_back("-dynamic-linker");
      CmdArgs.push_back("/libexec/ld-elf.so.1");
    }
    if (ToolChain.getTriple().getOSMajorVersion() >= 9) {
      llvm::Triple::ArchType Arch = ToolChain.getArch();
      if (Arch == llvm::Triple::arm || Arch == llvm::Triple::sparc ||
          Arch == llvm::Triple::x86 || Arch == llvm::Triple::x86_64) {
        CmdArgs.push_back("--hash-style=both");
      }
    }
    CmdArgs.push_back("--enable-new-dtags");
  }

  // When building 32-bit code on FreeBSD/amd64, we have to explicitly
  // instruct ld in the base system to link 32-bit code.
  if (ToolChain.getArch() == llvm::Triple::x86) {
    CmdArgs.push_back("-m");
    CmdArgs.push_back("elf_i386_fbsd");
  }

  if (ToolChain.getArch() == llvm::Triple::ppc) {
    CmdArgs.push_back("-m");
    CmdArgs.push_back("elf32ppc_fbsd");
  }

  if (Output.isFilename()) {
    CmdArgs.push_back("-o");
    CmdArgs.push_back(Output.getFilename());
  } else {
    assert(Output.isNothing() && "Invalid output.");
  }

  if (!Args.hasArg(options::OPT_nostdlib) &&
      !Args.hasArg(options::OPT_nostartfiles)) {
    const char *crt1 = nullptr;
    if (!Args.hasArg(options::OPT_shared)) {
      if (Args.hasArg(options::OPT_pg))
        crt1 = "gcrt1.o";
      else if (IsPIE)
        crt1 = "Scrt1.o";
      else
        crt1 = "crt1.o";
    }
    if (crt1)
      CmdArgs.push_back(Args.MakeArgString(ToolChain.GetFilePath(crt1)));

    CmdArgs.push_back(Args.MakeArgString(ToolChain.GetFilePath("crti.o")));

    const char *crtbegin = nullptr;
    if (Args.hasArg(options::OPT_static))
      crtbegin = "crtbeginT.o";
    else if (Args.hasArg(options::OPT_shared) || IsPIE)
      crtbegin = "crtbeginS.o";
    else
      crtbegin = "crtbegin.o";

    CmdArgs.push_back(Args.MakeArgString(ToolChain.GetFilePath(crtbegin)));
  }

  Args.AddAllArgs(CmdArgs, options::OPT_L);
  const ToolChain::path_list Paths = ToolChain.getFilePaths();
  for (const auto &Path : Paths)
    CmdArgs.push_back(Args.MakeArgString(StringRef("-L") + Path));
  Args.AddAllArgs(CmdArgs, options::OPT_T_Group);
  Args.AddAllArgs(CmdArgs, options::OPT_e);
  Args.AddAllArgs(CmdArgs, options::OPT_s);
  Args.AddAllArgs(CmdArgs, options::OPT_t);
  Args.AddAllArgs(CmdArgs, options::OPT_Z_Flag);
  Args.AddAllArgs(CmdArgs, options::OPT_r);

  if (D.IsUsingLTO(Args))
    AddGoldPlugin(ToolChain, Args, CmdArgs);

  AddLinkerInputs(ToolChain, Inputs, Args, CmdArgs);

  if (!Args.hasArg(options::OPT_nostdlib) &&
      !Args.hasArg(options::OPT_nodefaultlibs)) {
    if (D.CCCIsCXX()) {
      ToolChain.AddCXXStdlibLibArgs(Args, CmdArgs);
      if (Args.hasArg(options::OPT_pg))
        CmdArgs.push_back("-lm_p");
      else
        CmdArgs.push_back("-lm");
    }
    // FIXME: For some reason GCC passes -lgcc and -lgcc_s before adding
    // the default system libraries. Just mimic this for now.
    if (Args.hasArg(options::OPT_pg))
      CmdArgs.push_back("-lgcc_p");
    else
      CmdArgs.push_back("-lgcc");
    if (Args.hasArg(options::OPT_static)) {
      CmdArgs.push_back("-lgcc_eh");
    } else if (Args.hasArg(options::OPT_pg)) {
      CmdArgs.push_back("-lgcc_eh_p");
    } else {
      CmdArgs.push_back("--as-needed");
      CmdArgs.push_back("-lgcc_s");
      CmdArgs.push_back("--no-as-needed");
    }

    if (Args.hasArg(options::OPT_pthread)) {
      if (Args.hasArg(options::OPT_pg))
        CmdArgs.push_back("-lpthread_p");
      else
        CmdArgs.push_back("-lpthread");
    }

    if (Args.hasArg(options::OPT_pg)) {
      if (Args.hasArg(options::OPT_shared))
        CmdArgs.push_back("-lc");
      else
        CmdArgs.push_back("-lc_p");
      CmdArgs.push_back("-lgcc_p");
    } else {
      CmdArgs.push_back("-lc");
      CmdArgs.push_back("-lgcc");
    }

    if (Args.hasArg(options::OPT_static)) {
      CmdArgs.push_back("-lgcc_eh");
    } else if (Args.hasArg(options::OPT_pg)) {
      CmdArgs.push_back("-lgcc_eh_p");
    } else {
      CmdArgs.push_back("--as-needed");
      CmdArgs.push_back("-lgcc_s");
      CmdArgs.push_back("--no-as-needed");
    }
  }

  if (!Args.hasArg(options::OPT_nostdlib) &&
      !Args.hasArg(options::OPT_nostartfiles)) {
    if (Args.hasArg(options::OPT_shared) || IsPIE)
      CmdArgs.push_back(Args.MakeArgString(ToolChain.GetFilePath("crtendS.o")));
    else
      CmdArgs.push_back(Args.MakeArgString(ToolChain.GetFilePath("crtend.o")));
    CmdArgs.push_back(Args.MakeArgString(ToolChain.GetFilePath("crtn.o")));
  }

  addSanitizerRuntimes(getToolChain(), Args, CmdArgs);

  addProfileRT(ToolChain, Args, CmdArgs);

  const char *Exec =
    Args.MakeArgString(getToolChain().GetLinkerPath());
  C.addCommand(llvm::make_unique<Command>(JA, *this, Exec, CmdArgs));
}

void netbsd::Assemble::ConstructJob(Compilation &C, const JobAction &JA,
                                     const InputInfo &Output,
                                     const InputInfoList &Inputs,
                                     const ArgList &Args,
                                     const char *LinkingOutput) const {
  ArgStringList CmdArgs;

  // GNU as needs different flags for creating the correct output format
  // on architectures with different ABIs or optional feature sets.
  switch (getToolChain().getArch()) {
  case llvm::Triple::x86:
    CmdArgs.push_back("--32");
    break;
  case llvm::Triple::arm:
  case llvm::Triple::armeb:
  case llvm::Triple::thumb:
  case llvm::Triple::thumbeb: {
    std::string MArch(arm::getARMTargetCPU(Args, getToolChain().getTriple()));
    CmdArgs.push_back(Args.MakeArgString("-mcpu=" + MArch));
    break;
  }

  case llvm::Triple::mips:
  case llvm::Triple::mipsel:
  case llvm::Triple::mips64:
  case llvm::Triple::mips64el: {
    StringRef CPUName;
    StringRef ABIName;
    mips::getMipsCPUAndABI(Args, getToolChain().getTriple(), CPUName, ABIName);

    CmdArgs.push_back("-march");
    CmdArgs.push_back(CPUName.data());

    CmdArgs.push_back("-mabi");
    CmdArgs.push_back(getGnuCompatibleMipsABIName(ABIName).data());

    if (getToolChain().getArch() == llvm::Triple::mips ||
        getToolChain().getArch() == llvm::Triple::mips64)
      CmdArgs.push_back("-EB");
    else
      CmdArgs.push_back("-EL");

    addAssemblerKPIC(Args, CmdArgs);
    break;
  }

  case llvm::Triple::sparc:
    CmdArgs.push_back("-32");
    addAssemblerKPIC(Args, CmdArgs);
    break;

  case llvm::Triple::sparcv9:
    CmdArgs.push_back("-64");
    CmdArgs.push_back("-Av9");
    addAssemblerKPIC(Args, CmdArgs);
    break;

  default:
    break;  
  }

  Args.AddAllArgValues(CmdArgs, options::OPT_Wa_COMMA,
                       options::OPT_Xassembler);

  CmdArgs.push_back("-o");
  CmdArgs.push_back(Output.getFilename());

  for (const auto &II : Inputs)
    CmdArgs.push_back(II.getFilename());

  const char *Exec = Args.MakeArgString((getToolChain().GetProgramPath("as")));
  C.addCommand(llvm::make_unique<Command>(JA, *this, Exec, CmdArgs));
}

void netbsd::Link::ConstructJob(Compilation &C, const JobAction &JA,
                                 const InputInfo &Output,
                                 const InputInfoList &Inputs,
                                 const ArgList &Args,
                                 const char *LinkingOutput) const {
  const Driver &D = getToolChain().getDriver();
  ArgStringList CmdArgs;

  if (!D.SysRoot.empty())
    CmdArgs.push_back(Args.MakeArgString("--sysroot=" + D.SysRoot));

  CmdArgs.push_back("--eh-frame-hdr");
  if (Args.hasArg(options::OPT_static)) {
    CmdArgs.push_back("-Bstatic");
  } else {
    if (Args.hasArg(options::OPT_rdynamic))
      CmdArgs.push_back("-export-dynamic");
    if (Args.hasArg(options::OPT_shared)) {
      CmdArgs.push_back("-Bshareable");
    } else {
      CmdArgs.push_back("-dynamic-linker");
      CmdArgs.push_back("/libexec/ld.elf_so");
    }
  }

  // Many NetBSD architectures support more than one ABI.
  // Determine the correct emulation for ld.
  switch (getToolChain().getArch()) {
  case llvm::Triple::x86:
    CmdArgs.push_back("-m");
    CmdArgs.push_back("elf_i386");
    break;
  case llvm::Triple::arm:
  case llvm::Triple::thumb:
    CmdArgs.push_back("-m");
    switch (getToolChain().getTriple().getEnvironment()) {
    case llvm::Triple::EABI:
    case llvm::Triple::GNUEABI:
      CmdArgs.push_back("armelf_nbsd_eabi");
      break;
    case llvm::Triple::EABIHF:
    case llvm::Triple::GNUEABIHF:
      CmdArgs.push_back("armelf_nbsd_eabihf");
      break;
    default:
      CmdArgs.push_back("armelf_nbsd");
      break;
    }
    break;
  case llvm::Triple::armeb:
  case llvm::Triple::thumbeb:
    CmdArgs.push_back("-m");
    switch (getToolChain().getTriple().getEnvironment()) {
    case llvm::Triple::EABI:
    case llvm::Triple::GNUEABI:
      CmdArgs.push_back("armelfb_nbsd_eabi");
      break;
    case llvm::Triple::EABIHF:
    case llvm::Triple::GNUEABIHF:
      CmdArgs.push_back("armelfb_nbsd_eabihf");
      break;
    default:
      CmdArgs.push_back("armelfb_nbsd");
      break;
    }
    break;
  case llvm::Triple::mips64:
  case llvm::Triple::mips64el:
    if (mips::hasMipsAbiArg(Args, "32")) {
      CmdArgs.push_back("-m");
      if (getToolChain().getArch() == llvm::Triple::mips64)
        CmdArgs.push_back("elf32btsmip");
      else
        CmdArgs.push_back("elf32ltsmip");
   } else if (mips::hasMipsAbiArg(Args, "64")) {
     CmdArgs.push_back("-m");
     if (getToolChain().getArch() == llvm::Triple::mips64)
       CmdArgs.push_back("elf64btsmip");
     else
       CmdArgs.push_back("elf64ltsmip");
   }
   break;
  case llvm::Triple::ppc:
    CmdArgs.push_back("-m");
    CmdArgs.push_back("elf32ppc_nbsd");
    break;

  case llvm::Triple::ppc64:
  case llvm::Triple::ppc64le:
    CmdArgs.push_back("-m");
    CmdArgs.push_back("elf64ppc");
    break;

  case llvm::Triple::sparc:
    CmdArgs.push_back("-m");
    CmdArgs.push_back("elf32_sparc");
    break;

  case llvm::Triple::sparcv9:
    CmdArgs.push_back("-m");
    CmdArgs.push_back("elf64_sparc");
    break;

  default:
    break;
  }

  if (Output.isFilename()) {
    CmdArgs.push_back("-o");
    CmdArgs.push_back(Output.getFilename());
  } else {
    assert(Output.isNothing() && "Invalid output.");
  }

  if (!Args.hasArg(options::OPT_nostdlib) &&
      !Args.hasArg(options::OPT_nostartfiles)) {
    if (!Args.hasArg(options::OPT_shared)) {
      CmdArgs.push_back(Args.MakeArgString(
                              getToolChain().GetFilePath("crt0.o")));
      CmdArgs.push_back(Args.MakeArgString(
                              getToolChain().GetFilePath("crti.o")));
      CmdArgs.push_back(Args.MakeArgString(
                              getToolChain().GetFilePath("crtbegin.o")));
    } else {
      CmdArgs.push_back(Args.MakeArgString(
                              getToolChain().GetFilePath("crti.o")));
      CmdArgs.push_back(Args.MakeArgString(
                              getToolChain().GetFilePath("crtbeginS.o")));
    }
  }

  Args.AddAllArgs(CmdArgs, options::OPT_L);
  Args.AddAllArgs(CmdArgs, options::OPT_T_Group);
  Args.AddAllArgs(CmdArgs, options::OPT_e);
  Args.AddAllArgs(CmdArgs, options::OPT_s);
  Args.AddAllArgs(CmdArgs, options::OPT_t);
  Args.AddAllArgs(CmdArgs, options::OPT_Z_Flag);
  Args.AddAllArgs(CmdArgs, options::OPT_r);

  AddLinkerInputs(getToolChain(), Inputs, Args, CmdArgs);

  unsigned Major, Minor, Micro;
  getToolChain().getTriple().getOSVersion(Major, Minor, Micro);
  bool useLibgcc = true;
  if (Major >= 7 || (Major == 6 && Minor == 99 && Micro >= 49) || Major == 0) {
    switch(getToolChain().getArch()) {
    case llvm::Triple::aarch64:
    case llvm::Triple::arm:
    case llvm::Triple::armeb:
    case llvm::Triple::thumb:
    case llvm::Triple::thumbeb:
    case llvm::Triple::ppc:
    case llvm::Triple::ppc64:
    case llvm::Triple::ppc64le:
    case llvm::Triple::x86:
    case llvm::Triple::x86_64:
      useLibgcc = false;
      break;
    default:
      break;
    }
  }

  if (!Args.hasArg(options::OPT_nostdlib) &&
      !Args.hasArg(options::OPT_nodefaultlibs)) {
    if (D.CCCIsCXX()) {
      getToolChain().AddCXXStdlibLibArgs(Args, CmdArgs);
      CmdArgs.push_back("-lm");
    }
    if (Args.hasArg(options::OPT_pthread))
      CmdArgs.push_back("-lpthread");
    CmdArgs.push_back("-lc");

    if (useLibgcc) {
      if (Args.hasArg(options::OPT_static)) {
        // libgcc_eh depends on libc, so resolve as much as possible,
        // pull in any new requirements from libc and then get the rest
        // of libgcc.
        CmdArgs.push_back("-lgcc_eh");
        CmdArgs.push_back("-lc");
        CmdArgs.push_back("-lgcc");
      } else {
        CmdArgs.push_back("-lgcc");
        CmdArgs.push_back("--as-needed");
        CmdArgs.push_back("-lgcc_s");
        CmdArgs.push_back("--no-as-needed");
      }
    }
  }

  if (!Args.hasArg(options::OPT_nostdlib) &&
      !Args.hasArg(options::OPT_nostartfiles)) {
    if (!Args.hasArg(options::OPT_shared))
      CmdArgs.push_back(Args.MakeArgString(getToolChain().GetFilePath(
                                                                  "crtend.o")));
    else
      CmdArgs.push_back(Args.MakeArgString(getToolChain().GetFilePath(
                                                                 "crtendS.o")));
    CmdArgs.push_back(Args.MakeArgString(getToolChain().GetFilePath(
                                                                    "crtn.o")));
  }

  addProfileRT(getToolChain(), Args, CmdArgs);

  const char *Exec = Args.MakeArgString(getToolChain().GetLinkerPath());
  C.addCommand(llvm::make_unique<Command>(JA, *this, Exec, CmdArgs));
}

void gnutools::Assemble::ConstructJob(Compilation &C, const JobAction &JA,
                                      const InputInfo &Output,
                                      const InputInfoList &Inputs,
                                      const ArgList &Args,
                                      const char *LinkingOutput) const {
  ArgStringList CmdArgs;
  bool NeedsKPIC = false;

  // Add --32/--64 to make sure we get the format we want.
  // This is incomplete
  if (getToolChain().getArch() == llvm::Triple::x86) {
    CmdArgs.push_back("--32");
  } else if (getToolChain().getArch() == llvm::Triple::x86_64) {
    if (getToolChain().getTriple().getEnvironment() == llvm::Triple::GNUX32)
      CmdArgs.push_back("--x32");
    else
      CmdArgs.push_back("--64");
  } else if (getToolChain().getArch() == llvm::Triple::ppc) {
    CmdArgs.push_back("-a32");
    CmdArgs.push_back("-mppc");
    CmdArgs.push_back("-many");
  } else if (getToolChain().getArch() == llvm::Triple::ppc64) {
    CmdArgs.push_back("-a64");
    CmdArgs.push_back("-mppc64");
    CmdArgs.push_back("-many");
  } else if (getToolChain().getArch() == llvm::Triple::ppc64le) {
    CmdArgs.push_back("-a64");
    CmdArgs.push_back("-mppc64");
    CmdArgs.push_back("-many");
    CmdArgs.push_back("-mlittle-endian");
  } else if (getToolChain().getArch() == llvm::Triple::sparc) {
    CmdArgs.push_back("-32");
    CmdArgs.push_back("-Av8plusa");
    NeedsKPIC = true;
  } else if (getToolChain().getArch() == llvm::Triple::sparcv9) {
    CmdArgs.push_back("-64");
    CmdArgs.push_back("-Av9a");
    NeedsKPIC = true;
  } else if (getToolChain().getArch() == llvm::Triple::arm ||
             getToolChain().getArch() == llvm::Triple::armeb) {
    StringRef MArch = getToolChain().getArchName();
    if (MArch == "armv7" || MArch == "armv7a" || MArch == "armv7-a")
      CmdArgs.push_back("-mfpu=neon");
    if (MArch == "armv8" || MArch == "armv8a" || MArch == "armv8-a" ||
        MArch == "armebv8" || MArch == "armebv8a" || MArch == "armebv8-a")
      CmdArgs.push_back("-mfpu=crypto-neon-fp-armv8");

    StringRef ARMFloatABI = tools::arm::getARMFloatABI(
        getToolChain().getDriver(), Args, getToolChain().getTriple());
    CmdArgs.push_back(Args.MakeArgString("-mfloat-abi=" + ARMFloatABI));

    Args.AddLastArg(CmdArgs, options::OPT_march_EQ);

    // FIXME: remove krait check when GNU tools support krait cpu
    // for now replace it with -march=armv7-a  to avoid a lower
    // march from being picked in the absence of a cpu flag.
    Arg *A;
    if ((A = Args.getLastArg(options::OPT_mcpu_EQ)) &&
      StringRef(A->getValue()) == "krait")
        CmdArgs.push_back("-march=armv7-a");
    else
      Args.AddLastArg(CmdArgs, options::OPT_mcpu_EQ);
    Args.AddLastArg(CmdArgs, options::OPT_mfpu_EQ);
  } else if (getToolChain().getArch() == llvm::Triple::mips ||
             getToolChain().getArch() == llvm::Triple::mipsel ||
             getToolChain().getArch() == llvm::Triple::mips64 ||
             getToolChain().getArch() == llvm::Triple::mips64el) {
    StringRef CPUName;
    StringRef ABIName;
    mips::getMipsCPUAndABI(Args, getToolChain().getTriple(), CPUName, ABIName);
    ABIName = getGnuCompatibleMipsABIName(ABIName);

    CmdArgs.push_back("-march");
    CmdArgs.push_back(CPUName.data());

    CmdArgs.push_back("-mabi");
    CmdArgs.push_back(ABIName.data());

    // -mno-shared should be emitted unless -fpic, -fpie, -fPIC, -fPIE,
    // or -mshared (not implemented) is in effect.
    bool IsPicOrPie = false;
    if (Arg *A = Args.getLastArg(options::OPT_fPIC, options::OPT_fno_PIC,
                                 options::OPT_fpic, options::OPT_fno_pic,
                                 options::OPT_fPIE, options::OPT_fno_PIE,
                                 options::OPT_fpie, options::OPT_fno_pie)) {
      if (A->getOption().matches(options::OPT_fPIC) ||
          A->getOption().matches(options::OPT_fpic) ||
          A->getOption().matches(options::OPT_fPIE) ||
          A->getOption().matches(options::OPT_fpie))
        IsPicOrPie = true;
    }
    if (!IsPicOrPie)
      CmdArgs.push_back("-mno-shared");

    // LLVM doesn't support -mplt yet and acts as if it is always given.
    // However, -mplt has no effect with the N64 ABI.
    CmdArgs.push_back(ABIName == "64" ? "-KPIC" : "-call_nonpic");

    if (getToolChain().getArch() == llvm::Triple::mips ||
        getToolChain().getArch() == llvm::Triple::mips64)
      CmdArgs.push_back("-EB");
    else
      CmdArgs.push_back("-EL");

    if (Arg *A = Args.getLastArg(options::OPT_mnan_EQ)) {
      if (StringRef(A->getValue()) == "2008")
        CmdArgs.push_back(Args.MakeArgString("-mnan=2008"));
    }

    // Add the last -mfp32/-mfpxx/-mfp64 or -mfpxx if it is enabled by default.
    if (Arg *A = Args.getLastArg(options::OPT_mfp32, options::OPT_mfpxx,
                                 options::OPT_mfp64)) {
      A->claim();
      A->render(Args, CmdArgs);
    } else if (mips::isFPXXDefault(getToolChain().getTriple(), CPUName,
                                   ABIName))
      CmdArgs.push_back("-mfpxx");

    // Pass on -mmips16 or -mno-mips16. However, the assembler equivalent of
    // -mno-mips16 is actually -no-mips16.
    if (Arg *A = Args.getLastArg(options::OPT_mips16,
                                 options::OPT_mno_mips16)) {
      if (A->getOption().matches(options::OPT_mips16)) {
        A->claim();
        A->render(Args, CmdArgs);
      } else {
        A->claim();
        CmdArgs.push_back("-no-mips16");
      }
    }

    Args.AddLastArg(CmdArgs, options::OPT_mmicromips,
                    options::OPT_mno_micromips);
    Args.AddLastArg(CmdArgs, options::OPT_mdsp, options::OPT_mno_dsp);
    Args.AddLastArg(CmdArgs, options::OPT_mdspr2, options::OPT_mno_dspr2);

    if (Arg *A = Args.getLastArg(options::OPT_mmsa, options::OPT_mno_msa)) {
      // Do not use AddLastArg because not all versions of MIPS assembler
      // support -mmsa / -mno-msa options.
      if (A->getOption().matches(options::OPT_mmsa))
        CmdArgs.push_back(Args.MakeArgString("-mmsa"));
    }

    Args.AddLastArg(CmdArgs, options::OPT_mhard_float,
                    options::OPT_msoft_float);

    Args.AddLastArg(CmdArgs, options::OPT_modd_spreg,
                    options::OPT_mno_odd_spreg);

    NeedsKPIC = true;
  } else if (getToolChain().getArch() == llvm::Triple::systemz) {
    // Always pass an -march option, since our default of z10 is later
    // than the GNU assembler's default.
    StringRef CPUName = getSystemZTargetCPU(Args);
    CmdArgs.push_back(Args.MakeArgString("-march=" + CPUName));
  }

  if (NeedsKPIC)
    addAssemblerKPIC(Args, CmdArgs);

  Args.AddAllArgValues(CmdArgs, options::OPT_Wa_COMMA,
                       options::OPT_Xassembler);

  CmdArgs.push_back("-o");
  CmdArgs.push_back(Output.getFilename());

  for (const auto &II : Inputs)
    CmdArgs.push_back(II.getFilename());

  const char *Exec = Args.MakeArgString(getToolChain().GetProgramPath("as"));
  C.addCommand(llvm::make_unique<Command>(JA, *this, Exec, CmdArgs));

  // Handle the debug info splitting at object creation time if we're
  // creating an object.
  // TODO: Currently only works on linux with newer objcopy.
  if (Args.hasArg(options::OPT_gsplit_dwarf) &&
      getToolChain().getTriple().isOSLinux())
    SplitDebugInfo(getToolChain(), C, *this, JA, Args, Output,
                   SplitDebugName(Args, Inputs));
}

static void AddLibgcc(const llvm::Triple &Triple, const Driver &D,
                      ArgStringList &CmdArgs, const ArgList &Args) {
  bool isAndroid = Triple.getEnvironment() == llvm::Triple::Android;
  bool StaticLibgcc = Args.hasArg(options::OPT_static_libgcc) ||
                      Args.hasArg(options::OPT_static);
  if (!D.CCCIsCXX())
    CmdArgs.push_back("-lgcc");

  if (StaticLibgcc || isAndroid) {
    if (D.CCCIsCXX())
      CmdArgs.push_back("-lgcc");
  } else {
    if (!D.CCCIsCXX())
      CmdArgs.push_back("--as-needed");
    CmdArgs.push_back("-lgcc_s");
    if (!D.CCCIsCXX())
      CmdArgs.push_back("--no-as-needed");
  }

  if (StaticLibgcc && !isAndroid)
    CmdArgs.push_back("-lgcc_eh");
  else if (!Args.hasArg(options::OPT_shared) && D.CCCIsCXX())
    CmdArgs.push_back("-lgcc");

  // According to Android ABI, we have to link with libdl if we are
  // linking with non-static libgcc.
  //
  // NOTE: This fixes a link error on Android MIPS as well.  The non-static
  // libgcc for MIPS relies on _Unwind_Find_FDE and dl_iterate_phdr from libdl.
  if (isAndroid && !StaticLibgcc)
    CmdArgs.push_back("-ldl");
}

static std::string getLinuxDynamicLinker(const ArgList &Args,
                                         const toolchains::Linux &ToolChain) {
  if (ToolChain.getTriple().getEnvironment() == llvm::Triple::Android) {
    if (ToolChain.getTriple().isArch64Bit())
      return "/system/bin/linker64";
    else
      return "/system/bin/linker";
  } else if (ToolChain.getArch() == llvm::Triple::x86 ||
             ToolChain.getArch() == llvm::Triple::sparc)
    return "/lib/ld-linux.so.2";
  else if (ToolChain.getArch() == llvm::Triple::aarch64)
    return "/lib/ld-linux-aarch64.so.1";
  else if (ToolChain.getArch() == llvm::Triple::aarch64_be)
    return "/lib/ld-linux-aarch64_be.so.1";
  else if (ToolChain.getArch() == llvm::Triple::arm ||
           ToolChain.getArch() == llvm::Triple::thumb) {
    if (ToolChain.getTriple().getEnvironment() == llvm::Triple::GNUEABIHF)
      return "/lib/ld-linux-armhf.so.3";
    else
      return "/lib/ld-linux.so.3";
  } else if (ToolChain.getArch() == llvm::Triple::armeb ||
             ToolChain.getArch() == llvm::Triple::thumbeb) {
    if (ToolChain.getTriple().getEnvironment() == llvm::Triple::GNUEABIHF)
      return "/lib/ld-linux-armhf.so.3";        /* TODO: check which dynamic linker name.  */
    else
      return "/lib/ld-linux.so.3";              /* TODO: check which dynamic linker name.  */
  } else if (ToolChain.getArch() == llvm::Triple::mips ||
             ToolChain.getArch() == llvm::Triple::mipsel ||
             ToolChain.getArch() == llvm::Triple::mips64 ||
             ToolChain.getArch() == llvm::Triple::mips64el) {
    StringRef CPUName;
    StringRef ABIName;
    mips::getMipsCPUAndABI(Args, ToolChain.getTriple(), CPUName, ABIName);
    bool IsNaN2008 = mips::isNaN2008(Args, ToolChain.getTriple());

    StringRef LibDir = llvm::StringSwitch<llvm::StringRef>(ABIName)
                           .Case("o32", "/lib")
                           .Case("n32", "/lib32")
                           .Case("n64", "/lib64")
                           .Default("/lib");
    StringRef LibName;
    if (mips::isUCLibc(Args))
      LibName = IsNaN2008 ? "ld-uClibc-mipsn8.so.0" : "ld-uClibc.so.0";
    else
      LibName = IsNaN2008 ? "ld-linux-mipsn8.so.1" : "ld.so.1";

    return (LibDir + "/" + LibName).str();
  } else if (ToolChain.getArch() == llvm::Triple::ppc)
    return "/lib/ld.so.1";
  else if (ToolChain.getArch() == llvm::Triple::ppc64) {
    if (ppc::hasPPCAbiArg(Args, "elfv2"))
      return "/lib64/ld64.so.2";
    return "/lib64/ld64.so.1";
  } else if (ToolChain.getArch() == llvm::Triple::ppc64le) {
    if (ppc::hasPPCAbiArg(Args, "elfv1"))
      return "/lib64/ld64.so.1";
    return "/lib64/ld64.so.2";
  } else if (ToolChain.getArch() == llvm::Triple::systemz)
    return "/lib64/ld64.so.1";
  else if (ToolChain.getArch() == llvm::Triple::sparcv9)
    return "/lib64/ld-linux.so.2";
  else if (ToolChain.getArch() == llvm::Triple::x86_64 &&
           ToolChain.getTriple().getEnvironment() == llvm::Triple::GNUX32)
    return "/libx32/ld-linux-x32.so.2";
  else
    return "/lib64/ld-linux-x86-64.so.2";
}

static void AddRunTimeLibs(const ToolChain &TC, const Driver &D,
                      ArgStringList &CmdArgs, const ArgList &Args) {
  // Make use of compiler-rt if --rtlib option is used
  ToolChain::RuntimeLibType RLT = TC.GetRuntimeLibType(Args);

  switch(RLT) {
  case ToolChain::RLT_CompilerRT:
    addClangRTLinux(TC, Args, CmdArgs);
    break;
  case ToolChain::RLT_Libgcc:
    AddLibgcc(TC.getTriple(), D, CmdArgs, Args);
    break;
  }
}

static const char *getLDMOption(const llvm::Triple &T, const ArgList &Args) {
  switch (T.getArch()) {
  case llvm::Triple::x86:
    return "elf_i386";
  case llvm::Triple::aarch64:
    return "aarch64linux";
  case llvm::Triple::aarch64_be:
    return "aarch64_be_linux";
  case llvm::Triple::arm:
  case llvm::Triple::thumb:
    return "armelf_linux_eabi";
  case llvm::Triple::armeb:
  case llvm::Triple::thumbeb:
    return "armebelf_linux_eabi"; /* TODO: check which NAME.  */
  case llvm::Triple::ppc:
    return "elf32ppclinux";
  case llvm::Triple::ppc64:
    return "elf64ppc";
  case llvm::Triple::ppc64le:
    return "elf64lppc";
  case llvm::Triple::sparc:
    return "elf32_sparc";
  case llvm::Triple::sparcv9:
    return "elf64_sparc";
  case llvm::Triple::mips:
    return "elf32btsmip";
  case llvm::Triple::mipsel:
    return "elf32ltsmip";
  case llvm::Triple::mips64:
    if (mips::hasMipsAbiArg(Args, "n32"))
      return "elf32btsmipn32";
    return "elf64btsmip";
  case llvm::Triple::mips64el:
    if (mips::hasMipsAbiArg(Args, "n32"))
      return "elf32ltsmipn32";
    return "elf64ltsmip";
  case llvm::Triple::systemz:
    return "elf64_s390";
  case llvm::Triple::x86_64:
    if (T.getEnvironment() == llvm::Triple::GNUX32)
      return "elf32_x86_64";
    return "elf_x86_64";
  default:
    llvm_unreachable("Unexpected arch");
  }
}

void gnutools::Link::ConstructJob(Compilation &C, const JobAction &JA,
                                  const InputInfo &Output,
                                  const InputInfoList &Inputs,
                                  const ArgList &Args,
                                  const char *LinkingOutput) const {
  const toolchains::Linux& ToolChain =
    static_cast<const toolchains::Linux&>(getToolChain());
  const Driver &D = ToolChain.getDriver();
  const bool isAndroid =
    ToolChain.getTriple().getEnvironment() == llvm::Triple::Android;
  const bool IsPIE =
    !Args.hasArg(options::OPT_shared) &&
    !Args.hasArg(options::OPT_static) &&
    (Args.hasArg(options::OPT_pie) || ToolChain.isPIEDefault() ||
     // On Android every code is PIC so every executable is PIE
     // Cannot use isPIEDefault here since otherwise
     // PIE only logic will be enabled during compilation
     isAndroid);

  ArgStringList CmdArgs;

  // Silence warning for "clang -g foo.o -o foo"
  Args.ClaimAllArgs(options::OPT_g_Group);
  // and "clang -emit-llvm foo.o -o foo"
  Args.ClaimAllArgs(options::OPT_emit_llvm);
  // and for "clang -w foo.o -o foo". Other warning options are already
  // handled somewhere else.
  Args.ClaimAllArgs(options::OPT_w);

  if (!D.SysRoot.empty())
    CmdArgs.push_back(Args.MakeArgString("--sysroot=" + D.SysRoot));

  if (IsPIE)
    CmdArgs.push_back("-pie");

  if (Args.hasArg(options::OPT_rdynamic))
    CmdArgs.push_back("-export-dynamic");

  if (Args.hasArg(options::OPT_s))
    CmdArgs.push_back("-s");

  for (const auto &Opt : ToolChain.ExtraOpts)
    CmdArgs.push_back(Opt.c_str());

  if (!Args.hasArg(options::OPT_static)) {
    CmdArgs.push_back("--eh-frame-hdr");
  }

  CmdArgs.push_back("-m");
  CmdArgs.push_back(getLDMOption(ToolChain.getTriple(), Args));

  if (Args.hasArg(options::OPT_static)) {
    if (ToolChain.getArch() == llvm::Triple::arm ||
        ToolChain.getArch() == llvm::Triple::armeb ||
        ToolChain.getArch() == llvm::Triple::thumb ||
        ToolChain.getArch() == llvm::Triple::thumbeb)
      CmdArgs.push_back("-Bstatic");
    else
      CmdArgs.push_back("-static");
  } else if (Args.hasArg(options::OPT_shared)) {
    CmdArgs.push_back("-shared");
  }

  if (ToolChain.getArch() == llvm::Triple::arm ||
      ToolChain.getArch() == llvm::Triple::armeb ||
      ToolChain.getArch() == llvm::Triple::thumb ||
      ToolChain.getArch() == llvm::Triple::thumbeb ||
      (!Args.hasArg(options::OPT_static) &&
       !Args.hasArg(options::OPT_shared))) {
    CmdArgs.push_back("-dynamic-linker");
    CmdArgs.push_back(Args.MakeArgString(
        D.DyldPrefix + getLinuxDynamicLinker(Args, ToolChain)));
  }

  CmdArgs.push_back("-o");
  CmdArgs.push_back(Output.getFilename());

  if (!Args.hasArg(options::OPT_nostdlib) &&
      !Args.hasArg(options::OPT_nostartfiles)) {
    if (!isAndroid) {
      const char *crt1 = nullptr;
      if (!Args.hasArg(options::OPT_shared)){
        if (Args.hasArg(options::OPT_pg))
          crt1 = "gcrt1.o";
        else if (IsPIE)
          crt1 = "Scrt1.o";
        else
          crt1 = "crt1.o";
      }
      if (crt1)
        CmdArgs.push_back(Args.MakeArgString(ToolChain.GetFilePath(crt1)));

      CmdArgs.push_back(Args.MakeArgString(ToolChain.GetFilePath("crti.o")));
    }

    const char *crtbegin;
    if (Args.hasArg(options::OPT_static))
      crtbegin = isAndroid ? "crtbegin_static.o" : "crtbeginT.o";
    else if (Args.hasArg(options::OPT_shared))
      crtbegin = isAndroid ? "crtbegin_so.o" : "crtbeginS.o";
    else if (IsPIE)
      crtbegin = isAndroid ? "crtbegin_dynamic.o" : "crtbeginS.o";
    else
      crtbegin = isAndroid ? "crtbegin_dynamic.o" : "crtbegin.o";
    CmdArgs.push_back(Args.MakeArgString(ToolChain.GetFilePath(crtbegin)));

    // Add crtfastmath.o if available and fast math is enabled.
    ToolChain.AddFastMathRuntimeIfAvailable(Args, CmdArgs);
  }

  Args.AddAllArgs(CmdArgs, options::OPT_L);
  Args.AddAllArgs(CmdArgs, options::OPT_u);

  const ToolChain::path_list Paths = ToolChain.getFilePaths();

  for (const auto &Path : Paths)
    CmdArgs.push_back(Args.MakeArgString(StringRef("-L") + Path));

  if (D.IsUsingLTO(Args))
    AddGoldPlugin(ToolChain, Args, CmdArgs);

  if (Args.hasArg(options::OPT_Z_Xlinker__no_demangle))
    CmdArgs.push_back("--no-demangle");

  AddLinkerInputs(ToolChain, Inputs, Args, CmdArgs);

  addSanitizerRuntimes(getToolChain(), Args, CmdArgs);
  // The profile runtime also needs access to system libraries.
  addProfileRT(getToolChain(), Args, CmdArgs);

  if (D.CCCIsCXX() &&
      !Args.hasArg(options::OPT_nostdlib) &&
      !Args.hasArg(options::OPT_nodefaultlibs)) {
    bool OnlyLibstdcxxStatic = Args.hasArg(options::OPT_static_libstdcxx) &&
      !Args.hasArg(options::OPT_static);
    if (OnlyLibstdcxxStatic)
      CmdArgs.push_back("-Bstatic");
    ToolChain.AddCXXStdlibLibArgs(Args, CmdArgs);
    if (OnlyLibstdcxxStatic)
      CmdArgs.push_back("-Bdynamic");
    CmdArgs.push_back("-lm");
  }

  if (!Args.hasArg(options::OPT_nostdlib)) {
    if (!Args.hasArg(options::OPT_nodefaultlibs)) {
      if (Args.hasArg(options::OPT_static))
        CmdArgs.push_back("--start-group");

      LibOpenMP UsedOpenMPLib = LibUnknown;
      if (Args.hasArg(options::OPT_fopenmp)) {
        UsedOpenMPLib = LibGOMP;
      } else if (const Arg *A = Args.getLastArg(options::OPT_fopenmp_EQ)) {
        UsedOpenMPLib = llvm::StringSwitch<LibOpenMP>(A->getValue())
            .Case("libgomp",  LibGOMP)
            .Case("libiomp5", LibIOMP5)
            .Default(LibUnknown);
        if (UsedOpenMPLib == LibUnknown)
          D.Diag(diag::err_drv_unsupported_option_argument)
            << A->getOption().getName() << A->getValue();
      }
      switch (UsedOpenMPLib) {
      case LibGOMP:
        CmdArgs.push_back("-lgomp");

        // FIXME: Exclude this for platforms with libgomp that don't require
        // librt. Most modern Linux platforms require it, but some may not.
        CmdArgs.push_back("-lrt");
        break;
      case LibIOMP5:
        CmdArgs.push_back("-liomp5");
        break;
      case LibUnknown:
        break;
      }
      AddRunTimeLibs(ToolChain, D, CmdArgs, Args);

      if ((Args.hasArg(options::OPT_pthread) ||
           Args.hasArg(options::OPT_pthreads) || UsedOpenMPLib != LibUnknown) &&
          !isAndroid)
        CmdArgs.push_back("-lpthread");

      CmdArgs.push_back("-lc");

      if (Args.hasArg(options::OPT_static))
        CmdArgs.push_back("--end-group");
      else
        AddRunTimeLibs(ToolChain, D, CmdArgs, Args);
    }

    if (!Args.hasArg(options::OPT_nostartfiles)) {
      const char *crtend;
      if (Args.hasArg(options::OPT_shared))
        crtend = isAndroid ? "crtend_so.o" : "crtendS.o";
      else if (IsPIE)
        crtend = isAndroid ? "crtend_android.o" : "crtendS.o";
      else
        crtend = isAndroid ? "crtend_android.o" : "crtend.o";

      CmdArgs.push_back(Args.MakeArgString(ToolChain.GetFilePath(crtend)));
      if (!isAndroid)
        CmdArgs.push_back(Args.MakeArgString(ToolChain.GetFilePath("crtn.o")));
    }
  }

  C.addCommand(
      llvm::make_unique<Command>(JA, *this, ToolChain.Linker.c_str(), CmdArgs));
}

void minix::Assemble::ConstructJob(Compilation &C, const JobAction &JA,
                                   const InputInfo &Output,
                                   const InputInfoList &Inputs,
                                   const ArgList &Args,
                                   const char *LinkingOutput) const {
  ArgStringList CmdArgs;

  Args.AddAllArgValues(CmdArgs, options::OPT_Wa_COMMA, options::OPT_Xassembler);

  CmdArgs.push_back("-o");
  CmdArgs.push_back(Output.getFilename());

  for (const auto &II : Inputs)
    CmdArgs.push_back(II.getFilename());

  const char *Exec = Args.MakeArgString(getToolChain().GetProgramPath("as"));
  C.addCommand(llvm::make_unique<Command>(JA, *this, Exec, CmdArgs));
}

void minix::Link::ConstructJob(Compilation &C, const JobAction &JA,
                               const InputInfo &Output,
                               const InputInfoList &Inputs,
                               const ArgList &Args,
                               const char *LinkingOutput) const {
  const Driver &D = getToolChain().getDriver();
  ArgStringList CmdArgs;

  if (Output.isFilename()) {
    CmdArgs.push_back("-o");
    CmdArgs.push_back(Output.getFilename());
  } else {
    assert(Output.isNothing() && "Invalid output.");
  }

  if (!Args.hasArg(options::OPT_nostdlib) &&
      !Args.hasArg(options::OPT_nostartfiles)) {
      CmdArgs.push_back(Args.MakeArgString(getToolChain().GetFilePath("crt1.o")));
      CmdArgs.push_back(Args.MakeArgString(getToolChain().GetFilePath("crti.o")));
      CmdArgs.push_back(Args.MakeArgString(getToolChain().GetFilePath("crtbegin.o")));
      CmdArgs.push_back(Args.MakeArgString(getToolChain().GetFilePath("crtn.o")));
  }

  Args.AddAllArgs(CmdArgs, options::OPT_L);
  Args.AddAllArgs(CmdArgs, options::OPT_T_Group);
  Args.AddAllArgs(CmdArgs, options::OPT_e);

  AddLinkerInputs(getToolChain(), Inputs, Args, CmdArgs);

  addProfileRT(getToolChain(), Args, CmdArgs);

  if (!Args.hasArg(options::OPT_nostdlib) &&
      !Args.hasArg(options::OPT_nodefaultlibs)) {
    if (D.CCCIsCXX()) {
      getToolChain().AddCXXStdlibLibArgs(Args, CmdArgs);
      CmdArgs.push_back("-lm");
    }
  }

  if (!Args.hasArg(options::OPT_nostdlib) &&
      !Args.hasArg(options::OPT_nostartfiles)) {
    if (Args.hasArg(options::OPT_pthread))
      CmdArgs.push_back("-lpthread");
    CmdArgs.push_back("-lc");
    CmdArgs.push_back("-lCompilerRT-Generic");
    CmdArgs.push_back("-L/usr/pkg/compiler-rt/lib");
    CmdArgs.push_back(
         Args.MakeArgString(getToolChain().GetFilePath("crtend.o")));
  }

  const char *Exec = Args.MakeArgString(getToolChain().GetLinkerPath());
  C.addCommand(llvm::make_unique<Command>(JA, *this, Exec, CmdArgs));
}

/// DragonFly Tools

// For now, DragonFly Assemble does just about the same as for
// FreeBSD, but this may change soon.
void dragonfly::Assemble::ConstructJob(Compilation &C, const JobAction &JA,
                                       const InputInfo &Output,
                                       const InputInfoList &Inputs,
                                       const ArgList &Args,
                                       const char *LinkingOutput) const {
  ArgStringList CmdArgs;

  // When building 32-bit code on DragonFly/pc64, we have to explicitly
  // instruct as in the base system to assemble 32-bit code.
  if (getToolChain().getArch() == llvm::Triple::x86)
    CmdArgs.push_back("--32");

  Args.AddAllArgValues(CmdArgs, options::OPT_Wa_COMMA, options::OPT_Xassembler);

  CmdArgs.push_back("-o");
  CmdArgs.push_back(Output.getFilename());

  for (const auto &II : Inputs)
    CmdArgs.push_back(II.getFilename());

  const char *Exec = Args.MakeArgString(getToolChain().GetProgramPath("as"));
  C.addCommand(llvm::make_unique<Command>(JA, *this, Exec, CmdArgs));
}

void dragonfly::Link::ConstructJob(Compilation &C, const JobAction &JA,
                                   const InputInfo &Output,
                                   const InputInfoList &Inputs,
                                   const ArgList &Args,
                                   const char *LinkingOutput) const {
  bool UseGCC47 = false;
  const Driver &D = getToolChain().getDriver();
  ArgStringList CmdArgs;

  if (llvm::sys::fs::exists("/usr/lib/gcc47", UseGCC47))
    UseGCC47 = false;

  if (!D.SysRoot.empty())
    CmdArgs.push_back(Args.MakeArgString("--sysroot=" + D.SysRoot));

  CmdArgs.push_back("--eh-frame-hdr");
  if (Args.hasArg(options::OPT_static)) {
    CmdArgs.push_back("-Bstatic");
  } else {
    if (Args.hasArg(options::OPT_rdynamic))
      CmdArgs.push_back("-export-dynamic");
    if (Args.hasArg(options::OPT_shared))
      CmdArgs.push_back("-Bshareable");
    else {
      CmdArgs.push_back("-dynamic-linker");
      CmdArgs.push_back("/usr/libexec/ld-elf.so.2");
    }
    CmdArgs.push_back("--hash-style=both");
  }

  // When building 32-bit code on DragonFly/pc64, we have to explicitly
  // instruct ld in the base system to link 32-bit code.
  if (getToolChain().getArch() == llvm::Triple::x86) {
    CmdArgs.push_back("-m");
    CmdArgs.push_back("elf_i386");
  }

  if (Output.isFilename()) {
    CmdArgs.push_back("-o");
    CmdArgs.push_back(Output.getFilename());
  } else {
    assert(Output.isNothing() && "Invalid output.");
  }

  if (!Args.hasArg(options::OPT_nostdlib) &&
      !Args.hasArg(options::OPT_nostartfiles)) {
    if (!Args.hasArg(options::OPT_shared)) {
      if (Args.hasArg(options::OPT_pg))
        CmdArgs.push_back(Args.MakeArgString(
                                getToolChain().GetFilePath("gcrt1.o")));
      else {
        if (Args.hasArg(options::OPT_pie))
          CmdArgs.push_back(Args.MakeArgString(
                                  getToolChain().GetFilePath("Scrt1.o")));
        else
          CmdArgs.push_back(Args.MakeArgString(
                                  getToolChain().GetFilePath("crt1.o")));
      }
    }
    CmdArgs.push_back(Args.MakeArgString(
                            getToolChain().GetFilePath("crti.o")));
    if (Args.hasArg(options::OPT_shared) || Args.hasArg(options::OPT_pie))
      CmdArgs.push_back(Args.MakeArgString(
                              getToolChain().GetFilePath("crtbeginS.o")));
    else
      CmdArgs.push_back(Args.MakeArgString(
                              getToolChain().GetFilePath("crtbegin.o")));
  }

  Args.AddAllArgs(CmdArgs, options::OPT_L);
  Args.AddAllArgs(CmdArgs, options::OPT_T_Group);
  Args.AddAllArgs(CmdArgs, options::OPT_e);

  AddLinkerInputs(getToolChain(), Inputs, Args, CmdArgs);

  if (!Args.hasArg(options::OPT_nostdlib) &&
      !Args.hasArg(options::OPT_nodefaultlibs)) {
    // FIXME: GCC passes on -lgcc, -lgcc_pic and a whole lot of
    //         rpaths
    if (UseGCC47)
      CmdArgs.push_back("-L/usr/lib/gcc47");
    else
      CmdArgs.push_back("-L/usr/lib/gcc44");

    if (!Args.hasArg(options::OPT_static)) {
      if (UseGCC47) {
        CmdArgs.push_back("-rpath");
        CmdArgs.push_back("/usr/lib/gcc47");
      } else {
        CmdArgs.push_back("-rpath");
        CmdArgs.push_back("/usr/lib/gcc44");
      }
    }

    if (D.CCCIsCXX()) {
      getToolChain().AddCXXStdlibLibArgs(Args, CmdArgs);
      CmdArgs.push_back("-lm");
    }

    if (Args.hasArg(options::OPT_pthread))
      CmdArgs.push_back("-lpthread");

    if (!Args.hasArg(options::OPT_nolibc)) {
      CmdArgs.push_back("-lc");
    }

    if (UseGCC47) {
      if (Args.hasArg(options::OPT_static) ||
          Args.hasArg(options::OPT_static_libgcc)) {
        CmdArgs.push_back("-lgcc");
        CmdArgs.push_back("-lgcc_eh");
      } else {
        if (Args.hasArg(options::OPT_shared_libgcc)) {
          CmdArgs.push_back("-lgcc_pic");
          if (!Args.hasArg(options::OPT_shared))
            CmdArgs.push_back("-lgcc");
        } else {
          CmdArgs.push_back("-lgcc");
          CmdArgs.push_back("--as-needed");
          CmdArgs.push_back("-lgcc_pic");
          CmdArgs.push_back("--no-as-needed");
        }
      }
    } else {
      if (Args.hasArg(options::OPT_shared)) {
        CmdArgs.push_back("-lgcc_pic");
      } else {
        CmdArgs.push_back("-lgcc");
      }
    }
  }

  if (!Args.hasArg(options::OPT_nostdlib) &&
      !Args.hasArg(options::OPT_nostartfiles)) {
    if (Args.hasArg(options::OPT_shared) || Args.hasArg(options::OPT_pie))
      CmdArgs.push_back(Args.MakeArgString(
                              getToolChain().GetFilePath("crtendS.o")));
    else
      CmdArgs.push_back(Args.MakeArgString(
                              getToolChain().GetFilePath("crtend.o")));
    CmdArgs.push_back(Args.MakeArgString(
                            getToolChain().GetFilePath("crtn.o")));
  }

  addProfileRT(getToolChain(), Args, CmdArgs);

  const char *Exec = Args.MakeArgString(getToolChain().GetLinkerPath());
  C.addCommand(llvm::make_unique<Command>(JA, *this, Exec, CmdArgs));
}

static void addSanitizerRTWindows(const ToolChain &TC, const ArgList &Args,
                                  ArgStringList &CmdArgs,
                                  StringRef RTName) {
  SmallString<128> LibSanitizer(getCompilerRTLibDir(TC));
  llvm::sys::path::append(LibSanitizer,
                          Twine("clang_rt.") + RTName + ".lib");
  CmdArgs.push_back(Args.MakeArgString(LibSanitizer));
}

void visualstudio::Link::ConstructJob(Compilation &C, const JobAction &JA,
                                      const InputInfo &Output,
                                      const InputInfoList &Inputs,
                                      const ArgList &Args,
                                      const char *LinkingOutput) const {
  ArgStringList CmdArgs;

  if (Output.isFilename()) {
    CmdArgs.push_back(Args.MakeArgString(std::string("-out:") +
                                         Output.getFilename()));
  } else {
    assert(Output.isNothing() && "Invalid output.");
  }

  if (!Args.hasArg(options::OPT_nostdlib) &&
      !Args.hasArg(options::OPT_nostartfiles) &&
      !C.getDriver().IsCLMode()) {
    CmdArgs.push_back("-defaultlib:libcmt");
  }

  CmdArgs.push_back("-nologo");

  if (Args.hasArg(options::OPT_g_Group)) {
    CmdArgs.push_back("-debug");
  }

  bool DLL = Args.hasArg(options::OPT__SLASH_LD, options::OPT__SLASH_LDd);

  if (DLL) {
    CmdArgs.push_back(Args.MakeArgString("-dll"));

    SmallString<128> ImplibName(Output.getFilename());
    llvm::sys::path::replace_extension(ImplibName, "lib");
    CmdArgs.push_back(Args.MakeArgString(std::string("-implib:") +
                                         ImplibName.str()));
  }

  if (getToolChain().getSanitizerArgs().needsAsanRt()) {
    CmdArgs.push_back(Args.MakeArgString("-debug"));
    CmdArgs.push_back(Args.MakeArgString("-incremental:no"));
    // FIXME: Handle 64-bit.
    if (Args.hasArg(options::OPT__SLASH_MD, options::OPT__SLASH_MDd)) {
      addSanitizerRTWindows(getToolChain(), Args, CmdArgs, "asan_dynamic-i386");
      addSanitizerRTWindows(getToolChain(), Args, CmdArgs, "asan_uar_thunk-i386");
    } else if (DLL) {
      addSanitizerRTWindows(getToolChain(), Args, CmdArgs,
                            "asan_dll_thunk-i386");
    } else {
      addSanitizerRTWindows(getToolChain(), Args, CmdArgs, "asan-i386");
      addSanitizerRTWindows(getToolChain(), Args, CmdArgs, "asan_cxx-i386");
    }
  }

  Args.AddAllArgValues(CmdArgs, options::OPT_l);
  Args.AddAllArgValues(CmdArgs, options::OPT__SLASH_link);

  // Add filenames immediately.
  for (const auto &Input : Inputs)
    if (Input.isFilename())
      CmdArgs.push_back(Input.getFilename());
    else
      Input.getInputArg().renderAsInput(Args, CmdArgs);

  const char *Exec =
    Args.MakeArgString(getToolChain().GetProgramPath("link.exe"));
  C.addCommand(llvm::make_unique<Command>(JA, *this, Exec, CmdArgs));
}

void visualstudio::Compile::ConstructJob(Compilation &C, const JobAction &JA,
                                         const InputInfo &Output,
                                         const InputInfoList &Inputs,
                                         const ArgList &Args,
                                         const char *LinkingOutput) const {
  C.addCommand(GetCommand(C, JA, Output, Inputs, Args, LinkingOutput));
}

// Try to find FallbackName on PATH that is not identical to ClangProgramPath.
// If one cannot be found, return FallbackName.
// We do this special search to prevent clang-cl from falling back onto itself
// if it's available as cl.exe on the path.
static std::string FindFallback(const char *FallbackName,
                                const char *ClangProgramPath) {
  llvm::Optional<std::string> OptPath = llvm::sys::Process::GetEnv("PATH");
  if (!OptPath.hasValue())
    return FallbackName;

  const char EnvPathSeparatorStr[] = {llvm::sys::EnvPathSeparator, '\0'};
  SmallVector<StringRef, 8> PathSegments;
  llvm::SplitString(OptPath.getValue(), PathSegments, EnvPathSeparatorStr);

  for (size_t i = 0, e = PathSegments.size(); i != e; ++i) {
    StringRef PathSegment = PathSegments[i];
    if (PathSegment.empty())
      continue;

    SmallString<128> FilePath(PathSegment);
    llvm::sys::path::append(FilePath, FallbackName);
    if (llvm::sys::fs::can_execute(Twine(FilePath)) &&
        !llvm::sys::fs::equivalent(Twine(FilePath), ClangProgramPath))
      return FilePath.str();
  }

  return FallbackName;
}

std::unique_ptr<Command> visualstudio::Compile::GetCommand(
    Compilation &C, const JobAction &JA, const InputInfo &Output,
    const InputInfoList &Inputs, const ArgList &Args,
    const char *LinkingOutput) const {
  ArgStringList CmdArgs;
  CmdArgs.push_back("/nologo");
  CmdArgs.push_back("/c"); // Compile only.
  CmdArgs.push_back("/W0"); // No warnings.

  // The goal is to be able to invoke this tool correctly based on
  // any flag accepted by clang-cl.

  // These are spelled the same way in clang and cl.exe,.
  Args.AddAllArgs(CmdArgs, options::OPT_D, options::OPT_U);
  Args.AddAllArgs(CmdArgs, options::OPT_I);

  // Optimization level.
  if (Arg *A = Args.getLastArg(options::OPT_O, options::OPT_O0)) {
    if (A->getOption().getID() == options::OPT_O0) {
      CmdArgs.push_back("/Od");
    } else {
      StringRef OptLevel = A->getValue();
      if (OptLevel == "1" || OptLevel == "2" || OptLevel == "s")
        A->render(Args, CmdArgs);
      else if (OptLevel == "3")
        CmdArgs.push_back("/Ox");
    }
  }

  // Flags for which clang-cl have an alias.
  // FIXME: How can we ensure this stays in sync with relevant clang-cl options?

  if (Args.hasFlag(options::OPT__SLASH_GR_, options::OPT__SLASH_GR,
                   /*default=*/false))
    CmdArgs.push_back("/GR-");
  if (Arg *A = Args.getLastArg(options::OPT_ffunction_sections,
                               options::OPT_fno_function_sections))
    CmdArgs.push_back(A->getOption().getID() == options::OPT_ffunction_sections
                          ? "/Gy"
                          : "/Gy-");
  if (Arg *A = Args.getLastArg(options::OPT_fdata_sections,
                               options::OPT_fno_data_sections))
    CmdArgs.push_back(
        A->getOption().getID() == options::OPT_fdata_sections ? "/Gw" : "/Gw-");
  if (Args.hasArg(options::OPT_fsyntax_only))
    CmdArgs.push_back("/Zs");
  if (Args.hasArg(options::OPT_g_Flag, options::OPT_gline_tables_only))
    CmdArgs.push_back("/Z7");

  std::vector<std::string> Includes = Args.getAllArgValues(options::OPT_include);
  for (const auto &Include : Includes)
    CmdArgs.push_back(Args.MakeArgString(std::string("/FI") + Include));

  // Flags that can simply be passed through.
  Args.AddAllArgs(CmdArgs, options::OPT__SLASH_LD);
  Args.AddAllArgs(CmdArgs, options::OPT__SLASH_LDd);
  Args.AddAllArgs(CmdArgs, options::OPT__SLASH_EH);

  // The order of these flags is relevant, so pick the last one.
  if (Arg *A = Args.getLastArg(options::OPT__SLASH_MD, options::OPT__SLASH_MDd,
                               options::OPT__SLASH_MT, options::OPT__SLASH_MTd))
    A->render(Args, CmdArgs);


  // Input filename.
  assert(Inputs.size() == 1);
  const InputInfo &II = Inputs[0];
  assert(II.getType() == types::TY_C || II.getType() == types::TY_CXX);
  CmdArgs.push_back(II.getType() == types::TY_C ? "/Tc" : "/Tp");
  if (II.isFilename())
    CmdArgs.push_back(II.getFilename());
  else
    II.getInputArg().renderAsInput(Args, CmdArgs);

  // Output filename.
  assert(Output.getType() == types::TY_Object);
  const char *Fo = Args.MakeArgString(std::string("/Fo") +
                                      Output.getFilename());
  CmdArgs.push_back(Fo);

  const Driver &D = getToolChain().getDriver();
  std::string Exec = FindFallback("cl.exe", D.getClangProgramPath());
  return llvm::make_unique<Command>(JA, *this, Args.MakeArgString(Exec),
                                    CmdArgs);
}


/// XCore Tools
// We pass assemble and link construction to the xcc tool.

void XCore::Assemble::ConstructJob(Compilation &C, const JobAction &JA,
                                       const InputInfo &Output,
                                       const InputInfoList &Inputs,
                                       const ArgList &Args,
                                       const char *LinkingOutput) const {
  ArgStringList CmdArgs;

  CmdArgs.push_back("-o");
  CmdArgs.push_back(Output.getFilename());

  CmdArgs.push_back("-c");

  if (Args.hasArg(options::OPT_v))
    CmdArgs.push_back("-v");

  if (Arg *A = Args.getLastArg(options::OPT_g_Group))
    if (!A->getOption().matches(options::OPT_g0))
      CmdArgs.push_back("-g");

  if (Args.hasFlag(options::OPT_fverbose_asm, options::OPT_fno_verbose_asm,
                   false))
    CmdArgs.push_back("-fverbose-asm");

  Args.AddAllArgValues(CmdArgs, options::OPT_Wa_COMMA,
                       options::OPT_Xassembler);

  for (const auto &II : Inputs)
    CmdArgs.push_back(II.getFilename());

  const char *Exec = Args.MakeArgString(getToolChain().GetProgramPath("xcc"));
  C.addCommand(llvm::make_unique<Command>(JA, *this, Exec, CmdArgs));
}

void XCore::Link::ConstructJob(Compilation &C, const JobAction &JA,
                                   const InputInfo &Output,
                                   const InputInfoList &Inputs,
                                   const ArgList &Args,
                                   const char *LinkingOutput) const {
  ArgStringList CmdArgs;

  if (Output.isFilename()) {
    CmdArgs.push_back("-o");
    CmdArgs.push_back(Output.getFilename());
  } else {
    assert(Output.isNothing() && "Invalid output.");
  }

  if (Args.hasArg(options::OPT_v))
    CmdArgs.push_back("-v");

  ExceptionSettings EH = exceptionSettings(Args, getToolChain().getTriple());
  if (EH.ShouldUseExceptionTables)
    CmdArgs.push_back("-fexceptions");

  AddLinkerInputs(getToolChain(), Inputs, Args, CmdArgs);

  const char *Exec = Args.MakeArgString(getToolChain().GetProgramPath("xcc"));
<<<<<<< HEAD
  C.addCommand(new Command(JA, *this, Exec, CmdArgs));
}

// VectorProc tools
void VectorProc::Link::ConstructJob(Compilation &C, const JobAction &JA,
                                   const InputInfo &Output,
                                   const InputInfoList &Inputs,
                                   const ArgList &Args,
                                   const char *LinkingOutput) const {
  ArgStringList CmdArgs;

  CmdArgs.push_back("-flavor");
  CmdArgs.push_back("gnu");
  CmdArgs.push_back("-static");
  if (Output.isFilename()) {
    CmdArgs.push_back("-o");
    CmdArgs.push_back(Output.getFilename());
  } else {
    assert(Output.isNothing() && "Invalid output.");
  }

  AddLinkerInputs(getToolChain(), Inputs, Args, CmdArgs);

  std::string Linker = std::string(LLVM_PREFIX) + "/bin/lld";
  C.addCommand(new Command(JA, *this, Args.MakeArgString(Linker), CmdArgs));
=======
  C.addCommand(llvm::make_unique<Command>(JA, *this, Exec, CmdArgs));
>>>>>>> a71eb82f
}<|MERGE_RESOLUTION|>--- conflicted
+++ resolved
@@ -8033,8 +8033,7 @@
   AddLinkerInputs(getToolChain(), Inputs, Args, CmdArgs);
 
   const char *Exec = Args.MakeArgString(getToolChain().GetProgramPath("xcc"));
-<<<<<<< HEAD
-  C.addCommand(new Command(JA, *this, Exec, CmdArgs));
+  C.addCommand(llvm::make_unique<Command>(JA, *this, Exec, CmdArgs));
 }
 
 // VectorProc tools
@@ -8058,8 +8057,5 @@
   AddLinkerInputs(getToolChain(), Inputs, Args, CmdArgs);
 
   std::string Linker = std::string(LLVM_PREFIX) + "/bin/lld";
-  C.addCommand(new Command(JA, *this, Args.MakeArgString(Linker), CmdArgs));
-=======
-  C.addCommand(llvm::make_unique<Command>(JA, *this, Exec, CmdArgs));
->>>>>>> a71eb82f
+  C.addCommand(llvm::make_unique<Command>(JA, *this, Args.MakeArgString(Linker), CmdArgs));
 }