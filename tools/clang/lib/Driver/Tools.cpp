--- conflicted
+++ resolved
@@ -8131,7 +8131,6 @@
   C.addCommand(llvm::make_unique<Command>(JA, *this, Exec, CmdArgs));
 }
 
-<<<<<<< HEAD
 // Nyuzi tools
 void Nyuzi::Link::ConstructJob(Compilation &C, const JobAction &JA,
                                    const InputInfo &Output,
@@ -8152,7 +8151,7 @@
   std::string Linker = std::string(LLVM_PREFIX) + "/bin/ld.mcld";
   C.addCommand(llvm::make_unique<Command>(JA, *this, Args.MakeArgString(Linker), CmdArgs));
 }
-=======
+
 void CrossWindows::Assemble::ConstructJob(Compilation &C, const JobAction &JA,
                                           const InputInfo &Output,
                                           const InputInfoList &Inputs,
@@ -8329,4 +8328,3 @@
 
   C.addCommand(llvm::make_unique<Command>(JA, *this, Exec, CmdArgs));
 }
->>>>>>> 1bf76397
