//===--- Tools.cpp - Tools Implementations ----------------------*- C++ -*-===//
//
//                     The LLVM Compiler Infrastructure
//
// This file is distributed under the University of Illinois Open Source
// License. See LICENSE.TXT for details.
//
//===----------------------------------------------------------------------===//

#include "Tools.h"
#include "InputInfo.h"
#include "ToolChains.h"
#include "clang/Basic/CharInfo.h"
#include "clang/Basic/LangOptions.h"
#include "clang/Basic/ObjCRuntime.h"
#include "clang/Basic/Version.h"
#include "clang/Config/config.h"
#include "clang/Driver/Action.h"
#include "clang/Driver/Compilation.h"
#include "clang/Driver/Driver.h"
#include "clang/Driver/DriverDiagnostic.h"
#include "clang/Driver/Job.h"
#include "clang/Driver/Options.h"
#include "clang/Driver/SanitizerArgs.h"
#include "clang/Driver/ToolChain.h"
#include "clang/Driver/Util.h"
#include "llvm/ADT/STLExtras.h"
#include "llvm/ADT/SmallString.h"
#include "llvm/ADT/StringExtras.h"
#include "llvm/ADT/StringSwitch.h"
#include "llvm/ADT/Twine.h"
#include "llvm/Option/Arg.h"
#include "llvm/Option/ArgList.h"
#include "llvm/Option/Option.h"
#include "llvm/Support/CodeGen.h"
#include "llvm/Support/Compression.h"
#include "llvm/Support/ErrorHandling.h"
#include "llvm/Support/FileSystem.h"
#include "llvm/Support/Host.h"
#include "llvm/Support/Path.h"
#include "llvm/Support/Process.h"
#include "llvm/Support/Program.h"
#include "llvm/Support/raw_ostream.h"
#include "llvm/Support/TargetParser.h"

#ifdef LLVM_ON_UNIX
#include <unistd.h> // For getuid().
#endif

using namespace clang::driver;
using namespace clang::driver::tools;
using namespace clang;
using namespace llvm::opt;

static void handleTargetFeaturesGroup(const ArgList &Args,
                                      std::vector<const char *> &Features,
                                      OptSpecifier Group) {
  for (const Arg *A : Args.filtered(Group)) {
    StringRef Name = A->getOption().getName();
    A->claim();

    // Skip over "-m".
    assert(Name.startswith("m") && "Invalid feature name.");
    Name = Name.substr(1);

    bool IsNegative = Name.startswith("no-");
    if (IsNegative)
      Name = Name.substr(3);
    Features.push_back(Args.MakeArgString((IsNegative ? "-" : "+") + Name));
  }
}

static const char *getSparcAsmModeForCPU(StringRef Name,
                                         const llvm::Triple &Triple) {
  if (Triple.getArch() == llvm::Triple::sparcv9) {
    return llvm::StringSwitch<const char *>(Name)
          .Case("niagara", "-Av9b")
          .Case("niagara2", "-Av9b")
          .Case("niagara3", "-Av9d")
          .Case("niagara4", "-Av9d")
          .Default("-Av9");
  } else {
    return llvm::StringSwitch<const char *>(Name)
          .Case("v8", "-Av8")
          .Case("supersparc", "-Av8")
          .Case("sparclite", "-Asparclite")
          .Case("f934", "-Asparclite")
          .Case("hypersparc", "-Av8")
          .Case("sparclite86x", "-Asparclite")
          .Case("sparclet", "-Asparclet")
          .Case("tsc701", "-Asparclet")
          .Case("v9", "-Av8plus")
          .Case("ultrasparc", "-Av8plus")
          .Case("ultrasparc3", "-Av8plus")
          .Case("niagara", "-Av8plusb")
          .Case("niagara2", "-Av8plusb")
          .Case("niagara3", "-Av8plusd")
          .Case("niagara4", "-Av8plusd")
          .Default("-Av8");
  }
}

/// CheckPreprocessingOptions - Perform some validation of preprocessing
/// arguments that is shared with gcc.
static void CheckPreprocessingOptions(const Driver &D, const ArgList &Args) {
  if (Arg *A = Args.getLastArg(options::OPT_C, options::OPT_CC)) {
    if (!Args.hasArg(options::OPT_E) && !Args.hasArg(options::OPT__SLASH_P) &&
        !Args.hasArg(options::OPT__SLASH_EP) && !D.CCCIsCPP()) {
      D.Diag(diag::err_drv_argument_only_allowed_with)
          << A->getBaseArg().getAsString(Args)
          << (D.IsCLMode() ? "/E, /P or /EP" : "-E");
    }
  }
}

/// CheckCodeGenerationOptions - Perform some validation of code generation
/// arguments that is shared with gcc.
static void CheckCodeGenerationOptions(const Driver &D, const ArgList &Args) {
  // In gcc, only ARM checks this, but it seems reasonable to check universally.
  if (Args.hasArg(options::OPT_static))
    if (const Arg *A =
            Args.getLastArg(options::OPT_dynamic, options::OPT_mdynamic_no_pic))
      D.Diag(diag::err_drv_argument_not_allowed_with) << A->getAsString(Args)
                                                      << "-static";
}

// Add backslashes to escape spaces and other backslashes.
// This is used for the space-separated argument list specified with
// the -dwarf-debug-flags option.
static void EscapeSpacesAndBackslashes(const char *Arg,
                                       SmallVectorImpl<char> &Res) {
  for (; *Arg; ++Arg) {
    switch (*Arg) {
    default:
      break;
    case ' ':
    case '\\':
      Res.push_back('\\');
      break;
    }
    Res.push_back(*Arg);
  }
}

// Quote target names for inclusion in GNU Make dependency files.
// Only the characters '$', '#', ' ', '\t' are quoted.
static void QuoteTarget(StringRef Target, SmallVectorImpl<char> &Res) {
  for (unsigned i = 0, e = Target.size(); i != e; ++i) {
    switch (Target[i]) {
    case ' ':
    case '\t':
      // Escape the preceding backslashes
      for (int j = i - 1; j >= 0 && Target[j] == '\\'; --j)
        Res.push_back('\\');

      // Escape the space/tab
      Res.push_back('\\');
      break;
    case '$':
      Res.push_back('$');
      break;
    case '#':
      Res.push_back('\\');
      break;
    default:
      break;
    }

    Res.push_back(Target[i]);
  }
}

static void addDirectoryList(const ArgList &Args, ArgStringList &CmdArgs,
                             const char *ArgName, const char *EnvVar) {
  const char *DirList = ::getenv(EnvVar);
  bool CombinedArg = false;

  if (!DirList)
    return; // Nothing to do.

  StringRef Name(ArgName);
  if (Name.equals("-I") || Name.equals("-L"))
    CombinedArg = true;

  StringRef Dirs(DirList);
  if (Dirs.empty()) // Empty string should not add '.'.
    return;

  StringRef::size_type Delim;
  while ((Delim = Dirs.find(llvm::sys::EnvPathSeparator)) != StringRef::npos) {
    if (Delim == 0) { // Leading colon.
      if (CombinedArg) {
        CmdArgs.push_back(Args.MakeArgString(std::string(ArgName) + "."));
      } else {
        CmdArgs.push_back(ArgName);
        CmdArgs.push_back(".");
      }
    } else {
      if (CombinedArg) {
        CmdArgs.push_back(
            Args.MakeArgString(std::string(ArgName) + Dirs.substr(0, Delim)));
      } else {
        CmdArgs.push_back(ArgName);
        CmdArgs.push_back(Args.MakeArgString(Dirs.substr(0, Delim)));
      }
    }
    Dirs = Dirs.substr(Delim + 1);
  }

  if (Dirs.empty()) { // Trailing colon.
    if (CombinedArg) {
      CmdArgs.push_back(Args.MakeArgString(std::string(ArgName) + "."));
    } else {
      CmdArgs.push_back(ArgName);
      CmdArgs.push_back(".");
    }
  } else { // Add the last path.
    if (CombinedArg) {
      CmdArgs.push_back(Args.MakeArgString(std::string(ArgName) + Dirs));
    } else {
      CmdArgs.push_back(ArgName);
      CmdArgs.push_back(Args.MakeArgString(Dirs));
    }
  }
}

static void AddLinkerInputs(const ToolChain &TC, const InputInfoList &Inputs,
                            const ArgList &Args, ArgStringList &CmdArgs) {
  const Driver &D = TC.getDriver();

  // Add extra linker input arguments which are not treated as inputs
  // (constructed via -Xarch_).
  Args.AddAllArgValues(CmdArgs, options::OPT_Zlinker_input);

  for (const auto &II : Inputs) {
    if (!TC.HasNativeLLVMSupport() && types::isLLVMIR(II.getType()))
      // Don't try to pass LLVM inputs unless we have native support.
      D.Diag(diag::err_drv_no_linker_llvm_support) << TC.getTripleString();

    // Add filenames immediately.
    if (II.isFilename()) {
      CmdArgs.push_back(II.getFilename());
      continue;
    }

    // Otherwise, this is a linker input argument.
    const Arg &A = II.getInputArg();

    // Handle reserved library options.
    if (A.getOption().matches(options::OPT_Z_reserved_lib_stdcxx))
      TC.AddCXXStdlibLibArgs(Args, CmdArgs);
    else if (A.getOption().matches(options::OPT_Z_reserved_lib_cckext))
      TC.AddCCKextLibArgs(Args, CmdArgs);
    else if (A.getOption().matches(options::OPT_z)) {
      // Pass -z prefix for gcc linker compatibility.
      A.claim();
      A.render(Args, CmdArgs);
    } else {
      A.renderAsInput(Args, CmdArgs);
    }
  }

  // LIBRARY_PATH - included following the user specified library paths.
  //                and only supported on native toolchains.
  if (!TC.isCrossCompiling())
    addDirectoryList(Args, CmdArgs, "-L", "LIBRARY_PATH");
}

/// \brief Determine whether Objective-C automated reference counting is
/// enabled.
static bool isObjCAutoRefCount(const ArgList &Args) {
  return Args.hasFlag(options::OPT_fobjc_arc, options::OPT_fno_objc_arc, false);
}

/// \brief Determine whether we are linking the ObjC runtime.
static bool isObjCRuntimeLinked(const ArgList &Args) {
  if (isObjCAutoRefCount(Args)) {
    Args.ClaimAllArgs(options::OPT_fobjc_link_runtime);
    return true;
  }
  return Args.hasArg(options::OPT_fobjc_link_runtime);
}

static bool forwardToGCC(const Option &O) {
  // Don't forward inputs from the original command line.  They are added from
  // InputInfoList.
  return O.getKind() != Option::InputClass &&
         !O.hasFlag(options::DriverOption) && !O.hasFlag(options::LinkerInput);
}

void Clang::AddPreprocessingOptions(Compilation &C, const JobAction &JA,
                                    const Driver &D, const ArgList &Args,
                                    ArgStringList &CmdArgs,
                                    const InputInfo &Output,
                                    const InputInfoList &Inputs,
                                    const ToolChain *AuxToolChain) const {
  Arg *A;

  CheckPreprocessingOptions(D, Args);

  Args.AddLastArg(CmdArgs, options::OPT_C);
  Args.AddLastArg(CmdArgs, options::OPT_CC);

  // Handle dependency file generation.
  if ((A = Args.getLastArg(options::OPT_M, options::OPT_MM)) ||
      (A = Args.getLastArg(options::OPT_MD)) ||
      (A = Args.getLastArg(options::OPT_MMD))) {
    // Determine the output location.
    const char *DepFile;
    if (Arg *MF = Args.getLastArg(options::OPT_MF)) {
      DepFile = MF->getValue();
      C.addFailureResultFile(DepFile, &JA);
    } else if (Output.getType() == types::TY_Dependencies) {
      DepFile = Output.getFilename();
    } else if (A->getOption().matches(options::OPT_M) ||
               A->getOption().matches(options::OPT_MM)) {
      DepFile = "-";
    } else {
      DepFile = getDependencyFileName(Args, Inputs);
      C.addFailureResultFile(DepFile, &JA);
    }
    CmdArgs.push_back("-dependency-file");
    CmdArgs.push_back(DepFile);

    // Add a default target if one wasn't specified.
    if (!Args.hasArg(options::OPT_MT) && !Args.hasArg(options::OPT_MQ)) {
      const char *DepTarget;

      // If user provided -o, that is the dependency target, except
      // when we are only generating a dependency file.
      Arg *OutputOpt = Args.getLastArg(options::OPT_o);
      if (OutputOpt && Output.getType() != types::TY_Dependencies) {
        DepTarget = OutputOpt->getValue();
      } else {
        // Otherwise derive from the base input.
        //
        // FIXME: This should use the computed output file location.
        SmallString<128> P(Inputs[0].getBaseInput());
        llvm::sys::path::replace_extension(P, "o");
        DepTarget = Args.MakeArgString(llvm::sys::path::filename(P));
      }

      CmdArgs.push_back("-MT");
      SmallString<128> Quoted;
      QuoteTarget(DepTarget, Quoted);
      CmdArgs.push_back(Args.MakeArgString(Quoted));
    }

    if (A->getOption().matches(options::OPT_M) ||
        A->getOption().matches(options::OPT_MD))
      CmdArgs.push_back("-sys-header-deps");
    if ((isa<PrecompileJobAction>(JA) &&
         !Args.hasArg(options::OPT_fno_module_file_deps)) ||
        Args.hasArg(options::OPT_fmodule_file_deps))
      CmdArgs.push_back("-module-file-deps");
  }

  if (Args.hasArg(options::OPT_MG)) {
    if (!A || A->getOption().matches(options::OPT_MD) ||
        A->getOption().matches(options::OPT_MMD))
      D.Diag(diag::err_drv_mg_requires_m_or_mm);
    CmdArgs.push_back("-MG");
  }

  Args.AddLastArg(CmdArgs, options::OPT_MP);
  Args.AddLastArg(CmdArgs, options::OPT_MV);

  // Convert all -MQ <target> args to -MT <quoted target>
  for (const Arg *A : Args.filtered(options::OPT_MT, options::OPT_MQ)) {
    A->claim();

    if (A->getOption().matches(options::OPT_MQ)) {
      CmdArgs.push_back("-MT");
      SmallString<128> Quoted;
      QuoteTarget(A->getValue(), Quoted);
      CmdArgs.push_back(Args.MakeArgString(Quoted));

      // -MT flag - no change
    } else {
      A->render(Args, CmdArgs);
    }
  }

  // Add -i* options, and automatically translate to
  // -include-pch/-include-pth for transparent PCH support. It's
  // wonky, but we include looking for .gch so we can support seamless
  // replacement into a build system already set up to be generating
  // .gch files.
  bool RenderedImplicitInclude = false;
  for (const Arg *A : Args.filtered(options::OPT_clang_i_Group)) {
    if (A->getOption().matches(options::OPT_include)) {
      bool IsFirstImplicitInclude = !RenderedImplicitInclude;
      RenderedImplicitInclude = true;

      // Use PCH if the user requested it.
      bool UsePCH = D.CCCUsePCH;

      bool FoundPTH = false;
      bool FoundPCH = false;
      SmallString<128> P(A->getValue());
      // We want the files to have a name like foo.h.pch. Add a dummy extension
      // so that replace_extension does the right thing.
      P += ".dummy";
      if (UsePCH) {
        llvm::sys::path::replace_extension(P, "pch");
        if (llvm::sys::fs::exists(P))
          FoundPCH = true;
      }

      if (!FoundPCH) {
        llvm::sys::path::replace_extension(P, "pth");
        if (llvm::sys::fs::exists(P))
          FoundPTH = true;
      }

      if (!FoundPCH && !FoundPTH) {
        llvm::sys::path::replace_extension(P, "gch");
        if (llvm::sys::fs::exists(P)) {
          FoundPCH = UsePCH;
          FoundPTH = !UsePCH;
        }
      }

      if (FoundPCH || FoundPTH) {
        if (IsFirstImplicitInclude) {
          A->claim();
          if (UsePCH)
            CmdArgs.push_back("-include-pch");
          else
            CmdArgs.push_back("-include-pth");
          CmdArgs.push_back(Args.MakeArgString(P));
          continue;
        } else {
          // Ignore the PCH if not first on command line and emit warning.
          D.Diag(diag::warn_drv_pch_not_first_include) << P
                                                       << A->getAsString(Args);
        }
      }
    }

    // Not translated, render as usual.
    A->claim();
    A->render(Args, CmdArgs);
  }

  Args.AddAllArgs(CmdArgs,
                  {options::OPT_D, options::OPT_U, options::OPT_I_Group,
                   options::OPT_F, options::OPT_index_header_map});

  // Add -Wp, and -Xpreprocessor if using the preprocessor.

  // FIXME: There is a very unfortunate problem here, some troubled
  // souls abuse -Wp, to pass preprocessor options in gcc syntax. To
  // really support that we would have to parse and then translate
  // those options. :(
  Args.AddAllArgValues(CmdArgs, options::OPT_Wp_COMMA,
                       options::OPT_Xpreprocessor);

  // -I- is a deprecated GCC feature, reject it.
  if (Arg *A = Args.getLastArg(options::OPT_I_))
    D.Diag(diag::err_drv_I_dash_not_supported) << A->getAsString(Args);

  // If we have a --sysroot, and don't have an explicit -isysroot flag, add an
  // -isysroot to the CC1 invocation.
  StringRef sysroot = C.getSysRoot();
  if (sysroot != "") {
    if (!Args.hasArg(options::OPT_isysroot)) {
      CmdArgs.push_back("-isysroot");
      CmdArgs.push_back(C.getArgs().MakeArgString(sysroot));
    }
  }

  // Parse additional include paths from environment variables.
  // FIXME: We should probably sink the logic for handling these from the
  // frontend into the driver. It will allow deleting 4 otherwise unused flags.
  // CPATH - included following the user specified includes (but prior to
  // builtin and standard includes).
  addDirectoryList(Args, CmdArgs, "-I", "CPATH");
  // C_INCLUDE_PATH - system includes enabled when compiling C.
  addDirectoryList(Args, CmdArgs, "-c-isystem", "C_INCLUDE_PATH");
  // CPLUS_INCLUDE_PATH - system includes enabled when compiling C++.
  addDirectoryList(Args, CmdArgs, "-cxx-isystem", "CPLUS_INCLUDE_PATH");
  // OBJC_INCLUDE_PATH - system includes enabled when compiling ObjC.
  addDirectoryList(Args, CmdArgs, "-objc-isystem", "OBJC_INCLUDE_PATH");
  // OBJCPLUS_INCLUDE_PATH - system includes enabled when compiling ObjC++.
  addDirectoryList(Args, CmdArgs, "-objcxx-isystem", "OBJCPLUS_INCLUDE_PATH");

  // Optional AuxToolChain indicates that we need to include headers
  // for more than one target. If that's the case, add include paths
  // from AuxToolChain right after include paths of the same kind for
  // the current target.

  // Add C++ include arguments, if needed.
  if (types::isCXX(Inputs[0].getType())) {
    getToolChain().AddClangCXXStdlibIncludeArgs(Args, CmdArgs);
    if (AuxToolChain)
      AuxToolChain->AddClangCXXStdlibIncludeArgs(Args, CmdArgs);
  }

  // Add system include arguments.
  getToolChain().AddClangSystemIncludeArgs(Args, CmdArgs);
  if (AuxToolChain)
      AuxToolChain->AddClangCXXStdlibIncludeArgs(Args, CmdArgs);

  // Add CUDA include arguments, if needed.
  if (types::isCuda(Inputs[0].getType()))
    getToolChain().AddCudaIncludeArgs(Args, CmdArgs);
}

// FIXME: Move to target hook.
static bool isSignedCharDefault(const llvm::Triple &Triple) {
  switch (Triple.getArch()) {
  default:
    return true;

  case llvm::Triple::aarch64:
  case llvm::Triple::aarch64_be:
  case llvm::Triple::arm:
  case llvm::Triple::armeb:
  case llvm::Triple::thumb:
  case llvm::Triple::thumbeb:
    if (Triple.isOSDarwin() || Triple.isOSWindows())
      return true;
    return false;

  case llvm::Triple::ppc:
  case llvm::Triple::ppc64:
    if (Triple.isOSDarwin())
      return true;
    return false;

  case llvm::Triple::hexagon:
  case llvm::Triple::ppc64le:
  case llvm::Triple::systemz:
  case llvm::Triple::xcore:
    return false;
  }
}

static bool isNoCommonDefault(const llvm::Triple &Triple) {
  switch (Triple.getArch()) {
  default:
    return false;

  case llvm::Triple::xcore:
  case llvm::Triple::wasm32:
  case llvm::Triple::wasm64:
    return true;
  }
}

// ARM tools start.

// Get SubArch (vN).
static int getARMSubArchVersionNumber(const llvm::Triple &Triple) {
  llvm::StringRef Arch = Triple.getArchName();
  return llvm::ARM::parseArchVersion(Arch);
}

// True if M-profile.
static bool isARMMProfile(const llvm::Triple &Triple) {
  llvm::StringRef Arch = Triple.getArchName();
  unsigned Profile = llvm::ARM::parseArchProfile(Arch);
  return Profile == llvm::ARM::PK_M;
}

// Get Arch/CPU from args.
static void getARMArchCPUFromArgs(const ArgList &Args, llvm::StringRef &Arch,
                                  llvm::StringRef &CPU, bool FromAs = false) {
  if (const Arg *A = Args.getLastArg(options::OPT_mcpu_EQ))
    CPU = A->getValue();
  if (const Arg *A = Args.getLastArg(options::OPT_march_EQ))
    Arch = A->getValue();
  if (!FromAs)
    return;

  for (const Arg *A :
       Args.filtered(options::OPT_Wa_COMMA, options::OPT_Xassembler)) {
    StringRef Value = A->getValue();
    if (Value.startswith("-mcpu="))
      CPU = Value.substr(6);
    if (Value.startswith("-march="))
      Arch = Value.substr(7);
  }
}

// Handle -mhwdiv=.
// FIXME: Use ARMTargetParser.
static void getARMHWDivFeatures(const Driver &D, const Arg *A,
                                const ArgList &Args, StringRef HWDiv,
                                std::vector<const char *> &Features) {
  unsigned HWDivID = llvm::ARM::parseHWDiv(HWDiv);
  if (!llvm::ARM::getHWDivFeatures(HWDivID, Features))
    D.Diag(diag::err_drv_clang_unsupported) << A->getAsString(Args);
}

// Handle -mfpu=.
static void getARMFPUFeatures(const Driver &D, const Arg *A,
                              const ArgList &Args, StringRef FPU,
                              std::vector<const char *> &Features) {
  unsigned FPUID = llvm::ARM::parseFPU(FPU);
  if (!llvm::ARM::getFPUFeatures(FPUID, Features))
    D.Diag(diag::err_drv_clang_unsupported) << A->getAsString(Args);
}

// Decode ARM features from string like +[no]featureA+[no]featureB+...
static bool DecodeARMFeatures(const Driver &D, StringRef text,
                              std::vector<const char *> &Features) {
  SmallVector<StringRef, 8> Split;
  text.split(Split, StringRef("+"), -1, false);

  for (StringRef Feature : Split) {
    const char *FeatureName = llvm::ARM::getArchExtFeature(Feature);
    if (FeatureName)
      Features.push_back(FeatureName);
    else
      return false;
  }
  return true;
}

// Check if -march is valid by checking if it can be canonicalised and parsed.
// getARMArch is used here instead of just checking the -march value in order
// to handle -march=native correctly.
static void checkARMArchName(const Driver &D, const Arg *A, const ArgList &Args,
                             llvm::StringRef ArchName,
                             std::vector<const char *> &Features,
                             const llvm::Triple &Triple) {
  std::pair<StringRef, StringRef> Split = ArchName.split("+");

  std::string MArch = arm::getARMArch(ArchName, Triple);
  if (llvm::ARM::parseArch(MArch) == llvm::ARM::AK_INVALID ||
      (Split.second.size() && !DecodeARMFeatures(D, Split.second, Features)))
    D.Diag(diag::err_drv_clang_unsupported) << A->getAsString(Args);
}

// Check -mcpu=. Needs ArchName to handle -mcpu=generic.
static void checkARMCPUName(const Driver &D, const Arg *A, const ArgList &Args,
                            llvm::StringRef CPUName, llvm::StringRef ArchName,
                            std::vector<const char *> &Features,
                            const llvm::Triple &Triple) {
  std::pair<StringRef, StringRef> Split = CPUName.split("+");

  std::string CPU = arm::getARMTargetCPU(CPUName, ArchName, Triple);
  if (arm::getLLVMArchSuffixForARM(CPU, ArchName, Triple).empty() ||
      (Split.second.size() && !DecodeARMFeatures(D, Split.second, Features)))
    D.Diag(diag::err_drv_clang_unsupported) << A->getAsString(Args);
}

static bool useAAPCSForMachO(const llvm::Triple &T) {
  // The backend is hardwired to assume AAPCS for M-class processors, ensure
  // the frontend matches that.
  return T.getEnvironment() == llvm::Triple::EABI ||
         T.getOS() == llvm::Triple::UnknownOS || isARMMProfile(T);
}

// Select the float ABI as determined by -msoft-float, -mhard-float, and
// -mfloat-abi=.
arm::FloatABI arm::getARMFloatABI(const ToolChain &TC, const ArgList &Args) {
  const Driver &D = TC.getDriver();
  const llvm::Triple Triple(TC.ComputeEffectiveClangTriple(Args));
  auto SubArch = getARMSubArchVersionNumber(Triple);
  arm::FloatABI ABI = FloatABI::Invalid;
  if (Arg *A =
          Args.getLastArg(options::OPT_msoft_float, options::OPT_mhard_float,
                          options::OPT_mfloat_abi_EQ)) {
    if (A->getOption().matches(options::OPT_msoft_float)) {
      ABI = FloatABI::Soft;
    } else if (A->getOption().matches(options::OPT_mhard_float)) {
      ABI = FloatABI::Hard;
    } else {
      ABI = llvm::StringSwitch<arm::FloatABI>(A->getValue())
                .Case("soft", FloatABI::Soft)
                .Case("softfp", FloatABI::SoftFP)
                .Case("hard", FloatABI::Hard)
                .Default(FloatABI::Invalid);
      if (ABI == FloatABI::Invalid && !StringRef(A->getValue()).empty()) {
        D.Diag(diag::err_drv_invalid_mfloat_abi) << A->getAsString(Args);
        ABI = FloatABI::Soft;
      }
    }

    // It is incorrect to select hard float ABI on MachO platforms if the ABI is
    // "apcs-gnu".
    if (Triple.isOSBinFormatMachO() && !useAAPCSForMachO(Triple) &&
        ABI == FloatABI::Hard) {
      D.Diag(diag::err_drv_unsupported_opt_for_target) << A->getAsString(Args)
                                                       << Triple.getArchName();
    }
  }

  // If unspecified, choose the default based on the platform.
  if (ABI == FloatABI::Invalid) {
    switch (Triple.getOS()) {
    case llvm::Triple::Darwin:
    case llvm::Triple::MacOSX:
    case llvm::Triple::IOS:
    case llvm::Triple::TvOS: {
      // Darwin defaults to "softfp" for v6 and v7.
      ABI = (SubArch == 6 || SubArch == 7) ? FloatABI::SoftFP : FloatABI::Soft;
      ABI = Triple.isWatchABI() ? FloatABI::Hard : ABI;
      break;
    }
    case llvm::Triple::WatchOS:
      ABI = FloatABI::Hard;
      break;

    // FIXME: this is invalid for WindowsCE
    case llvm::Triple::Win32:
      ABI = FloatABI::Hard;
      break;

    case llvm::Triple::FreeBSD:
      switch (Triple.getEnvironment()) {
      case llvm::Triple::GNUEABIHF:
        ABI = FloatABI::Hard;
        break;
      default:
        // FreeBSD defaults to soft float
        ABI = FloatABI::Soft;
        break;
      }
      break;

    default:
      switch (Triple.getEnvironment()) {
      case llvm::Triple::GNUEABIHF:
      case llvm::Triple::EABIHF:
        ABI = FloatABI::Hard;
        break;
      case llvm::Triple::GNUEABI:
      case llvm::Triple::EABI:
        // EABI is always AAPCS, and if it was not marked 'hard', it's softfp
        ABI = FloatABI::SoftFP;
        break;
      case llvm::Triple::Android:
        ABI = (SubArch == 7) ? FloatABI::SoftFP : FloatABI::Soft;
        break;
      default:
        // Assume "soft", but warn the user we are guessing.
        ABI = FloatABI::Soft;
        if (Triple.getOS() != llvm::Triple::UnknownOS ||
            !Triple.isOSBinFormatMachO())
          D.Diag(diag::warn_drv_assuming_mfloat_abi_is) << "soft";
        break;
      }
    }
  }

  assert(ABI != FloatABI::Invalid && "must select an ABI");
  return ABI;
}

static void getARMTargetFeatures(const ToolChain &TC,
                                 const llvm::Triple &Triple,
                                 const ArgList &Args,
                                 std::vector<const char *> &Features,
                                 bool ForAS) {
  const Driver &D = TC.getDriver();

  bool KernelOrKext =
      Args.hasArg(options::OPT_mkernel, options::OPT_fapple_kext);
  arm::FloatABI ABI = arm::getARMFloatABI(TC, Args);
  const Arg *WaCPU = nullptr, *WaFPU = nullptr;
  const Arg *WaHDiv = nullptr, *WaArch = nullptr;

  if (!ForAS) {
    // FIXME: Note, this is a hack, the LLVM backend doesn't actually use these
    // yet (it uses the -mfloat-abi and -msoft-float options), and it is
    // stripped out by the ARM target. We should probably pass this a new
    // -target-option, which is handled by the -cc1/-cc1as invocation.
    //
    // FIXME2:  For consistency, it would be ideal if we set up the target
    // machine state the same when using the frontend or the assembler. We don't
    // currently do that for the assembler, we pass the options directly to the
    // backend and never even instantiate the frontend TargetInfo. If we did,
    // and used its handleTargetFeatures hook, then we could ensure the
    // assembler and the frontend behave the same.

    // Use software floating point operations?
    if (ABI == arm::FloatABI::Soft)
      Features.push_back("+soft-float");

    // Use software floating point argument passing?
    if (ABI != arm::FloatABI::Hard)
      Features.push_back("+soft-float-abi");
  } else {
    // Here, we make sure that -Wa,-mfpu/cpu/arch/hwdiv will be passed down
    // to the assembler correctly.
    for (const Arg *A :
         Args.filtered(options::OPT_Wa_COMMA, options::OPT_Xassembler)) {
      StringRef Value = A->getValue();
      if (Value.startswith("-mfpu=")) {
        WaFPU = A;
      } else if (Value.startswith("-mcpu=")) {
        WaCPU = A;
      } else if (Value.startswith("-mhwdiv=")) {
        WaHDiv = A;
      } else if (Value.startswith("-march=")) {
        WaArch = A;
      }
    }
  }

  // Check -march. ClangAs gives preference to -Wa,-march=.
  const Arg *ArchArg = Args.getLastArg(options::OPT_march_EQ);
  StringRef ArchName;
  if (WaArch) {
    if (ArchArg)
      D.Diag(clang::diag::warn_drv_unused_argument)
          << ArchArg->getAsString(Args);
    ArchName = StringRef(WaArch->getValue()).substr(7);
    checkARMArchName(D, WaArch, Args, ArchName, Features, Triple);
    // FIXME: Set Arch.
    D.Diag(clang::diag::warn_drv_unused_argument) << WaArch->getAsString(Args);
  } else if (ArchArg) {
    ArchName = ArchArg->getValue();
    checkARMArchName(D, ArchArg, Args, ArchName, Features, Triple);
  }

  // Check -mcpu. ClangAs gives preference to -Wa,-mcpu=.
  const Arg *CPUArg = Args.getLastArg(options::OPT_mcpu_EQ);
  StringRef CPUName;
  if (WaCPU) {
    if (CPUArg)
      D.Diag(clang::diag::warn_drv_unused_argument)
          << CPUArg->getAsString(Args);
    CPUName = StringRef(WaCPU->getValue()).substr(6);
    checkARMCPUName(D, WaCPU, Args, CPUName, ArchName, Features, Triple);
  } else if (CPUArg) {
    CPUName = CPUArg->getValue();
    checkARMCPUName(D, CPUArg, Args, CPUName, ArchName, Features, Triple);
  }

  // Add CPU features for generic CPUs
  if (CPUName == "native") {
    llvm::StringMap<bool> HostFeatures;
    if (llvm::sys::getHostCPUFeatures(HostFeatures))
      for (auto &F : HostFeatures)
        Features.push_back(
            Args.MakeArgString((F.second ? "+" : "-") + F.first()));
  }

  // Honor -mfpu=. ClangAs gives preference to -Wa,-mfpu=.
  const Arg *FPUArg = Args.getLastArg(options::OPT_mfpu_EQ);
  if (WaFPU) {
    if (FPUArg)
      D.Diag(clang::diag::warn_drv_unused_argument)
          << FPUArg->getAsString(Args);
    getARMFPUFeatures(D, WaFPU, Args, StringRef(WaFPU->getValue()).substr(6),
                      Features);
  } else if (FPUArg) {
    getARMFPUFeatures(D, FPUArg, Args, FPUArg->getValue(), Features);
  }

  // Honor -mhwdiv=. ClangAs gives preference to -Wa,-mhwdiv=.
  const Arg *HDivArg = Args.getLastArg(options::OPT_mhwdiv_EQ);
  if (WaHDiv) {
    if (HDivArg)
      D.Diag(clang::diag::warn_drv_unused_argument)
          << HDivArg->getAsString(Args);
    getARMHWDivFeatures(D, WaHDiv, Args,
                        StringRef(WaHDiv->getValue()).substr(8), Features);
  } else if (HDivArg)
    getARMHWDivFeatures(D, HDivArg, Args, HDivArg->getValue(), Features);

  // Setting -msoft-float effectively disables NEON because of the GCC
  // implementation, although the same isn't true of VFP or VFP3.
  if (ABI == arm::FloatABI::Soft) {
    Features.push_back("-neon");
    // Also need to explicitly disable features which imply NEON.
    Features.push_back("-crypto");
  }

  // En/disable crc code generation.
  if (Arg *A = Args.getLastArg(options::OPT_mcrc, options::OPT_mnocrc)) {
    if (A->getOption().matches(options::OPT_mcrc))
      Features.push_back("+crc");
    else
      Features.push_back("-crc");
  }

  // Look for the last occurrence of -mlong-calls or -mno-long-calls. If
  // neither options are specified, see if we are compiling for kernel/kext and
  // decide whether to pass "+long-calls" based on the OS and its version.
  if (Arg *A = Args.getLastArg(options::OPT_mlong_calls,
                               options::OPT_mno_long_calls)) {
    if (A->getOption().matches(options::OPT_mlong_calls))
      Features.push_back("+long-calls");
  } else if (KernelOrKext && (!Triple.isiOS() || Triple.isOSVersionLT(6)) &&
             !Triple.isWatchOS()) {
      Features.push_back("+long-calls");
  }

  // Kernel code has more strict alignment requirements.
  if (KernelOrKext)
    Features.push_back("+strict-align");
  else if (Arg *A = Args.getLastArg(options::OPT_mno_unaligned_access,
                                    options::OPT_munaligned_access)) {
    if (A->getOption().matches(options::OPT_munaligned_access)) {
      // No v6M core supports unaligned memory access (v6M ARM ARM A3.2).
      if (Triple.getSubArch() == llvm::Triple::SubArchType::ARMSubArch_v6m)
        D.Diag(diag::err_target_unsupported_unaligned) << "v6m";
    } else
      Features.push_back("+strict-align");
  } else {
    // Assume pre-ARMv6 doesn't support unaligned accesses.
    //
    // ARMv6 may or may not support unaligned accesses depending on the
    // SCTLR.U bit, which is architecture-specific. We assume ARMv6
    // Darwin and NetBSD targets support unaligned accesses, and others don't.
    //
    // ARMv7 always has SCTLR.U set to 1, but it has a new SCTLR.A bit
    // which raises an alignment fault on unaligned accesses. Linux
    // defaults this bit to 0 and handles it as a system-wide (not
    // per-process) setting. It is therefore safe to assume that ARMv7+
    // Linux targets support unaligned accesses. The same goes for NaCl.
    //
    // The above behavior is consistent with GCC.
    int VersionNum = getARMSubArchVersionNumber(Triple);
    if (Triple.isOSDarwin() || Triple.isOSNetBSD()) {
      if (VersionNum < 6 ||
          Triple.getSubArch() == llvm::Triple::SubArchType::ARMSubArch_v6m)
        Features.push_back("+strict-align");
    } else if (Triple.isOSLinux() || Triple.isOSNaCl()) {
      if (VersionNum < 7)
        Features.push_back("+strict-align");
    } else
      Features.push_back("+strict-align");
  }

  // llvm does not support reserving registers in general. There is support
  // for reserving r9 on ARM though (defined as a platform-specific register
  // in ARM EABI).
  if (Args.hasArg(options::OPT_ffixed_r9))
    Features.push_back("+reserve-r9");

  // The kext linker doesn't know how to deal with movw/movt.
  if (KernelOrKext || Args.hasArg(options::OPT_mno_movt))
    Features.push_back("+no-movt");
}

void Clang::AddARMTargetArgs(const llvm::Triple &Triple, const ArgList &Args,
                             ArgStringList &CmdArgs, bool KernelOrKext) const {
  // Select the ABI to use.
  // FIXME: Support -meabi.
  // FIXME: Parts of this are duplicated in the backend, unify this somehow.
  const char *ABIName = nullptr;
  if (Arg *A = Args.getLastArg(options::OPT_mabi_EQ)) {
    ABIName = A->getValue();
  } else if (Triple.isOSBinFormatMachO()) {
    if (useAAPCSForMachO(Triple)) {
      ABIName = "aapcs";
    } else if (Triple.isWatchABI()) {
      ABIName = "aapcs16";
    } else {
      ABIName = "apcs-gnu";
    }
  } else if (Triple.isOSWindows()) {
    // FIXME: this is invalid for WindowsCE
    ABIName = "aapcs";
  } else {
    // Select the default based on the platform.
    switch (Triple.getEnvironment()) {
    case llvm::Triple::Android:
    case llvm::Triple::GNUEABI:
    case llvm::Triple::GNUEABIHF:
      ABIName = "aapcs-linux";
      break;
    case llvm::Triple::EABIHF:
    case llvm::Triple::EABI:
      ABIName = "aapcs";
      break;
    default:
      if (Triple.getOS() == llvm::Triple::NetBSD)
        ABIName = "apcs-gnu";
      else
        ABIName = "aapcs";
      break;
    }
  }
  CmdArgs.push_back("-target-abi");
  CmdArgs.push_back(ABIName);

  // Determine floating point ABI from the options & target defaults.
  arm::FloatABI ABI = arm::getARMFloatABI(getToolChain(), Args);
  if (ABI == arm::FloatABI::Soft) {
    // Floating point operations and argument passing are soft.
    // FIXME: This changes CPP defines, we need -target-soft-float.
    CmdArgs.push_back("-msoft-float");
    CmdArgs.push_back("-mfloat-abi");
    CmdArgs.push_back("soft");
  } else if (ABI == arm::FloatABI::SoftFP) {
    // Floating point operations are hard, but argument passing is soft.
    CmdArgs.push_back("-mfloat-abi");
    CmdArgs.push_back("soft");
  } else {
    // Floating point operations and argument passing are hard.
    assert(ABI == arm::FloatABI::Hard && "Invalid float abi!");
    CmdArgs.push_back("-mfloat-abi");
    CmdArgs.push_back("hard");
  }

  // Forward the -mglobal-merge option for explicit control over the pass.
  if (Arg *A = Args.getLastArg(options::OPT_mglobal_merge,
                               options::OPT_mno_global_merge)) {
    CmdArgs.push_back("-backend-option");
    if (A->getOption().matches(options::OPT_mno_global_merge))
      CmdArgs.push_back("-arm-global-merge=false");
    else
      CmdArgs.push_back("-arm-global-merge=true");
  }

  if (!Args.hasFlag(options::OPT_mimplicit_float,
                    options::OPT_mno_implicit_float, true))
    CmdArgs.push_back("-no-implicit-float");
}
// ARM tools end.

/// getAArch64TargetCPU - Get the (LLVM) name of the AArch64 cpu we are
/// targeting.
static std::string getAArch64TargetCPU(const ArgList &Args) {
  Arg *A;
  std::string CPU;
  // If we have -mtune or -mcpu, use that.
  if ((A = Args.getLastArg(options::OPT_mtune_EQ))) {
    CPU = StringRef(A->getValue()).lower();
  } else if ((A = Args.getLastArg(options::OPT_mcpu_EQ))) {
    StringRef Mcpu = A->getValue();
    CPU = Mcpu.split("+").first.lower();
  }

  // Handle CPU name is 'native'.
  if (CPU == "native")
    return llvm::sys::getHostCPUName();
  else if (CPU.size())
    return CPU;

  // Make sure we pick "cyclone" if -arch is used.
  // FIXME: Should this be picked by checking the target triple instead?
  if (Args.getLastArg(options::OPT_arch))
    return "cyclone";

  return "generic";
}

void Clang::AddAArch64TargetArgs(const ArgList &Args,
                                 ArgStringList &CmdArgs) const {
  std::string TripleStr = getToolChain().ComputeEffectiveClangTriple(Args);
  llvm::Triple Triple(TripleStr);

  if (!Args.hasFlag(options::OPT_mred_zone, options::OPT_mno_red_zone, true) ||
      Args.hasArg(options::OPT_mkernel) ||
      Args.hasArg(options::OPT_fapple_kext))
    CmdArgs.push_back("-disable-red-zone");

  if (!Args.hasFlag(options::OPT_mimplicit_float,
                    options::OPT_mno_implicit_float, true))
    CmdArgs.push_back("-no-implicit-float");

  const char *ABIName = nullptr;
  if (Arg *A = Args.getLastArg(options::OPT_mabi_EQ))
    ABIName = A->getValue();
  else if (Triple.isOSDarwin())
    ABIName = "darwinpcs";
  else
    ABIName = "aapcs";

  CmdArgs.push_back("-target-abi");
  CmdArgs.push_back(ABIName);

  if (Arg *A = Args.getLastArg(options::OPT_mfix_cortex_a53_835769,
                               options::OPT_mno_fix_cortex_a53_835769)) {
    CmdArgs.push_back("-backend-option");
    if (A->getOption().matches(options::OPT_mfix_cortex_a53_835769))
      CmdArgs.push_back("-aarch64-fix-cortex-a53-835769=1");
    else
      CmdArgs.push_back("-aarch64-fix-cortex-a53-835769=0");
  } else if (Triple.isAndroid()) {
    // Enabled A53 errata (835769) workaround by default on android
    CmdArgs.push_back("-backend-option");
    CmdArgs.push_back("-aarch64-fix-cortex-a53-835769=1");
  }

  // Forward the -mglobal-merge option for explicit control over the pass.
  if (Arg *A = Args.getLastArg(options::OPT_mglobal_merge,
                               options::OPT_mno_global_merge)) {
    CmdArgs.push_back("-backend-option");
    if (A->getOption().matches(options::OPT_mno_global_merge))
      CmdArgs.push_back("-aarch64-global-merge=false");
    else
      CmdArgs.push_back("-aarch64-global-merge=true");
  }
}

// Get CPU and ABI names. They are not independent
// so we have to calculate them together.
void mips::getMipsCPUAndABI(const ArgList &Args, const llvm::Triple &Triple,
                            StringRef &CPUName, StringRef &ABIName) {
  const char *DefMips32CPU = "mips32r2";
  const char *DefMips64CPU = "mips64r2";

  // MIPS32r6 is the default for mips(el)?-img-linux-gnu and MIPS64r6 is the
  // default for mips64(el)?-img-linux-gnu.
  if (Triple.getVendor() == llvm::Triple::ImaginationTechnologies &&
      Triple.getEnvironment() == llvm::Triple::GNU) {
    DefMips32CPU = "mips32r6";
    DefMips64CPU = "mips64r6";
  }

  // MIPS64r6 is the default for Android MIPS64 (mips64el-linux-android).
  if (Triple.isAndroid())
    DefMips64CPU = "mips64r6";

  // MIPS3 is the default for mips64*-unknown-openbsd.
  if (Triple.getOS() == llvm::Triple::OpenBSD)
    DefMips64CPU = "mips3";

  if (Arg *A = Args.getLastArg(options::OPT_march_EQ, options::OPT_mcpu_EQ))
    CPUName = A->getValue();

  if (Arg *A = Args.getLastArg(options::OPT_mabi_EQ)) {
    ABIName = A->getValue();
    // Convert a GNU style Mips ABI name to the name
    // accepted by LLVM Mips backend.
    ABIName = llvm::StringSwitch<llvm::StringRef>(ABIName)
                  .Case("32", "o32")
                  .Case("64", "n64")
                  .Default(ABIName);
  }

  // Setup default CPU and ABI names.
  if (CPUName.empty() && ABIName.empty()) {
    switch (Triple.getArch()) {
    default:
      llvm_unreachable("Unexpected triple arch name");
    case llvm::Triple::mips:
    case llvm::Triple::mipsel:
      CPUName = DefMips32CPU;
      break;
    case llvm::Triple::mips64:
    case llvm::Triple::mips64el:
      CPUName = DefMips64CPU;
      break;
    }
  }

  if (ABIName.empty()) {
    // Deduce ABI name from the target triple.
    if (Triple.getArch() == llvm::Triple::mips ||
        Triple.getArch() == llvm::Triple::mipsel)
      ABIName = "o32";
    else
      ABIName = "n64";
  }

  if (CPUName.empty()) {
    // Deduce CPU name from ABI name.
    CPUName = llvm::StringSwitch<const char *>(ABIName)
                  .Cases("o32", "eabi", DefMips32CPU)
                  .Cases("n32", "n64", DefMips64CPU)
                  .Default("");
  }

  // FIXME: Warn on inconsistent use of -march and -mabi.
}

std::string mips::getMipsABILibSuffix(const ArgList &Args,
                                      const llvm::Triple &Triple) {
  StringRef CPUName, ABIName;
  tools::mips::getMipsCPUAndABI(Args, Triple, CPUName, ABIName);
  return llvm::StringSwitch<std::string>(ABIName)
      .Case("o32", "")
      .Case("n32", "32")
      .Case("n64", "64");
}

// Convert ABI name to the GNU tools acceptable variant.
static StringRef getGnuCompatibleMipsABIName(StringRef ABI) {
  return llvm::StringSwitch<llvm::StringRef>(ABI)
      .Case("o32", "32")
      .Case("n64", "64")
      .Default(ABI);
}

// Select the MIPS float ABI as determined by -msoft-float, -mhard-float,
// and -mfloat-abi=.
static mips::FloatABI getMipsFloatABI(const Driver &D, const ArgList &Args) {
  mips::FloatABI ABI = mips::FloatABI::Invalid;
  if (Arg *A =
          Args.getLastArg(options::OPT_msoft_float, options::OPT_mhard_float,
                          options::OPT_mfloat_abi_EQ)) {
    if (A->getOption().matches(options::OPT_msoft_float))
      ABI = mips::FloatABI::Soft;
    else if (A->getOption().matches(options::OPT_mhard_float))
      ABI = mips::FloatABI::Hard;
    else {
      ABI = llvm::StringSwitch<mips::FloatABI>(A->getValue())
                .Case("soft", mips::FloatABI::Soft)
                .Case("hard", mips::FloatABI::Hard)
                .Default(mips::FloatABI::Invalid);
      if (ABI == mips::FloatABI::Invalid && !StringRef(A->getValue()).empty()) {
        D.Diag(diag::err_drv_invalid_mfloat_abi) << A->getAsString(Args);
        ABI = mips::FloatABI::Hard;
      }
    }
  }

  // If unspecified, choose the default based on the platform.
  if (ABI == mips::FloatABI::Invalid) {
    // Assume "hard", because it's a default value used by gcc.
    // When we start to recognize specific target MIPS processors,
    // we will be able to select the default more correctly.
    ABI = mips::FloatABI::Hard;
  }

  assert(ABI != mips::FloatABI::Invalid && "must select an ABI");
  return ABI;
}

static void AddTargetFeature(const ArgList &Args,
                             std::vector<const char *> &Features,
                             OptSpecifier OnOpt, OptSpecifier OffOpt,
                             StringRef FeatureName) {
  if (Arg *A = Args.getLastArg(OnOpt, OffOpt)) {
    if (A->getOption().matches(OnOpt))
      Features.push_back(Args.MakeArgString("+" + FeatureName));
    else
      Features.push_back(Args.MakeArgString("-" + FeatureName));
  }
}

static void getMIPSTargetFeatures(const Driver &D, const llvm::Triple &Triple,
                                  const ArgList &Args,
                                  std::vector<const char *> &Features) {
  StringRef CPUName;
  StringRef ABIName;
  mips::getMipsCPUAndABI(Args, Triple, CPUName, ABIName);
  ABIName = getGnuCompatibleMipsABIName(ABIName);

  AddTargetFeature(Args, Features, options::OPT_mno_abicalls,
                   options::OPT_mabicalls, "noabicalls");

  mips::FloatABI FloatABI = getMipsFloatABI(D, Args);
  if (FloatABI == mips::FloatABI::Soft) {
    // FIXME: Note, this is a hack. We need to pass the selected float
    // mode to the MipsTargetInfoBase to define appropriate macros there.
    // Now it is the only method.
    Features.push_back("+soft-float");
  }

  if (Arg *A = Args.getLastArg(options::OPT_mnan_EQ)) {
    StringRef Val = StringRef(A->getValue());
    if (Val == "2008") {
      if (mips::getSupportedNanEncoding(CPUName) & mips::Nan2008)
        Features.push_back("+nan2008");
      else {
        Features.push_back("-nan2008");
        D.Diag(diag::warn_target_unsupported_nan2008) << CPUName;
      }
    } else if (Val == "legacy") {
      if (mips::getSupportedNanEncoding(CPUName) & mips::NanLegacy)
        Features.push_back("-nan2008");
      else {
        Features.push_back("+nan2008");
        D.Diag(diag::warn_target_unsupported_nanlegacy) << CPUName;
      }
    } else
      D.Diag(diag::err_drv_unsupported_option_argument)
          << A->getOption().getName() << Val;
  }

  AddTargetFeature(Args, Features, options::OPT_msingle_float,
                   options::OPT_mdouble_float, "single-float");
  AddTargetFeature(Args, Features, options::OPT_mips16, options::OPT_mno_mips16,
                   "mips16");
  AddTargetFeature(Args, Features, options::OPT_mmicromips,
                   options::OPT_mno_micromips, "micromips");
  AddTargetFeature(Args, Features, options::OPT_mdsp, options::OPT_mno_dsp,
                   "dsp");
  AddTargetFeature(Args, Features, options::OPT_mdspr2, options::OPT_mno_dspr2,
                   "dspr2");
  AddTargetFeature(Args, Features, options::OPT_mmsa, options::OPT_mno_msa,
                   "msa");

  // Add the last -mfp32/-mfpxx/-mfp64 or if none are given and the ABI is O32
  // pass -mfpxx
  if (Arg *A = Args.getLastArg(options::OPT_mfp32, options::OPT_mfpxx,
                               options::OPT_mfp64)) {
    if (A->getOption().matches(options::OPT_mfp32))
      Features.push_back(Args.MakeArgString("-fp64"));
    else if (A->getOption().matches(options::OPT_mfpxx)) {
      Features.push_back(Args.MakeArgString("+fpxx"));
      Features.push_back(Args.MakeArgString("+nooddspreg"));
    } else
      Features.push_back(Args.MakeArgString("+fp64"));
  } else if (mips::shouldUseFPXX(Args, Triple, CPUName, ABIName, FloatABI)) {
    Features.push_back(Args.MakeArgString("+fpxx"));
    Features.push_back(Args.MakeArgString("+nooddspreg"));
  }

  AddTargetFeature(Args, Features, options::OPT_mno_odd_spreg,
                   options::OPT_modd_spreg, "nooddspreg");
}

void Clang::AddMIPSTargetArgs(const ArgList &Args,
                              ArgStringList &CmdArgs) const {
  const Driver &D = getToolChain().getDriver();
  StringRef CPUName;
  StringRef ABIName;
  const llvm::Triple &Triple = getToolChain().getTriple();
  mips::getMipsCPUAndABI(Args, Triple, CPUName, ABIName);

  CmdArgs.push_back("-target-abi");
  CmdArgs.push_back(ABIName.data());

  mips::FloatABI ABI = getMipsFloatABI(D, Args);
  if (ABI == mips::FloatABI::Soft) {
    // Floating point operations and argument passing are soft.
    CmdArgs.push_back("-msoft-float");
    CmdArgs.push_back("-mfloat-abi");
    CmdArgs.push_back("soft");
  } else {
    // Floating point operations and argument passing are hard.
    assert(ABI == mips::FloatABI::Hard && "Invalid float abi!");
    CmdArgs.push_back("-mfloat-abi");
    CmdArgs.push_back("hard");
  }

  if (Arg *A = Args.getLastArg(options::OPT_mxgot, options::OPT_mno_xgot)) {
    if (A->getOption().matches(options::OPT_mxgot)) {
      CmdArgs.push_back("-mllvm");
      CmdArgs.push_back("-mxgot");
    }
  }

  if (Arg *A = Args.getLastArg(options::OPT_mldc1_sdc1,
                               options::OPT_mno_ldc1_sdc1)) {
    if (A->getOption().matches(options::OPT_mno_ldc1_sdc1)) {
      CmdArgs.push_back("-mllvm");
      CmdArgs.push_back("-mno-ldc1-sdc1");
    }
  }

  if (Arg *A = Args.getLastArg(options::OPT_mcheck_zero_division,
                               options::OPT_mno_check_zero_division)) {
    if (A->getOption().matches(options::OPT_mno_check_zero_division)) {
      CmdArgs.push_back("-mllvm");
      CmdArgs.push_back("-mno-check-zero-division");
    }
  }

  if (Arg *A = Args.getLastArg(options::OPT_G)) {
    StringRef v = A->getValue();
    CmdArgs.push_back("-mllvm");
    CmdArgs.push_back(Args.MakeArgString("-mips-ssection-threshold=" + v));
    A->claim();
  }
}

/// getPPCTargetCPU - Get the (LLVM) name of the PowerPC cpu we are targeting.
static std::string getPPCTargetCPU(const ArgList &Args) {
  if (Arg *A = Args.getLastArg(options::OPT_mcpu_EQ)) {
    StringRef CPUName = A->getValue();

    if (CPUName == "native") {
      std::string CPU = llvm::sys::getHostCPUName();
      if (!CPU.empty() && CPU != "generic")
        return CPU;
      else
        return "";
    }

    return llvm::StringSwitch<const char *>(CPUName)
        .Case("common", "generic")
        .Case("440", "440")
        .Case("440fp", "440")
        .Case("450", "450")
        .Case("601", "601")
        .Case("602", "602")
        .Case("603", "603")
        .Case("603e", "603e")
        .Case("603ev", "603ev")
        .Case("604", "604")
        .Case("604e", "604e")
        .Case("620", "620")
        .Case("630", "pwr3")
        .Case("G3", "g3")
        .Case("7400", "7400")
        .Case("G4", "g4")
        .Case("7450", "7450")
        .Case("G4+", "g4+")
        .Case("750", "750")
        .Case("970", "970")
        .Case("G5", "g5")
        .Case("a2", "a2")
        .Case("a2q", "a2q")
        .Case("e500mc", "e500mc")
        .Case("e5500", "e5500")
        .Case("power3", "pwr3")
        .Case("power4", "pwr4")
        .Case("power5", "pwr5")
        .Case("power5x", "pwr5x")
        .Case("power6", "pwr6")
        .Case("power6x", "pwr6x")
        .Case("power7", "pwr7")
        .Case("power8", "pwr8")
        .Case("pwr3", "pwr3")
        .Case("pwr4", "pwr4")
        .Case("pwr5", "pwr5")
        .Case("pwr5x", "pwr5x")
        .Case("pwr6", "pwr6")
        .Case("pwr6x", "pwr6x")
        .Case("pwr7", "pwr7")
        .Case("pwr8", "pwr8")
        .Case("powerpc", "ppc")
        .Case("powerpc64", "ppc64")
        .Case("powerpc64le", "ppc64le")
        .Default("");
  }

  return "";
}

static void getPPCTargetFeatures(const Driver &D, const llvm::Triple &Triple,
                                 const ArgList &Args,
                                 std::vector<const char *> &Features) {
  handleTargetFeaturesGroup(Args, Features, options::OPT_m_ppc_Features_Group);

  ppc::FloatABI FloatABI = ppc::getPPCFloatABI(D, Args);
  if (FloatABI == ppc::FloatABI::Soft &&
      !(Triple.getArch() == llvm::Triple::ppc64 ||
        Triple.getArch() == llvm::Triple::ppc64le))
    Features.push_back("+soft-float");
  else if (FloatABI == ppc::FloatABI::Soft &&
           (Triple.getArch() == llvm::Triple::ppc64 ||
            Triple.getArch() == llvm::Triple::ppc64le))
    D.Diag(diag::err_drv_invalid_mfloat_abi)
        << "soft float is not supported for ppc64";

  // Altivec is a bit weird, allow overriding of the Altivec feature here.
  AddTargetFeature(Args, Features, options::OPT_faltivec,
                   options::OPT_fno_altivec, "altivec");
}

ppc::FloatABI ppc::getPPCFloatABI(const Driver &D, const ArgList &Args) {
  ppc::FloatABI ABI = ppc::FloatABI::Invalid;
  if (Arg *A =
          Args.getLastArg(options::OPT_msoft_float, options::OPT_mhard_float,
                          options::OPT_mfloat_abi_EQ)) {
    if (A->getOption().matches(options::OPT_msoft_float))
      ABI = ppc::FloatABI::Soft;
    else if (A->getOption().matches(options::OPT_mhard_float))
      ABI = ppc::FloatABI::Hard;
    else {
      ABI = llvm::StringSwitch<ppc::FloatABI>(A->getValue())
                .Case("soft", ppc::FloatABI::Soft)
                .Case("hard", ppc::FloatABI::Hard)
                .Default(ppc::FloatABI::Invalid);
      if (ABI == ppc::FloatABI::Invalid && !StringRef(A->getValue()).empty()) {
        D.Diag(diag::err_drv_invalid_mfloat_abi) << A->getAsString(Args);
        ABI = ppc::FloatABI::Hard;
      }
    }
  }

  // If unspecified, choose the default based on the platform.
  if (ABI == ppc::FloatABI::Invalid) {
    ABI = ppc::FloatABI::Hard;
  }

  return ABI;
}

void Clang::AddPPCTargetArgs(const ArgList &Args,
                             ArgStringList &CmdArgs) const {
  // Select the ABI to use.
  const char *ABIName = nullptr;
  if (getToolChain().getTriple().isOSLinux())
    switch (getToolChain().getArch()) {
    case llvm::Triple::ppc64: {
      // When targeting a processor that supports QPX, or if QPX is
      // specifically enabled, default to using the ABI that supports QPX (so
      // long as it is not specifically disabled).
      bool HasQPX = false;
      if (Arg *A = Args.getLastArg(options::OPT_mcpu_EQ))
        HasQPX = A->getValue() == StringRef("a2q");
      HasQPX = Args.hasFlag(options::OPT_mqpx, options::OPT_mno_qpx, HasQPX);
      if (HasQPX) {
        ABIName = "elfv1-qpx";
        break;
      }

      ABIName = "elfv1";
      break;
    }
    case llvm::Triple::ppc64le:
      ABIName = "elfv2";
      break;
    default:
      break;
    }

  if (Arg *A = Args.getLastArg(options::OPT_mabi_EQ))
    // The ppc64 linux abis are all "altivec" abis by default. Accept and ignore
    // the option if given as we don't have backend support for any targets
    // that don't use the altivec abi.
    if (StringRef(A->getValue()) != "altivec")
      ABIName = A->getValue();

  ppc::FloatABI FloatABI =
      ppc::getPPCFloatABI(getToolChain().getDriver(), Args);

  if (FloatABI == ppc::FloatABI::Soft) {
    // Floating point operations and argument passing are soft.
    CmdArgs.push_back("-msoft-float");
    CmdArgs.push_back("-mfloat-abi");
    CmdArgs.push_back("soft");
  } else {
    // Floating point operations and argument passing are hard.
    assert(FloatABI == ppc::FloatABI::Hard && "Invalid float abi!");
    CmdArgs.push_back("-mfloat-abi");
    CmdArgs.push_back("hard");
  }

  if (ABIName) {
    CmdArgs.push_back("-target-abi");
    CmdArgs.push_back(ABIName);
  }
}

bool ppc::hasPPCAbiArg(const ArgList &Args, const char *Value) {
  Arg *A = Args.getLastArg(options::OPT_mabi_EQ);
  return A && (A->getValue() == StringRef(Value));
}

/// Get the (LLVM) name of the R600 gpu we are targeting.
static std::string getR600TargetGPU(const ArgList &Args) {
  if (Arg *A = Args.getLastArg(options::OPT_mcpu_EQ)) {
    const char *GPUName = A->getValue();
    return llvm::StringSwitch<const char *>(GPUName)
        .Cases("rv630", "rv635", "r600")
        .Cases("rv610", "rv620", "rs780", "rs880")
        .Case("rv740", "rv770")
        .Case("palm", "cedar")
        .Cases("sumo", "sumo2", "sumo")
        .Case("hemlock", "cypress")
        .Case("aruba", "cayman")
        .Default(GPUName);
  }
  return "";
}

void Clang::AddSparcTargetArgs(const ArgList &Args,
                               ArgStringList &CmdArgs) const {
  const Driver &D = getToolChain().getDriver();
  std::string Triple = getToolChain().ComputeEffectiveClangTriple(Args);

  bool SoftFloatABI = false;
  if (Arg *A =
          Args.getLastArg(options::OPT_msoft_float, options::OPT_mhard_float)) {
    if (A->getOption().matches(options::OPT_msoft_float))
      SoftFloatABI = true;
  }

  // Only the hard-float ABI on Sparc is standardized, and it is the
  // default. GCC also supports a nonstandard soft-float ABI mode, and
  // perhaps LLVM should implement that, too. However, since llvm
  // currently does not support Sparc soft-float, at all, display an
  // error if it's requested.
  if (SoftFloatABI) {
    D.Diag(diag::err_drv_unsupported_opt_for_target) << "-msoft-float"
                                                     << Triple;
  }
}

static const char *getSystemZTargetCPU(const ArgList &Args) {
  if (const Arg *A = Args.getLastArg(options::OPT_march_EQ))
    return A->getValue();
  return "z10";
}

static void getSystemZTargetFeatures(const ArgList &Args,
                                     std::vector<const char *> &Features) {
  // -m(no-)htm overrides use of the transactional-execution facility.
  if (Arg *A = Args.getLastArg(options::OPT_mhtm, options::OPT_mno_htm)) {
    if (A->getOption().matches(options::OPT_mhtm))
      Features.push_back("+transactional-execution");
    else
      Features.push_back("-transactional-execution");
  }
  // -m(no-)vx overrides use of the vector facility.
  if (Arg *A = Args.getLastArg(options::OPT_mvx, options::OPT_mno_vx)) {
    if (A->getOption().matches(options::OPT_mvx))
      Features.push_back("+vector");
    else
      Features.push_back("-vector");
  }
}

static const char *getX86TargetCPU(const ArgList &Args,
                                   const llvm::Triple &Triple) {
  if (const Arg *A = Args.getLastArg(options::OPT_march_EQ)) {
    if (StringRef(A->getValue()) != "native") {
      if (Triple.isOSDarwin() && Triple.getArchName() == "x86_64h")
        return "core-avx2";

      return A->getValue();
    }

    // FIXME: Reject attempts to use -march=native unless the target matches
    // the host.
    //
    // FIXME: We should also incorporate the detected target features for use
    // with -native.
    std::string CPU = llvm::sys::getHostCPUName();
    if (!CPU.empty() && CPU != "generic")
      return Args.MakeArgString(CPU);
  }

  if (const Arg *A = Args.getLastArg(options::OPT__SLASH_arch)) {
    // Mapping built by referring to X86TargetInfo::getDefaultFeatures().
    StringRef Arch = A->getValue();
    const char *CPU;
    if (Triple.getArch() == llvm::Triple::x86) {
      CPU = llvm::StringSwitch<const char *>(Arch)
                .Case("IA32", "i386")
                .Case("SSE", "pentium3")
                .Case("SSE2", "pentium4")
                .Case("AVX", "sandybridge")
                .Case("AVX2", "haswell")
                .Default(nullptr);
    } else {
      CPU = llvm::StringSwitch<const char *>(Arch)
                .Case("AVX", "sandybridge")
                .Case("AVX2", "haswell")
                .Default(nullptr);
    }
    if (CPU)
      return CPU;
  }

  // Select the default CPU if none was given (or detection failed).

  if (Triple.getArch() != llvm::Triple::x86_64 &&
      Triple.getArch() != llvm::Triple::x86)
    return nullptr; // This routine is only handling x86 targets.

  bool Is64Bit = Triple.getArch() == llvm::Triple::x86_64;

  // FIXME: Need target hooks.
  if (Triple.isOSDarwin()) {
    if (Triple.getArchName() == "x86_64h")
      return "core-avx2";
    return Is64Bit ? "core2" : "yonah";
  }

  // Set up default CPU name for PS4 compilers.
  if (Triple.isPS4CPU())
    return "btver2";

  // On Android use targets compatible with gcc
  if (Triple.isAndroid())
    return Is64Bit ? "x86-64" : "i686";

  // Everything else goes to x86-64 in 64-bit mode.
  if (Is64Bit)
    return "x86-64";

  switch (Triple.getOS()) {
  case llvm::Triple::FreeBSD:
  case llvm::Triple::NetBSD:
  case llvm::Triple::OpenBSD:
    return "i486";
  case llvm::Triple::Haiku:
    return "i586";
  case llvm::Triple::Bitrig:
    return "i686";
  default:
    // Fallback to p4.
    return "pentium4";
  }
}

/// Get the (LLVM) name of the WebAssembly cpu we are targeting.
static StringRef getWebAssemblyTargetCPU(const ArgList &Args) {
  // If we have -mcpu=, use that.
  if (Arg *A = Args.getLastArg(options::OPT_mcpu_EQ)) {
    StringRef CPU = A->getValue();

#ifdef __wasm__
    // Handle "native" by examining the host. "native" isn't meaningful when
    // cross compiling, so only support this when the host is also WebAssembly.
    if (CPU == "native")
      return llvm::sys::getHostCPUName();
#endif

    return CPU;
  }

  return "generic";
}

static std::string getCPUName(const ArgList &Args, const llvm::Triple &T,
                              bool FromAs = false) {
  switch (T.getArch()) {
  default:
    return "";

  case llvm::Triple::aarch64:
  case llvm::Triple::aarch64_be:
    return getAArch64TargetCPU(Args);

  case llvm::Triple::arm:
  case llvm::Triple::armeb:
  case llvm::Triple::thumb:
  case llvm::Triple::thumbeb: {
    StringRef MArch, MCPU;
    getARMArchCPUFromArgs(Args, MArch, MCPU, FromAs);
    return arm::getARMTargetCPU(MCPU, MArch, T);
  }
  case llvm::Triple::mips:
  case llvm::Triple::mipsel:
  case llvm::Triple::mips64:
  case llvm::Triple::mips64el: {
    StringRef CPUName;
    StringRef ABIName;
    mips::getMipsCPUAndABI(Args, T, CPUName, ABIName);
    return CPUName;
  }

  case llvm::Triple::nvptx:
  case llvm::Triple::nvptx64:
    if (const Arg *A = Args.getLastArg(options::OPT_march_EQ))
      return A->getValue();
    return "";

  case llvm::Triple::ppc:
  case llvm::Triple::ppc64:
  case llvm::Triple::ppc64le: {
    std::string TargetCPUName = getPPCTargetCPU(Args);
    // LLVM may default to generating code for the native CPU,
    // but, like gcc, we default to a more generic option for
    // each architecture. (except on Darwin)
    if (TargetCPUName.empty() && !T.isOSDarwin()) {
      if (T.getArch() == llvm::Triple::ppc64)
        TargetCPUName = "ppc64";
      else if (T.getArch() == llvm::Triple::ppc64le)
        TargetCPUName = "ppc64le";
      else
        TargetCPUName = "ppc";
    }
    return TargetCPUName;
  }

  case llvm::Triple::sparc:
  case llvm::Triple::sparcel:
  case llvm::Triple::sparcv9:
    if (const Arg *A = Args.getLastArg(options::OPT_mcpu_EQ))
      return A->getValue();
    return "";

  case llvm::Triple::x86:
  case llvm::Triple::x86_64:
    return getX86TargetCPU(Args, T);

  case llvm::Triple::hexagon:
    return "hexagon" +
           toolchains::HexagonToolChain::GetTargetCPUVersion(Args).str();

  case llvm::Triple::systemz:
    return getSystemZTargetCPU(Args);

  case llvm::Triple::r600:
  case llvm::Triple::amdgcn:
    return getR600TargetGPU(Args);

  case llvm::Triple::wasm32:
  case llvm::Triple::wasm64:
    return getWebAssemblyTargetCPU(Args);
    
  case llvm::Triple::nyuzi:
    return "nyuzi";
  }
}

static void AddGoldPlugin(const ToolChain &ToolChain, const ArgList &Args,
                          ArgStringList &CmdArgs, bool IsThinLTO) {
  // Tell the linker to load the plugin. This has to come before AddLinkerInputs
  // as gold requires -plugin to come before any -plugin-opt that -Wl might
  // forward.
  CmdArgs.push_back("-plugin");
  std::string Plugin =
      ToolChain.getDriver().Dir + "/../lib" CLANG_LIBDIR_SUFFIX "/LLVMgold.so";
  CmdArgs.push_back(Args.MakeArgString(Plugin));

  // Try to pass driver level flags relevant to LTO code generation down to
  // the plugin.

  // Handle flags for selecting CPU variants.
  std::string CPU = getCPUName(Args, ToolChain.getTriple());
  if (!CPU.empty())
    CmdArgs.push_back(Args.MakeArgString(Twine("-plugin-opt=mcpu=") + CPU));

  if (Arg *A = Args.getLastArg(options::OPT_O_Group)) {
    StringRef OOpt;
    if (A->getOption().matches(options::OPT_O4) ||
        A->getOption().matches(options::OPT_Ofast))
      OOpt = "3";
    else if (A->getOption().matches(options::OPT_O))
      OOpt = A->getValue();
    else if (A->getOption().matches(options::OPT_O0))
      OOpt = "0";
    if (!OOpt.empty())
      CmdArgs.push_back(Args.MakeArgString(Twine("-plugin-opt=O") + OOpt));
  }

  if (IsThinLTO)
    CmdArgs.push_back("-plugin-opt=thinlto");

  // If an explicit debugger tuning argument appeared, pass it along.
  if (Arg *A = Args.getLastArg(options::OPT_gTune_Group,
                               options::OPT_ggdbN_Group)) {
    if (A->getOption().matches(options::OPT_glldb))
      CmdArgs.push_back("-plugin-opt=-debugger-tune=lldb");
    else if (A->getOption().matches(options::OPT_gsce))
      CmdArgs.push_back("-plugin-opt=-debugger-tune=sce");
    else
      CmdArgs.push_back("-plugin-opt=-debugger-tune=gdb");
  }
}

/// This is a helper function for validating the optional refinement step
/// parameter in reciprocal argument strings. Return false if there is an error
/// parsing the refinement step. Otherwise, return true and set the Position
/// of the refinement step in the input string.
static bool getRefinementStep(StringRef In, const Driver &D,
                              const Arg &A, size_t &Position) {
  const char RefinementStepToken = ':';
  Position = In.find(RefinementStepToken);
  if (Position != StringRef::npos) {
    StringRef Option = A.getOption().getName();
    StringRef RefStep = In.substr(Position + 1);
    // Allow exactly one numeric character for the additional refinement
    // step parameter. This is reasonable for all currently-supported
    // operations and architectures because we would expect that a larger value
    // of refinement steps would cause the estimate "optimization" to
    // under-perform the native operation. Also, if the estimate does not
    // converge quickly, it probably will not ever converge, so further
    // refinement steps will not produce a better answer.
    if (RefStep.size() != 1) {
      D.Diag(diag::err_drv_invalid_value) << Option << RefStep;
      return false;
    }
    char RefStepChar = RefStep[0];
    if (RefStepChar < '0' || RefStepChar > '9') {
      D.Diag(diag::err_drv_invalid_value) << Option << RefStep;
      return false;
    }
  }
  return true;
}

/// The -mrecip flag requires processing of many optional parameters.
static void ParseMRecip(const Driver &D, const ArgList &Args,
                        ArgStringList &OutStrings) {
  StringRef DisabledPrefixIn = "!";
  StringRef DisabledPrefixOut = "!";
  StringRef EnabledPrefixOut = "";
  StringRef Out = "-mrecip=";

  Arg *A = Args.getLastArg(options::OPT_mrecip, options::OPT_mrecip_EQ);
  if (!A)
    return;

  unsigned NumOptions = A->getNumValues();
  if (NumOptions == 0) {
    // No option is the same as "all".
    OutStrings.push_back(Args.MakeArgString(Out + "all"));
    return;
  }

  // Pass through "all", "none", or "default" with an optional refinement step.
  if (NumOptions == 1) {
    StringRef Val = A->getValue(0);
    size_t RefStepLoc;
    if (!getRefinementStep(Val, D, *A, RefStepLoc))
      return;
    StringRef ValBase = Val.slice(0, RefStepLoc);
    if (ValBase == "all" || ValBase == "none" || ValBase == "default") {
      OutStrings.push_back(Args.MakeArgString(Out + Val));
      return;
    }
  }

  // Each reciprocal type may be enabled or disabled individually.
  // Check each input value for validity, concatenate them all back together,
  // and pass through.

  llvm::StringMap<bool> OptionStrings;
  OptionStrings.insert(std::make_pair("divd", false));
  OptionStrings.insert(std::make_pair("divf", false));
  OptionStrings.insert(std::make_pair("vec-divd", false));
  OptionStrings.insert(std::make_pair("vec-divf", false));
  OptionStrings.insert(std::make_pair("sqrtd", false));
  OptionStrings.insert(std::make_pair("sqrtf", false));
  OptionStrings.insert(std::make_pair("vec-sqrtd", false));
  OptionStrings.insert(std::make_pair("vec-sqrtf", false));

  for (unsigned i = 0; i != NumOptions; ++i) {
    StringRef Val = A->getValue(i);

    bool IsDisabled = Val.startswith(DisabledPrefixIn);
    // Ignore the disablement token for string matching.
    if (IsDisabled)
      Val = Val.substr(1);

    size_t RefStep;
    if (!getRefinementStep(Val, D, *A, RefStep))
      return;

    StringRef ValBase = Val.slice(0, RefStep);
    llvm::StringMap<bool>::iterator OptionIter = OptionStrings.find(ValBase);
    if (OptionIter == OptionStrings.end()) {
      // Try again specifying float suffix.
      OptionIter = OptionStrings.find(ValBase.str() + 'f');
      if (OptionIter == OptionStrings.end()) {
        // The input name did not match any known option string.
        D.Diag(diag::err_drv_unknown_argument) << Val;
        return;
      }
      // The option was specified without a float or double suffix.
      // Make sure that the double entry was not already specified.
      // The float entry will be checked below.
      if (OptionStrings[ValBase.str() + 'd']) {
        D.Diag(diag::err_drv_invalid_value) << A->getOption().getName() << Val;
        return;
      }
    }

    if (OptionIter->second == true) {
      // Duplicate option specified.
      D.Diag(diag::err_drv_invalid_value) << A->getOption().getName() << Val;
      return;
    }

    // Mark the matched option as found. Do not allow duplicate specifiers.
    OptionIter->second = true;

    // If the precision was not specified, also mark the double entry as found.
    if (ValBase.back() != 'f' && ValBase.back() != 'd')
      OptionStrings[ValBase.str() + 'd'] = true;

    // Build the output string.
    StringRef Prefix = IsDisabled ? DisabledPrefixOut : EnabledPrefixOut;
    Out = Args.MakeArgString(Out + Prefix + Val);
    if (i != NumOptions - 1)
      Out = Args.MakeArgString(Out + ",");
  }

  OutStrings.push_back(Args.MakeArgString(Out));
}

static void getX86TargetFeatures(const Driver &D, const llvm::Triple &Triple,
                                 const ArgList &Args,
                                 std::vector<const char *> &Features) {
  // If -march=native, autodetect the feature list.
  if (const Arg *A = Args.getLastArg(options::OPT_march_EQ)) {
    if (StringRef(A->getValue()) == "native") {
      llvm::StringMap<bool> HostFeatures;
      if (llvm::sys::getHostCPUFeatures(HostFeatures))
        for (auto &F : HostFeatures)
          Features.push_back(
              Args.MakeArgString((F.second ? "+" : "-") + F.first()));
    }
  }

  if (Triple.getArchName() == "x86_64h") {
    // x86_64h implies quite a few of the more modern subtarget features
    // for Haswell class CPUs, but not all of them. Opt-out of a few.
    Features.push_back("-rdrnd");
    Features.push_back("-aes");
    Features.push_back("-pclmul");
    Features.push_back("-rtm");
    Features.push_back("-hle");
    Features.push_back("-fsgsbase");
  }

  const llvm::Triple::ArchType ArchType = Triple.getArch();
  // Add features to be compatible with gcc for Android.
  if (Triple.isAndroid()) {
    if (ArchType == llvm::Triple::x86_64) {
      Features.push_back("+sse4.2");
      Features.push_back("+popcnt");
    } else
      Features.push_back("+ssse3");
  }

  // Set features according to the -arch flag on MSVC.
  if (Arg *A = Args.getLastArg(options::OPT__SLASH_arch)) {
    StringRef Arch = A->getValue();
    bool ArchUsed = false;
    // First, look for flags that are shared in x86 and x86-64.
    if (ArchType == llvm::Triple::x86_64 || ArchType == llvm::Triple::x86) {
      if (Arch == "AVX" || Arch == "AVX2") {
        ArchUsed = true;
        Features.push_back(Args.MakeArgString("+" + Arch.lower()));
      }
    }
    // Then, look for x86-specific flags.
    if (ArchType == llvm::Triple::x86) {
      if (Arch == "IA32") {
        ArchUsed = true;
      } else if (Arch == "SSE" || Arch == "SSE2") {
        ArchUsed = true;
        Features.push_back(Args.MakeArgString("+" + Arch.lower()));
      }
    }
    if (!ArchUsed)
      D.Diag(clang::diag::warn_drv_unused_argument) << A->getAsString(Args);
  }

  // Now add any that the user explicitly requested on the command line,
  // which may override the defaults.
  handleTargetFeaturesGroup(Args, Features, options::OPT_m_x86_Features_Group);
}

void Clang::AddX86TargetArgs(const ArgList &Args,
                             ArgStringList &CmdArgs) const {
  if (!Args.hasFlag(options::OPT_mred_zone, options::OPT_mno_red_zone, true) ||
      Args.hasArg(options::OPT_mkernel) ||
      Args.hasArg(options::OPT_fapple_kext))
    CmdArgs.push_back("-disable-red-zone");

  // Default to avoid implicit floating-point for kernel/kext code, but allow
  // that to be overridden with -mno-soft-float.
  bool NoImplicitFloat = (Args.hasArg(options::OPT_mkernel) ||
                          Args.hasArg(options::OPT_fapple_kext));
  if (Arg *A = Args.getLastArg(
          options::OPT_msoft_float, options::OPT_mno_soft_float,
          options::OPT_mimplicit_float, options::OPT_mno_implicit_float)) {
    const Option &O = A->getOption();
    NoImplicitFloat = (O.matches(options::OPT_mno_implicit_float) ||
                       O.matches(options::OPT_msoft_float));
  }
  if (NoImplicitFloat)
    CmdArgs.push_back("-no-implicit-float");

  if (Arg *A = Args.getLastArg(options::OPT_masm_EQ)) {
    StringRef Value = A->getValue();
    if (Value == "intel" || Value == "att") {
      CmdArgs.push_back("-mllvm");
      CmdArgs.push_back(Args.MakeArgString("-x86-asm-syntax=" + Value));
    } else {
      getToolChain().getDriver().Diag(diag::err_drv_unsupported_option_argument)
          << A->getOption().getName() << Value;
    }
  }
}

void Clang::AddHexagonTargetArgs(const ArgList &Args,
                                 ArgStringList &CmdArgs) const {
  CmdArgs.push_back("-mqdsp6-compat");
  CmdArgs.push_back("-Wreturn-type");

  if (auto G = toolchains::HexagonToolChain::getSmallDataThreshold(Args)) {
    std::string N = llvm::utostr(G.getValue());
    std::string Opt = std::string("-hexagon-small-data-threshold=") + N;
    CmdArgs.push_back("-mllvm");
    CmdArgs.push_back(Args.MakeArgString(Opt));
  }

  if (!Args.hasArg(options::OPT_fno_short_enums))
    CmdArgs.push_back("-fshort-enums");
  if (Args.getLastArg(options::OPT_mieee_rnd_near)) {
    CmdArgs.push_back("-mllvm");
    CmdArgs.push_back("-enable-hexagon-ieee-rnd-near");
  }
  CmdArgs.push_back("-mllvm");
  CmdArgs.push_back("-machine-sink-split=0");
}

void Clang::AddWebAssemblyTargetArgs(const ArgList &Args,
                                     ArgStringList &CmdArgs) const {
  // Default to "hidden" visibility.
  if (!Args.hasArg(options::OPT_fvisibility_EQ,
                   options::OPT_fvisibility_ms_compat)) {
    CmdArgs.push_back("-fvisibility");
    CmdArgs.push_back("hidden");
  }
}

// Decode AArch64 features from string like +[no]featureA+[no]featureB+...
static bool DecodeAArch64Features(const Driver &D, StringRef text,
                                  std::vector<const char *> &Features) {
  SmallVector<StringRef, 8> Split;
  text.split(Split, StringRef("+"), -1, false);

  for (StringRef Feature : Split) {
    const char *result = llvm::StringSwitch<const char *>(Feature)
                             .Case("fp", "+fp-armv8")
                             .Case("simd", "+neon")
                             .Case("crc", "+crc")
                             .Case("crypto", "+crypto")
                             .Case("fp16", "+fullfp16")
                             .Case("profile", "+spe")
                             .Case("nofp", "-fp-armv8")
                             .Case("nosimd", "-neon")
                             .Case("nocrc", "-crc")
                             .Case("nocrypto", "-crypto")
                             .Case("nofp16", "-fullfp16")
                             .Case("noprofile", "-spe")
                             .Default(nullptr);
    if (result)
      Features.push_back(result);
    else if (Feature == "neon" || Feature == "noneon")
      D.Diag(diag::err_drv_no_neon_modifier);
    else
      return false;
  }
  return true;
}

// Check if the CPU name and feature modifiers in -mcpu are legal. If yes,
// decode CPU and feature.
static bool DecodeAArch64Mcpu(const Driver &D, StringRef Mcpu, StringRef &CPU,
                              std::vector<const char *> &Features) {
  std::pair<StringRef, StringRef> Split = Mcpu.split("+");
  CPU = Split.first;
  if (CPU == "cortex-a53" || CPU == "cortex-a57" ||
      CPU == "cortex-a72" || CPU == "cortex-a35" || CPU == "exynos-m1" ||
      CPU == "kryo") {
    Features.push_back("+neon");
    Features.push_back("+crc");
    Features.push_back("+crypto");
  } else if (CPU == "cyclone") {
    Features.push_back("+neon");
    Features.push_back("+crypto");
  } else if (CPU == "generic") {
    Features.push_back("+neon");
  } else {
    return false;
  }

  if (Split.second.size() && !DecodeAArch64Features(D, Split.second, Features))
    return false;

  return true;
}

static bool
getAArch64ArchFeaturesFromMarch(const Driver &D, StringRef March,
                                const ArgList &Args,
                                std::vector<const char *> &Features) {
  std::string MarchLowerCase = March.lower();
  std::pair<StringRef, StringRef> Split = StringRef(MarchLowerCase).split("+");

  if (Split.first == "armv8-a" || Split.first == "armv8a") {
    // ok, no additional features.
  } else if (Split.first == "armv8.1-a" || Split.first == "armv8.1a") {
    Features.push_back("+v8.1a");
  } else if (Split.first == "armv8.2-a" || Split.first == "armv8.2a" ) {
    Features.push_back("+v8.2a");
  } else {
    return false;
  }

  if (Split.second.size() && !DecodeAArch64Features(D, Split.second, Features))
    return false;

  return true;
}

static bool
getAArch64ArchFeaturesFromMcpu(const Driver &D, StringRef Mcpu,
                               const ArgList &Args,
                               std::vector<const char *> &Features) {
  StringRef CPU;
  std::string McpuLowerCase = Mcpu.lower();
  if (!DecodeAArch64Mcpu(D, McpuLowerCase, CPU, Features))
    return false;

  return true;
}

static bool
getAArch64MicroArchFeaturesFromMtune(const Driver &D, StringRef Mtune,
                                     const ArgList &Args,
                                     std::vector<const char *> &Features) {
  std::string MtuneLowerCase = Mtune.lower();
  // Handle CPU name is 'native'.
  if (MtuneLowerCase == "native")
    MtuneLowerCase = llvm::sys::getHostCPUName();
  if (MtuneLowerCase == "cyclone") {
    Features.push_back("+zcm");
    Features.push_back("+zcz");
  }
  return true;
}

static bool
getAArch64MicroArchFeaturesFromMcpu(const Driver &D, StringRef Mcpu,
                                    const ArgList &Args,
                                    std::vector<const char *> &Features) {
  StringRef CPU;
  std::vector<const char *> DecodedFeature;
  std::string McpuLowerCase = Mcpu.lower();
  if (!DecodeAArch64Mcpu(D, McpuLowerCase, CPU, DecodedFeature))
    return false;

  return getAArch64MicroArchFeaturesFromMtune(D, CPU, Args, Features);
}

static void getAArch64TargetFeatures(const Driver &D, const ArgList &Args,
                                     std::vector<const char *> &Features) {
  Arg *A;
  bool success = true;
  // Enable NEON by default.
  Features.push_back("+neon");
  if ((A = Args.getLastArg(options::OPT_march_EQ)))
    success = getAArch64ArchFeaturesFromMarch(D, A->getValue(), Args, Features);
  else if ((A = Args.getLastArg(options::OPT_mcpu_EQ)))
    success = getAArch64ArchFeaturesFromMcpu(D, A->getValue(), Args, Features);
  else if (Args.hasArg(options::OPT_arch))
    success = getAArch64ArchFeaturesFromMcpu(D, getAArch64TargetCPU(Args), Args,
                                             Features);

  if (success && (A = Args.getLastArg(options::OPT_mtune_EQ)))
    success =
        getAArch64MicroArchFeaturesFromMtune(D, A->getValue(), Args, Features);
  else if (success && (A = Args.getLastArg(options::OPT_mcpu_EQ)))
    success =
        getAArch64MicroArchFeaturesFromMcpu(D, A->getValue(), Args, Features);
  else if (Args.hasArg(options::OPT_arch))
    success = getAArch64MicroArchFeaturesFromMcpu(D, getAArch64TargetCPU(Args),
                                                  Args, Features);

  if (!success)
    D.Diag(diag::err_drv_clang_unsupported) << A->getAsString(Args);

  if (Args.getLastArg(options::OPT_mgeneral_regs_only)) {
    Features.push_back("-fp-armv8");
    Features.push_back("-crypto");
    Features.push_back("-neon");
  }

  // En/disable crc
  if (Arg *A = Args.getLastArg(options::OPT_mcrc, options::OPT_mnocrc)) {
    if (A->getOption().matches(options::OPT_mcrc))
      Features.push_back("+crc");
    else
      Features.push_back("-crc");
  }

  if (Arg *A = Args.getLastArg(options::OPT_mno_unaligned_access,
                               options::OPT_munaligned_access))
    if (A->getOption().matches(options::OPT_mno_unaligned_access))
      Features.push_back("+strict-align");

  if (Args.hasArg(options::OPT_ffixed_x18))
    Features.push_back("+reserve-x18");
}

static void getHexagonTargetFeatures(const ArgList &Args,
                                     std::vector<const char *> &Features) {
  bool HasHVX = false, HasHVXD = false;

  // FIXME: This should be able to use handleTargetFeaturesGroup except it is
  // doing dependent option handling here rather than in initFeatureMap or a
  // similar handler.
  for (auto &A : Args) {
    auto &Opt = A->getOption();
    if (Opt.matches(options::OPT_mhexagon_hvx))
      HasHVX = true;
    else if (Opt.matches(options::OPT_mno_hexagon_hvx))
      HasHVXD = HasHVX = false;
    else if (Opt.matches(options::OPT_mhexagon_hvx_double))
      HasHVXD = HasHVX = true;
    else if (Opt.matches(options::OPT_mno_hexagon_hvx_double))
      HasHVXD = false;
    else
      continue;
    A->claim();
  }

  Features.push_back(HasHVX  ? "+hvx" : "-hvx");
  Features.push_back(HasHVXD ? "+hvx-double" : "-hvx-double");
}

static void getWebAssemblyTargetFeatures(const ArgList &Args,
                                         std::vector<const char *> &Features) {
  handleTargetFeaturesGroup(Args, Features, options::OPT_m_wasm_Features_Group);
}

static void getTargetFeatures(const ToolChain &TC, const llvm::Triple &Triple,
                              const ArgList &Args, ArgStringList &CmdArgs,
                              bool ForAS) {
  const Driver &D = TC.getDriver();
  std::vector<const char *> Features;
  switch (Triple.getArch()) {
  default:
    break;
  case llvm::Triple::mips:
  case llvm::Triple::mipsel:
  case llvm::Triple::mips64:
  case llvm::Triple::mips64el:
    getMIPSTargetFeatures(D, Triple, Args, Features);
    break;

  case llvm::Triple::arm:
  case llvm::Triple::armeb:
  case llvm::Triple::thumb:
  case llvm::Triple::thumbeb:
    getARMTargetFeatures(TC, Triple, Args, Features, ForAS);
    break;

  case llvm::Triple::ppc:
  case llvm::Triple::ppc64:
  case llvm::Triple::ppc64le:
    getPPCTargetFeatures(D, Triple, Args, Features);
    break;
  case llvm::Triple::systemz:
    getSystemZTargetFeatures(Args, Features);
    break;
  case llvm::Triple::aarch64:
  case llvm::Triple::aarch64_be:
    getAArch64TargetFeatures(D, Args, Features);
    break;
  case llvm::Triple::x86:
  case llvm::Triple::x86_64:
    getX86TargetFeatures(D, Triple, Args, Features);
    break;
  case llvm::Triple::hexagon:
    getHexagonTargetFeatures(Args, Features);
    break;
  case llvm::Triple::wasm32:
  case llvm::Triple::wasm64:
    getWebAssemblyTargetFeatures(Args, Features);
    break;
  }

  // Find the last of each feature.
  llvm::StringMap<unsigned> LastOpt;
  for (unsigned I = 0, N = Features.size(); I < N; ++I) {
    const char *Name = Features[I];
    assert(Name[0] == '-' || Name[0] == '+');
    LastOpt[Name + 1] = I;
  }

  for (unsigned I = 0, N = Features.size(); I < N; ++I) {
    // If this feature was overridden, ignore it.
    const char *Name = Features[I];
    llvm::StringMap<unsigned>::iterator LastI = LastOpt.find(Name + 1);
    assert(LastI != LastOpt.end());
    unsigned Last = LastI->second;
    if (Last != I)
      continue;

    CmdArgs.push_back("-target-feature");
    CmdArgs.push_back(Name);
  }
}

static bool
shouldUseExceptionTablesForObjCExceptions(const ObjCRuntime &runtime,
                                          const llvm::Triple &Triple) {
  // We use the zero-cost exception tables for Objective-C if the non-fragile
  // ABI is enabled or when compiling for x86_64 and ARM on Snow Leopard and
  // later.
  if (runtime.isNonFragile())
    return true;

  if (!Triple.isMacOSX())
    return false;

  return (!Triple.isMacOSXVersionLT(10, 5) &&
          (Triple.getArch() == llvm::Triple::x86_64 ||
           Triple.getArch() == llvm::Triple::arm));
}

/// Adds exception related arguments to the driver command arguments. There's a
/// master flag, -fexceptions and also language specific flags to enable/disable
/// C++ and Objective-C exceptions. This makes it possible to for example
/// disable C++ exceptions but enable Objective-C exceptions.
static void addExceptionArgs(const ArgList &Args, types::ID InputType,
                             const ToolChain &TC, bool KernelOrKext,
                             const ObjCRuntime &objcRuntime,
                             ArgStringList &CmdArgs) {
  const Driver &D = TC.getDriver();
  const llvm::Triple &Triple = TC.getTriple();

  if (KernelOrKext) {
    // -mkernel and -fapple-kext imply no exceptions, so claim exception related
    // arguments now to avoid warnings about unused arguments.
    Args.ClaimAllArgs(options::OPT_fexceptions);
    Args.ClaimAllArgs(options::OPT_fno_exceptions);
    Args.ClaimAllArgs(options::OPT_fobjc_exceptions);
    Args.ClaimAllArgs(options::OPT_fno_objc_exceptions);
    Args.ClaimAllArgs(options::OPT_fcxx_exceptions);
    Args.ClaimAllArgs(options::OPT_fno_cxx_exceptions);
    return;
  }

  // See if the user explicitly enabled exceptions.
  bool EH = Args.hasFlag(options::OPT_fexceptions, options::OPT_fno_exceptions,
                         false);

  // Obj-C exceptions are enabled by default, regardless of -fexceptions. This
  // is not necessarily sensible, but follows GCC.
  if (types::isObjC(InputType) &&
      Args.hasFlag(options::OPT_fobjc_exceptions,
                   options::OPT_fno_objc_exceptions, true)) {
    CmdArgs.push_back("-fobjc-exceptions");

    EH |= shouldUseExceptionTablesForObjCExceptions(objcRuntime, Triple);
  }

  if (types::isCXX(InputType)) {
<<<<<<< HEAD
    // Disable C++ EH by default on XCore, PS4, Nyuzi, and MSVC.
    // FIXME: Remove MSVC from this list once things work.
    bool CXXExceptionsEnabled = Triple.getArch() != llvm::Triple::xcore &&
                                !Triple.isPS4CPU() &&
                                !Triple.isWindowsMSVCEnvironment() &&
                                Triple.getArch() != llvm::Triple::nyuzi;
=======
    // Disable C++ EH by default on XCore and PS4.
    bool CXXExceptionsEnabled =
        Triple.getArch() != llvm::Triple::xcore && !Triple.isPS4CPU();
>>>>>>> c70338de
    Arg *ExceptionArg = Args.getLastArg(
        options::OPT_fcxx_exceptions, options::OPT_fno_cxx_exceptions,
        options::OPT_fexceptions, options::OPT_fno_exceptions);
    if (ExceptionArg)
      CXXExceptionsEnabled =
          ExceptionArg->getOption().matches(options::OPT_fcxx_exceptions) ||
          ExceptionArg->getOption().matches(options::OPT_fexceptions);

    if (CXXExceptionsEnabled) {
      if (Triple.isPS4CPU()) {
        ToolChain::RTTIMode RTTIMode = TC.getRTTIMode();
        assert(ExceptionArg &&
               "On the PS4 exceptions should only be enabled if passing "
               "an argument");
        if (RTTIMode == ToolChain::RM_DisabledExplicitly) {
          const Arg *RTTIArg = TC.getRTTIArg();
          assert(RTTIArg && "RTTI disabled explicitly but no RTTIArg!");
          D.Diag(diag::err_drv_argument_not_allowed_with)
              << RTTIArg->getAsString(Args) << ExceptionArg->getAsString(Args);
        } else if (RTTIMode == ToolChain::RM_EnabledImplicitly)
          D.Diag(diag::warn_drv_enabling_rtti_with_exceptions);
      } else
        assert(TC.getRTTIMode() != ToolChain::RM_DisabledImplicitly);

      CmdArgs.push_back("-fcxx-exceptions");

      EH = true;
    }
  }

  if (EH)
    CmdArgs.push_back("-fexceptions");
}

static bool ShouldDisableAutolink(const ArgList &Args, const ToolChain &TC) {
  bool Default = true;
  if (TC.getTriple().isOSDarwin()) {
    // The native darwin assembler doesn't support the linker_option directives,
    // so we disable them if we think the .s file will be passed to it.
    Default = TC.useIntegratedAs();
  }
  return !Args.hasFlag(options::OPT_fautolink, options::OPT_fno_autolink,
                       Default);
}

static bool ShouldDisableDwarfDirectory(const ArgList &Args,
                                        const ToolChain &TC) {
  bool UseDwarfDirectory =
      Args.hasFlag(options::OPT_fdwarf_directory_asm,
                   options::OPT_fno_dwarf_directory_asm, TC.useIntegratedAs());
  return !UseDwarfDirectory;
}

/// \brief Check whether the given input tree contains any compilation actions.
static bool ContainsCompileAction(const Action *A) {
  if (isa<CompileJobAction>(A) || isa<BackendJobAction>(A))
    return true;

  for (const auto &AI : A->inputs())
    if (ContainsCompileAction(AI))
      return true;

  return false;
}

/// \brief Check if -relax-all should be passed to the internal assembler.
/// This is done by default when compiling non-assembler source with -O0.
static bool UseRelaxAll(Compilation &C, const ArgList &Args) {
  bool RelaxDefault = true;

  if (Arg *A = Args.getLastArg(options::OPT_O_Group))
    RelaxDefault = A->getOption().matches(options::OPT_O0);

  if (RelaxDefault) {
    RelaxDefault = false;
    for (const auto &Act : C.getActions()) {
      if (ContainsCompileAction(Act)) {
        RelaxDefault = true;
        break;
      }
    }
  }

  return Args.hasFlag(options::OPT_mrelax_all, options::OPT_mno_relax_all,
                      RelaxDefault);
}

// Convert an arg of the form "-gN" or "-ggdbN" or one of their aliases
// to the corresponding DebugInfoKind.
static codegenoptions::DebugInfoKind DebugLevelToInfoKind(const Arg &A) {
  assert(A.getOption().matches(options::OPT_gN_Group) &&
         "Not a -g option that specifies a debug-info level");
  if (A.getOption().matches(options::OPT_g0) ||
      A.getOption().matches(options::OPT_ggdb0))
    return codegenoptions::NoDebugInfo;
  if (A.getOption().matches(options::OPT_gline_tables_only) ||
      A.getOption().matches(options::OPT_ggdb1))
    return codegenoptions::DebugLineTablesOnly;
  return codegenoptions::LimitedDebugInfo;
}

// Extract the integer N from a string spelled "-dwarf-N", returning 0
// on mismatch. The StringRef input (rather than an Arg) allows
// for use by the "-Xassembler" option parser.
static unsigned DwarfVersionNum(StringRef ArgValue) {
  return llvm::StringSwitch<unsigned>(ArgValue)
      .Case("-gdwarf-2", 2)
      .Case("-gdwarf-3", 3)
      .Case("-gdwarf-4", 4)
      .Case("-gdwarf-5", 5)
      .Default(0);
}

static void RenderDebugEnablingArgs(const ArgList &Args, ArgStringList &CmdArgs,
                                    codegenoptions::DebugInfoKind DebugInfoKind,
                                    unsigned DwarfVersion,
                                    llvm::DebuggerKind DebuggerTuning) {
  switch (DebugInfoKind) {
  case codegenoptions::DebugLineTablesOnly:
    CmdArgs.push_back("-debug-info-kind=line-tables-only");
    break;
  case codegenoptions::LimitedDebugInfo:
    CmdArgs.push_back("-debug-info-kind=limited");
    break;
  case codegenoptions::FullDebugInfo:
    CmdArgs.push_back("-debug-info-kind=standalone");
    break;
  default:
    break;
  }
  if (DwarfVersion > 0)
    CmdArgs.push_back(
        Args.MakeArgString("-dwarf-version=" + Twine(DwarfVersion)));
  switch (DebuggerTuning) {
  case llvm::DebuggerKind::GDB:
    CmdArgs.push_back("-debugger-tuning=gdb");
    break;
  case llvm::DebuggerKind::LLDB:
    CmdArgs.push_back("-debugger-tuning=lldb");
    break;
  case llvm::DebuggerKind::SCE:
    CmdArgs.push_back("-debugger-tuning=sce");
    break;
  default:
    break;
  }
}

static void CollectArgsForIntegratedAssembler(Compilation &C,
                                              const ArgList &Args,
                                              ArgStringList &CmdArgs,
                                              const Driver &D) {
  if (UseRelaxAll(C, Args))
    CmdArgs.push_back("-mrelax-all");

  // Only default to -mincremental-linker-compatible if we think we are
  // targeting the MSVC linker.
  bool DefaultIncrementalLinkerCompatible =
      C.getDefaultToolChain().getTriple().isWindowsMSVCEnvironment();
  if (Args.hasFlag(options::OPT_mincremental_linker_compatible,
                   options::OPT_mno_incremental_linker_compatible,
                   DefaultIncrementalLinkerCompatible))
    CmdArgs.push_back("-mincremental-linker-compatible");

  // When passing -I arguments to the assembler we sometimes need to
  // unconditionally take the next argument.  For example, when parsing
  // '-Wa,-I -Wa,foo' we need to accept the -Wa,foo arg after seeing the
  // -Wa,-I arg and when parsing '-Wa,-I,foo' we need to accept the 'foo'
  // arg after parsing the '-I' arg.
  bool TakeNextArg = false;

  // When using an integrated assembler, translate -Wa, and -Xassembler
  // options.
  bool CompressDebugSections = false;
  const char *MipsTargetFeature = nullptr;
  for (const Arg *A :
       Args.filtered(options::OPT_Wa_COMMA, options::OPT_Xassembler)) {
    A->claim();

    for (StringRef Value : A->getValues()) {
      if (TakeNextArg) {
        CmdArgs.push_back(Value.data());
        TakeNextArg = false;
        continue;
      }

      switch (C.getDefaultToolChain().getArch()) {
      default:
        break;
      case llvm::Triple::mips:
      case llvm::Triple::mipsel:
      case llvm::Triple::mips64:
      case llvm::Triple::mips64el:
        if (Value == "--trap") {
          CmdArgs.push_back("-target-feature");
          CmdArgs.push_back("+use-tcc-in-div");
          continue;
        }
        if (Value == "--break") {
          CmdArgs.push_back("-target-feature");
          CmdArgs.push_back("-use-tcc-in-div");
          continue;
        }
        if (Value.startswith("-msoft-float")) {
          CmdArgs.push_back("-target-feature");
          CmdArgs.push_back("+soft-float");
          continue;
        }
        if (Value.startswith("-mhard-float")) {
          CmdArgs.push_back("-target-feature");
          CmdArgs.push_back("-soft-float");
          continue;
        }

        MipsTargetFeature = llvm::StringSwitch<const char *>(Value)
                                .Case("-mips1", "+mips1")
                                .Case("-mips2", "+mips2")
                                .Case("-mips3", "+mips3")
                                .Case("-mips4", "+mips4")
                                .Case("-mips5", "+mips5")
                                .Case("-mips32", "+mips32")
                                .Case("-mips32r2", "+mips32r2")
                                .Case("-mips32r3", "+mips32r3")
                                .Case("-mips32r5", "+mips32r5")
                                .Case("-mips32r6", "+mips32r6")
                                .Case("-mips64", "+mips64")
                                .Case("-mips64r2", "+mips64r2")
                                .Case("-mips64r3", "+mips64r3")
                                .Case("-mips64r5", "+mips64r5")
                                .Case("-mips64r6", "+mips64r6")
                                .Default(nullptr);
        if (MipsTargetFeature)
          continue;
      }

      if (Value == "-force_cpusubtype_ALL") {
        // Do nothing, this is the default and we don't support anything else.
      } else if (Value == "-L") {
        CmdArgs.push_back("-msave-temp-labels");
      } else if (Value == "--fatal-warnings") {
        CmdArgs.push_back("-massembler-fatal-warnings");
      } else if (Value == "--noexecstack") {
        CmdArgs.push_back("-mnoexecstack");
      } else if (Value == "-compress-debug-sections" ||
                 Value == "--compress-debug-sections") {
        CompressDebugSections = true;
      } else if (Value == "-nocompress-debug-sections" ||
                 Value == "--nocompress-debug-sections") {
        CompressDebugSections = false;
      } else if (Value.startswith("-I")) {
        CmdArgs.push_back(Value.data());
        // We need to consume the next argument if the current arg is a plain
        // -I. The next arg will be the include directory.
        if (Value == "-I")
          TakeNextArg = true;
      } else if (Value.startswith("-gdwarf-")) {
        // "-gdwarf-N" options are not cc1as options.
        unsigned DwarfVersion = DwarfVersionNum(Value);
        if (DwarfVersion == 0) { // Send it onward, and let cc1as complain.
          CmdArgs.push_back(Value.data());
        } else {
          RenderDebugEnablingArgs(Args, CmdArgs,
                                  codegenoptions::LimitedDebugInfo,
                                  DwarfVersion, llvm::DebuggerKind::Default);
        }
      } else if (Value.startswith("-mcpu") || Value.startswith("-mfpu") ||
                 Value.startswith("-mhwdiv") || Value.startswith("-march")) {
        // Do nothing, we'll validate it later.
      } else {
        D.Diag(diag::err_drv_unsupported_option_argument)
            << A->getOption().getName() << Value;
      }
    }
  }
  if (CompressDebugSections) {
    if (llvm::zlib::isAvailable())
      CmdArgs.push_back("-compress-debug-sections");
    else
      D.Diag(diag::warn_debug_compression_unavailable);
  }
  if (MipsTargetFeature != nullptr) {
    CmdArgs.push_back("-target-feature");
    CmdArgs.push_back(MipsTargetFeature);
  }
}

// This adds the static libclang_rt.builtins-arch.a directly to the command line
// FIXME: Make sure we can also emit shared objects if they're requested
// and available, check for possible errors, etc.
static void addClangRT(const ToolChain &TC, const ArgList &Args,
                       ArgStringList &CmdArgs) {
  CmdArgs.push_back(TC.getCompilerRTArgString(Args, "builtins"));
}

namespace {
enum OpenMPRuntimeKind {
  /// An unknown OpenMP runtime. We can't generate effective OpenMP code
  /// without knowing what runtime to target.
  OMPRT_Unknown,

  /// The LLVM OpenMP runtime. When completed and integrated, this will become
  /// the default for Clang.
  OMPRT_OMP,

  /// The GNU OpenMP runtime. Clang doesn't support generating OpenMP code for
  /// this runtime but can swallow the pragmas, and find and link against the
  /// runtime library itself.
  OMPRT_GOMP,

  /// The legacy name for the LLVM OpenMP runtime from when it was the Intel
  /// OpenMP runtime. We support this mode for users with existing dependencies
  /// on this runtime library name.
  OMPRT_IOMP5
};
}

/// Compute the desired OpenMP runtime from the flag provided.
static OpenMPRuntimeKind getOpenMPRuntime(const ToolChain &TC,
                                          const ArgList &Args) {
  StringRef RuntimeName(CLANG_DEFAULT_OPENMP_RUNTIME);

  const Arg *A = Args.getLastArg(options::OPT_fopenmp_EQ);
  if (A)
    RuntimeName = A->getValue();

  auto RT = llvm::StringSwitch<OpenMPRuntimeKind>(RuntimeName)
                .Case("libomp", OMPRT_OMP)
                .Case("libgomp", OMPRT_GOMP)
                .Case("libiomp5", OMPRT_IOMP5)
                .Default(OMPRT_Unknown);

  if (RT == OMPRT_Unknown) {
    if (A)
      TC.getDriver().Diag(diag::err_drv_unsupported_option_argument)
          << A->getOption().getName() << A->getValue();
    else
      // FIXME: We could use a nicer diagnostic here.
      TC.getDriver().Diag(diag::err_drv_unsupported_opt) << "-fopenmp";
  }

  return RT;
}

static void addOpenMPRuntime(ArgStringList &CmdArgs, const ToolChain &TC,
                              const ArgList &Args) {
  if (!Args.hasFlag(options::OPT_fopenmp, options::OPT_fopenmp_EQ,
                    options::OPT_fno_openmp, false))
    return;

  switch (getOpenMPRuntime(TC, Args)) {
  case OMPRT_OMP:
    CmdArgs.push_back("-lomp");
    break;
  case OMPRT_GOMP:
    CmdArgs.push_back("-lgomp");
    break;
  case OMPRT_IOMP5:
    CmdArgs.push_back("-liomp5");
    break;
  case OMPRT_Unknown:
    // Already diagnosed.
    break;
  }
}

static void addSanitizerRuntime(const ToolChain &TC, const ArgList &Args,
                                ArgStringList &CmdArgs, StringRef Sanitizer,
                                bool IsShared, bool IsWhole) {
  // Wrap any static runtimes that must be forced into executable in
  // whole-archive.
  if (IsWhole) CmdArgs.push_back("-whole-archive");
  CmdArgs.push_back(TC.getCompilerRTArgString(Args, Sanitizer, IsShared));
  if (IsWhole) CmdArgs.push_back("-no-whole-archive");
}

// Tries to use a file with the list of dynamic symbols that need to be exported
// from the runtime library. Returns true if the file was found.
static bool addSanitizerDynamicList(const ToolChain &TC, const ArgList &Args,
                                    ArgStringList &CmdArgs,
                                    StringRef Sanitizer) {
  SmallString<128> SanRT(TC.getCompilerRT(Args, Sanitizer));
  if (llvm::sys::fs::exists(SanRT + ".syms")) {
    CmdArgs.push_back(Args.MakeArgString("--dynamic-list=" + SanRT + ".syms"));
    return true;
  }
  return false;
}

static void linkSanitizerRuntimeDeps(const ToolChain &TC,
                                     ArgStringList &CmdArgs) {
  // Force linking against the system libraries sanitizers depends on
  // (see PR15823 why this is necessary).
  CmdArgs.push_back("--no-as-needed");
  CmdArgs.push_back("-lpthread");
  CmdArgs.push_back("-lrt");
  CmdArgs.push_back("-lm");
  // There's no libdl on FreeBSD.
  if (TC.getTriple().getOS() != llvm::Triple::FreeBSD)
    CmdArgs.push_back("-ldl");
}

static void
collectSanitizerRuntimes(const ToolChain &TC, const ArgList &Args,
                         SmallVectorImpl<StringRef> &SharedRuntimes,
                         SmallVectorImpl<StringRef> &StaticRuntimes,
                         SmallVectorImpl<StringRef> &NonWholeStaticRuntimes,
                         SmallVectorImpl<StringRef> &HelperStaticRuntimes,
                         SmallVectorImpl<StringRef> &RequiredSymbols) {
  const SanitizerArgs &SanArgs = TC.getSanitizerArgs();
  // Collect shared runtimes.
  if (SanArgs.needsAsanRt() && SanArgs.needsSharedAsanRt()) {
    SharedRuntimes.push_back("asan");
  }
  // The stats_client library is also statically linked into DSOs.
  if (SanArgs.needsStatsRt())
    StaticRuntimes.push_back("stats_client");

  // Collect static runtimes.
  if (Args.hasArg(options::OPT_shared) || TC.getTriple().isAndroid()) {
    // Don't link static runtimes into DSOs or if compiling for Android.
    return;
  }
  if (SanArgs.needsAsanRt()) {
    if (SanArgs.needsSharedAsanRt()) {
      HelperStaticRuntimes.push_back("asan-preinit");
    } else {
      StaticRuntimes.push_back("asan");
      if (SanArgs.linkCXXRuntimes())
        StaticRuntimes.push_back("asan_cxx");
    }
  }
  if (SanArgs.needsDfsanRt())
    StaticRuntimes.push_back("dfsan");
  if (SanArgs.needsLsanRt())
    StaticRuntimes.push_back("lsan");
  if (SanArgs.needsMsanRt()) {
    StaticRuntimes.push_back("msan");
    if (SanArgs.linkCXXRuntimes())
      StaticRuntimes.push_back("msan_cxx");
  }
  if (SanArgs.needsTsanRt()) {
    StaticRuntimes.push_back("tsan");
    if (SanArgs.linkCXXRuntimes())
      StaticRuntimes.push_back("tsan_cxx");
  }
  if (SanArgs.needsUbsanRt()) {
    StaticRuntimes.push_back("ubsan_standalone");
    if (SanArgs.linkCXXRuntimes())
      StaticRuntimes.push_back("ubsan_standalone_cxx");
  }
  if (SanArgs.needsSafeStackRt())
    StaticRuntimes.push_back("safestack");
  if (SanArgs.needsCfiRt())
    StaticRuntimes.push_back("cfi");
  if (SanArgs.needsCfiDiagRt()) {
    StaticRuntimes.push_back("cfi_diag");
    if (SanArgs.linkCXXRuntimes())
      StaticRuntimes.push_back("ubsan_standalone_cxx");
  }
  if (SanArgs.needsStatsRt()) {
    NonWholeStaticRuntimes.push_back("stats");
    RequiredSymbols.push_back("__sanitizer_stats_register");
  }
}

// Should be called before we add system libraries (C++ ABI, libstdc++/libc++,
// C runtime, etc). Returns true if sanitizer system deps need to be linked in.
static bool addSanitizerRuntimes(const ToolChain &TC, const ArgList &Args,
                                 ArgStringList &CmdArgs) {
  SmallVector<StringRef, 4> SharedRuntimes, StaticRuntimes,
      NonWholeStaticRuntimes, HelperStaticRuntimes, RequiredSymbols;
  collectSanitizerRuntimes(TC, Args, SharedRuntimes, StaticRuntimes,
                           NonWholeStaticRuntimes, HelperStaticRuntimes,
                           RequiredSymbols);
  for (auto RT : SharedRuntimes)
    addSanitizerRuntime(TC, Args, CmdArgs, RT, true, false);
  for (auto RT : HelperStaticRuntimes)
    addSanitizerRuntime(TC, Args, CmdArgs, RT, false, true);
  bool AddExportDynamic = false;
  for (auto RT : StaticRuntimes) {
    addSanitizerRuntime(TC, Args, CmdArgs, RT, false, true);
    AddExportDynamic |= !addSanitizerDynamicList(TC, Args, CmdArgs, RT);
  }
  for (auto RT : NonWholeStaticRuntimes) {
    addSanitizerRuntime(TC, Args, CmdArgs, RT, false, false);
    AddExportDynamic |= !addSanitizerDynamicList(TC, Args, CmdArgs, RT);
  }
  for (auto S : RequiredSymbols) {
    CmdArgs.push_back("-u");
    CmdArgs.push_back(Args.MakeArgString(S));
  }
  // If there is a static runtime with no dynamic list, force all the symbols
  // to be dynamic to be sure we export sanitizer interface functions.
  if (AddExportDynamic)
    CmdArgs.push_back("-export-dynamic");
  return !StaticRuntimes.empty();
}

static bool areOptimizationsEnabled(const ArgList &Args) {
  // Find the last -O arg and see if it is non-zero.
  if (Arg *A = Args.getLastArg(options::OPT_O_Group))
    return !A->getOption().matches(options::OPT_O0);
  // Defaults to -O0.
  return false;
}

static bool shouldUseFramePointerForTarget(const ArgList &Args,
                                           const llvm::Triple &Triple) {
  switch (Triple.getArch()) {
  case llvm::Triple::xcore:
  case llvm::Triple::wasm32:
  case llvm::Triple::wasm64:
    // XCore never wants frame pointers, regardless of OS.
    // WebAssembly never wants frame pointers.
    return false;
  default:
    break;
  }

  if (Triple.getArch() == llvm::Triple::nyuzi) {
    return !areOptimizationsEnabled(Args);
  }

  if (Triple.isOSLinux()) {
    switch (Triple.getArch()) {
    // Don't use a frame pointer on linux if optimizing for certain targets.
    case llvm::Triple::mips64:
    case llvm::Triple::mips64el:
    case llvm::Triple::mips:
    case llvm::Triple::mipsel:
    case llvm::Triple::systemz:
    case llvm::Triple::x86:
    case llvm::Triple::x86_64:
      return !areOptimizationsEnabled(Args);
    default:
      return true;
    }
  }

  if (Triple.isOSWindows()) {
    switch (Triple.getArch()) {
    case llvm::Triple::x86:
      return !areOptimizationsEnabled(Args);
    case llvm::Triple::x86_64:
      return Triple.isOSBinFormatMachO();
    case llvm::Triple::arm:
    case llvm::Triple::thumb:
      // Windows on ARM builds with FPO disabled to aid fast stack walking
      return true;
    default:
      // All other supported Windows ISAs use xdata unwind information, so frame
      // pointers are not generally useful.
      return false;
    }
  }

  return true;
}

static bool shouldUseFramePointer(const ArgList &Args,
                                  const llvm::Triple &Triple) {
  if (Arg *A = Args.getLastArg(options::OPT_fno_omit_frame_pointer,
                               options::OPT_fomit_frame_pointer))
    return A->getOption().matches(options::OPT_fno_omit_frame_pointer);
  if (Args.hasArg(options::OPT_pg))
    return true;

  return shouldUseFramePointerForTarget(Args, Triple);
}

static bool shouldUseLeafFramePointer(const ArgList &Args,
                                      const llvm::Triple &Triple) {
  if (Arg *A = Args.getLastArg(options::OPT_mno_omit_leaf_frame_pointer,
                               options::OPT_momit_leaf_frame_pointer))
    return A->getOption().matches(options::OPT_mno_omit_leaf_frame_pointer);
  if (Args.hasArg(options::OPT_pg))
    return true;

  if (Triple.isPS4CPU())
    return false;

  return shouldUseFramePointerForTarget(Args, Triple);
}

/// Add a CC1 option to specify the debug compilation directory.
static void addDebugCompDirArg(const ArgList &Args, ArgStringList &CmdArgs) {
  SmallString<128> cwd;
  if (!llvm::sys::fs::current_path(cwd)) {
    CmdArgs.push_back("-fdebug-compilation-dir");
    CmdArgs.push_back(Args.MakeArgString(cwd));
  }
}

static const char *SplitDebugName(const ArgList &Args, const InputInfo &Input) {
  Arg *FinalOutput = Args.getLastArg(options::OPT_o);
  if (FinalOutput && Args.hasArg(options::OPT_c)) {
    SmallString<128> T(FinalOutput->getValue());
    llvm::sys::path::replace_extension(T, "dwo");
    return Args.MakeArgString(T);
  } else {
    // Use the compilation dir.
    SmallString<128> T(
        Args.getLastArgValue(options::OPT_fdebug_compilation_dir));
    SmallString<128> F(llvm::sys::path::stem(Input.getBaseInput()));
    llvm::sys::path::replace_extension(F, "dwo");
    T += F;
    return Args.MakeArgString(F);
  }
}

static void SplitDebugInfo(const ToolChain &TC, Compilation &C, const Tool &T,
                           const JobAction &JA, const ArgList &Args,
                           const InputInfo &Output, const char *OutFile) {
  ArgStringList ExtractArgs;
  ExtractArgs.push_back("--extract-dwo");

  ArgStringList StripArgs;
  StripArgs.push_back("--strip-dwo");

  // Grabbing the output of the earlier compile step.
  StripArgs.push_back(Output.getFilename());
  ExtractArgs.push_back(Output.getFilename());
  ExtractArgs.push_back(OutFile);

  const char *Exec = Args.MakeArgString(TC.GetProgramPath("objcopy"));
  InputInfo II(types::TY_Object, Output.getFilename(), Output.getFilename());

  // First extract the dwo sections.
  C.addCommand(llvm::make_unique<Command>(JA, T, Exec, ExtractArgs, II));

  // Then remove them from the original .o file.
  C.addCommand(llvm::make_unique<Command>(JA, T, Exec, StripArgs, II));
}

/// \brief Vectorize at all optimization levels greater than 1 except for -Oz.
/// For -Oz the loop vectorizer is disable, while the slp vectorizer is enabled.
static bool shouldEnableVectorizerAtOLevel(const ArgList &Args, bool isSlpVec) {
  if (Arg *A = Args.getLastArg(options::OPT_O_Group)) {
    if (A->getOption().matches(options::OPT_O4) ||
        A->getOption().matches(options::OPT_Ofast))
      return true;

    if (A->getOption().matches(options::OPT_O0))
      return false;

    assert(A->getOption().matches(options::OPT_O) && "Must have a -O flag");

    // Vectorize -Os.
    StringRef S(A->getValue());
    if (S == "s")
      return true;

    // Don't vectorize -Oz, unless it's the slp vectorizer.
    if (S == "z")
      return isSlpVec;

    unsigned OptLevel = 0;
    if (S.getAsInteger(10, OptLevel))
      return false;

    return OptLevel > 1;
  }

  return false;
}

/// Add -x lang to \p CmdArgs for \p Input.
static void addDashXForInput(const ArgList &Args, const InputInfo &Input,
                             ArgStringList &CmdArgs) {
  // When using -verify-pch, we don't want to provide the type
  // 'precompiled-header' if it was inferred from the file extension
  if (Args.hasArg(options::OPT_verify_pch) && Input.getType() == types::TY_PCH)
    return;

  CmdArgs.push_back("-x");
  if (Args.hasArg(options::OPT_rewrite_objc))
    CmdArgs.push_back(types::getTypeName(types::TY_PP_ObjCXX));
  else
    CmdArgs.push_back(types::getTypeName(Input.getType()));
}

static VersionTuple getMSCompatibilityVersion(unsigned Version) {
  if (Version < 100)
    return VersionTuple(Version);

  if (Version < 10000)
    return VersionTuple(Version / 100, Version % 100);

  unsigned Build = 0, Factor = 1;
  for (; Version > 10000; Version = Version / 10, Factor = Factor * 10)
    Build = Build + (Version % 10) * Factor;
  return VersionTuple(Version / 100, Version % 100, Build);
}

// Claim options we don't want to warn if they are unused. We do this for
// options that build systems might add but are unused when assembling or only
// running the preprocessor for example.
static void claimNoWarnArgs(const ArgList &Args) {
  // Don't warn about unused -f(no-)?lto.  This can happen when we're
  // preprocessing, precompiling or assembling.
  Args.ClaimAllArgs(options::OPT_flto_EQ);
  Args.ClaimAllArgs(options::OPT_flto);
  Args.ClaimAllArgs(options::OPT_fno_lto);
}

static void appendUserToPath(SmallVectorImpl<char> &Result) {
#ifdef LLVM_ON_UNIX
  const char *Username = getenv("LOGNAME");
#else
  const char *Username = getenv("USERNAME");
#endif
  if (Username) {
    // Validate that LoginName can be used in a path, and get its length.
    size_t Len = 0;
    for (const char *P = Username; *P; ++P, ++Len) {
      if (!isAlphanumeric(*P) && *P != '_') {
        Username = nullptr;
        break;
      }
    }

    if (Username && Len > 0) {
      Result.append(Username, Username + Len);
      return;
    }
  }

// Fallback to user id.
#ifdef LLVM_ON_UNIX
  std::string UID = llvm::utostr(getuid());
#else
  // FIXME: Windows seems to have an 'SID' that might work.
  std::string UID = "9999";
#endif
  Result.append(UID.begin(), UID.end());
}

VersionTuple visualstudio::getMSVCVersion(const Driver *D,
                                          const llvm::Triple &Triple,
                                          const llvm::opt::ArgList &Args,
                                          bool IsWindowsMSVC) {
  if (Args.hasFlag(options::OPT_fms_extensions, options::OPT_fno_ms_extensions,
                   IsWindowsMSVC) ||
      Args.hasArg(options::OPT_fmsc_version) ||
      Args.hasArg(options::OPT_fms_compatibility_version)) {
    const Arg *MSCVersion = Args.getLastArg(options::OPT_fmsc_version);
    const Arg *MSCompatibilityVersion =
        Args.getLastArg(options::OPT_fms_compatibility_version);

    if (MSCVersion && MSCompatibilityVersion) {
      if (D)
        D->Diag(diag::err_drv_argument_not_allowed_with)
            << MSCVersion->getAsString(Args)
            << MSCompatibilityVersion->getAsString(Args);
      return VersionTuple();
    }

    if (MSCompatibilityVersion) {
      VersionTuple MSVT;
      if (MSVT.tryParse(MSCompatibilityVersion->getValue()) && D)
        D->Diag(diag::err_drv_invalid_value)
            << MSCompatibilityVersion->getAsString(Args)
            << MSCompatibilityVersion->getValue();
      return MSVT;
    }

    if (MSCVersion) {
      unsigned Version = 0;
      if (StringRef(MSCVersion->getValue()).getAsInteger(10, Version) && D)
        D->Diag(diag::err_drv_invalid_value) << MSCVersion->getAsString(Args)
                                             << MSCVersion->getValue();
      return getMSCompatibilityVersion(Version);
    }

    unsigned Major, Minor, Micro;
    Triple.getEnvironmentVersion(Major, Minor, Micro);
    if (Major || Minor || Micro)
      return VersionTuple(Major, Minor, Micro);

    return VersionTuple(18);
  }
  return VersionTuple();
}

static void addPGOAndCoverageFlags(Compilation &C, const Driver &D,
                                   const InputInfo &Output, const ArgList &Args,
                                   ArgStringList &CmdArgs) {
  auto *ProfileGenerateArg = Args.getLastArg(
      options::OPT_fprofile_instr_generate,
      options::OPT_fprofile_instr_generate_EQ, options::OPT_fprofile_generate,
      options::OPT_fprofile_generate_EQ,
      options::OPT_fno_profile_instr_generate);
  if (ProfileGenerateArg &&
      ProfileGenerateArg->getOption().matches(
          options::OPT_fno_profile_instr_generate))
    ProfileGenerateArg = nullptr;

  auto *ProfileUseArg = Args.getLastArg(
      options::OPT_fprofile_instr_use, options::OPT_fprofile_instr_use_EQ,
      options::OPT_fprofile_use, options::OPT_fprofile_use_EQ,
      options::OPT_fno_profile_instr_use);
  if (ProfileUseArg &&
      ProfileUseArg->getOption().matches(options::OPT_fno_profile_instr_use))
    ProfileUseArg = nullptr;

  if (ProfileGenerateArg && ProfileUseArg)
    D.Diag(diag::err_drv_argument_not_allowed_with)
        << ProfileGenerateArg->getSpelling() << ProfileUseArg->getSpelling();

  if (ProfileGenerateArg) {
    if (ProfileGenerateArg->getOption().matches(
            options::OPT_fprofile_instr_generate_EQ))
      CmdArgs.push_back(Args.MakeArgString(Twine("-fprofile-instrument-path=") +
                                           ProfileGenerateArg->getValue()));
    else if (ProfileGenerateArg->getOption().matches(
                 options::OPT_fprofile_generate_EQ)) {
      SmallString<128> Path(ProfileGenerateArg->getValue());
      llvm::sys::path::append(Path, "default.profraw");
      CmdArgs.push_back(
          Args.MakeArgString(Twine("-fprofile-instrument-path=") + Path));
    }
    // The default is to use Clang Instrumentation.
    CmdArgs.push_back("-fprofile-instrument=clang");
  }

  if (ProfileUseArg) {
    if (ProfileUseArg->getOption().matches(options::OPT_fprofile_instr_use_EQ))
      ProfileUseArg->render(Args, CmdArgs);
    else if ((ProfileUseArg->getOption().matches(
                  options::OPT_fprofile_use_EQ) ||
              ProfileUseArg->getOption().matches(
                  options::OPT_fprofile_instr_use))) {
      SmallString<128> Path(
          ProfileUseArg->getNumValues() == 0 ? "" : ProfileUseArg->getValue());
      if (Path.empty() || llvm::sys::fs::is_directory(Path))
        llvm::sys::path::append(Path, "default.profdata");
      CmdArgs.push_back(
          Args.MakeArgString(Twine("-fprofile-instr-use=") + Path));
    }
  }

  if (Args.hasArg(options::OPT_ftest_coverage) ||
      Args.hasArg(options::OPT_coverage))
    CmdArgs.push_back("-femit-coverage-notes");
  if (Args.hasFlag(options::OPT_fprofile_arcs, options::OPT_fno_profile_arcs,
                   false) ||
      Args.hasArg(options::OPT_coverage))
    CmdArgs.push_back("-femit-coverage-data");

  if (Args.hasFlag(options::OPT_fcoverage_mapping,
                   options::OPT_fno_coverage_mapping, false) &&
      !ProfileGenerateArg)
    D.Diag(diag::err_drv_argument_only_allowed_with)
        << "-fcoverage-mapping"
        << "-fprofile-instr-generate";

  if (Args.hasFlag(options::OPT_fcoverage_mapping,
                   options::OPT_fno_coverage_mapping, false))
    CmdArgs.push_back("-fcoverage-mapping");

  if (C.getArgs().hasArg(options::OPT_c) ||
      C.getArgs().hasArg(options::OPT_S)) {
    if (Output.isFilename()) {
      CmdArgs.push_back("-coverage-file");
      SmallString<128> CoverageFilename;
      if (Arg *FinalOutput = C.getArgs().getLastArg(options::OPT_o)) {
        CoverageFilename = FinalOutput->getValue();
      } else {
        CoverageFilename = llvm::sys::path::filename(Output.getBaseInput());
      }
      if (llvm::sys::path::is_relative(CoverageFilename)) {
        SmallString<128> Pwd;
        if (!llvm::sys::fs::current_path(Pwd)) {
          llvm::sys::path::append(Pwd, CoverageFilename);
          CoverageFilename.swap(Pwd);
        }
      }
      CmdArgs.push_back(Args.MakeArgString(CoverageFilename));
    }
  }
}

static void addPS4ProfileRTArgs(const ToolChain &TC, const ArgList &Args,
                                ArgStringList &CmdArgs) {
  if ((Args.hasFlag(options::OPT_fprofile_arcs, options::OPT_fno_profile_arcs,
                    false) ||
       Args.hasFlag(options::OPT_fprofile_generate,
                    options::OPT_fno_profile_instr_generate, false) ||
       Args.hasFlag(options::OPT_fprofile_generate_EQ,
                    options::OPT_fno_profile_instr_generate, false) ||
       Args.hasFlag(options::OPT_fprofile_instr_generate,
                    options::OPT_fno_profile_instr_generate, false) ||
       Args.hasFlag(options::OPT_fprofile_instr_generate_EQ,
                    options::OPT_fno_profile_instr_generate, false) ||
       Args.hasArg(options::OPT_fcreate_profile) ||
       Args.hasArg(options::OPT_coverage)))
    CmdArgs.push_back("--dependent-lib=libclang_rt.profile-x86_64.a");
}

/// Parses the various -fpic/-fPIC/-fpie/-fPIE arguments.  Then,
/// smooshes them together with platform defaults, to decide whether
/// this compile should be using PIC mode or not. Returns a tuple of
/// (RelocationModel, PICLevel, IsPIE).
static std::tuple<llvm::Reloc::Model, unsigned, bool>
ParsePICArgs(const ToolChain &ToolChain, const llvm::Triple &Triple,
             const ArgList &Args) {
  // FIXME: why does this code...and so much everywhere else, use both
  // ToolChain.getTriple() and Triple?
  bool PIE = ToolChain.isPIEDefault();
  bool PIC = PIE || ToolChain.isPICDefault();
  // The Darwin/MachO default to use PIC does not apply when using -static.
  if (ToolChain.getTriple().isOSBinFormatMachO() &&
      Args.hasArg(options::OPT_static))
    PIE = PIC = false;
  bool IsPICLevelTwo = PIC;

  bool KernelOrKext =
      Args.hasArg(options::OPT_mkernel, options::OPT_fapple_kext);

  // Android-specific defaults for PIC/PIE
  if (ToolChain.getTriple().isAndroid()) {
    switch (ToolChain.getArch()) {
    case llvm::Triple::arm:
    case llvm::Triple::armeb:
    case llvm::Triple::thumb:
    case llvm::Triple::thumbeb:
    case llvm::Triple::aarch64:
    case llvm::Triple::mips:
    case llvm::Triple::mipsel:
    case llvm::Triple::mips64:
    case llvm::Triple::mips64el:
      PIC = true; // "-fpic"
      break;

    case llvm::Triple::x86:
    case llvm::Triple::x86_64:
      PIC = true; // "-fPIC"
      IsPICLevelTwo = true;
      break;

    default:
      break;
    }
  }

  // OpenBSD-specific defaults for PIE
  if (ToolChain.getTriple().getOS() == llvm::Triple::OpenBSD) {
    switch (ToolChain.getArch()) {
    case llvm::Triple::mips64:
    case llvm::Triple::mips64el:
    case llvm::Triple::sparcel:
    case llvm::Triple::x86:
    case llvm::Triple::x86_64:
      IsPICLevelTwo = false; // "-fpie"
      break;

    case llvm::Triple::ppc:
    case llvm::Triple::sparc:
    case llvm::Triple::sparcv9:
      IsPICLevelTwo = true; // "-fPIE"
      break;

    default:
      break;
    }
  }

  // The last argument relating to either PIC or PIE wins, and no
  // other argument is used. If the last argument is any flavor of the
  // '-fno-...' arguments, both PIC and PIE are disabled. Any PIE
  // option implicitly enables PIC at the same level.
  Arg *LastPICArg = Args.getLastArg(options::OPT_fPIC, options::OPT_fno_PIC,
                                    options::OPT_fpic, options::OPT_fno_pic,
                                    options::OPT_fPIE, options::OPT_fno_PIE,
                                    options::OPT_fpie, options::OPT_fno_pie);
  // Check whether the tool chain trumps the PIC-ness decision. If the PIC-ness
  // is forced, then neither PIC nor PIE flags will have no effect.
  if (!ToolChain.isPICDefaultForced()) {
    if (LastPICArg) {
      Option O = LastPICArg->getOption();
      if (O.matches(options::OPT_fPIC) || O.matches(options::OPT_fpic) ||
          O.matches(options::OPT_fPIE) || O.matches(options::OPT_fpie)) {
        PIE = O.matches(options::OPT_fPIE) || O.matches(options::OPT_fpie);
        PIC =
            PIE || O.matches(options::OPT_fPIC) || O.matches(options::OPT_fpic);
        IsPICLevelTwo =
            O.matches(options::OPT_fPIE) || O.matches(options::OPT_fPIC);
      } else {
        PIE = PIC = false;
        if (Triple.isPS4CPU()) {
          Arg *ModelArg = Args.getLastArg(options::OPT_mcmodel_EQ);
          StringRef Model = ModelArg ? ModelArg->getValue() : "";
          if (Model != "kernel") {
            PIC = true;
            ToolChain.getDriver().Diag(diag::warn_drv_ps4_force_pic)
                << LastPICArg->getSpelling();
          }
        }
      }
    }
  }

  // Introduce a Darwin and PS4-specific hack. If the default is PIC, but the
  // PIC level would've been set to level 1, force it back to level 2 PIC
  // instead.
  if (PIC && (ToolChain.getTriple().isOSDarwin() || Triple.isPS4CPU()))
    IsPICLevelTwo |= ToolChain.isPICDefault();

  // This kernel flags are a trump-card: they will disable PIC/PIE
  // generation, independent of the argument order.
  if (KernelOrKext && ((!Triple.isiOS() || Triple.isOSVersionLT(6)) &&
                       !Triple.isWatchOS()))
    PIC = PIE = false;

  if (Arg *A = Args.getLastArg(options::OPT_mdynamic_no_pic)) {
    // This is a very special mode. It trumps the other modes, almost no one
    // uses it, and it isn't even valid on any OS but Darwin.
    if (!ToolChain.getTriple().isOSDarwin())
      ToolChain.getDriver().Diag(diag::err_drv_unsupported_opt_for_target)
          << A->getSpelling() << ToolChain.getTriple().str();

    // FIXME: Warn when this flag trumps some other PIC or PIE flag.

    // Only a forced PIC mode can cause the actual compile to have PIC defines
    // etc., no flags are sufficient. This behavior was selected to closely
    // match that of llvm-gcc and Apple GCC before that.
    PIC = ToolChain.isPICDefault() && ToolChain.isPICDefaultForced();

    return std::make_tuple(llvm::Reloc::DynamicNoPIC, PIC ? 2 : 0, false);
  }

  if (PIC)
    return std::make_tuple(llvm::Reloc::PIC_, IsPICLevelTwo ? 2 : 1, PIE);

  return std::make_tuple(llvm::Reloc::Static, 0, false);
}

static const char *RelocationModelName(llvm::Reloc::Model Model) {
  switch (Model) {
  case llvm::Reloc::Default:
    return nullptr;
  case llvm::Reloc::Static:
    return "static";
  case llvm::Reloc::PIC_:
    return "pic";
  case llvm::Reloc::DynamicNoPIC:
    return "dynamic-no-pic";
  }
  llvm_unreachable("Unknown Reloc::Model kind");
}

static void AddAssemblerKPIC(const ToolChain &ToolChain, const ArgList &Args,
                             ArgStringList &CmdArgs) {
  llvm::Reloc::Model RelocationModel;
  unsigned PICLevel;
  bool IsPIE;
  std::tie(RelocationModel, PICLevel, IsPIE) =
      ParsePICArgs(ToolChain, ToolChain.getTriple(), Args);

  if (RelocationModel != llvm::Reloc::Static)
    CmdArgs.push_back("-KPIC");
}

void Clang::ConstructJob(Compilation &C, const JobAction &JA,
                         const InputInfo &Output, const InputInfoList &Inputs,
                         const ArgList &Args, const char *LinkingOutput) const {
  std::string TripleStr = getToolChain().ComputeEffectiveClangTriple(Args);
  const llvm::Triple Triple(TripleStr);

  bool KernelOrKext =
      Args.hasArg(options::OPT_mkernel, options::OPT_fapple_kext);
  const Driver &D = getToolChain().getDriver();
  ArgStringList CmdArgs;

  bool IsWindowsGNU = getToolChain().getTriple().isWindowsGNUEnvironment();
  bool IsWindowsCygnus =
      getToolChain().getTriple().isWindowsCygwinEnvironment();
  bool IsWindowsMSVC = getToolChain().getTriple().isWindowsMSVCEnvironment();
  bool IsPS4CPU = getToolChain().getTriple().isPS4CPU();

  // Check number of inputs for sanity. We need at least one input.
  assert(Inputs.size() >= 1 && "Must have at least one input.");
  const InputInfo &Input = Inputs[0];
  // CUDA compilation may have multiple inputs (source file + results of
  // device-side compilations). All other jobs are expected to have exactly one
  // input.
  bool IsCuda = types::isCuda(Input.getType());
  assert((IsCuda || Inputs.size() == 1) && "Unable to handle multiple inputs.");

  // Invoke ourselves in -cc1 mode.
  //
  // FIXME: Implement custom jobs for internal actions.
  CmdArgs.push_back("-cc1");

  // Add the "effective" target triple.
  CmdArgs.push_back("-triple");
  CmdArgs.push_back(Args.MakeArgString(TripleStr));

  const ToolChain *AuxToolChain = nullptr;
  if (IsCuda) {
    // FIXME: We need a (better) way to pass information about
    // particular compilation pass we're constructing here. For now we
    // can check which toolchain we're using and pick the other one to
    // extract the triple.
    if (&getToolChain() == C.getCudaDeviceToolChain())
      AuxToolChain = C.getCudaHostToolChain();
    else if (&getToolChain() == C.getCudaHostToolChain())
      AuxToolChain = C.getCudaDeviceToolChain();
    else
      llvm_unreachable("Can't figure out CUDA compilation mode.");
    assert(AuxToolChain != nullptr && "No aux toolchain.");
    CmdArgs.push_back("-aux-triple");
    CmdArgs.push_back(Args.MakeArgString(AuxToolChain->getTriple().str()));
    CmdArgs.push_back("-fcuda-target-overloads");
    CmdArgs.push_back("-fcuda-disable-target-call-checks");
  }

  if (Triple.isOSWindows() && (Triple.getArch() == llvm::Triple::arm ||
                               Triple.getArch() == llvm::Triple::thumb)) {
    unsigned Offset = Triple.getArch() == llvm::Triple::arm ? 4 : 6;
    unsigned Version;
    Triple.getArchName().substr(Offset).getAsInteger(10, Version);
    if (Version < 7)
      D.Diag(diag::err_target_unsupported_arch) << Triple.getArchName()
                                                << TripleStr;
  }

  // Push all default warning arguments that are specific to
  // the given target.  These come before user provided warning options
  // are provided.
  getToolChain().addClangWarningOptions(CmdArgs);

  // Select the appropriate action.
  RewriteKind rewriteKind = RK_None;

  if (isa<AnalyzeJobAction>(JA)) {
    assert(JA.getType() == types::TY_Plist && "Invalid output type.");
    CmdArgs.push_back("-analyze");
  } else if (isa<MigrateJobAction>(JA)) {
    CmdArgs.push_back("-migrate");
  } else if (isa<PreprocessJobAction>(JA)) {
    if (Output.getType() == types::TY_Dependencies)
      CmdArgs.push_back("-Eonly");
    else {
      CmdArgs.push_back("-E");
      if (Args.hasArg(options::OPT_rewrite_objc) &&
          !Args.hasArg(options::OPT_g_Group))
        CmdArgs.push_back("-P");
    }
  } else if (isa<AssembleJobAction>(JA)) {
    CmdArgs.push_back("-emit-obj");

    CollectArgsForIntegratedAssembler(C, Args, CmdArgs, D);

    // Also ignore explicit -force_cpusubtype_ALL option.
    (void)Args.hasArg(options::OPT_force__cpusubtype__ALL);
  } else if (isa<PrecompileJobAction>(JA)) {
    // Use PCH if the user requested it.
    bool UsePCH = D.CCCUsePCH;

    if (JA.getType() == types::TY_Nothing)
      CmdArgs.push_back("-fsyntax-only");
    else if (UsePCH)
      CmdArgs.push_back("-emit-pch");
    else
      CmdArgs.push_back("-emit-pth");
  } else if (isa<VerifyPCHJobAction>(JA)) {
    CmdArgs.push_back("-verify-pch");
  } else {
    assert((isa<CompileJobAction>(JA) || isa<BackendJobAction>(JA)) &&
           "Invalid action for clang tool.");
    if (JA.getType() == types::TY_Nothing) {
      CmdArgs.push_back("-fsyntax-only");
    } else if (JA.getType() == types::TY_LLVM_IR ||
               JA.getType() == types::TY_LTO_IR) {
      CmdArgs.push_back("-emit-llvm");
    } else if (JA.getType() == types::TY_LLVM_BC ||
               JA.getType() == types::TY_LTO_BC) {
      CmdArgs.push_back("-emit-llvm-bc");
    } else if (JA.getType() == types::TY_PP_Asm) {
      CmdArgs.push_back("-S");
    } else if (JA.getType() == types::TY_AST) {
      CmdArgs.push_back("-emit-pch");
    } else if (JA.getType() == types::TY_ModuleFile) {
      CmdArgs.push_back("-module-file-info");
    } else if (JA.getType() == types::TY_RewrittenObjC) {
      CmdArgs.push_back("-rewrite-objc");
      rewriteKind = RK_NonFragile;
    } else if (JA.getType() == types::TY_RewrittenLegacyObjC) {
      CmdArgs.push_back("-rewrite-objc");
      rewriteKind = RK_Fragile;
    } else {
      assert(JA.getType() == types::TY_PP_Asm && "Unexpected output type!");
    }

    // Preserve use-list order by default when emitting bitcode, so that
    // loading the bitcode up in 'opt' or 'llc' and running passes gives the
    // same result as running passes here.  For LTO, we don't need to preserve
    // the use-list order, since serialization to bitcode is part of the flow.
    if (JA.getType() == types::TY_LLVM_BC)
      CmdArgs.push_back("-emit-llvm-uselists");

    if (D.isUsingLTO())
      Args.AddLastArg(CmdArgs, options::OPT_flto, options::OPT_flto_EQ);
  }

  if (const Arg *A = Args.getLastArg(options::OPT_fthinlto_index_EQ)) {
    if (!types::isLLVMIR(Input.getType()))
      D.Diag(diag::err_drv_argument_only_allowed_with) << A->getAsString(Args)
                                                       << "-x ir";
    Args.AddLastArg(CmdArgs, options::OPT_fthinlto_index_EQ);
  }

  // We normally speed up the clang process a bit by skipping destructors at
  // exit, but when we're generating diagnostics we can rely on some of the
  // cleanup.
  if (!C.isForDiagnostics())
    CmdArgs.push_back("-disable-free");

// Disable the verification pass in -asserts builds.
#ifdef NDEBUG
  CmdArgs.push_back("-disable-llvm-verifier");
#endif

  // Set the main file name, so that debug info works even with
  // -save-temps.
  CmdArgs.push_back("-main-file-name");
  CmdArgs.push_back(getBaseInputName(Args, Input));

  // Some flags which affect the language (via preprocessor
  // defines).
  if (Args.hasArg(options::OPT_static))
    CmdArgs.push_back("-static-define");

  if (isa<AnalyzeJobAction>(JA)) {
    // Enable region store model by default.
    CmdArgs.push_back("-analyzer-store=region");

    // Treat blocks as analysis entry points.
    CmdArgs.push_back("-analyzer-opt-analyze-nested-blocks");

    CmdArgs.push_back("-analyzer-eagerly-assume");

    // Add default argument set.
    if (!Args.hasArg(options::OPT__analyzer_no_default_checks)) {
      CmdArgs.push_back("-analyzer-checker=core");

    if (!IsWindowsMSVC) {
      CmdArgs.push_back("-analyzer-checker=unix");
    } else {
      // Enable "unix" checkers that also work on Windows.
      CmdArgs.push_back("-analyzer-checker=unix.API");
      CmdArgs.push_back("-analyzer-checker=unix.Malloc");
      CmdArgs.push_back("-analyzer-checker=unix.MallocSizeof");
      CmdArgs.push_back("-analyzer-checker=unix.MismatchedDeallocator");
      CmdArgs.push_back("-analyzer-checker=unix.cstring.BadSizeArg");
      CmdArgs.push_back("-analyzer-checker=unix.cstring.NullArg");
    }

      // Disable some unix checkers for PS4.
      if (IsPS4CPU) {
        CmdArgs.push_back("-analyzer-disable-checker=unix.API");
        CmdArgs.push_back("-analyzer-disable-checker=unix.Vfork");
      }

      if (getToolChain().getTriple().getVendor() == llvm::Triple::Apple)
        CmdArgs.push_back("-analyzer-checker=osx");

      CmdArgs.push_back("-analyzer-checker=deadcode");

      if (types::isCXX(Input.getType()))
        CmdArgs.push_back("-analyzer-checker=cplusplus");

      if (!IsPS4CPU) {
        CmdArgs.push_back(
            "-analyzer-checker=security.insecureAPI.UncheckedReturn");
        CmdArgs.push_back("-analyzer-checker=security.insecureAPI.getpw");
        CmdArgs.push_back("-analyzer-checker=security.insecureAPI.gets");
        CmdArgs.push_back("-analyzer-checker=security.insecureAPI.mktemp");
        CmdArgs.push_back("-analyzer-checker=security.insecureAPI.mkstemp");
        CmdArgs.push_back("-analyzer-checker=security.insecureAPI.vfork");
      }

      // Default nullability checks.
      CmdArgs.push_back("-analyzer-checker=nullability.NullPassedToNonnull");
      CmdArgs.push_back(
          "-analyzer-checker=nullability.NullReturnedFromNonnull");
    }

    // Set the output format. The default is plist, for (lame) historical
    // reasons.
    CmdArgs.push_back("-analyzer-output");
    if (Arg *A = Args.getLastArg(options::OPT__analyzer_output))
      CmdArgs.push_back(A->getValue());
    else
      CmdArgs.push_back("plist");

    // Disable the presentation of standard compiler warnings when
    // using --analyze.  We only want to show static analyzer diagnostics
    // or frontend errors.
    CmdArgs.push_back("-w");

    // Add -Xanalyzer arguments when running as analyzer.
    Args.AddAllArgValues(CmdArgs, options::OPT_Xanalyzer);
  }

  CheckCodeGenerationOptions(D, Args);

  llvm::Reloc::Model RelocationModel;
  unsigned PICLevel;
  bool IsPIE;
  std::tie(RelocationModel, PICLevel, IsPIE) =
      ParsePICArgs(getToolChain(), Triple, Args);

  const char *RMName = RelocationModelName(RelocationModel);
  if (RMName) {
    CmdArgs.push_back("-mrelocation-model");
    CmdArgs.push_back(RMName);
  }
  if (PICLevel > 0) {
    CmdArgs.push_back("-pic-level");
    CmdArgs.push_back(PICLevel == 1 ? "1" : "2");
    if (IsPIE) {
      CmdArgs.push_back("-pie-level");
      CmdArgs.push_back(PICLevel == 1 ? "1" : "2");
    }
  }

  if (Arg *A = Args.getLastArg(options::OPT_meabi)) {
    CmdArgs.push_back("-meabi");
    CmdArgs.push_back(A->getValue());
  }

  CmdArgs.push_back("-mthread-model");
  if (Arg *A = Args.getLastArg(options::OPT_mthread_model))
    CmdArgs.push_back(A->getValue());
  else
    CmdArgs.push_back(Args.MakeArgString(getToolChain().getThreadModel()));

  Args.AddLastArg(CmdArgs, options::OPT_fveclib);

  if (!Args.hasFlag(options::OPT_fmerge_all_constants,
                    options::OPT_fno_merge_all_constants))
    CmdArgs.push_back("-fno-merge-all-constants");

  // LLVM Code Generator Options.

  if (Args.hasArg(options::OPT_frewrite_map_file) ||
      Args.hasArg(options::OPT_frewrite_map_file_EQ)) {
    for (const Arg *A : Args.filtered(options::OPT_frewrite_map_file,
                                      options::OPT_frewrite_map_file_EQ)) {
      CmdArgs.push_back("-frewrite-map-file");
      CmdArgs.push_back(A->getValue());
      A->claim();
    }
  }

  if (Arg *A = Args.getLastArg(options::OPT_Wframe_larger_than_EQ)) {
    StringRef v = A->getValue();
    CmdArgs.push_back("-mllvm");
    CmdArgs.push_back(Args.MakeArgString("-warn-stack-size=" + v));
    A->claim();
  }

  if (Arg *A = Args.getLastArg(options::OPT_mregparm_EQ)) {
    CmdArgs.push_back("-mregparm");
    CmdArgs.push_back(A->getValue());
  }

  if (Arg *A = Args.getLastArg(options::OPT_fpcc_struct_return,
                               options::OPT_freg_struct_return)) {
    if (getToolChain().getArch() != llvm::Triple::x86) {
      D.Diag(diag::err_drv_unsupported_opt_for_target)
          << A->getSpelling() << getToolChain().getTriple().str();
    } else if (A->getOption().matches(options::OPT_fpcc_struct_return)) {
      CmdArgs.push_back("-fpcc-struct-return");
    } else {
      assert(A->getOption().matches(options::OPT_freg_struct_return));
      CmdArgs.push_back("-freg-struct-return");
    }
  }

  if (Args.hasFlag(options::OPT_mrtd, options::OPT_mno_rtd, false))
    CmdArgs.push_back("-mrtd");

  if (shouldUseFramePointer(Args, getToolChain().getTriple()))
    CmdArgs.push_back("-mdisable-fp-elim");
  if (!Args.hasFlag(options::OPT_fzero_initialized_in_bss,
                    options::OPT_fno_zero_initialized_in_bss))
    CmdArgs.push_back("-mno-zero-initialized-in-bss");

  bool OFastEnabled = isOptimizationLevelFast(Args);
  // If -Ofast is the optimization level, then -fstrict-aliasing should be
  // enabled.  This alias option is being used to simplify the hasFlag logic.
  OptSpecifier StrictAliasingAliasOption =
      OFastEnabled ? options::OPT_Ofast : options::OPT_fstrict_aliasing;
  // We turn strict aliasing off by default if we're in CL mode, since MSVC
  // doesn't do any TBAA.
  bool TBAAOnByDefault = !getToolChain().getDriver().IsCLMode();
  if (!Args.hasFlag(options::OPT_fstrict_aliasing, StrictAliasingAliasOption,
                    options::OPT_fno_strict_aliasing, TBAAOnByDefault))
    CmdArgs.push_back("-relaxed-aliasing");
  if (!Args.hasFlag(options::OPT_fstruct_path_tbaa,
                    options::OPT_fno_struct_path_tbaa))
    CmdArgs.push_back("-no-struct-path-tbaa");
  if (Args.hasFlag(options::OPT_fstrict_enums, options::OPT_fno_strict_enums,
                   false))
    CmdArgs.push_back("-fstrict-enums");
  if (Args.hasFlag(options::OPT_fstrict_vtable_pointers,
                   options::OPT_fno_strict_vtable_pointers,
                   false))
    CmdArgs.push_back("-fstrict-vtable-pointers");
  if (!Args.hasFlag(options::OPT_foptimize_sibling_calls,
                    options::OPT_fno_optimize_sibling_calls))
    CmdArgs.push_back("-mdisable-tail-calls");

  // Handle segmented stacks.
  if (Args.hasArg(options::OPT_fsplit_stack))
    CmdArgs.push_back("-split-stacks");

  // If -Ofast is the optimization level, then -ffast-math should be enabled.
  // This alias option is being used to simplify the getLastArg logic.
  OptSpecifier FastMathAliasOption =
      OFastEnabled ? options::OPT_Ofast : options::OPT_ffast_math;

  // Handle various floating point optimization flags, mapping them to the
  // appropriate LLVM code generation flags. The pattern for all of these is to
  // default off the codegen optimizations, and if any flag enables them and no
  // flag disables them after the flag enabling them, enable the codegen
  // optimization. This is complicated by several "umbrella" flags.
  if (Arg *A = Args.getLastArg(
          options::OPT_ffast_math, FastMathAliasOption,
          options::OPT_fno_fast_math, options::OPT_ffinite_math_only,
          options::OPT_fno_finite_math_only, options::OPT_fhonor_infinities,
          options::OPT_fno_honor_infinities))
    if (A->getOption().getID() != options::OPT_fno_fast_math &&
        A->getOption().getID() != options::OPT_fno_finite_math_only &&
        A->getOption().getID() != options::OPT_fhonor_infinities)
      CmdArgs.push_back("-menable-no-infs");
  if (Arg *A = Args.getLastArg(
          options::OPT_ffast_math, FastMathAliasOption,
          options::OPT_fno_fast_math, options::OPT_ffinite_math_only,
          options::OPT_fno_finite_math_only, options::OPT_fhonor_nans,
          options::OPT_fno_honor_nans))
    if (A->getOption().getID() != options::OPT_fno_fast_math &&
        A->getOption().getID() != options::OPT_fno_finite_math_only &&
        A->getOption().getID() != options::OPT_fhonor_nans)
      CmdArgs.push_back("-menable-no-nans");

  // -fmath-errno is the default on some platforms, e.g. BSD-derived OSes.
  bool MathErrno = getToolChain().IsMathErrnoDefault();
  if (Arg *A =
          Args.getLastArg(options::OPT_ffast_math, FastMathAliasOption,
                          options::OPT_fno_fast_math, options::OPT_fmath_errno,
                          options::OPT_fno_math_errno)) {
    // Turning on -ffast_math (with either flag) removes the need for MathErrno.
    // However, turning *off* -ffast_math merely restores the toolchain default
    // (which may be false).
    if (A->getOption().getID() == options::OPT_fno_math_errno ||
        A->getOption().getID() == options::OPT_ffast_math ||
        A->getOption().getID() == options::OPT_Ofast)
      MathErrno = false;
    else if (A->getOption().getID() == options::OPT_fmath_errno)
      MathErrno = true;
  }
  if (MathErrno)
    CmdArgs.push_back("-fmath-errno");

  // There are several flags which require disabling very specific
  // optimizations. Any of these being disabled forces us to turn off the
  // entire set of LLVM optimizations, so collect them through all the flag
  // madness.
  bool AssociativeMath = false;
  if (Arg *A = Args.getLastArg(
          options::OPT_ffast_math, FastMathAliasOption,
          options::OPT_fno_fast_math, options::OPT_funsafe_math_optimizations,
          options::OPT_fno_unsafe_math_optimizations,
          options::OPT_fassociative_math, options::OPT_fno_associative_math))
    if (A->getOption().getID() != options::OPT_fno_fast_math &&
        A->getOption().getID() != options::OPT_fno_unsafe_math_optimizations &&
        A->getOption().getID() != options::OPT_fno_associative_math)
      AssociativeMath = true;
  bool ReciprocalMath = false;
  if (Arg *A = Args.getLastArg(
          options::OPT_ffast_math, FastMathAliasOption,
          options::OPT_fno_fast_math, options::OPT_funsafe_math_optimizations,
          options::OPT_fno_unsafe_math_optimizations,
          options::OPT_freciprocal_math, options::OPT_fno_reciprocal_math))
    if (A->getOption().getID() != options::OPT_fno_fast_math &&
        A->getOption().getID() != options::OPT_fno_unsafe_math_optimizations &&
        A->getOption().getID() != options::OPT_fno_reciprocal_math)
      ReciprocalMath = true;
  bool SignedZeros = true;
  if (Arg *A = Args.getLastArg(
          options::OPT_ffast_math, FastMathAliasOption,
          options::OPT_fno_fast_math, options::OPT_funsafe_math_optimizations,
          options::OPT_fno_unsafe_math_optimizations,
          options::OPT_fsigned_zeros, options::OPT_fno_signed_zeros))
    if (A->getOption().getID() != options::OPT_fno_fast_math &&
        A->getOption().getID() != options::OPT_fno_unsafe_math_optimizations &&
        A->getOption().getID() != options::OPT_fsigned_zeros)
      SignedZeros = false;
  bool TrappingMath = true;
  if (Arg *A = Args.getLastArg(
          options::OPT_ffast_math, FastMathAliasOption,
          options::OPT_fno_fast_math, options::OPT_funsafe_math_optimizations,
          options::OPT_fno_unsafe_math_optimizations,
          options::OPT_ftrapping_math, options::OPT_fno_trapping_math))
    if (A->getOption().getID() != options::OPT_fno_fast_math &&
        A->getOption().getID() != options::OPT_fno_unsafe_math_optimizations &&
        A->getOption().getID() != options::OPT_ftrapping_math)
      TrappingMath = false;
  if (!MathErrno && AssociativeMath && ReciprocalMath && !SignedZeros &&
      !TrappingMath)
    CmdArgs.push_back("-menable-unsafe-fp-math");

  if (!SignedZeros)
    CmdArgs.push_back("-fno-signed-zeros");

  if (ReciprocalMath)
    CmdArgs.push_back("-freciprocal-math");

  // Validate and pass through -fp-contract option.
  if (Arg *A = Args.getLastArg(options::OPT_ffast_math, FastMathAliasOption,
                               options::OPT_fno_fast_math,
                               options::OPT_ffp_contract)) {
    if (A->getOption().getID() == options::OPT_ffp_contract) {
      StringRef Val = A->getValue();
      if (Val == "fast" || Val == "on" || Val == "off") {
        CmdArgs.push_back(Args.MakeArgString("-ffp-contract=" + Val));
      } else {
        D.Diag(diag::err_drv_unsupported_option_argument)
            << A->getOption().getName() << Val;
      }
    } else if (A->getOption().matches(options::OPT_ffast_math) ||
               (OFastEnabled && A->getOption().matches(options::OPT_Ofast))) {
      // If fast-math is set then set the fp-contract mode to fast.
      CmdArgs.push_back(Args.MakeArgString("-ffp-contract=fast"));
    }
  }

  ParseMRecip(getToolChain().getDriver(), Args, CmdArgs);

  // We separately look for the '-ffast-math' and '-ffinite-math-only' flags,
  // and if we find them, tell the frontend to provide the appropriate
  // preprocessor macros. This is distinct from enabling any optimizations as
  // these options induce language changes which must survive serialization
  // and deserialization, etc.
  if (Arg *A = Args.getLastArg(options::OPT_ffast_math, FastMathAliasOption,
                               options::OPT_fno_fast_math))
    if (!A->getOption().matches(options::OPT_fno_fast_math))
      CmdArgs.push_back("-ffast-math");
  if (Arg *A = Args.getLastArg(options::OPT_ffinite_math_only,
                               options::OPT_fno_fast_math))
    if (A->getOption().matches(options::OPT_ffinite_math_only))
      CmdArgs.push_back("-ffinite-math-only");

  // Decide whether to use verbose asm. Verbose assembly is the default on
  // toolchains which have the integrated assembler on by default.
  bool IsIntegratedAssemblerDefault =
      getToolChain().IsIntegratedAssemblerDefault();
  if (Args.hasFlag(options::OPT_fverbose_asm, options::OPT_fno_verbose_asm,
                   IsIntegratedAssemblerDefault) ||
      Args.hasArg(options::OPT_dA))
    CmdArgs.push_back("-masm-verbose");

  if (!Args.hasFlag(options::OPT_fintegrated_as, options::OPT_fno_integrated_as,
                    IsIntegratedAssemblerDefault))
    CmdArgs.push_back("-no-integrated-as");

  if (Args.hasArg(options::OPT_fdebug_pass_structure)) {
    CmdArgs.push_back("-mdebug-pass");
    CmdArgs.push_back("Structure");
  }
  if (Args.hasArg(options::OPT_fdebug_pass_arguments)) {
    CmdArgs.push_back("-mdebug-pass");
    CmdArgs.push_back("Arguments");
  }

  // Enable -mconstructor-aliases except on darwin, where we have to work around
  // a linker bug (see <rdar://problem/7651567>), and CUDA device code, where
  // aliases aren't supported.
  if (!getToolChain().getTriple().isOSDarwin() &&
      !getToolChain().getTriple().isNVPTX())
    CmdArgs.push_back("-mconstructor-aliases");

  // Darwin's kernel doesn't support guard variables; just die if we
  // try to use them.
  if (KernelOrKext && getToolChain().getTriple().isOSDarwin())
    CmdArgs.push_back("-fforbid-guard-variables");

  if (Args.hasFlag(options::OPT_mms_bitfields, options::OPT_mno_ms_bitfields,
                   false)) {
    CmdArgs.push_back("-mms-bitfields");
  }

  // This is a coarse approximation of what llvm-gcc actually does, both
  // -fasynchronous-unwind-tables and -fnon-call-exceptions interact in more
  // complicated ways.
  bool AsynchronousUnwindTables =
      Args.hasFlag(options::OPT_fasynchronous_unwind_tables,
                   options::OPT_fno_asynchronous_unwind_tables,
                   (getToolChain().IsUnwindTablesDefault() ||
                    getToolChain().getSanitizerArgs().needsUnwindTables()) &&
                       !KernelOrKext);
  if (Args.hasFlag(options::OPT_funwind_tables, options::OPT_fno_unwind_tables,
                   AsynchronousUnwindTables))
    CmdArgs.push_back("-munwind-tables");

  getToolChain().addClangTargetOptions(Args, CmdArgs);

  if (Arg *A = Args.getLastArg(options::OPT_flimited_precision_EQ)) {
    CmdArgs.push_back("-mlimit-float-precision");
    CmdArgs.push_back(A->getValue());
  }

  // FIXME: Handle -mtune=.
  (void)Args.hasArg(options::OPT_mtune_EQ);

  if (Arg *A = Args.getLastArg(options::OPT_mcmodel_EQ)) {
    CmdArgs.push_back("-mcode-model");
    CmdArgs.push_back(A->getValue());
  }

  // Add the target cpu
  std::string CPU = getCPUName(Args, Triple, /*FromAs*/ false);
  if (!CPU.empty()) {
    CmdArgs.push_back("-target-cpu");
    CmdArgs.push_back(Args.MakeArgString(CPU));
  }

  if (const Arg *A = Args.getLastArg(options::OPT_mfpmath_EQ)) {
    CmdArgs.push_back("-mfpmath");
    CmdArgs.push_back(A->getValue());
  }

  // Add the target features
  getTargetFeatures(getToolChain(), Triple, Args, CmdArgs, false);

  // Add target specific flags.
  switch (getToolChain().getArch()) {
  default:
    break;

  case llvm::Triple::arm:
  case llvm::Triple::armeb:
  case llvm::Triple::thumb:
  case llvm::Triple::thumbeb:
    // Use the effective triple, which takes into account the deployment target.
    AddARMTargetArgs(Triple, Args, CmdArgs, KernelOrKext);
    break;

  case llvm::Triple::aarch64:
  case llvm::Triple::aarch64_be:
    AddAArch64TargetArgs(Args, CmdArgs);
    break;

  case llvm::Triple::mips:
  case llvm::Triple::mipsel:
  case llvm::Triple::mips64:
  case llvm::Triple::mips64el:
    AddMIPSTargetArgs(Args, CmdArgs);
    break;

  case llvm::Triple::ppc:
  case llvm::Triple::ppc64:
  case llvm::Triple::ppc64le:
    AddPPCTargetArgs(Args, CmdArgs);
    break;

  case llvm::Triple::sparc:
  case llvm::Triple::sparcel:
  case llvm::Triple::sparcv9:
    AddSparcTargetArgs(Args, CmdArgs);
    break;

  case llvm::Triple::x86:
  case llvm::Triple::x86_64:
    AddX86TargetArgs(Args, CmdArgs);
    break;

  case llvm::Triple::hexagon:
    AddHexagonTargetArgs(Args, CmdArgs);
    break;

  case llvm::Triple::wasm32:
  case llvm::Triple::wasm64:
    AddWebAssemblyTargetArgs(Args, CmdArgs);
    break;
  }

  // The 'g' groups options involve a somewhat intricate sequence of decisions
  // about what to pass from the driver to the frontend, but by the time they
  // reach cc1 they've been factored into three well-defined orthogonal choices:
  //  * what level of debug info to generate
  //  * what dwarf version to write
  //  * what debugger tuning to use
  // This avoids having to monkey around further in cc1 other than to disable
  // codeview if not running in a Windows environment. Perhaps even that
  // decision should be made in the driver as well though.
  unsigned DwarfVersion = 0;
  llvm::DebuggerKind DebuggerTuning = getToolChain().getDefaultDebuggerTuning();
  // These two are potentially updated by AddClangCLArgs.
  codegenoptions::DebugInfoKind DebugInfoKind = codegenoptions::NoDebugInfo;
  bool EmitCodeView = false;

  // Add clang-cl arguments.
  if (getToolChain().getDriver().IsCLMode())
    AddClangCLArgs(Args, CmdArgs, &DebugInfoKind, &EmitCodeView);

  // Pass the linker version in use.
  if (Arg *A = Args.getLastArg(options::OPT_mlinker_version_EQ)) {
    CmdArgs.push_back("-target-linker-version");
    CmdArgs.push_back(A->getValue());
  }

  if (!shouldUseLeafFramePointer(Args, getToolChain().getTriple()))
    CmdArgs.push_back("-momit-leaf-frame-pointer");

  // Explicitly error on some things we know we don't support and can't just
  // ignore.
  types::ID InputType = Input.getType();
  if (!Args.hasArg(options::OPT_fallow_unsupported)) {
    Arg *Unsupported;
    if (types::isCXX(InputType) && getToolChain().getTriple().isOSDarwin() &&
        getToolChain().getArch() == llvm::Triple::x86) {
      if ((Unsupported = Args.getLastArg(options::OPT_fapple_kext)) ||
          (Unsupported = Args.getLastArg(options::OPT_mkernel)))
        D.Diag(diag::err_drv_clang_unsupported_opt_cxx_darwin_i386)
            << Unsupported->getOption().getName();
    }
  }

  Args.AddAllArgs(CmdArgs, options::OPT_v);
  Args.AddLastArg(CmdArgs, options::OPT_H);
  if (D.CCPrintHeaders && !D.CCGenDiagnostics) {
    CmdArgs.push_back("-header-include-file");
    CmdArgs.push_back(D.CCPrintHeadersFilename ? D.CCPrintHeadersFilename
                                               : "-");
  }
  Args.AddLastArg(CmdArgs, options::OPT_P);
  Args.AddLastArg(CmdArgs, options::OPT_print_ivar_layout);

  if (D.CCLogDiagnostics && !D.CCGenDiagnostics) {
    CmdArgs.push_back("-diagnostic-log-file");
    CmdArgs.push_back(D.CCLogDiagnosticsFilename ? D.CCLogDiagnosticsFilename
                                                 : "-");
  }

  Args.ClaimAllArgs(options::OPT_g_Group);
  Arg *SplitDwarfArg = Args.getLastArg(options::OPT_gsplit_dwarf);
  if (Arg *A = Args.getLastArg(options::OPT_g_Group)) {
    // If the last option explicitly specified a debug-info level, use it.
    if (A->getOption().matches(options::OPT_gN_Group)) {
      DebugInfoKind = DebugLevelToInfoKind(*A);
      // If you say "-gsplit-dwarf -gline-tables-only", -gsplit-dwarf loses.
      // But -gsplit-dwarf is not a g_group option, hence we have to check the
      // order explicitly. (If -gsplit-dwarf wins, we fix DebugInfoKind later.)
      if (SplitDwarfArg && DebugInfoKind < codegenoptions::LimitedDebugInfo &&
          A->getIndex() > SplitDwarfArg->getIndex())
        SplitDwarfArg = nullptr;
    } else
      // For any other 'g' option, use Limited.
      DebugInfoKind = codegenoptions::LimitedDebugInfo;
  }

  // If a debugger tuning argument appeared, remember it.
  if (Arg *A = Args.getLastArg(options::OPT_gTune_Group,
                               options::OPT_ggdbN_Group)) {
    if (A->getOption().matches(options::OPT_glldb))
      DebuggerTuning = llvm::DebuggerKind::LLDB;
    else if (A->getOption().matches(options::OPT_gsce))
      DebuggerTuning = llvm::DebuggerKind::SCE;
    else
      DebuggerTuning = llvm::DebuggerKind::GDB;
  }

  // If a -gdwarf argument appeared, remember it.
  if (Arg *A = Args.getLastArg(options::OPT_gdwarf_2, options::OPT_gdwarf_3,
                               options::OPT_gdwarf_4, options::OPT_gdwarf_5))
    DwarfVersion = DwarfVersionNum(A->getSpelling());

  // Forward -gcodeview.
  // 'EmitCodeView might have been set by CL-compatibility argument parsing.
  if (Args.hasArg(options::OPT_gcodeview) || EmitCodeView) {
    // DwarfVersion remains at 0 if no explicit choice was made.
    CmdArgs.push_back("-gcodeview");
  } else if (DwarfVersion == 0 &&
             DebugInfoKind != codegenoptions::NoDebugInfo) {
    DwarfVersion = getToolChain().GetDefaultDwarfVersion();
  }

  // We ignore flags -gstrict-dwarf and -grecord-gcc-switches for now.
  Args.ClaimAllArgs(options::OPT_g_flags_Group);

  // PS4 defaults to no column info
  if (Args.hasFlag(options::OPT_gcolumn_info, options::OPT_gno_column_info,
                   /*Default=*/ !IsPS4CPU))
    CmdArgs.push_back("-dwarf-column-info");

  // FIXME: Move backend command line options to the module.
  if (Args.hasArg(options::OPT_gmodules)) {
    DebugInfoKind = codegenoptions::LimitedDebugInfo;
    CmdArgs.push_back("-dwarf-ext-refs");
    CmdArgs.push_back("-fmodule-format=obj");
  }

  // -gsplit-dwarf should turn on -g and enable the backend dwarf
  // splitting and extraction.
  // FIXME: Currently only works on Linux.
  if (getToolChain().getTriple().isOSLinux() && SplitDwarfArg) {
    DebugInfoKind = codegenoptions::LimitedDebugInfo;
    CmdArgs.push_back("-backend-option");
    CmdArgs.push_back("-split-dwarf=Enable");
  }

  // After we've dealt with all combinations of things that could
  // make DebugInfoKind be other than None or DebugLineTablesOnly,
  // figure out if we need to "upgrade" it to standalone debug info.
  // We parse these two '-f' options whether or not they will be used,
  // to claim them even if you wrote "-fstandalone-debug -gline-tables-only"
  bool NeedFullDebug = Args.hasFlag(options::OPT_fstandalone_debug,
                                    options::OPT_fno_standalone_debug,
                                    getToolChain().GetDefaultStandaloneDebug());
  if (DebugInfoKind == codegenoptions::LimitedDebugInfo && NeedFullDebug)
    DebugInfoKind = codegenoptions::FullDebugInfo;
  RenderDebugEnablingArgs(Args, CmdArgs, DebugInfoKind, DwarfVersion,
                          DebuggerTuning);

  // -ggnu-pubnames turns on gnu style pubnames in the backend.
  if (Args.hasArg(options::OPT_ggnu_pubnames)) {
    CmdArgs.push_back("-backend-option");
    CmdArgs.push_back("-generate-gnu-dwarf-pub-sections");
  }

  // -gdwarf-aranges turns on the emission of the aranges section in the
  // backend.
  // Always enabled on the PS4.
  if (Args.hasArg(options::OPT_gdwarf_aranges) || IsPS4CPU) {
    CmdArgs.push_back("-backend-option");
    CmdArgs.push_back("-generate-arange-section");
  }

  if (Args.hasFlag(options::OPT_fdebug_types_section,
                   options::OPT_fno_debug_types_section, false)) {
    CmdArgs.push_back("-backend-option");
    CmdArgs.push_back("-generate-type-units");
  }

  // CloudABI and WebAssembly use -ffunction-sections and -fdata-sections by
  // default.
  bool UseSeparateSections = Triple.getOS() == llvm::Triple::CloudABI ||
                             Triple.getArch() == llvm::Triple::wasm32 ||
                             Triple.getArch() == llvm::Triple::wasm64;

  if (Args.hasFlag(options::OPT_ffunction_sections,
                   options::OPT_fno_function_sections, UseSeparateSections)) {
    CmdArgs.push_back("-ffunction-sections");
  }

  if (Args.hasFlag(options::OPT_fwhole_program_vtables,
                   options::OPT_fno_whole_program_vtables, false)) {
    if (!D.isUsingLTO())
      D.Diag(diag::err_drv_argument_only_allowed_with)
          << "-fwhole-program-vtables"
          << "-flto";
    CmdArgs.push_back("-fwhole-program-vtables");

    clang::SmallString<64> Path(D.ResourceDir);
    llvm::sys::path::append(Path, "vtables_blacklist.txt");
    if (llvm::sys::fs::exists(Path)) {
      SmallString<64> BlacklistOpt("-fwhole-program-vtables-blacklist=");
      BlacklistOpt += Path.str();
      CmdArgs.push_back(Args.MakeArgString(BlacklistOpt));
    }

    for (const Arg *A :
         Args.filtered(options::OPT_fwhole_program_vtables_blacklist_EQ)) {
      A->claim();
      if (!llvm::sys::fs::exists(A->getValue()))
        D.Diag(clang::diag::err_drv_no_such_file) << A->getValue();
    }

    Args.AddAllArgs(CmdArgs, options::OPT_fwhole_program_vtables_blacklist_EQ);
  }

  if (Args.hasFlag(options::OPT_fdata_sections, options::OPT_fno_data_sections,
                   UseSeparateSections)) {
    CmdArgs.push_back("-fdata-sections");
  }

  if (!Args.hasFlag(options::OPT_funique_section_names,
                    options::OPT_fno_unique_section_names, true))
    CmdArgs.push_back("-fno-unique-section-names");

  Args.AddAllArgs(CmdArgs, options::OPT_finstrument_functions);

  addPGOAndCoverageFlags(C, D, Output, Args, CmdArgs);

  // Add runtime flag for PS4 when PGO or Coverage are enabled.
  if (getToolChain().getTriple().isPS4CPU())
    addPS4ProfileRTArgs(getToolChain(), Args, CmdArgs);

  // Pass options for controlling the default header search paths.
  if (Args.hasArg(options::OPT_nostdinc)) {
    CmdArgs.push_back("-nostdsysteminc");
    CmdArgs.push_back("-nobuiltininc");
  } else {
    if (Args.hasArg(options::OPT_nostdlibinc))
      CmdArgs.push_back("-nostdsysteminc");
    Args.AddLastArg(CmdArgs, options::OPT_nostdincxx);
    Args.AddLastArg(CmdArgs, options::OPT_nobuiltininc);
  }

  // Pass the path to compiler resource files.
  CmdArgs.push_back("-resource-dir");
  CmdArgs.push_back(D.ResourceDir.c_str());

  Args.AddLastArg(CmdArgs, options::OPT_working_directory);

  bool ARCMTEnabled = false;
  if (!Args.hasArg(options::OPT_fno_objc_arc, options::OPT_fobjc_arc)) {
    if (const Arg *A = Args.getLastArg(options::OPT_ccc_arcmt_check,
                                       options::OPT_ccc_arcmt_modify,
                                       options::OPT_ccc_arcmt_migrate)) {
      ARCMTEnabled = true;
      switch (A->getOption().getID()) {
      default:
        llvm_unreachable("missed a case");
      case options::OPT_ccc_arcmt_check:
        CmdArgs.push_back("-arcmt-check");
        break;
      case options::OPT_ccc_arcmt_modify:
        CmdArgs.push_back("-arcmt-modify");
        break;
      case options::OPT_ccc_arcmt_migrate:
        CmdArgs.push_back("-arcmt-migrate");
        CmdArgs.push_back("-mt-migrate-directory");
        CmdArgs.push_back(A->getValue());

        Args.AddLastArg(CmdArgs, options::OPT_arcmt_migrate_report_output);
        Args.AddLastArg(CmdArgs, options::OPT_arcmt_migrate_emit_arc_errors);
        break;
      }
    }
  } else {
    Args.ClaimAllArgs(options::OPT_ccc_arcmt_check);
    Args.ClaimAllArgs(options::OPT_ccc_arcmt_modify);
    Args.ClaimAllArgs(options::OPT_ccc_arcmt_migrate);
  }

  if (const Arg *A = Args.getLastArg(options::OPT_ccc_objcmt_migrate)) {
    if (ARCMTEnabled) {
      D.Diag(diag::err_drv_argument_not_allowed_with) << A->getAsString(Args)
                                                      << "-ccc-arcmt-migrate";
    }
    CmdArgs.push_back("-mt-migrate-directory");
    CmdArgs.push_back(A->getValue());

    if (!Args.hasArg(options::OPT_objcmt_migrate_literals,
                     options::OPT_objcmt_migrate_subscripting,
                     options::OPT_objcmt_migrate_property)) {
      // None specified, means enable them all.
      CmdArgs.push_back("-objcmt-migrate-literals");
      CmdArgs.push_back("-objcmt-migrate-subscripting");
      CmdArgs.push_back("-objcmt-migrate-property");
    } else {
      Args.AddLastArg(CmdArgs, options::OPT_objcmt_migrate_literals);
      Args.AddLastArg(CmdArgs, options::OPT_objcmt_migrate_subscripting);
      Args.AddLastArg(CmdArgs, options::OPT_objcmt_migrate_property);
    }
  } else {
    Args.AddLastArg(CmdArgs, options::OPT_objcmt_migrate_literals);
    Args.AddLastArg(CmdArgs, options::OPT_objcmt_migrate_subscripting);
    Args.AddLastArg(CmdArgs, options::OPT_objcmt_migrate_property);
    Args.AddLastArg(CmdArgs, options::OPT_objcmt_migrate_all);
    Args.AddLastArg(CmdArgs, options::OPT_objcmt_migrate_readonly_property);
    Args.AddLastArg(CmdArgs, options::OPT_objcmt_migrate_readwrite_property);
    Args.AddLastArg(CmdArgs, options::OPT_objcmt_migrate_property_dot_syntax);
    Args.AddLastArg(CmdArgs, options::OPT_objcmt_migrate_annotation);
    Args.AddLastArg(CmdArgs, options::OPT_objcmt_migrate_instancetype);
    Args.AddLastArg(CmdArgs, options::OPT_objcmt_migrate_nsmacros);
    Args.AddLastArg(CmdArgs, options::OPT_objcmt_migrate_protocol_conformance);
    Args.AddLastArg(CmdArgs, options::OPT_objcmt_atomic_property);
    Args.AddLastArg(CmdArgs, options::OPT_objcmt_returns_innerpointer_property);
    Args.AddLastArg(CmdArgs, options::OPT_objcmt_ns_nonatomic_iosonly);
    Args.AddLastArg(CmdArgs, options::OPT_objcmt_migrate_designated_init);
    Args.AddLastArg(CmdArgs, options::OPT_objcmt_whitelist_dir_path);
  }

  // Add preprocessing options like -I, -D, etc. if we are using the
  // preprocessor.
  //
  // FIXME: Support -fpreprocessed
  if (types::getPreprocessedType(InputType) != types::TY_INVALID)
    AddPreprocessingOptions(C, JA, D, Args, CmdArgs, Output, Inputs,
                            AuxToolChain);

  // Don't warn about "clang -c -DPIC -fPIC test.i" because libtool.m4 assumes
  // that "The compiler can only warn and ignore the option if not recognized".
  // When building with ccache, it will pass -D options to clang even on
  // preprocessed inputs and configure concludes that -fPIC is not supported.
  Args.ClaimAllArgs(options::OPT_D);

  // Manually translate -O4 to -O3; let clang reject others.
  if (Arg *A = Args.getLastArg(options::OPT_O_Group)) {
    if (A->getOption().matches(options::OPT_O4)) {
      CmdArgs.push_back("-O3");
      D.Diag(diag::warn_O4_is_O3);
    } else {
      A->render(Args, CmdArgs);
    }
  }

  // Warn about ignored options to clang.
  for (const Arg *A :
       Args.filtered(options::OPT_clang_ignored_gcc_optimization_f_Group)) {
    D.Diag(diag::warn_ignored_gcc_optimization) << A->getAsString(Args);
    A->claim();
  }

  claimNoWarnArgs(Args);

  Args.AddAllArgs(CmdArgs, options::OPT_R_Group);
  Args.AddAllArgs(CmdArgs, options::OPT_W_Group);
  if (Args.hasFlag(options::OPT_pedantic, options::OPT_no_pedantic, false))
    CmdArgs.push_back("-pedantic");
  Args.AddLastArg(CmdArgs, options::OPT_pedantic_errors);
  Args.AddLastArg(CmdArgs, options::OPT_w);

  // Handle -{std, ansi, trigraphs} -- take the last of -{std, ansi}
  // (-ansi is equivalent to -std=c89 or -std=c++98).
  //
  // If a std is supplied, only add -trigraphs if it follows the
  // option.
  bool ImplyVCPPCXXVer = false;
  if (Arg *Std = Args.getLastArg(options::OPT_std_EQ, options::OPT_ansi)) {
    if (Std->getOption().matches(options::OPT_ansi))
      if (types::isCXX(InputType))
        CmdArgs.push_back("-std=c++98");
      else
        CmdArgs.push_back("-std=c89");
    else
      Std->render(Args, CmdArgs);

    // If -f(no-)trigraphs appears after the language standard flag, honor it.
    if (Arg *A = Args.getLastArg(options::OPT_std_EQ, options::OPT_ansi,
                                 options::OPT_ftrigraphs,
                                 options::OPT_fno_trigraphs))
      if (A != Std)
        A->render(Args, CmdArgs);
  } else {
    // Honor -std-default.
    //
    // FIXME: Clang doesn't correctly handle -std= when the input language
    // doesn't match. For the time being just ignore this for C++ inputs;
    // eventually we want to do all the standard defaulting here instead of
    // splitting it between the driver and clang -cc1.
    if (!types::isCXX(InputType))
      Args.AddAllArgsTranslated(CmdArgs, options::OPT_std_default_EQ, "-std=",
                                /*Joined=*/true);
    else if (IsWindowsMSVC)
      ImplyVCPPCXXVer = true;

    Args.AddLastArg(CmdArgs, options::OPT_ftrigraphs,
                    options::OPT_fno_trigraphs);
  }

  // GCC's behavior for -Wwrite-strings is a bit strange:
  //  * In C, this "warning flag" changes the types of string literals from
  //    'char[N]' to 'const char[N]', and thus triggers an unrelated warning
  //    for the discarded qualifier.
  //  * In C++, this is just a normal warning flag.
  //
  // Implementing this warning correctly in C is hard, so we follow GCC's
  // behavior for now. FIXME: Directly diagnose uses of a string literal as
  // a non-const char* in C, rather than using this crude hack.
  if (!types::isCXX(InputType)) {
    // FIXME: This should behave just like a warning flag, and thus should also
    // respect -Weverything, -Wno-everything, -Werror=write-strings, and so on.
    Arg *WriteStrings =
        Args.getLastArg(options::OPT_Wwrite_strings,
                        options::OPT_Wno_write_strings, options::OPT_w);
    if (WriteStrings &&
        WriteStrings->getOption().matches(options::OPT_Wwrite_strings))
      CmdArgs.push_back("-fconst-strings");
  }

  // GCC provides a macro definition '__DEPRECATED' when -Wdeprecated is active
  // during C++ compilation, which it is by default. GCC keeps this define even
  // in the presence of '-w', match this behavior bug-for-bug.
  if (types::isCXX(InputType) &&
      Args.hasFlag(options::OPT_Wdeprecated, options::OPT_Wno_deprecated,
                   true)) {
    CmdArgs.push_back("-fdeprecated-macro");
  }

  // Translate GCC's misnamer '-fasm' arguments to '-fgnu-keywords'.
  if (Arg *Asm = Args.getLastArg(options::OPT_fasm, options::OPT_fno_asm)) {
    if (Asm->getOption().matches(options::OPT_fasm))
      CmdArgs.push_back("-fgnu-keywords");
    else
      CmdArgs.push_back("-fno-gnu-keywords");
  }

  if (ShouldDisableDwarfDirectory(Args, getToolChain()))
    CmdArgs.push_back("-fno-dwarf-directory-asm");

  if (ShouldDisableAutolink(Args, getToolChain()))
    CmdArgs.push_back("-fno-autolink");

  // Add in -fdebug-compilation-dir if necessary.
  addDebugCompDirArg(Args, CmdArgs);

  for (const Arg *A : Args.filtered(options::OPT_fdebug_prefix_map_EQ)) {
    StringRef Map = A->getValue();
    if (Map.find('=') == StringRef::npos)
      D.Diag(diag::err_drv_invalid_argument_to_fdebug_prefix_map) << Map;
    else
      CmdArgs.push_back(Args.MakeArgString("-fdebug-prefix-map=" + Map));
    A->claim();
  }

  if (Arg *A = Args.getLastArg(options::OPT_ftemplate_depth_,
                               options::OPT_ftemplate_depth_EQ)) {
    CmdArgs.push_back("-ftemplate-depth");
    CmdArgs.push_back(A->getValue());
  }

  if (Arg *A = Args.getLastArg(options::OPT_foperator_arrow_depth_EQ)) {
    CmdArgs.push_back("-foperator-arrow-depth");
    CmdArgs.push_back(A->getValue());
  }

  if (Arg *A = Args.getLastArg(options::OPT_fconstexpr_depth_EQ)) {
    CmdArgs.push_back("-fconstexpr-depth");
    CmdArgs.push_back(A->getValue());
  }

  if (Arg *A = Args.getLastArg(options::OPT_fconstexpr_steps_EQ)) {
    CmdArgs.push_back("-fconstexpr-steps");
    CmdArgs.push_back(A->getValue());
  }

  if (Arg *A = Args.getLastArg(options::OPT_fbracket_depth_EQ)) {
    CmdArgs.push_back("-fbracket-depth");
    CmdArgs.push_back(A->getValue());
  }

  if (Arg *A = Args.getLastArg(options::OPT_Wlarge_by_value_copy_EQ,
                               options::OPT_Wlarge_by_value_copy_def)) {
    if (A->getNumValues()) {
      StringRef bytes = A->getValue();
      CmdArgs.push_back(Args.MakeArgString("-Wlarge-by-value-copy=" + bytes));
    } else
      CmdArgs.push_back("-Wlarge-by-value-copy=64"); // default value
  }

  if (Args.hasArg(options::OPT_relocatable_pch))
    CmdArgs.push_back("-relocatable-pch");

  if (Arg *A = Args.getLastArg(options::OPT_fconstant_string_class_EQ)) {
    CmdArgs.push_back("-fconstant-string-class");
    CmdArgs.push_back(A->getValue());
  }

  if (Arg *A = Args.getLastArg(options::OPT_ftabstop_EQ)) {
    CmdArgs.push_back("-ftabstop");
    CmdArgs.push_back(A->getValue());
  }

  CmdArgs.push_back("-ferror-limit");
  if (Arg *A = Args.getLastArg(options::OPT_ferror_limit_EQ))
    CmdArgs.push_back(A->getValue());
  else
    CmdArgs.push_back("19");

  if (Arg *A = Args.getLastArg(options::OPT_fmacro_backtrace_limit_EQ)) {
    CmdArgs.push_back("-fmacro-backtrace-limit");
    CmdArgs.push_back(A->getValue());
  }

  if (Arg *A = Args.getLastArg(options::OPT_ftemplate_backtrace_limit_EQ)) {
    CmdArgs.push_back("-ftemplate-backtrace-limit");
    CmdArgs.push_back(A->getValue());
  }

  if (Arg *A = Args.getLastArg(options::OPT_fconstexpr_backtrace_limit_EQ)) {
    CmdArgs.push_back("-fconstexpr-backtrace-limit");
    CmdArgs.push_back(A->getValue());
  }

  if (Arg *A = Args.getLastArg(options::OPT_fspell_checking_limit_EQ)) {
    CmdArgs.push_back("-fspell-checking-limit");
    CmdArgs.push_back(A->getValue());
  }

  // Pass -fmessage-length=.
  CmdArgs.push_back("-fmessage-length");
  if (Arg *A = Args.getLastArg(options::OPT_fmessage_length_EQ)) {
    CmdArgs.push_back(A->getValue());
  } else {
    // If -fmessage-length=N was not specified, determine whether this is a
    // terminal and, if so, implicitly define -fmessage-length appropriately.
    unsigned N = llvm::sys::Process::StandardErrColumns();
    CmdArgs.push_back(Args.MakeArgString(Twine(N)));
  }

  // -fvisibility= and -fvisibility-ms-compat are of a piece.
  if (const Arg *A = Args.getLastArg(options::OPT_fvisibility_EQ,
                                     options::OPT_fvisibility_ms_compat)) {
    if (A->getOption().matches(options::OPT_fvisibility_EQ)) {
      CmdArgs.push_back("-fvisibility");
      CmdArgs.push_back(A->getValue());
    } else {
      assert(A->getOption().matches(options::OPT_fvisibility_ms_compat));
      CmdArgs.push_back("-fvisibility");
      CmdArgs.push_back("hidden");
      CmdArgs.push_back("-ftype-visibility");
      CmdArgs.push_back("default");
    }
  }

  Args.AddLastArg(CmdArgs, options::OPT_fvisibility_inlines_hidden);

  Args.AddLastArg(CmdArgs, options::OPT_ftlsmodel_EQ);

  // -fhosted is default.
  if (Args.hasFlag(options::OPT_ffreestanding, options::OPT_fhosted, false) ||
      KernelOrKext)
    CmdArgs.push_back("-ffreestanding");

  // Forward -f (flag) options which we can pass directly.
  Args.AddLastArg(CmdArgs, options::OPT_femit_all_decls);
  Args.AddLastArg(CmdArgs, options::OPT_fheinous_gnu_extensions);
  Args.AddLastArg(CmdArgs, options::OPT_fno_operator_names);
  // Emulated TLS is enabled by default on Android, and can be enabled manually
  // with -femulated-tls.
  bool EmulatedTLSDefault = Triple.isAndroid() || Triple.isWindowsCygwinEnvironment();
  if (Args.hasFlag(options::OPT_femulated_tls, options::OPT_fno_emulated_tls,
                   EmulatedTLSDefault))
    CmdArgs.push_back("-femulated-tls");
  // AltiVec-like language extensions aren't relevant for assembling.
  if (!isa<PreprocessJobAction>(JA) || Output.getType() != types::TY_PP_Asm) {
    Args.AddLastArg(CmdArgs, options::OPT_faltivec);
    Args.AddLastArg(CmdArgs, options::OPT_fzvector);
  }
  Args.AddLastArg(CmdArgs, options::OPT_fdiagnostics_show_template_tree);
  Args.AddLastArg(CmdArgs, options::OPT_fno_elide_type);

  // Forward flags for OpenMP
  if (Args.hasFlag(options::OPT_fopenmp, options::OPT_fopenmp_EQ,
                   options::OPT_fno_openmp, false))
    switch (getOpenMPRuntime(getToolChain(), Args)) {
    case OMPRT_OMP:
    case OMPRT_IOMP5:
      // Clang can generate useful OpenMP code for these two runtime libraries.
      CmdArgs.push_back("-fopenmp");

      // If no option regarding the use of TLS in OpenMP codegeneration is
      // given, decide a default based on the target. Otherwise rely on the
      // options and pass the right information to the frontend.
      if (!Args.hasFlag(options::OPT_fopenmp_use_tls,
                        options::OPT_fnoopenmp_use_tls, /*Default=*/true))
        CmdArgs.push_back("-fnoopenmp-use-tls");
      break;
    default:
      // By default, if Clang doesn't know how to generate useful OpenMP code
      // for a specific runtime library, we just don't pass the '-fopenmp' flag
      // down to the actual compilation.
      // FIXME: It would be better to have a mode which *only* omits IR
      // generation based on the OpenMP support so that we get consistent
      // semantic analysis, etc.
      break;
    }

  const SanitizerArgs &Sanitize = getToolChain().getSanitizerArgs();
  Sanitize.addArgs(getToolChain(), Args, CmdArgs, InputType);

  // Report an error for -faltivec on anything other than PowerPC.
  if (const Arg *A = Args.getLastArg(options::OPT_faltivec)) {
    const llvm::Triple::ArchType Arch = getToolChain().getArch();
    if (!(Arch == llvm::Triple::ppc || Arch == llvm::Triple::ppc64 ||
          Arch == llvm::Triple::ppc64le))
      D.Diag(diag::err_drv_argument_only_allowed_with) << A->getAsString(Args)
                                                       << "ppc/ppc64/ppc64le";
  }

  // -fzvector is incompatible with -faltivec.
  if (Arg *A = Args.getLastArg(options::OPT_fzvector))
    if (Args.hasArg(options::OPT_faltivec))
      D.Diag(diag::err_drv_argument_not_allowed_with) << A->getAsString(Args)
                                                      << "-faltivec";

  if (getToolChain().SupportsProfiling())
    Args.AddLastArg(CmdArgs, options::OPT_pg);

  // -flax-vector-conversions is default.
  if (!Args.hasFlag(options::OPT_flax_vector_conversions,
                    options::OPT_fno_lax_vector_conversions))
    CmdArgs.push_back("-fno-lax-vector-conversions");

  if (Args.getLastArg(options::OPT_fapple_kext) ||
      (Args.hasArg(options::OPT_mkernel) && types::isCXX(InputType)))
    CmdArgs.push_back("-fapple-kext");

  Args.AddLastArg(CmdArgs, options::OPT_fobjc_sender_dependent_dispatch);
  Args.AddLastArg(CmdArgs, options::OPT_fdiagnostics_print_source_range_info);
  Args.AddLastArg(CmdArgs, options::OPT_fdiagnostics_parseable_fixits);
  Args.AddLastArg(CmdArgs, options::OPT_ftime_report);
  Args.AddLastArg(CmdArgs, options::OPT_ftrapv);

  if (Arg *A = Args.getLastArg(options::OPT_ftrapv_handler_EQ)) {
    CmdArgs.push_back("-ftrapv-handler");
    CmdArgs.push_back(A->getValue());
  }

  Args.AddLastArg(CmdArgs, options::OPT_ftrap_function_EQ);

  // -fno-strict-overflow implies -fwrapv if it isn't disabled, but
  // -fstrict-overflow won't turn off an explicitly enabled -fwrapv.
  if (Arg *A = Args.getLastArg(options::OPT_fwrapv, options::OPT_fno_wrapv)) {
    if (A->getOption().matches(options::OPT_fwrapv))
      CmdArgs.push_back("-fwrapv");
  } else if (Arg *A = Args.getLastArg(options::OPT_fstrict_overflow,
                                      options::OPT_fno_strict_overflow)) {
    if (A->getOption().matches(options::OPT_fno_strict_overflow))
      CmdArgs.push_back("-fwrapv");
  }

  if (Arg *A = Args.getLastArg(options::OPT_freroll_loops,
                               options::OPT_fno_reroll_loops))
    if (A->getOption().matches(options::OPT_freroll_loops))
      CmdArgs.push_back("-freroll-loops");

  Args.AddLastArg(CmdArgs, options::OPT_fwritable_strings);
  Args.AddLastArg(CmdArgs, options::OPT_funroll_loops,
                  options::OPT_fno_unroll_loops);

  Args.AddLastArg(CmdArgs, options::OPT_pthread);

  // -stack-protector=0 is default.
  unsigned StackProtectorLevel = 0;
  if (getToolChain().getSanitizerArgs().needsSafeStackRt()) {
    Args.ClaimAllArgs(options::OPT_fno_stack_protector);
    Args.ClaimAllArgs(options::OPT_fstack_protector_all);
    Args.ClaimAllArgs(options::OPT_fstack_protector_strong);
    Args.ClaimAllArgs(options::OPT_fstack_protector);
  } else if (Arg *A = Args.getLastArg(options::OPT_fno_stack_protector,
                                      options::OPT_fstack_protector_all,
                                      options::OPT_fstack_protector_strong,
                                      options::OPT_fstack_protector)) {
    if (A->getOption().matches(options::OPT_fstack_protector)) {
      StackProtectorLevel = std::max<unsigned>(
          LangOptions::SSPOn,
          getToolChain().GetDefaultStackProtectorLevel(KernelOrKext));
    } else if (A->getOption().matches(options::OPT_fstack_protector_strong))
      StackProtectorLevel = LangOptions::SSPStrong;
    else if (A->getOption().matches(options::OPT_fstack_protector_all))
      StackProtectorLevel = LangOptions::SSPReq;
  } else {
    StackProtectorLevel =
        getToolChain().GetDefaultStackProtectorLevel(KernelOrKext);
  }
  if (StackProtectorLevel) {
    CmdArgs.push_back("-stack-protector");
    CmdArgs.push_back(Args.MakeArgString(Twine(StackProtectorLevel)));
  }

  // --param ssp-buffer-size=
  for (const Arg *A : Args.filtered(options::OPT__param)) {
    StringRef Str(A->getValue());
    if (Str.startswith("ssp-buffer-size=")) {
      if (StackProtectorLevel) {
        CmdArgs.push_back("-stack-protector-buffer-size");
        // FIXME: Verify the argument is a valid integer.
        CmdArgs.push_back(Args.MakeArgString(Str.drop_front(16)));
      }
      A->claim();
    }
  }

  // Translate -mstackrealign
  if (Args.hasFlag(options::OPT_mstackrealign, options::OPT_mno_stackrealign,
                   false))
    CmdArgs.push_back(Args.MakeArgString("-mstackrealign"));

  if (Args.hasArg(options::OPT_mstack_alignment)) {
    StringRef alignment = Args.getLastArgValue(options::OPT_mstack_alignment);
    CmdArgs.push_back(Args.MakeArgString("-mstack-alignment=" + alignment));
  }

  if (Args.hasArg(options::OPT_mstack_probe_size)) {
    StringRef Size = Args.getLastArgValue(options::OPT_mstack_probe_size);

    if (!Size.empty())
      CmdArgs.push_back(Args.MakeArgString("-mstack-probe-size=" + Size));
    else
      CmdArgs.push_back("-mstack-probe-size=0");
  }

  switch (getToolChain().getArch()) {
  case llvm::Triple::aarch64:
  case llvm::Triple::aarch64_be:
  case llvm::Triple::arm:
  case llvm::Triple::armeb:
  case llvm::Triple::thumb:
  case llvm::Triple::thumbeb:
    CmdArgs.push_back("-fallow-half-arguments-and-returns");
    break;

  default:
    break;
  }

  if (Arg *A = Args.getLastArg(options::OPT_mrestrict_it,
                               options::OPT_mno_restrict_it)) {
    if (A->getOption().matches(options::OPT_mrestrict_it)) {
      CmdArgs.push_back("-backend-option");
      CmdArgs.push_back("-arm-restrict-it");
    } else {
      CmdArgs.push_back("-backend-option");
      CmdArgs.push_back("-arm-no-restrict-it");
    }
  } else if (Triple.isOSWindows() &&
             (Triple.getArch() == llvm::Triple::arm ||
              Triple.getArch() == llvm::Triple::thumb)) {
    // Windows on ARM expects restricted IT blocks
    CmdArgs.push_back("-backend-option");
    CmdArgs.push_back("-arm-restrict-it");
  }

  // Forward -f options with positive and negative forms; we translate
  // these by hand.
  if (Arg *A = Args.getLastArg(options::OPT_fprofile_sample_use_EQ)) {
    StringRef fname = A->getValue();
    if (!llvm::sys::fs::exists(fname))
      D.Diag(diag::err_drv_no_such_file) << fname;
    else
      A->render(Args, CmdArgs);
  }

  // -fbuiltin is default unless -mkernel is used.
  bool UseBuiltins =
      Args.hasFlag(options::OPT_fbuiltin, options::OPT_fno_builtin,
                   !Args.hasArg(options::OPT_mkernel));
  if (!UseBuiltins)
    CmdArgs.push_back("-fno-builtin");

  // -ffreestanding implies -fno-builtin.
  if (Args.hasArg(options::OPT_ffreestanding))
    UseBuiltins = false;

  // Process the -fno-builtin-* options.
  for (const auto &Arg : Args) {
    const Option &O = Arg->getOption();
    if (!O.matches(options::OPT_fno_builtin_))
      continue;

    Arg->claim();
    // If -fno-builtin is specified, then there's no need to pass the option to
    // the frontend.
    if (!UseBuiltins)
      continue;

    StringRef FuncName = Arg->getValue();
    CmdArgs.push_back(Args.MakeArgString("-fno-builtin-" + FuncName));
  }

  if (!Args.hasFlag(options::OPT_fassume_sane_operator_new,
                    options::OPT_fno_assume_sane_operator_new))
    CmdArgs.push_back("-fno-assume-sane-operator-new");

  // -fblocks=0 is default.
  if (Args.hasFlag(options::OPT_fblocks, options::OPT_fno_blocks,
                   getToolChain().IsBlocksDefault()) ||
      (Args.hasArg(options::OPT_fgnu_runtime) &&
       Args.hasArg(options::OPT_fobjc_nonfragile_abi) &&
       !Args.hasArg(options::OPT_fno_blocks))) {
    CmdArgs.push_back("-fblocks");

    if (!Args.hasArg(options::OPT_fgnu_runtime) &&
        !getToolChain().hasBlocksRuntime())
      CmdArgs.push_back("-fblocks-runtime-optional");
  }

  // -fmodules enables the use of precompiled modules (off by default).
  // Users can pass -fno-cxx-modules to turn off modules support for
  // C++/Objective-C++ programs.
  bool HaveModules = false;
  if (Args.hasFlag(options::OPT_fmodules, options::OPT_fno_modules, false)) {
    bool AllowedInCXX = Args.hasFlag(options::OPT_fcxx_modules,
                                     options::OPT_fno_cxx_modules, true);
    if (AllowedInCXX || !types::isCXX(InputType)) {
      CmdArgs.push_back("-fmodules");
      HaveModules = true;
    }
  }

  // -fmodule-maps enables implicit reading of module map files. By default,
  // this is enabled if we are using precompiled modules.
  if (Args.hasFlag(options::OPT_fimplicit_module_maps,
                   options::OPT_fno_implicit_module_maps, HaveModules)) {
    CmdArgs.push_back("-fimplicit-module-maps");
  }

  // -fmodules-decluse checks that modules used are declared so (off by
  // default).
  if (Args.hasFlag(options::OPT_fmodules_decluse,
                   options::OPT_fno_modules_decluse, false)) {
    CmdArgs.push_back("-fmodules-decluse");
  }

  // -fmodules-strict-decluse is like -fmodule-decluse, but also checks that
  // all #included headers are part of modules.
  if (Args.hasFlag(options::OPT_fmodules_strict_decluse,
                   options::OPT_fno_modules_strict_decluse, false)) {
    CmdArgs.push_back("-fmodules-strict-decluse");
  }

  // -fno-implicit-modules turns off implicitly compiling modules on demand.
  if (!Args.hasFlag(options::OPT_fimplicit_modules,
                    options::OPT_fno_implicit_modules)) {
    CmdArgs.push_back("-fno-implicit-modules");
  }

  // -fmodule-name specifies the module that is currently being built (or
  // used for header checking by -fmodule-maps).
  Args.AddLastArg(CmdArgs, options::OPT_fmodule_name_EQ);

  // -fmodule-map-file can be used to specify files containing module
  // definitions.
  Args.AddAllArgs(CmdArgs, options::OPT_fmodule_map_file);

  // -fmodule-file can be used to specify files containing precompiled modules.
  if (HaveModules)
    Args.AddAllArgs(CmdArgs, options::OPT_fmodule_file);
  else
    Args.ClaimAllArgs(options::OPT_fmodule_file);

  // -fmodule-cache-path specifies where our implicitly-built module files
  // should be written.
  SmallString<128> Path;
  if (Arg *A = Args.getLastArg(options::OPT_fmodules_cache_path))
    Path = A->getValue();
  if (HaveModules) {
    if (C.isForDiagnostics()) {
      // When generating crash reports, we want to emit the modules along with
      // the reproduction sources, so we ignore any provided module path.
      Path = Output.getFilename();
      llvm::sys::path::replace_extension(Path, ".cache");
      llvm::sys::path::append(Path, "modules");
    } else if (Path.empty()) {
      // No module path was provided: use the default.
      llvm::sys::path::system_temp_directory(/*erasedOnReboot=*/false, Path);
      llvm::sys::path::append(Path, "org.llvm.clang.");
      appendUserToPath(Path);
      llvm::sys::path::append(Path, "ModuleCache");
    }
    const char Arg[] = "-fmodules-cache-path=";
    Path.insert(Path.begin(), Arg, Arg + strlen(Arg));
    CmdArgs.push_back(Args.MakeArgString(Path));
  }

  // When building modules and generating crashdumps, we need to dump a module
  // dependency VFS alongside the output.
  if (HaveModules && C.isForDiagnostics()) {
    SmallString<128> VFSDir(Output.getFilename());
    llvm::sys::path::replace_extension(VFSDir, ".cache");
    // Add the cache directory as a temp so the crash diagnostics pick it up.
    C.addTempFile(Args.MakeArgString(VFSDir));

    llvm::sys::path::append(VFSDir, "vfs");
    CmdArgs.push_back("-module-dependency-dir");
    CmdArgs.push_back(Args.MakeArgString(VFSDir));
  }

  if (HaveModules)
    Args.AddLastArg(CmdArgs, options::OPT_fmodules_user_build_path);

  // Pass through all -fmodules-ignore-macro arguments.
  Args.AddAllArgs(CmdArgs, options::OPT_fmodules_ignore_macro);
  Args.AddLastArg(CmdArgs, options::OPT_fmodules_prune_interval);
  Args.AddLastArg(CmdArgs, options::OPT_fmodules_prune_after);

  Args.AddLastArg(CmdArgs, options::OPT_fbuild_session_timestamp);

  if (Arg *A = Args.getLastArg(options::OPT_fbuild_session_file)) {
    if (Args.hasArg(options::OPT_fbuild_session_timestamp))
      D.Diag(diag::err_drv_argument_not_allowed_with)
          << A->getAsString(Args) << "-fbuild-session-timestamp";

    llvm::sys::fs::file_status Status;
    if (llvm::sys::fs::status(A->getValue(), Status))
      D.Diag(diag::err_drv_no_such_file) << A->getValue();
    CmdArgs.push_back(Args.MakeArgString(
        "-fbuild-session-timestamp=" +
        Twine((uint64_t)Status.getLastModificationTime().toEpochTime())));
  }

  if (Args.getLastArg(options::OPT_fmodules_validate_once_per_build_session)) {
    if (!Args.getLastArg(options::OPT_fbuild_session_timestamp,
                         options::OPT_fbuild_session_file))
      D.Diag(diag::err_drv_modules_validate_once_requires_timestamp);

    Args.AddLastArg(CmdArgs,
                    options::OPT_fmodules_validate_once_per_build_session);
  }

  Args.AddLastArg(CmdArgs, options::OPT_fmodules_validate_system_headers);

  // -faccess-control is default.
  if (Args.hasFlag(options::OPT_fno_access_control,
                   options::OPT_faccess_control, false))
    CmdArgs.push_back("-fno-access-control");

  // -felide-constructors is the default.
  if (Args.hasFlag(options::OPT_fno_elide_constructors,
                   options::OPT_felide_constructors, false))
    CmdArgs.push_back("-fno-elide-constructors");

  ToolChain::RTTIMode RTTIMode = getToolChain().getRTTIMode();

  if (KernelOrKext || (types::isCXX(InputType) &&
                       (RTTIMode == ToolChain::RM_DisabledExplicitly ||
                        RTTIMode == ToolChain::RM_DisabledImplicitly)))
    CmdArgs.push_back("-fno-rtti");

  // -fshort-enums=0 is default for all architectures except Hexagon.
  if (Args.hasFlag(options::OPT_fshort_enums, options::OPT_fno_short_enums,
                   getToolChain().getArch() == llvm::Triple::hexagon))
    CmdArgs.push_back("-fshort-enums");

  // -fsigned-char is default.
  if (Arg *A = Args.getLastArg(
          options::OPT_fsigned_char, options::OPT_fno_signed_char,
          options::OPT_funsigned_char, options::OPT_fno_unsigned_char)) {
    if (A->getOption().matches(options::OPT_funsigned_char) ||
        A->getOption().matches(options::OPT_fno_signed_char)) {
      CmdArgs.push_back("-fno-signed-char");
    }
  } else if (!isSignedCharDefault(getToolChain().getTriple())) {
    CmdArgs.push_back("-fno-signed-char");
  }

  // -fuse-cxa-atexit is default.
  if (!Args.hasFlag(
          options::OPT_fuse_cxa_atexit, options::OPT_fno_use_cxa_atexit,
          !IsWindowsCygnus && !IsWindowsGNU &&
              getToolChain().getTriple().getOS() != llvm::Triple::Solaris &&
              getToolChain().getArch() != llvm::Triple::hexagon &&
              getToolChain().getArch() != llvm::Triple::xcore &&
              ((getToolChain().getTriple().getVendor() !=
                llvm::Triple::MipsTechnologies) ||
               getToolChain().getTriple().hasEnvironment())) ||
      KernelOrKext)
    CmdArgs.push_back("-fno-use-cxa-atexit");

  // -fms-extensions=0 is default.
  if (Args.hasFlag(options::OPT_fms_extensions, options::OPT_fno_ms_extensions,
                   IsWindowsMSVC))
    CmdArgs.push_back("-fms-extensions");

  // -fno-use-line-directives is default.
  if (Args.hasFlag(options::OPT_fuse_line_directives,
                   options::OPT_fno_use_line_directives, false))
    CmdArgs.push_back("-fuse-line-directives");

  // -fms-compatibility=0 is default.
  if (Args.hasFlag(options::OPT_fms_compatibility,
                   options::OPT_fno_ms_compatibility,
                   (IsWindowsMSVC &&
                    Args.hasFlag(options::OPT_fms_extensions,
                                 options::OPT_fno_ms_extensions, true))))
    CmdArgs.push_back("-fms-compatibility");

  // -fms-compatibility-version=18.00 is default.
  VersionTuple MSVT = visualstudio::getMSVCVersion(
      &D, getToolChain().getTriple(), Args, IsWindowsMSVC);
  if (!MSVT.empty())
    CmdArgs.push_back(
        Args.MakeArgString("-fms-compatibility-version=" + MSVT.getAsString()));

  bool IsMSVC2015Compatible = MSVT.getMajor() >= 19;
  if (ImplyVCPPCXXVer) {
    if (IsMSVC2015Compatible)
      CmdArgs.push_back("-std=c++14");
    else
      CmdArgs.push_back("-std=c++11");
  }

  // -fno-borland-extensions is default.
  if (Args.hasFlag(options::OPT_fborland_extensions,
                   options::OPT_fno_borland_extensions, false))
    CmdArgs.push_back("-fborland-extensions");

  // -fno-declspec is default, except for PS4.
  if (Args.hasFlag(options::OPT_fdeclspec, options::OPT_fno_declspec,
                   getToolChain().getTriple().isPS4()))
    CmdArgs.push_back("-fdeclspec");
  else if (Args.hasArg(options::OPT_fno_declspec))
    CmdArgs.push_back("-fno-declspec"); // Explicitly disabling __declspec.

  // -fthreadsafe-static is default, except for MSVC compatibility versions less
  // than 19.
  if (!Args.hasFlag(options::OPT_fthreadsafe_statics,
                    options::OPT_fno_threadsafe_statics,
                    !IsWindowsMSVC || IsMSVC2015Compatible))
    CmdArgs.push_back("-fno-threadsafe-statics");

  // -fno-delayed-template-parsing is default, except for Windows where MSVC STL
  // needs it.
  if (Args.hasFlag(options::OPT_fdelayed_template_parsing,
                   options::OPT_fno_delayed_template_parsing, IsWindowsMSVC))
    CmdArgs.push_back("-fdelayed-template-parsing");

  // -fgnu-keywords default varies depending on language; only pass if
  // specified.
  if (Arg *A = Args.getLastArg(options::OPT_fgnu_keywords,
                               options::OPT_fno_gnu_keywords))
    A->render(Args, CmdArgs);

  if (Args.hasFlag(options::OPT_fgnu89_inline, options::OPT_fno_gnu89_inline,
                   false))
    CmdArgs.push_back("-fgnu89-inline");

  if (Args.hasArg(options::OPT_fno_inline))
    CmdArgs.push_back("-fno-inline");

  if (Args.hasArg(options::OPT_fno_inline_functions))
    CmdArgs.push_back("-fno-inline-functions");

  ObjCRuntime objcRuntime = AddObjCRuntimeArgs(Args, CmdArgs, rewriteKind);

  // -fobjc-dispatch-method is only relevant with the nonfragile-abi, and
  // legacy is the default. Except for deployment taget of 10.5,
  // next runtime is always legacy dispatch and -fno-objc-legacy-dispatch
  // gets ignored silently.
  if (objcRuntime.isNonFragile()) {
    if (!Args.hasFlag(options::OPT_fobjc_legacy_dispatch,
                      options::OPT_fno_objc_legacy_dispatch,
                      objcRuntime.isLegacyDispatchDefaultForArch(
                          getToolChain().getArch()))) {
      if (getToolChain().UseObjCMixedDispatch())
        CmdArgs.push_back("-fobjc-dispatch-method=mixed");
      else
        CmdArgs.push_back("-fobjc-dispatch-method=non-legacy");
    }
  }

  // When ObjectiveC legacy runtime is in effect on MacOSX,
  // turn on the option to do Array/Dictionary subscripting
  // by default.
  if (getToolChain().getArch() == llvm::Triple::x86 &&
      getToolChain().getTriple().isMacOSX() &&
      !getToolChain().getTriple().isMacOSXVersionLT(10, 7) &&
      objcRuntime.getKind() == ObjCRuntime::FragileMacOSX &&
      objcRuntime.isNeXTFamily())
    CmdArgs.push_back("-fobjc-subscripting-legacy-runtime");

  // -fencode-extended-block-signature=1 is default.
  if (getToolChain().IsEncodeExtendedBlockSignatureDefault()) {
    CmdArgs.push_back("-fencode-extended-block-signature");
  }

  // Allow -fno-objc-arr to trump -fobjc-arr/-fobjc-arc.
  // NOTE: This logic is duplicated in ToolChains.cpp.
  bool ARC = isObjCAutoRefCount(Args);
  if (ARC) {
    getToolChain().CheckObjCARC();

    CmdArgs.push_back("-fobjc-arc");

    // FIXME: It seems like this entire block, and several around it should be
    // wrapped in isObjC, but for now we just use it here as this is where it
    // was being used previously.
    if (types::isCXX(InputType) && types::isObjC(InputType)) {
      if (getToolChain().GetCXXStdlibType(Args) == ToolChain::CST_Libcxx)
        CmdArgs.push_back("-fobjc-arc-cxxlib=libc++");
      else
        CmdArgs.push_back("-fobjc-arc-cxxlib=libstdc++");
    }

    // Allow the user to enable full exceptions code emission.
    // We define off for Objective-CC, on for Objective-C++.
    if (Args.hasFlag(options::OPT_fobjc_arc_exceptions,
                     options::OPT_fno_objc_arc_exceptions,
                     /*default*/ types::isCXX(InputType)))
      CmdArgs.push_back("-fobjc-arc-exceptions");

  }

  // -fobjc-infer-related-result-type is the default, except in the Objective-C
  // rewriter.
  if (rewriteKind != RK_None)
    CmdArgs.push_back("-fno-objc-infer-related-result-type");

  // Handle -fobjc-gc and -fobjc-gc-only. They are exclusive, and -fobjc-gc-only
  // takes precedence.
  const Arg *GCArg = Args.getLastArg(options::OPT_fobjc_gc_only);
  if (!GCArg)
    GCArg = Args.getLastArg(options::OPT_fobjc_gc);
  if (GCArg) {
    if (ARC) {
      D.Diag(diag::err_drv_objc_gc_arr) << GCArg->getAsString(Args);
    } else if (getToolChain().SupportsObjCGC()) {
      GCArg->render(Args, CmdArgs);
    } else {
      // FIXME: We should move this to a hard error.
      D.Diag(diag::warn_drv_objc_gc_unsupported) << GCArg->getAsString(Args);
    }
  }

  // Pass down -fobjc-weak or -fno-objc-weak if present.
  if (types::isObjC(InputType)) {
    auto WeakArg = Args.getLastArg(options::OPT_fobjc_weak,
                                   options::OPT_fno_objc_weak);
    if (!WeakArg) {
      // nothing to do
    } else if (GCArg) {
      if (WeakArg->getOption().matches(options::OPT_fobjc_weak))
        D.Diag(diag::err_objc_weak_with_gc);
    } else if (!objcRuntime.allowsWeak()) {
      if (WeakArg->getOption().matches(options::OPT_fobjc_weak))
        D.Diag(diag::err_objc_weak_unsupported);
    } else {
      WeakArg->render(Args, CmdArgs);
    }
  }

  if (Args.hasFlag(options::OPT_fapplication_extension,
                   options::OPT_fno_application_extension, false))
    CmdArgs.push_back("-fapplication-extension");

  // Handle GCC-style exception args.
  if (!C.getDriver().IsCLMode())
    addExceptionArgs(Args, InputType, getToolChain(), KernelOrKext, objcRuntime,
                     CmdArgs);

  if (getToolChain().UseSjLjExceptions(Args))
    CmdArgs.push_back("-fsjlj-exceptions");

  // C++ "sane" operator new.
  if (!Args.hasFlag(options::OPT_fassume_sane_operator_new,
                    options::OPT_fno_assume_sane_operator_new))
    CmdArgs.push_back("-fno-assume-sane-operator-new");

  // -fsized-deallocation is off by default, as it is an ABI-breaking change for
  // most platforms.
  if (Args.hasFlag(options::OPT_fsized_deallocation,
                   options::OPT_fno_sized_deallocation, false))
    CmdArgs.push_back("-fsized-deallocation");

  // -fconstant-cfstrings is default, and may be subject to argument translation
  // on Darwin.
  if (!Args.hasFlag(options::OPT_fconstant_cfstrings,
                    options::OPT_fno_constant_cfstrings) ||
      !Args.hasFlag(options::OPT_mconstant_cfstrings,
                    options::OPT_mno_constant_cfstrings))
    CmdArgs.push_back("-fno-constant-cfstrings");

  // -fshort-wchar default varies depending on platform; only
  // pass if specified.
  if (Arg *A = Args.getLastArg(options::OPT_fshort_wchar,
                               options::OPT_fno_short_wchar))
    A->render(Args, CmdArgs);

  // -fno-pascal-strings is default, only pass non-default.
  if (Args.hasFlag(options::OPT_fpascal_strings,
                   options::OPT_fno_pascal_strings, false))
    CmdArgs.push_back("-fpascal-strings");

  // Honor -fpack-struct= and -fpack-struct, if given. Note that
  // -fno-pack-struct doesn't apply to -fpack-struct=.
  if (Arg *A = Args.getLastArg(options::OPT_fpack_struct_EQ)) {
    std::string PackStructStr = "-fpack-struct=";
    PackStructStr += A->getValue();
    CmdArgs.push_back(Args.MakeArgString(PackStructStr));
  } else if (Args.hasFlag(options::OPT_fpack_struct,
                          options::OPT_fno_pack_struct, false)) {
    CmdArgs.push_back("-fpack-struct=1");
  }

  // Handle -fmax-type-align=N and -fno-type-align
  bool SkipMaxTypeAlign = Args.hasArg(options::OPT_fno_max_type_align);
  if (Arg *A = Args.getLastArg(options::OPT_fmax_type_align_EQ)) {
    if (!SkipMaxTypeAlign) {
      std::string MaxTypeAlignStr = "-fmax-type-align=";
      MaxTypeAlignStr += A->getValue();
      CmdArgs.push_back(Args.MakeArgString(MaxTypeAlignStr));
    }
  } else if (getToolChain().getTriple().isOSDarwin()) {
    if (!SkipMaxTypeAlign) {
      std::string MaxTypeAlignStr = "-fmax-type-align=16";
      CmdArgs.push_back(Args.MakeArgString(MaxTypeAlignStr));
    }
  }

  // -fcommon is the default unless compiling kernel code or the target says so
  bool NoCommonDefault =
      KernelOrKext || isNoCommonDefault(getToolChain().getTriple());
  if (!Args.hasFlag(options::OPT_fcommon, options::OPT_fno_common,
                    !NoCommonDefault))
    CmdArgs.push_back("-fno-common");

  // -fsigned-bitfields is default, and clang doesn't yet support
  // -funsigned-bitfields.
  if (!Args.hasFlag(options::OPT_fsigned_bitfields,
                    options::OPT_funsigned_bitfields))
    D.Diag(diag::warn_drv_clang_unsupported)
        << Args.getLastArg(options::OPT_funsigned_bitfields)->getAsString(Args);

  // -fsigned-bitfields is default, and clang doesn't support -fno-for-scope.
  if (!Args.hasFlag(options::OPT_ffor_scope, options::OPT_fno_for_scope))
    D.Diag(diag::err_drv_clang_unsupported)
        << Args.getLastArg(options::OPT_fno_for_scope)->getAsString(Args);

  // -finput_charset=UTF-8 is default. Reject others
  if (Arg *inputCharset = Args.getLastArg(options::OPT_finput_charset_EQ)) {
    StringRef value = inputCharset->getValue();
    if (value != "UTF-8")
      D.Diag(diag::err_drv_invalid_value) << inputCharset->getAsString(Args)
                                          << value;
  }

  // -fexec_charset=UTF-8 is default. Reject others
  if (Arg *execCharset = Args.getLastArg(options::OPT_fexec_charset_EQ)) {
    StringRef value = execCharset->getValue();
    if (value != "UTF-8")
      D.Diag(diag::err_drv_invalid_value) << execCharset->getAsString(Args)
                                          << value;
  }

  // -fcaret-diagnostics is default.
  if (!Args.hasFlag(options::OPT_fcaret_diagnostics,
                    options::OPT_fno_caret_diagnostics, true))
    CmdArgs.push_back("-fno-caret-diagnostics");

  // -fdiagnostics-fixit-info is default, only pass non-default.
  if (!Args.hasFlag(options::OPT_fdiagnostics_fixit_info,
                    options::OPT_fno_diagnostics_fixit_info))
    CmdArgs.push_back("-fno-diagnostics-fixit-info");

  // Enable -fdiagnostics-show-option by default.
  if (Args.hasFlag(options::OPT_fdiagnostics_show_option,
                   options::OPT_fno_diagnostics_show_option))
    CmdArgs.push_back("-fdiagnostics-show-option");

  if (const Arg *A =
          Args.getLastArg(options::OPT_fdiagnostics_show_category_EQ)) {
    CmdArgs.push_back("-fdiagnostics-show-category");
    CmdArgs.push_back(A->getValue());
  }

  if (const Arg *A = Args.getLastArg(options::OPT_fdiagnostics_format_EQ)) {
    CmdArgs.push_back("-fdiagnostics-format");
    CmdArgs.push_back(A->getValue());
  }

  if (Arg *A = Args.getLastArg(
          options::OPT_fdiagnostics_show_note_include_stack,
          options::OPT_fno_diagnostics_show_note_include_stack)) {
    if (A->getOption().matches(
            options::OPT_fdiagnostics_show_note_include_stack))
      CmdArgs.push_back("-fdiagnostics-show-note-include-stack");
    else
      CmdArgs.push_back("-fno-diagnostics-show-note-include-stack");
  }

  // Color diagnostics are the default, unless the terminal doesn't support
  // them.
  // Support both clang's -f[no-]color-diagnostics and gcc's
  // -f[no-]diagnostics-colors[=never|always|auto].
  enum { Colors_On, Colors_Off, Colors_Auto } ShowColors = Colors_Auto;
  for (const auto &Arg : Args) {
    const Option &O = Arg->getOption();
    if (!O.matches(options::OPT_fcolor_diagnostics) &&
        !O.matches(options::OPT_fdiagnostics_color) &&
        !O.matches(options::OPT_fno_color_diagnostics) &&
        !O.matches(options::OPT_fno_diagnostics_color) &&
        !O.matches(options::OPT_fdiagnostics_color_EQ))
      continue;

    Arg->claim();
    if (O.matches(options::OPT_fcolor_diagnostics) ||
        O.matches(options::OPT_fdiagnostics_color)) {
      ShowColors = Colors_On;
    } else if (O.matches(options::OPT_fno_color_diagnostics) ||
               O.matches(options::OPT_fno_diagnostics_color)) {
      ShowColors = Colors_Off;
    } else {
      assert(O.matches(options::OPT_fdiagnostics_color_EQ));
      StringRef value(Arg->getValue());
      if (value == "always")
        ShowColors = Colors_On;
      else if (value == "never")
        ShowColors = Colors_Off;
      else if (value == "auto")
        ShowColors = Colors_Auto;
      else
        getToolChain().getDriver().Diag(diag::err_drv_clang_unsupported)
            << ("-fdiagnostics-color=" + value).str();
    }
  }
  if (ShowColors == Colors_On ||
      (ShowColors == Colors_Auto && llvm::sys::Process::StandardErrHasColors()))
    CmdArgs.push_back("-fcolor-diagnostics");

  if (Args.hasArg(options::OPT_fansi_escape_codes))
    CmdArgs.push_back("-fansi-escape-codes");

  if (!Args.hasFlag(options::OPT_fshow_source_location,
                    options::OPT_fno_show_source_location))
    CmdArgs.push_back("-fno-show-source-location");

  if (!Args.hasFlag(options::OPT_fshow_column, options::OPT_fno_show_column,
                    true))
    CmdArgs.push_back("-fno-show-column");

  if (!Args.hasFlag(options::OPT_fspell_checking,
                    options::OPT_fno_spell_checking))
    CmdArgs.push_back("-fno-spell-checking");

  // -fno-asm-blocks is default.
  if (Args.hasFlag(options::OPT_fasm_blocks, options::OPT_fno_asm_blocks,
                   false))
    CmdArgs.push_back("-fasm-blocks");

  // -fgnu-inline-asm is default.
  if (!Args.hasFlag(options::OPT_fgnu_inline_asm,
                    options::OPT_fno_gnu_inline_asm, true))
    CmdArgs.push_back("-fno-gnu-inline-asm");

#if 0
  // XXX Nyuzi: disable loop vectorizer by default, because it does not
  // work correctly on this target.  This is a hack. I couldn't find an
  // easy way to do it in the target.

  // Enable vectorization per default according to the optimization level
  // selected. For optimization levels that want vectorization we use the alias
  // option to simplify the hasFlag logic.
  bool EnableVec = shouldEnableVectorizerAtOLevel(Args, false);
  OptSpecifier VectorizeAliasOption =
      EnableVec ? options::OPT_O_Group : options::OPT_fvectorize;
  if (Args.hasFlag(options::OPT_fvectorize, VectorizeAliasOption,
                   options::OPT_fno_vectorize, EnableVec))
    CmdArgs.push_back("-vectorize-loops");

  // -fslp-vectorize is enabled based on the optimization level selected.
  bool EnableSLPVec = shouldEnableVectorizerAtOLevel(Args, true);
  OptSpecifier SLPVectAliasOption =
      EnableSLPVec ? options::OPT_O_Group : options::OPT_fslp_vectorize;
  if (Args.hasFlag(options::OPT_fslp_vectorize, SLPVectAliasOption,
                   options::OPT_fno_slp_vectorize, EnableSLPVec))
    CmdArgs.push_back("-vectorize-slp");

  // -fno-slp-vectorize-aggressive is default.
  if (Args.hasFlag(options::OPT_fslp_vectorize_aggressive,
                   options::OPT_fno_slp_vectorize_aggressive, false))
    CmdArgs.push_back("-vectorize-slp-aggressive");
#endif

  if (Arg *A = Args.getLastArg(options::OPT_fshow_overloads_EQ))
    A->render(Args, CmdArgs);

  // -fdollars-in-identifiers default varies depending on platform and
  // language; only pass if specified.
  if (Arg *A = Args.getLastArg(options::OPT_fdollars_in_identifiers,
                               options::OPT_fno_dollars_in_identifiers)) {
    if (A->getOption().matches(options::OPT_fdollars_in_identifiers))
      CmdArgs.push_back("-fdollars-in-identifiers");
    else
      CmdArgs.push_back("-fno-dollars-in-identifiers");
  }

  // -funit-at-a-time is default, and we don't support -fno-unit-at-a-time for
  // practical purposes.
  if (Arg *A = Args.getLastArg(options::OPT_funit_at_a_time,
                               options::OPT_fno_unit_at_a_time)) {
    if (A->getOption().matches(options::OPT_fno_unit_at_a_time))
      D.Diag(diag::warn_drv_clang_unsupported) << A->getAsString(Args);
  }

  if (Args.hasFlag(options::OPT_fapple_pragma_pack,
                   options::OPT_fno_apple_pragma_pack, false))
    CmdArgs.push_back("-fapple-pragma-pack");

  // le32-specific flags:
  //  -fno-math-builtin: clang should not convert math builtins to intrinsics
  //                     by default.
  if (getToolChain().getArch() == llvm::Triple::le32) {
    CmdArgs.push_back("-fno-math-builtin");
  }

// Default to -fno-builtin-str{cat,cpy} on Darwin for ARM.
//
// FIXME: Now that PR4941 has been fixed this can be enabled.
#if 0
  if (getToolChain().getTriple().isOSDarwin() &&
      (getToolChain().getArch() == llvm::Triple::arm ||
       getToolChain().getArch() == llvm::Triple::thumb)) {
    if (!Args.hasArg(options::OPT_fbuiltin_strcat))
      CmdArgs.push_back("-fno-builtin-strcat");
    if (!Args.hasArg(options::OPT_fbuiltin_strcpy))
      CmdArgs.push_back("-fno-builtin-strcpy");
  }
#endif

  // Enable rewrite includes if the user's asked for it or if we're generating
  // diagnostics.
  // TODO: Once -module-dependency-dir works with -frewrite-includes it'd be
  // nice to enable this when doing a crashdump for modules as well.
  if (Args.hasFlag(options::OPT_frewrite_includes,
                   options::OPT_fno_rewrite_includes, false) ||
      (C.isForDiagnostics() && !HaveModules))
    CmdArgs.push_back("-frewrite-includes");

  // Only allow -traditional or -traditional-cpp outside in preprocessing modes.
  if (Arg *A = Args.getLastArg(options::OPT_traditional,
                               options::OPT_traditional_cpp)) {
    if (isa<PreprocessJobAction>(JA))
      CmdArgs.push_back("-traditional-cpp");
    else
      D.Diag(diag::err_drv_clang_unsupported) << A->getAsString(Args);
  }

  Args.AddLastArg(CmdArgs, options::OPT_dM);
  Args.AddLastArg(CmdArgs, options::OPT_dD);

  // Handle serialized diagnostics.
  if (Arg *A = Args.getLastArg(options::OPT__serialize_diags)) {
    CmdArgs.push_back("-serialize-diagnostic-file");
    CmdArgs.push_back(Args.MakeArgString(A->getValue()));
  }

  if (Args.hasArg(options::OPT_fretain_comments_from_system_headers))
    CmdArgs.push_back("-fretain-comments-from-system-headers");

  // Forward -fcomment-block-commands to -cc1.
  Args.AddAllArgs(CmdArgs, options::OPT_fcomment_block_commands);
  // Forward -fparse-all-comments to -cc1.
  Args.AddAllArgs(CmdArgs, options::OPT_fparse_all_comments);

  // Turn -fplugin=name.so into -load name.so
  for (const Arg *A : Args.filtered(options::OPT_fplugin_EQ)) {
    CmdArgs.push_back("-load");
    CmdArgs.push_back(A->getValue());
    A->claim();
  }

  // Forward -Xclang arguments to -cc1, and -mllvm arguments to the LLVM option
  // parser.
  Args.AddAllArgValues(CmdArgs, options::OPT_Xclang);
  for (const Arg *A : Args.filtered(options::OPT_mllvm)) {
    A->claim();

    // We translate this by hand to the -cc1 argument, since nightly test uses
    // it and developers have been trained to spell it with -mllvm.
    if (StringRef(A->getValue(0)) == "-disable-llvm-optzns") {
      CmdArgs.push_back("-disable-llvm-optzns");
    } else
      A->render(Args, CmdArgs);
  }

  // With -save-temps, we want to save the unoptimized bitcode output from the
  // CompileJobAction, use -disable-llvm-passes to get pristine IR generated
  // by the frontend.
  if (C.getDriver().isSaveTempsEnabled() && isa<CompileJobAction>(JA))
    CmdArgs.push_back("-disable-llvm-passes");

  if (Output.getType() == types::TY_Dependencies) {
    // Handled with other dependency code.
  } else if (Output.isFilename()) {
    CmdArgs.push_back("-o");
    CmdArgs.push_back(Output.getFilename());
  } else {
    assert(Output.isNothing() && "Invalid output.");
  }

  addDashXForInput(Args, Input, CmdArgs);

  if (Input.isFilename())
    CmdArgs.push_back(Input.getFilename());
  else
    Input.getInputArg().renderAsInput(Args, CmdArgs);

  Args.AddAllArgs(CmdArgs, options::OPT_undef);

  const char *Exec = getToolChain().getDriver().getClangProgramPath();

  // Optionally embed the -cc1 level arguments into the debug info, for build
  // analysis.
  if (getToolChain().UseDwarfDebugFlags()) {
    ArgStringList OriginalArgs;
    for (const auto &Arg : Args)
      Arg->render(Args, OriginalArgs);

    SmallString<256> Flags;
    Flags += Exec;
    for (const char *OriginalArg : OriginalArgs) {
      SmallString<128> EscapedArg;
      EscapeSpacesAndBackslashes(OriginalArg, EscapedArg);
      Flags += " ";
      Flags += EscapedArg;
    }
    CmdArgs.push_back("-dwarf-debug-flags");
    CmdArgs.push_back(Args.MakeArgString(Flags));
  }

  // Add the split debug info name to the command lines here so we
  // can propagate it to the backend.
  bool SplitDwarf = SplitDwarfArg && getToolChain().getTriple().isOSLinux() &&
                    (isa<AssembleJobAction>(JA) || isa<CompileJobAction>(JA) ||
                     isa<BackendJobAction>(JA));
  const char *SplitDwarfOut;
  if (SplitDwarf) {
    CmdArgs.push_back("-split-dwarf-file");
    SplitDwarfOut = SplitDebugName(Args, Input);
    CmdArgs.push_back(SplitDwarfOut);
  }

  // Host-side cuda compilation receives device-side outputs as Inputs[1...].
  // Include them with -fcuda-include-gpubinary.
  if (IsCuda && Inputs.size() > 1)
    for (auto I = std::next(Inputs.begin()), E = Inputs.end(); I != E; ++I) {
      CmdArgs.push_back("-fcuda-include-gpubinary");
      CmdArgs.push_back(I->getFilename());
    }

  // Finally add the compile command to the compilation.
  if (Args.hasArg(options::OPT__SLASH_fallback) &&
      Output.getType() == types::TY_Object &&
      (InputType == types::TY_C || InputType == types::TY_CXX)) {
    auto CLCommand =
        getCLFallback()->GetCommand(C, JA, Output, Inputs, Args, LinkingOutput);
    C.addCommand(llvm::make_unique<FallbackCommand>(
        JA, *this, Exec, CmdArgs, Inputs, std::move(CLCommand)));
  } else {
    C.addCommand(llvm::make_unique<Command>(JA, *this, Exec, CmdArgs, Inputs));
  }

  // Handle the debug info splitting at object creation time if we're
  // creating an object.
  // TODO: Currently only works on linux with newer objcopy.
  if (SplitDwarf && !isa<CompileJobAction>(JA) && !isa<BackendJobAction>(JA))
    SplitDebugInfo(getToolChain(), C, *this, JA, Args, Output, SplitDwarfOut);

  if (Arg *A = Args.getLastArg(options::OPT_pg))
    if (Args.hasArg(options::OPT_fomit_frame_pointer))
      D.Diag(diag::err_drv_argument_not_allowed_with) << "-fomit-frame-pointer"
                                                      << A->getAsString(Args);

  // Claim some arguments which clang supports automatically.

  // -fpch-preprocess is used with gcc to add a special marker in the output to
  // include the PCH file. Clang's PTH solution is completely transparent, so we
  // do not need to deal with it at all.
  Args.ClaimAllArgs(options::OPT_fpch_preprocess);

  // Claim some arguments which clang doesn't support, but we don't
  // care to warn the user about.
  Args.ClaimAllArgs(options::OPT_clang_ignored_f_Group);
  Args.ClaimAllArgs(options::OPT_clang_ignored_m_Group);

  // Disable warnings for clang -E -emit-llvm foo.c
  Args.ClaimAllArgs(options::OPT_emit_llvm);
}

/// Add options related to the Objective-C runtime/ABI.
///
/// Returns true if the runtime is non-fragile.
ObjCRuntime Clang::AddObjCRuntimeArgs(const ArgList &args,
                                      ArgStringList &cmdArgs,
                                      RewriteKind rewriteKind) const {
  // Look for the controlling runtime option.
  Arg *runtimeArg =
      args.getLastArg(options::OPT_fnext_runtime, options::OPT_fgnu_runtime,
                      options::OPT_fobjc_runtime_EQ);

  // Just forward -fobjc-runtime= to the frontend.  This supercedes
  // options about fragility.
  if (runtimeArg &&
      runtimeArg->getOption().matches(options::OPT_fobjc_runtime_EQ)) {
    ObjCRuntime runtime;
    StringRef value = runtimeArg->getValue();
    if (runtime.tryParse(value)) {
      getToolChain().getDriver().Diag(diag::err_drv_unknown_objc_runtime)
          << value;
    }

    runtimeArg->render(args, cmdArgs);
    return runtime;
  }

  // Otherwise, we'll need the ABI "version".  Version numbers are
  // slightly confusing for historical reasons:
  //   1 - Traditional "fragile" ABI
  //   2 - Non-fragile ABI, version 1
  //   3 - Non-fragile ABI, version 2
  unsigned objcABIVersion = 1;
  // If -fobjc-abi-version= is present, use that to set the version.
  if (Arg *abiArg = args.getLastArg(options::OPT_fobjc_abi_version_EQ)) {
    StringRef value = abiArg->getValue();
    if (value == "1")
      objcABIVersion = 1;
    else if (value == "2")
      objcABIVersion = 2;
    else if (value == "3")
      objcABIVersion = 3;
    else
      getToolChain().getDriver().Diag(diag::err_drv_clang_unsupported) << value;
  } else {
    // Otherwise, determine if we are using the non-fragile ABI.
    bool nonFragileABIIsDefault =
        (rewriteKind == RK_NonFragile ||
         (rewriteKind == RK_None &&
          getToolChain().IsObjCNonFragileABIDefault()));
    if (args.hasFlag(options::OPT_fobjc_nonfragile_abi,
                     options::OPT_fno_objc_nonfragile_abi,
                     nonFragileABIIsDefault)) {
// Determine the non-fragile ABI version to use.
#ifdef DISABLE_DEFAULT_NONFRAGILEABI_TWO
      unsigned nonFragileABIVersion = 1;
#else
      unsigned nonFragileABIVersion = 2;
#endif

      if (Arg *abiArg =
              args.getLastArg(options::OPT_fobjc_nonfragile_abi_version_EQ)) {
        StringRef value = abiArg->getValue();
        if (value == "1")
          nonFragileABIVersion = 1;
        else if (value == "2")
          nonFragileABIVersion = 2;
        else
          getToolChain().getDriver().Diag(diag::err_drv_clang_unsupported)
              << value;
      }

      objcABIVersion = 1 + nonFragileABIVersion;
    } else {
      objcABIVersion = 1;
    }
  }

  // We don't actually care about the ABI version other than whether
  // it's non-fragile.
  bool isNonFragile = objcABIVersion != 1;

  // If we have no runtime argument, ask the toolchain for its default runtime.
  // However, the rewriter only really supports the Mac runtime, so assume that.
  ObjCRuntime runtime;
  if (!runtimeArg) {
    switch (rewriteKind) {
    case RK_None:
      runtime = getToolChain().getDefaultObjCRuntime(isNonFragile);
      break;
    case RK_Fragile:
      runtime = ObjCRuntime(ObjCRuntime::FragileMacOSX, VersionTuple());
      break;
    case RK_NonFragile:
      runtime = ObjCRuntime(ObjCRuntime::MacOSX, VersionTuple());
      break;
    }

    // -fnext-runtime
  } else if (runtimeArg->getOption().matches(options::OPT_fnext_runtime)) {
    // On Darwin, make this use the default behavior for the toolchain.
    if (getToolChain().getTriple().isOSDarwin()) {
      runtime = getToolChain().getDefaultObjCRuntime(isNonFragile);

      // Otherwise, build for a generic macosx port.
    } else {
      runtime = ObjCRuntime(ObjCRuntime::MacOSX, VersionTuple());
    }

    // -fgnu-runtime
  } else {
    assert(runtimeArg->getOption().matches(options::OPT_fgnu_runtime));
    // Legacy behaviour is to target the gnustep runtime if we are in
    // non-fragile mode or the GCC runtime in fragile mode.
    if (isNonFragile)
      runtime = ObjCRuntime(ObjCRuntime::GNUstep, VersionTuple(1, 6));
    else
      runtime = ObjCRuntime(ObjCRuntime::GCC, VersionTuple());
  }

  cmdArgs.push_back(
      args.MakeArgString("-fobjc-runtime=" + runtime.getAsString()));
  return runtime;
}

static bool maybeConsumeDash(const std::string &EH, size_t &I) {
  bool HaveDash = (I + 1 < EH.size() && EH[I + 1] == '-');
  I += HaveDash;
  return !HaveDash;
}

namespace {
struct EHFlags {
  bool Synch = false;
  bool Asynch = false;
  bool NoUnwindC = false;
};
} // end anonymous namespace

/// /EH controls whether to run destructor cleanups when exceptions are
/// thrown.  There are three modifiers:
/// - s: Cleanup after "synchronous" exceptions, aka C++ exceptions.
/// - a: Cleanup after "asynchronous" exceptions, aka structured exceptions.
///      The 'a' modifier is unimplemented and fundamentally hard in LLVM IR.
/// - c: Assume that extern "C" functions are implicitly nounwind.
/// The default is /EHs-c-, meaning cleanups are disabled.
static EHFlags parseClangCLEHFlags(const Driver &D, const ArgList &Args) {
  EHFlags EH;

  std::vector<std::string> EHArgs =
      Args.getAllArgValues(options::OPT__SLASH_EH);
  for (auto EHVal : EHArgs) {
    for (size_t I = 0, E = EHVal.size(); I != E; ++I) {
      switch (EHVal[I]) {
      case 'a':
        EH.Asynch = maybeConsumeDash(EHVal, I);
        continue;
      case 'c':
        EH.NoUnwindC = maybeConsumeDash(EHVal, I);
        continue;
      case 's':
        EH.Synch = maybeConsumeDash(EHVal, I);
        continue;
      default:
        break;
      }
      D.Diag(clang::diag::err_drv_invalid_value) << "/EH" << EHVal;
      break;
    }
  }
  // The /GX, /GX- flags are only processed if there are not /EH flags.
  // The default is that /GX is not specified.
  if (EHArgs.empty() &&
      Args.hasFlag(options::OPT__SLASH_GX, options::OPT__SLASH_GX_,
                   /*default=*/false)) {
    EH.Synch = true;
    EH.NoUnwindC = true;
  }

  return EH;
}

void Clang::AddClangCLArgs(const ArgList &Args, ArgStringList &CmdArgs,
                           codegenoptions::DebugInfoKind *DebugInfoKind,
                           bool *EmitCodeView) const {
  unsigned RTOptionID = options::OPT__SLASH_MT;

  if (Args.hasArg(options::OPT__SLASH_LDd))
    // The /LDd option implies /MTd. The dependent lib part can be overridden,
    // but defining _DEBUG is sticky.
    RTOptionID = options::OPT__SLASH_MTd;

  if (Arg *A = Args.getLastArg(options::OPT__SLASH_M_Group))
    RTOptionID = A->getOption().getID();

  StringRef FlagForCRT;
  switch (RTOptionID) {
  case options::OPT__SLASH_MD:
    if (Args.hasArg(options::OPT__SLASH_LDd))
      CmdArgs.push_back("-D_DEBUG");
    CmdArgs.push_back("-D_MT");
    CmdArgs.push_back("-D_DLL");
    FlagForCRT = "--dependent-lib=msvcrt";
    break;
  case options::OPT__SLASH_MDd:
    CmdArgs.push_back("-D_DEBUG");
    CmdArgs.push_back("-D_MT");
    CmdArgs.push_back("-D_DLL");
    FlagForCRT = "--dependent-lib=msvcrtd";
    break;
  case options::OPT__SLASH_MT:
    if (Args.hasArg(options::OPT__SLASH_LDd))
      CmdArgs.push_back("-D_DEBUG");
    CmdArgs.push_back("-D_MT");
    FlagForCRT = "--dependent-lib=libcmt";
    break;
  case options::OPT__SLASH_MTd:
    CmdArgs.push_back("-D_DEBUG");
    CmdArgs.push_back("-D_MT");
    FlagForCRT = "--dependent-lib=libcmtd";
    break;
  default:
    llvm_unreachable("Unexpected option ID.");
  }

  if (Args.hasArg(options::OPT__SLASH_Zl)) {
    CmdArgs.push_back("-D_VC_NODEFAULTLIB");
  } else {
    CmdArgs.push_back(FlagForCRT.data());

    // This provides POSIX compatibility (maps 'open' to '_open'), which most
    // users want.  The /Za flag to cl.exe turns this off, but it's not
    // implemented in clang.
    CmdArgs.push_back("--dependent-lib=oldnames");
  }

  // Both /showIncludes and /E (and /EP) write to stdout. Allowing both
  // would produce interleaved output, so ignore /showIncludes in such cases.
  if (!Args.hasArg(options::OPT_E) && !Args.hasArg(options::OPT__SLASH_EP))
    if (Arg *A = Args.getLastArg(options::OPT_show_includes))
      A->render(Args, CmdArgs);

  // This controls whether or not we emit RTTI data for polymorphic types.
  if (Args.hasFlag(options::OPT__SLASH_GR_, options::OPT__SLASH_GR,
                   /*default=*/false))
    CmdArgs.push_back("-fno-rtti-data");

  // Emit CodeView if -Z7 is present.
  *EmitCodeView = Args.hasArg(options::OPT__SLASH_Z7);
  if (*EmitCodeView)
    *DebugInfoKind = codegenoptions::LimitedDebugInfo;
  if (*EmitCodeView)
    CmdArgs.push_back("-gcodeview");

  const Driver &D = getToolChain().getDriver();
  EHFlags EH = parseClangCLEHFlags(D, Args);
  if (EH.Synch || EH.Asynch) {
    CmdArgs.push_back("-fcxx-exceptions");
    CmdArgs.push_back("-fexceptions");
    if (EH.NoUnwindC)
      CmdArgs.push_back("-fexternc-nounwind");
  }

  // /EP should expand to -E -P.
  if (Args.hasArg(options::OPT__SLASH_EP)) {
    CmdArgs.push_back("-E");
    CmdArgs.push_back("-P");
  }

  unsigned VolatileOptionID;
  if (getToolChain().getArch() == llvm::Triple::x86_64 ||
      getToolChain().getArch() == llvm::Triple::x86)
    VolatileOptionID = options::OPT__SLASH_volatile_ms;
  else
    VolatileOptionID = options::OPT__SLASH_volatile_iso;

  if (Arg *A = Args.getLastArg(options::OPT__SLASH_volatile_Group))
    VolatileOptionID = A->getOption().getID();

  if (VolatileOptionID == options::OPT__SLASH_volatile_ms)
    CmdArgs.push_back("-fms-volatile");

  Arg *MostGeneralArg = Args.getLastArg(options::OPT__SLASH_vmg);
  Arg *BestCaseArg = Args.getLastArg(options::OPT__SLASH_vmb);
  if (MostGeneralArg && BestCaseArg)
    D.Diag(clang::diag::err_drv_argument_not_allowed_with)
        << MostGeneralArg->getAsString(Args) << BestCaseArg->getAsString(Args);

  if (MostGeneralArg) {
    Arg *SingleArg = Args.getLastArg(options::OPT__SLASH_vms);
    Arg *MultipleArg = Args.getLastArg(options::OPT__SLASH_vmm);
    Arg *VirtualArg = Args.getLastArg(options::OPT__SLASH_vmv);

    Arg *FirstConflict = SingleArg ? SingleArg : MultipleArg;
    Arg *SecondConflict = VirtualArg ? VirtualArg : MultipleArg;
    if (FirstConflict && SecondConflict && FirstConflict != SecondConflict)
      D.Diag(clang::diag::err_drv_argument_not_allowed_with)
          << FirstConflict->getAsString(Args)
          << SecondConflict->getAsString(Args);

    if (SingleArg)
      CmdArgs.push_back("-fms-memptr-rep=single");
    else if (MultipleArg)
      CmdArgs.push_back("-fms-memptr-rep=multiple");
    else
      CmdArgs.push_back("-fms-memptr-rep=virtual");
  }

  if (Arg *A = Args.getLastArg(options::OPT_vtordisp_mode_EQ))
    A->render(Args, CmdArgs);

  if (!Args.hasArg(options::OPT_fdiagnostics_format_EQ)) {
    CmdArgs.push_back("-fdiagnostics-format");
    if (Args.hasArg(options::OPT__SLASH_fallback))
      CmdArgs.push_back("msvc-fallback");
    else
      CmdArgs.push_back("msvc");
  }
}

visualstudio::Compiler *Clang::getCLFallback() const {
  if (!CLFallback)
    CLFallback.reset(new visualstudio::Compiler(getToolChain()));
  return CLFallback.get();
}

void ClangAs::AddMIPSTargetArgs(const ArgList &Args,
                                ArgStringList &CmdArgs) const {
  StringRef CPUName;
  StringRef ABIName;
  const llvm::Triple &Triple = getToolChain().getTriple();
  mips::getMipsCPUAndABI(Args, Triple, CPUName, ABIName);

  CmdArgs.push_back("-target-abi");
  CmdArgs.push_back(ABIName.data());
}

void ClangAs::ConstructJob(Compilation &C, const JobAction &JA,
                           const InputInfo &Output, const InputInfoList &Inputs,
                           const ArgList &Args,
                           const char *LinkingOutput) const {
  ArgStringList CmdArgs;

  assert(Inputs.size() == 1 && "Unexpected number of inputs.");
  const InputInfo &Input = Inputs[0];

  std::string TripleStr =
      getToolChain().ComputeEffectiveClangTriple(Args, Input.getType());
  const llvm::Triple Triple(TripleStr);

  // Don't warn about "clang -w -c foo.s"
  Args.ClaimAllArgs(options::OPT_w);
  // and "clang -emit-llvm -c foo.s"
  Args.ClaimAllArgs(options::OPT_emit_llvm);

  claimNoWarnArgs(Args);

  // Invoke ourselves in -cc1as mode.
  //
  // FIXME: Implement custom jobs for internal actions.
  CmdArgs.push_back("-cc1as");

  // Add the "effective" target triple.
  CmdArgs.push_back("-triple");
  CmdArgs.push_back(Args.MakeArgString(TripleStr));

  // Set the output mode, we currently only expect to be used as a real
  // assembler.
  CmdArgs.push_back("-filetype");
  CmdArgs.push_back("obj");

  // Set the main file name, so that debug info works even with
  // -save-temps or preprocessed assembly.
  CmdArgs.push_back("-main-file-name");
  CmdArgs.push_back(Clang::getBaseInputName(Args, Input));

  // Add the target cpu
  std::string CPU = getCPUName(Args, Triple, /*FromAs*/ true);
  if (!CPU.empty()) {
    CmdArgs.push_back("-target-cpu");
    CmdArgs.push_back(Args.MakeArgString(CPU));
  }

  // Add the target features
  getTargetFeatures(getToolChain(), Triple, Args, CmdArgs, true);

  // Ignore explicit -force_cpusubtype_ALL option.
  (void)Args.hasArg(options::OPT_force__cpusubtype__ALL);

  // Pass along any -I options so we get proper .include search paths.
  Args.AddAllArgs(CmdArgs, options::OPT_I_Group);

  // Determine the original source input.
  const Action *SourceAction = &JA;
  while (SourceAction->getKind() != Action::InputClass) {
    assert(!SourceAction->getInputs().empty() && "unexpected root action!");
    SourceAction = SourceAction->getInputs()[0];
  }

  // Forward -g and handle debug info related flags, assuming we are dealing
  // with an actual assembly file.
  if (SourceAction->getType() == types::TY_Asm ||
      SourceAction->getType() == types::TY_PP_Asm) {
    bool WantDebug = false;
    unsigned DwarfVersion = 0;
    Args.ClaimAllArgs(options::OPT_g_Group);
    if (Arg *A = Args.getLastArg(options::OPT_g_Group)) {
      WantDebug = !A->getOption().matches(options::OPT_g0) &&
        !A->getOption().matches(options::OPT_ggdb0);
      if (WantDebug)
        DwarfVersion = DwarfVersionNum(A->getSpelling());
    }
    if (DwarfVersion == 0)
      DwarfVersion = getToolChain().GetDefaultDwarfVersion();
    RenderDebugEnablingArgs(Args, CmdArgs,
                            (WantDebug ? codegenoptions::LimitedDebugInfo
                                       : codegenoptions::NoDebugInfo),
                            DwarfVersion, llvm::DebuggerKind::Default);

    // Add the -fdebug-compilation-dir flag if needed.
    addDebugCompDirArg(Args, CmdArgs);

    // Set the AT_producer to the clang version when using the integrated
    // assembler on assembly source files.
    CmdArgs.push_back("-dwarf-debug-producer");
    CmdArgs.push_back(Args.MakeArgString(getClangFullVersion()));

    // And pass along -I options
    Args.AddAllArgs(CmdArgs, options::OPT_I);
  }

  // Handle -fPIC et al -- the relocation-model affects the assembler
  // for some targets.
  llvm::Reloc::Model RelocationModel;
  unsigned PICLevel;
  bool IsPIE;
  std::tie(RelocationModel, PICLevel, IsPIE) =
      ParsePICArgs(getToolChain(), Triple, Args);

  const char *RMName = RelocationModelName(RelocationModel);
  if (RMName) {
    CmdArgs.push_back("-mrelocation-model");
    CmdArgs.push_back(RMName);
  }

  // Optionally embed the -cc1as level arguments into the debug info, for build
  // analysis.
  if (getToolChain().UseDwarfDebugFlags()) {
    ArgStringList OriginalArgs;
    for (const auto &Arg : Args)
      Arg->render(Args, OriginalArgs);

    SmallString<256> Flags;
    const char *Exec = getToolChain().getDriver().getClangProgramPath();
    Flags += Exec;
    for (const char *OriginalArg : OriginalArgs) {
      SmallString<128> EscapedArg;
      EscapeSpacesAndBackslashes(OriginalArg, EscapedArg);
      Flags += " ";
      Flags += EscapedArg;
    }
    CmdArgs.push_back("-dwarf-debug-flags");
    CmdArgs.push_back(Args.MakeArgString(Flags));
  }

  // FIXME: Add -static support, once we have it.

  // Add target specific flags.
  switch (getToolChain().getArch()) {
  default:
    break;

  case llvm::Triple::mips:
  case llvm::Triple::mipsel:
  case llvm::Triple::mips64:
  case llvm::Triple::mips64el:
    AddMIPSTargetArgs(Args, CmdArgs);
    break;
  }

  // Consume all the warning flags. Usually this would be handled more
  // gracefully by -cc1 (warning about unknown warning flags, etc) but -cc1as
  // doesn't handle that so rather than warning about unused flags that are
  // actually used, we'll lie by omission instead.
  // FIXME: Stop lying and consume only the appropriate driver flags
  Args.ClaimAllArgs(options::OPT_W_Group);

  CollectArgsForIntegratedAssembler(C, Args, CmdArgs,
                                    getToolChain().getDriver());

  Args.AddAllArgs(CmdArgs, options::OPT_mllvm);

  assert(Output.isFilename() && "Unexpected lipo output.");
  CmdArgs.push_back("-o");
  CmdArgs.push_back(Output.getFilename());

  assert(Input.isFilename() && "Invalid input.");
  CmdArgs.push_back(Input.getFilename());

  const char *Exec = getToolChain().getDriver().getClangProgramPath();
  C.addCommand(llvm::make_unique<Command>(JA, *this, Exec, CmdArgs, Inputs));

  // Handle the debug info splitting at object creation time if we're
  // creating an object.
  // TODO: Currently only works on linux with newer objcopy.
  if (Args.hasArg(options::OPT_gsplit_dwarf) &&
      getToolChain().getTriple().isOSLinux())
    SplitDebugInfo(getToolChain(), C, *this, JA, Args, Output,
                   SplitDebugName(Args, Input));
}

void GnuTool::anchor() {}

void gcc::Common::ConstructJob(Compilation &C, const JobAction &JA,
                               const InputInfo &Output,
                               const InputInfoList &Inputs, const ArgList &Args,
                               const char *LinkingOutput) const {
  const Driver &D = getToolChain().getDriver();
  ArgStringList CmdArgs;

  for (const auto &A : Args) {
    if (forwardToGCC(A->getOption())) {
      // It is unfortunate that we have to claim here, as this means
      // we will basically never report anything interesting for
      // platforms using a generic gcc, even if we are just using gcc
      // to get to the assembler.
      A->claim();

      // Don't forward any -g arguments to assembly steps.
      if (isa<AssembleJobAction>(JA) &&
          A->getOption().matches(options::OPT_g_Group))
        continue;

      // Don't forward any -W arguments to assembly and link steps.
      if ((isa<AssembleJobAction>(JA) || isa<LinkJobAction>(JA)) &&
          A->getOption().matches(options::OPT_W_Group))
        continue;

      A->render(Args, CmdArgs);
    }
  }

  RenderExtraToolArgs(JA, CmdArgs);

  // If using a driver driver, force the arch.
  if (getToolChain().getTriple().isOSDarwin()) {
    CmdArgs.push_back("-arch");
    CmdArgs.push_back(
        Args.MakeArgString(getToolChain().getDefaultUniversalArchName()));
  }

  // Try to force gcc to match the tool chain we want, if we recognize
  // the arch.
  //
  // FIXME: The triple class should directly provide the information we want
  // here.
  switch (getToolChain().getArch()) {
  default:
    break;
  case llvm::Triple::x86:
  case llvm::Triple::ppc:
    CmdArgs.push_back("-m32");
    break;
  case llvm::Triple::x86_64:
  case llvm::Triple::ppc64:
  case llvm::Triple::ppc64le:
    CmdArgs.push_back("-m64");
    break;
  case llvm::Triple::sparcel:
    CmdArgs.push_back("-EL");
    break;
  }

  if (Output.isFilename()) {
    CmdArgs.push_back("-o");
    CmdArgs.push_back(Output.getFilename());
  } else {
    assert(Output.isNothing() && "Unexpected output");
    CmdArgs.push_back("-fsyntax-only");
  }

  Args.AddAllArgValues(CmdArgs, options::OPT_Wa_COMMA, options::OPT_Xassembler);

  // Only pass -x if gcc will understand it; otherwise hope gcc
  // understands the suffix correctly. The main use case this would go
  // wrong in is for linker inputs if they happened to have an odd
  // suffix; really the only way to get this to happen is a command
  // like '-x foobar a.c' which will treat a.c like a linker input.
  //
  // FIXME: For the linker case specifically, can we safely convert
  // inputs into '-Wl,' options?
  for (const auto &II : Inputs) {
    // Don't try to pass LLVM or AST inputs to a generic gcc.
    if (types::isLLVMIR(II.getType()))
      D.Diag(diag::err_drv_no_linker_llvm_support)
          << getToolChain().getTripleString();
    else if (II.getType() == types::TY_AST)
      D.Diag(diag::err_drv_no_ast_support) << getToolChain().getTripleString();
    else if (II.getType() == types::TY_ModuleFile)
      D.Diag(diag::err_drv_no_module_support)
          << getToolChain().getTripleString();

    if (types::canTypeBeUserSpecified(II.getType())) {
      CmdArgs.push_back("-x");
      CmdArgs.push_back(types::getTypeName(II.getType()));
    }

    if (II.isFilename())
      CmdArgs.push_back(II.getFilename());
    else {
      const Arg &A = II.getInputArg();

      // Reverse translate some rewritten options.
      if (A.getOption().matches(options::OPT_Z_reserved_lib_stdcxx)) {
        CmdArgs.push_back("-lstdc++");
        continue;
      }

      // Don't render as input, we need gcc to do the translations.
      A.render(Args, CmdArgs);
    }
  }

  const std::string customGCCName = D.getCCCGenericGCCName();
  const char *GCCName;
  if (!customGCCName.empty())
    GCCName = customGCCName.c_str();
  else if (D.CCCIsCXX()) {
    GCCName = "g++";
  } else
    GCCName = "gcc";

  const char *Exec = Args.MakeArgString(getToolChain().GetProgramPath(GCCName));
  C.addCommand(llvm::make_unique<Command>(JA, *this, Exec, CmdArgs, Inputs));
}

void gcc::Preprocessor::RenderExtraToolArgs(const JobAction &JA,
                                            ArgStringList &CmdArgs) const {
  CmdArgs.push_back("-E");
}

void gcc::Compiler::RenderExtraToolArgs(const JobAction &JA,
                                        ArgStringList &CmdArgs) const {
  const Driver &D = getToolChain().getDriver();

  switch (JA.getType()) {
  // If -flto, etc. are present then make sure not to force assembly output.
  case types::TY_LLVM_IR:
  case types::TY_LTO_IR:
  case types::TY_LLVM_BC:
  case types::TY_LTO_BC:
    CmdArgs.push_back("-c");
    break;
  // We assume we've got an "integrated" assembler in that gcc will produce an
  // object file itself.
  case types::TY_Object:
    CmdArgs.push_back("-c");
    break;
  case types::TY_PP_Asm:
    CmdArgs.push_back("-S");
    break;
  case types::TY_Nothing:
    CmdArgs.push_back("-fsyntax-only");
    break;
  default:
    D.Diag(diag::err_drv_invalid_gcc_output_type) << getTypeName(JA.getType());
  }
}

void gcc::Linker::RenderExtraToolArgs(const JobAction &JA,
                                      ArgStringList &CmdArgs) const {
  // The types are (hopefully) good enough.
}

// Hexagon tools start.
void hexagon::Assembler::RenderExtraToolArgs(const JobAction &JA,
                                             ArgStringList &CmdArgs) const {
}

void hexagon::Assembler::ConstructJob(Compilation &C, const JobAction &JA,
                                      const InputInfo &Output,
                                      const InputInfoList &Inputs,
                                      const ArgList &Args,
                                      const char *LinkingOutput) const {
  claimNoWarnArgs(Args);

  auto &HTC = static_cast<const toolchains::HexagonToolChain&>(getToolChain());
  const Driver &D = HTC.getDriver();
  ArgStringList CmdArgs;

  std::string MArchString = "-march=hexagon";
  CmdArgs.push_back(Args.MakeArgString(MArchString));

  RenderExtraToolArgs(JA, CmdArgs);

  std::string AsName = "hexagon-llvm-mc";
  std::string MCpuString = "-mcpu=hexagon" +
        toolchains::HexagonToolChain::GetTargetCPUVersion(Args).str();
  CmdArgs.push_back("-filetype=obj");
  CmdArgs.push_back(Args.MakeArgString(MCpuString));

  if (Output.isFilename()) {
    CmdArgs.push_back("-o");
    CmdArgs.push_back(Output.getFilename());
  } else {
    assert(Output.isNothing() && "Unexpected output");
    CmdArgs.push_back("-fsyntax-only");
  }

  if (auto G = toolchains::HexagonToolChain::getSmallDataThreshold(Args)) {
    std::string N = llvm::utostr(G.getValue());
    CmdArgs.push_back(Args.MakeArgString(std::string("-gpsize=") + N));
  }

  Args.AddAllArgValues(CmdArgs, options::OPT_Wa_COMMA, options::OPT_Xassembler);

  // Only pass -x if gcc will understand it; otherwise hope gcc
  // understands the suffix correctly. The main use case this would go
  // wrong in is for linker inputs if they happened to have an odd
  // suffix; really the only way to get this to happen is a command
  // like '-x foobar a.c' which will treat a.c like a linker input.
  //
  // FIXME: For the linker case specifically, can we safely convert
  // inputs into '-Wl,' options?
  for (const auto &II : Inputs) {
    // Don't try to pass LLVM or AST inputs to a generic gcc.
    if (types::isLLVMIR(II.getType()))
      D.Diag(clang::diag::err_drv_no_linker_llvm_support)
          << HTC.getTripleString();
    else if (II.getType() == types::TY_AST)
      D.Diag(clang::diag::err_drv_no_ast_support)
          << HTC.getTripleString();
    else if (II.getType() == types::TY_ModuleFile)
      D.Diag(diag::err_drv_no_module_support)
          << HTC.getTripleString();

    if (II.isFilename())
      CmdArgs.push_back(II.getFilename());
    else
      // Don't render as input, we need gcc to do the translations.
      // FIXME: What is this?
      II.getInputArg().render(Args, CmdArgs);
  }

  auto *Exec = Args.MakeArgString(HTC.GetProgramPath(AsName.c_str()));
  C.addCommand(llvm::make_unique<Command>(JA, *this, Exec, CmdArgs, Inputs));
}

void hexagon::Linker::RenderExtraToolArgs(const JobAction &JA,
                                          ArgStringList &CmdArgs) const {
}

static void
constructHexagonLinkArgs(Compilation &C, const JobAction &JA,
                         const toolchains::HexagonToolChain &HTC,
                         const InputInfo &Output, const InputInfoList &Inputs,
                         const ArgList &Args, ArgStringList &CmdArgs,
                         const char *LinkingOutput) {

  const Driver &D = HTC.getDriver();

  //----------------------------------------------------------------------------
  //
  //----------------------------------------------------------------------------
  bool IsStatic = Args.hasArg(options::OPT_static);
  bool IsShared = Args.hasArg(options::OPT_shared);
  bool IsPIE = Args.hasArg(options::OPT_pie);
  bool IncStdLib = !Args.hasArg(options::OPT_nostdlib);
  bool IncStartFiles = !Args.hasArg(options::OPT_nostartfiles);
  bool IncDefLibs = !Args.hasArg(options::OPT_nodefaultlibs);
  bool UseG0 = false;
  bool UseShared = IsShared && !IsStatic;

  //----------------------------------------------------------------------------
  // Silence warnings for various options
  //----------------------------------------------------------------------------
  Args.ClaimAllArgs(options::OPT_g_Group);
  Args.ClaimAllArgs(options::OPT_emit_llvm);
  Args.ClaimAllArgs(options::OPT_w); // Other warning options are already
                                     // handled somewhere else.
  Args.ClaimAllArgs(options::OPT_static_libgcc);

  //----------------------------------------------------------------------------
  //
  //----------------------------------------------------------------------------
  if (Args.hasArg(options::OPT_s))
    CmdArgs.push_back("-s");

  if (Args.hasArg(options::OPT_r))
    CmdArgs.push_back("-r");

  for (const auto &Opt : HTC.ExtraOpts)
    CmdArgs.push_back(Opt.c_str());

  CmdArgs.push_back("-march=hexagon");
  std::string CpuVer =
        toolchains::HexagonToolChain::GetTargetCPUVersion(Args).str();
  std::string MCpuString = "-mcpu=hexagon" + CpuVer;
  CmdArgs.push_back(Args.MakeArgString(MCpuString));

  if (IsShared) {
    CmdArgs.push_back("-shared");
    // The following should be the default, but doing as hexagon-gcc does.
    CmdArgs.push_back("-call_shared");
  }

  if (IsStatic)
    CmdArgs.push_back("-static");

  if (IsPIE && !IsShared)
    CmdArgs.push_back("-pie");

  if (auto G = toolchains::HexagonToolChain::getSmallDataThreshold(Args)) {
    std::string N = llvm::utostr(G.getValue());
    CmdArgs.push_back(Args.MakeArgString(std::string("-G") + N));
    UseG0 = G.getValue() == 0;
  }

  //----------------------------------------------------------------------------
  //
  //----------------------------------------------------------------------------
  CmdArgs.push_back("-o");
  CmdArgs.push_back(Output.getFilename());

  //----------------------------------------------------------------------------
  // moslib
  //----------------------------------------------------------------------------
  std::vector<std::string> OsLibs;
  bool HasStandalone = false;

  for (const Arg *A : Args.filtered(options::OPT_moslib_EQ)) {
    A->claim();
    OsLibs.emplace_back(A->getValue());
    HasStandalone = HasStandalone || (OsLibs.back() == "standalone");
  }
  if (OsLibs.empty()) {
    OsLibs.push_back("standalone");
    HasStandalone = true;
  }

  //----------------------------------------------------------------------------
  // Start Files
  //----------------------------------------------------------------------------
  const std::string MCpuSuffix = "/" + CpuVer;
  const std::string MCpuG0Suffix = MCpuSuffix + "/G0";
  const std::string RootDir =
      HTC.getHexagonTargetDir(D.InstalledDir, D.PrefixDirs) + "/";
  const std::string StartSubDir =
      "hexagon/lib" + (UseG0 ? MCpuG0Suffix : MCpuSuffix);

  auto Find = [&HTC] (const std::string &RootDir, const std::string &SubDir,
                      const char *Name) -> std::string {
    std::string RelName = SubDir + Name;
    std::string P = HTC.GetFilePath(RelName.c_str());
    if (llvm::sys::fs::exists(P))
      return P;
    return RootDir + RelName;
  };

  if (IncStdLib && IncStartFiles) {
    if (!IsShared) {
      if (HasStandalone) {
        std::string Crt0SA = Find(RootDir, StartSubDir, "/crt0_standalone.o");
        CmdArgs.push_back(Args.MakeArgString(Crt0SA));
      }
      std::string Crt0 = Find(RootDir, StartSubDir, "/crt0.o");
      CmdArgs.push_back(Args.MakeArgString(Crt0));
    }
    std::string Init = UseShared
          ? Find(RootDir, StartSubDir + "/pic", "/initS.o")
          : Find(RootDir, StartSubDir, "/init.o");
    CmdArgs.push_back(Args.MakeArgString(Init));
  }

  //----------------------------------------------------------------------------
  // Library Search Paths
  //----------------------------------------------------------------------------
  const ToolChain::path_list &LibPaths = HTC.getFilePaths();
  for (const auto &LibPath : LibPaths)
    CmdArgs.push_back(Args.MakeArgString(StringRef("-L") + LibPath));

  //----------------------------------------------------------------------------
  //
  //----------------------------------------------------------------------------
  Args.AddAllArgs(CmdArgs,
                  {options::OPT_T_Group, options::OPT_e, options::OPT_s,
                   options::OPT_t, options::OPT_u_Group});

  AddLinkerInputs(HTC, Inputs, Args, CmdArgs);

  //----------------------------------------------------------------------------
  // Libraries
  //----------------------------------------------------------------------------
  if (IncStdLib && IncDefLibs) {
    if (D.CCCIsCXX()) {
      HTC.AddCXXStdlibLibArgs(Args, CmdArgs);
      CmdArgs.push_back("-lm");
    }

    CmdArgs.push_back("--start-group");

    if (!IsShared) {
      for (const std::string &Lib : OsLibs)
        CmdArgs.push_back(Args.MakeArgString("-l" + Lib));
      CmdArgs.push_back("-lc");
    }
    CmdArgs.push_back("-lgcc");

    CmdArgs.push_back("--end-group");
  }

  //----------------------------------------------------------------------------
  // End files
  //----------------------------------------------------------------------------
  if (IncStdLib && IncStartFiles) {
    std::string Fini = UseShared
          ? Find(RootDir, StartSubDir + "/pic", "/finiS.o")
          : Find(RootDir, StartSubDir, "/fini.o");
    CmdArgs.push_back(Args.MakeArgString(Fini));
  }
}

void hexagon::Linker::ConstructJob(Compilation &C, const JobAction &JA,
                                   const InputInfo &Output,
                                   const InputInfoList &Inputs,
                                   const ArgList &Args,
                                   const char *LinkingOutput) const {
  auto &HTC = static_cast<const toolchains::HexagonToolChain&>(getToolChain());

  ArgStringList CmdArgs;
  constructHexagonLinkArgs(C, JA, HTC, Output, Inputs, Args, CmdArgs,
                           LinkingOutput);

  std::string Linker = HTC.GetProgramPath("hexagon-link");
  C.addCommand(llvm::make_unique<Command>(JA, *this, Args.MakeArgString(Linker),
                                          CmdArgs, Inputs));
}
// Hexagon tools end.

void amdgpu::Linker::ConstructJob(Compilation &C, const JobAction &JA,
                                  const InputInfo &Output,
                                  const InputInfoList &Inputs,
                                  const ArgList &Args,
                                  const char *LinkingOutput) const {

  std::string Linker = getToolChain().GetProgramPath(getShortName());
  ArgStringList CmdArgs;
  AddLinkerInputs(getToolChain(), Inputs, Args, CmdArgs);
  CmdArgs.push_back("-o");
  CmdArgs.push_back(Output.getFilename());
  C.addCommand(llvm::make_unique<Command>(JA, *this, Args.MakeArgString(Linker),
                                          CmdArgs, Inputs));
}
// AMDGPU tools end.

wasm::Linker::Linker(const ToolChain &TC)
  : GnuTool("wasm::Linker", "lld", TC) {}

bool wasm::Linker::isLinkJob() const {
  return true;
}

bool wasm::Linker::hasIntegratedCPP() const {
  return false;
}

void wasm::Linker::ConstructJob(Compilation &C, const JobAction &JA,
                                const InputInfo &Output,
                                const InputInfoList &Inputs,
                                const ArgList &Args,
                                const char *LinkingOutput) const {

  const ToolChain &ToolChain = getToolChain();
  const Driver &D = ToolChain.getDriver();
  const char *Linker = Args.MakeArgString(ToolChain.GetLinkerPath());
  ArgStringList CmdArgs;
  CmdArgs.push_back("-flavor");
  CmdArgs.push_back("ld");

  // Enable garbage collection of unused input sections by default, since code
  // size is of particular importance. This is significantly facilitated by
  // the enabling of -ffunction-sections and -fdata-sections in
  // Clang::ConstructJob.
  if (areOptimizationsEnabled(Args))
    CmdArgs.push_back("--gc-sections");

  if (Args.hasArg(options::OPT_rdynamic))
    CmdArgs.push_back("-export-dynamic");
  if (Args.hasArg(options::OPT_s))
    CmdArgs.push_back("--strip-all");
  if (Args.hasArg(options::OPT_shared))
    CmdArgs.push_back("-shared");
  if (Args.hasArg(options::OPT_static))
    CmdArgs.push_back("-Bstatic");

  Args.AddAllArgs(CmdArgs, options::OPT_L);
  ToolChain.AddFilePathLibArgs(Args, CmdArgs);

  if (!Args.hasArg(options::OPT_nostdlib, options::OPT_nostartfiles)) {
    if (Args.hasArg(options::OPT_shared))
      CmdArgs.push_back(Args.MakeArgString(ToolChain.GetFilePath("rcrt1.o")));
    else if (Args.hasArg(options::OPT_pie))
      CmdArgs.push_back(Args.MakeArgString(ToolChain.GetFilePath("Scrt1.o")));
    else
      CmdArgs.push_back(Args.MakeArgString(ToolChain.GetFilePath("crt1.o")));

    CmdArgs.push_back(Args.MakeArgString(ToolChain.GetFilePath("crti.o")));
  }

  AddLinkerInputs(ToolChain, Inputs, Args, CmdArgs);

  if (!Args.hasArg(options::OPT_nostdlib, options::OPT_nodefaultlibs)) {
    if (D.CCCIsCXX())
      ToolChain.AddCXXStdlibLibArgs(Args, CmdArgs);

    if (Args.hasArg(options::OPT_pthread))
      CmdArgs.push_back("-lpthread");

    CmdArgs.push_back("-lc");
    CmdArgs.push_back("-lcompiler_rt");
  }

  if (!Args.hasArg(options::OPT_nostdlib, options::OPT_nostartfiles))
    CmdArgs.push_back(Args.MakeArgString(ToolChain.GetFilePath("crtn.o")));

  CmdArgs.push_back("-o");
  CmdArgs.push_back(Output.getFilename());

  C.addCommand(llvm::make_unique<Command>(JA, *this, Linker, CmdArgs, Inputs));
}

const std::string arm::getARMArch(StringRef Arch, const llvm::Triple &Triple) {
  std::string MArch;
  if (!Arch.empty())
    MArch = Arch;
  else
    MArch = Triple.getArchName();
  MArch = StringRef(MArch).split("+").first.lower();

  // Handle -march=native.
  if (MArch == "native") {
    std::string CPU = llvm::sys::getHostCPUName();
    if (CPU != "generic") {
      // Translate the native cpu into the architecture suffix for that CPU.
      StringRef Suffix = arm::getLLVMArchSuffixForARM(CPU, MArch, Triple);
      // If there is no valid architecture suffix for this CPU we don't know how
      // to handle it, so return no architecture.
      if (Suffix.empty())
        MArch = "";
      else
        MArch = std::string("arm") + Suffix.str();
    }
  }

  return MArch;
}

/// Get the (LLVM) name of the minimum ARM CPU for the arch we are targeting.
StringRef arm::getARMCPUForMArch(StringRef Arch, const llvm::Triple &Triple) {
  std::string MArch = getARMArch(Arch, Triple);
  // getARMCPUForArch defaults to the triple if MArch is empty, but empty MArch
  // here means an -march=native that we can't handle, so instead return no CPU.
  if (MArch.empty())
    return StringRef();

  // We need to return an empty string here on invalid MArch values as the
  // various places that call this function can't cope with a null result.
  return Triple.getARMCPUForArch(MArch);
}

/// getARMTargetCPU - Get the (LLVM) name of the ARM cpu we are targeting.
std::string arm::getARMTargetCPU(StringRef CPU, StringRef Arch,
                                 const llvm::Triple &Triple) {
  // FIXME: Warn on inconsistent use of -mcpu and -march.
  // If we have -mcpu=, use that.
  if (!CPU.empty()) {
    std::string MCPU = StringRef(CPU).split("+").first.lower();
    // Handle -mcpu=native.
    if (MCPU == "native")
      return llvm::sys::getHostCPUName();
    else
      return MCPU;
  }

  return getARMCPUForMArch(Arch, Triple);
}

/// getLLVMArchSuffixForARM - Get the LLVM arch name to use for a particular
/// CPU  (or Arch, if CPU is generic).
// FIXME: This is redundant with -mcpu, why does LLVM use this.
StringRef arm::getLLVMArchSuffixForARM(StringRef CPU, StringRef Arch,
                                       const llvm::Triple &Triple) {
  unsigned ArchKind;
  if (CPU == "generic") {
    std::string ARMArch = tools::arm::getARMArch(Arch, Triple);
    ArchKind = llvm::ARM::parseArch(ARMArch);
    if (ArchKind == llvm::ARM::AK_INVALID)
      // In case of generic Arch, i.e. "arm",
      // extract arch from default cpu of the Triple
      ArchKind = llvm::ARM::parseCPUArch(Triple.getARMCPUForArch(ARMArch));
  } else {
    // FIXME: horrible hack to get around the fact that Cortex-A7 is only an
    // armv7k triple if it's actually been specified via "-arch armv7k".
    ArchKind = (Arch == "armv7k" || Arch == "thumbv7k")
                          ? (unsigned)llvm::ARM::AK_ARMV7K
                          : llvm::ARM::parseCPUArch(CPU);
  }
  if (ArchKind == llvm::ARM::AK_INVALID)
    return "";
  return llvm::ARM::getSubArch(ArchKind);
}

void arm::appendEBLinkFlags(const ArgList &Args, ArgStringList &CmdArgs,
                            const llvm::Triple &Triple) {
  if (Args.hasArg(options::OPT_r))
    return;

  // ARMv7 (and later) and ARMv6-M do not support BE-32, so instruct the linker
  // to generate BE-8 executables.
  if (getARMSubArchVersionNumber(Triple) >= 7 || isARMMProfile(Triple))
    CmdArgs.push_back("--be8");
}

mips::NanEncoding mips::getSupportedNanEncoding(StringRef &CPU) {
  // Strictly speaking, mips32r2 and mips64r2 are NanLegacy-only since Nan2008
  // was first introduced in Release 3. However, other compilers have
  // traditionally allowed it for Release 2 so we should do the same.
  return (NanEncoding)llvm::StringSwitch<int>(CPU)
      .Case("mips1", NanLegacy)
      .Case("mips2", NanLegacy)
      .Case("mips3", NanLegacy)
      .Case("mips4", NanLegacy)
      .Case("mips5", NanLegacy)
      .Case("mips32", NanLegacy)
      .Case("mips32r2", NanLegacy | Nan2008)
      .Case("mips32r3", NanLegacy | Nan2008)
      .Case("mips32r5", NanLegacy | Nan2008)
      .Case("mips32r6", Nan2008)
      .Case("mips64", NanLegacy)
      .Case("mips64r2", NanLegacy | Nan2008)
      .Case("mips64r3", NanLegacy | Nan2008)
      .Case("mips64r5", NanLegacy | Nan2008)
      .Case("mips64r6", Nan2008)
      .Default(NanLegacy);
}

bool mips::hasMipsAbiArg(const ArgList &Args, const char *Value) {
  Arg *A = Args.getLastArg(options::OPT_mabi_EQ);
  return A && (A->getValue() == StringRef(Value));
}

bool mips::isUCLibc(const ArgList &Args) {
  Arg *A = Args.getLastArg(options::OPT_m_libc_Group);
  return A && A->getOption().matches(options::OPT_muclibc);
}

bool mips::isNaN2008(const ArgList &Args, const llvm::Triple &Triple) {
  if (Arg *NaNArg = Args.getLastArg(options::OPT_mnan_EQ))
    return llvm::StringSwitch<bool>(NaNArg->getValue())
        .Case("2008", true)
        .Case("legacy", false)
        .Default(false);

  // NaN2008 is the default for MIPS32r6/MIPS64r6.
  return llvm::StringSwitch<bool>(getCPUName(Args, Triple))
      .Cases("mips32r6", "mips64r6", true)
      .Default(false);

  return false;
}

bool mips::isFPXXDefault(const llvm::Triple &Triple, StringRef CPUName,
                         StringRef ABIName, mips::FloatABI FloatABI) {
  if (Triple.getVendor() != llvm::Triple::ImaginationTechnologies &&
      Triple.getVendor() != llvm::Triple::MipsTechnologies)
    return false;

  if (ABIName != "32")
    return false;

  // FPXX shouldn't be used if either -msoft-float or -mfloat-abi=soft is
  // present.
  if (FloatABI == mips::FloatABI::Soft)
    return false;

  return llvm::StringSwitch<bool>(CPUName)
      .Cases("mips2", "mips3", "mips4", "mips5", true)
      .Cases("mips32", "mips32r2", "mips32r3", "mips32r5", true)
      .Cases("mips64", "mips64r2", "mips64r3", "mips64r5", true)
      .Default(false);
}

bool mips::shouldUseFPXX(const ArgList &Args, const llvm::Triple &Triple,
                         StringRef CPUName, StringRef ABIName,
                         mips::FloatABI FloatABI) {
  bool UseFPXX = isFPXXDefault(Triple, CPUName, ABIName, FloatABI);

  // FPXX shouldn't be used if -msingle-float is present.
  if (Arg *A = Args.getLastArg(options::OPT_msingle_float,
                               options::OPT_mdouble_float))
    if (A->getOption().matches(options::OPT_msingle_float))
      UseFPXX = false;

  return UseFPXX;
}

llvm::Triple::ArchType darwin::getArchTypeForMachOArchName(StringRef Str) {
  // See arch(3) and llvm-gcc's driver-driver.c. We don't implement support for
  // archs which Darwin doesn't use.

  // The matching this routine does is fairly pointless, since it is neither the
  // complete architecture list, nor a reasonable subset. The problem is that
  // historically the driver driver accepts this and also ties its -march=
  // handling to the architecture name, so we need to be careful before removing
  // support for it.

  // This code must be kept in sync with Clang's Darwin specific argument
  // translation.

  return llvm::StringSwitch<llvm::Triple::ArchType>(Str)
      .Cases("ppc", "ppc601", "ppc603", "ppc604", "ppc604e", llvm::Triple::ppc)
      .Cases("ppc750", "ppc7400", "ppc7450", "ppc970", llvm::Triple::ppc)
      .Case("ppc64", llvm::Triple::ppc64)
      .Cases("i386", "i486", "i486SX", "i586", "i686", llvm::Triple::x86)
      .Cases("pentium", "pentpro", "pentIIm3", "pentIIm5", "pentium4",
             llvm::Triple::x86)
      .Cases("x86_64", "x86_64h", llvm::Triple::x86_64)
      // This is derived from the driver driver.
      .Cases("arm", "armv4t", "armv5", "armv6", "armv6m", llvm::Triple::arm)
      .Cases("armv7", "armv7em", "armv7k", "armv7m", llvm::Triple::arm)
      .Cases("armv7s", "xscale", llvm::Triple::arm)
      .Case("arm64", llvm::Triple::aarch64)
      .Case("r600", llvm::Triple::r600)
      .Case("amdgcn", llvm::Triple::amdgcn)
      .Case("nvptx", llvm::Triple::nvptx)
      .Case("nvptx64", llvm::Triple::nvptx64)
      .Case("amdil", llvm::Triple::amdil)
      .Case("spir", llvm::Triple::spir)
      .Default(llvm::Triple::UnknownArch);
}

void darwin::setTripleTypeForMachOArchName(llvm::Triple &T, StringRef Str) {
  const llvm::Triple::ArchType Arch = getArchTypeForMachOArchName(Str);
  T.setArch(Arch);

  if (Str == "x86_64h")
    T.setArchName(Str);
  else if (Str == "armv6m" || Str == "armv7m" || Str == "armv7em") {
    T.setOS(llvm::Triple::UnknownOS);
    T.setObjectFormat(llvm::Triple::MachO);
  }
}

const char *Clang::getBaseInputName(const ArgList &Args,
                                    const InputInfo &Input) {
  return Args.MakeArgString(llvm::sys::path::filename(Input.getBaseInput()));
}

const char *Clang::getBaseInputStem(const ArgList &Args,
                                    const InputInfoList &Inputs) {
  const char *Str = getBaseInputName(Args, Inputs[0]);

  if (const char *End = strrchr(Str, '.'))
    return Args.MakeArgString(std::string(Str, End));

  return Str;
}

const char *Clang::getDependencyFileName(const ArgList &Args,
                                         const InputInfoList &Inputs) {
  // FIXME: Think about this more.
  std::string Res;

  if (Arg *OutputOpt = Args.getLastArg(options::OPT_o)) {
    std::string Str(OutputOpt->getValue());
    Res = Str.substr(0, Str.rfind('.'));
  } else {
    Res = getBaseInputStem(Args, Inputs);
  }
  return Args.MakeArgString(Res + ".d");
}

void cloudabi::Linker::ConstructJob(Compilation &C, const JobAction &JA,
                                    const InputInfo &Output,
                                    const InputInfoList &Inputs,
                                    const ArgList &Args,
                                    const char *LinkingOutput) const {
  const ToolChain &ToolChain = getToolChain();
  const Driver &D = ToolChain.getDriver();
  ArgStringList CmdArgs;

  // Silence warning for "clang -g foo.o -o foo"
  Args.ClaimAllArgs(options::OPT_g_Group);
  // and "clang -emit-llvm foo.o -o foo"
  Args.ClaimAllArgs(options::OPT_emit_llvm);
  // and for "clang -w foo.o -o foo". Other warning options are already
  // handled somewhere else.
  Args.ClaimAllArgs(options::OPT_w);

  if (!D.SysRoot.empty())
    CmdArgs.push_back(Args.MakeArgString("--sysroot=" + D.SysRoot));

  // CloudABI only supports static linkage.
  CmdArgs.push_back("-Bstatic");
  CmdArgs.push_back("--eh-frame-hdr");
  CmdArgs.push_back("--gc-sections");

  if (Output.isFilename()) {
    CmdArgs.push_back("-o");
    CmdArgs.push_back(Output.getFilename());
  } else {
    assert(Output.isNothing() && "Invalid output.");
  }

  if (!Args.hasArg(options::OPT_nostdlib, options::OPT_nostartfiles)) {
    CmdArgs.push_back(Args.MakeArgString(ToolChain.GetFilePath("crt0.o")));
    CmdArgs.push_back(Args.MakeArgString(ToolChain.GetFilePath("crtbegin.o")));
  }

  Args.AddAllArgs(CmdArgs, options::OPT_L);
  ToolChain.AddFilePathLibArgs(Args, CmdArgs);
  Args.AddAllArgs(CmdArgs,
                  {options::OPT_T_Group, options::OPT_e, options::OPT_s,
                   options::OPT_t, options::OPT_Z_Flag, options::OPT_r});

  if (D.isUsingLTO())
    AddGoldPlugin(ToolChain, Args, CmdArgs, D.getLTOMode() == LTOK_Thin);

  AddLinkerInputs(ToolChain, Inputs, Args, CmdArgs);

  if (!Args.hasArg(options::OPT_nostdlib, options::OPT_nodefaultlibs)) {
    if (D.CCCIsCXX())
      ToolChain.AddCXXStdlibLibArgs(Args, CmdArgs);
    CmdArgs.push_back("-lc");
    CmdArgs.push_back("-lcompiler_rt");
  }

  if (!Args.hasArg(options::OPT_nostdlib, options::OPT_nostartfiles))
    CmdArgs.push_back(Args.MakeArgString(ToolChain.GetFilePath("crtend.o")));

  const char *Exec = Args.MakeArgString(ToolChain.GetLinkerPath());
  C.addCommand(llvm::make_unique<Command>(JA, *this, Exec, CmdArgs, Inputs));
}

void darwin::Assembler::ConstructJob(Compilation &C, const JobAction &JA,
                                     const InputInfo &Output,
                                     const InputInfoList &Inputs,
                                     const ArgList &Args,
                                     const char *LinkingOutput) const {
  ArgStringList CmdArgs;

  assert(Inputs.size() == 1 && "Unexpected number of inputs.");
  const InputInfo &Input = Inputs[0];

  // Determine the original source input.
  const Action *SourceAction = &JA;
  while (SourceAction->getKind() != Action::InputClass) {
    assert(!SourceAction->getInputs().empty() && "unexpected root action!");
    SourceAction = SourceAction->getInputs()[0];
  }

  // If -fno-integrated-as is used add -Q to the darwin assember driver to make
  // sure it runs its system assembler not clang's integrated assembler.
  // Applicable to darwin11+ and Xcode 4+.  darwin<10 lacked integrated-as.
  // FIXME: at run-time detect assembler capabilities or rely on version
  // information forwarded by -target-assembler-version.
  if (Args.hasArg(options::OPT_fno_integrated_as)) {
    const llvm::Triple &T(getToolChain().getTriple());
    if (!(T.isMacOSX() && T.isMacOSXVersionLT(10, 7)))
      CmdArgs.push_back("-Q");
  }

  // Forward -g, assuming we are dealing with an actual assembly file.
  if (SourceAction->getType() == types::TY_Asm ||
      SourceAction->getType() == types::TY_PP_Asm) {
    if (Args.hasArg(options::OPT_gstabs))
      CmdArgs.push_back("--gstabs");
    else if (Args.hasArg(options::OPT_g_Group))
      CmdArgs.push_back("-g");
  }

  // Derived from asm spec.
  AddMachOArch(Args, CmdArgs);

  // Use -force_cpusubtype_ALL on x86 by default.
  if (getToolChain().getArch() == llvm::Triple::x86 ||
      getToolChain().getArch() == llvm::Triple::x86_64 ||
      Args.hasArg(options::OPT_force__cpusubtype__ALL))
    CmdArgs.push_back("-force_cpusubtype_ALL");

  if (getToolChain().getArch() != llvm::Triple::x86_64 &&
      (((Args.hasArg(options::OPT_mkernel) ||
         Args.hasArg(options::OPT_fapple_kext)) &&
        getMachOToolChain().isKernelStatic()) ||
       Args.hasArg(options::OPT_static)))
    CmdArgs.push_back("-static");

  Args.AddAllArgValues(CmdArgs, options::OPT_Wa_COMMA, options::OPT_Xassembler);

  assert(Output.isFilename() && "Unexpected lipo output.");
  CmdArgs.push_back("-o");
  CmdArgs.push_back(Output.getFilename());

  assert(Input.isFilename() && "Invalid input.");
  CmdArgs.push_back(Input.getFilename());

  // asm_final spec is empty.

  const char *Exec = Args.MakeArgString(getToolChain().GetProgramPath("as"));
  C.addCommand(llvm::make_unique<Command>(JA, *this, Exec, CmdArgs, Inputs));
}

void darwin::MachOTool::anchor() {}

void darwin::MachOTool::AddMachOArch(const ArgList &Args,
                                     ArgStringList &CmdArgs) const {
  StringRef ArchName = getMachOToolChain().getMachOArchName(Args);

  // Derived from darwin_arch spec.
  CmdArgs.push_back("-arch");
  CmdArgs.push_back(Args.MakeArgString(ArchName));

  // FIXME: Is this needed anymore?
  if (ArchName == "arm")
    CmdArgs.push_back("-force_cpusubtype_ALL");
}

bool darwin::Linker::NeedsTempPath(const InputInfoList &Inputs) const {
  // We only need to generate a temp path for LTO if we aren't compiling object
  // files. When compiling source files, we run 'dsymutil' after linking. We
  // don't run 'dsymutil' when compiling object files.
  for (const auto &Input : Inputs)
    if (Input.getType() != types::TY_Object)
      return true;

  return false;
}

void darwin::Linker::AddLinkArgs(Compilation &C, const ArgList &Args,
                                 ArgStringList &CmdArgs,
                                 const InputInfoList &Inputs) const {
  const Driver &D = getToolChain().getDriver();
  const toolchains::MachO &MachOTC = getMachOToolChain();

  unsigned Version[3] = {0, 0, 0};
  if (Arg *A = Args.getLastArg(options::OPT_mlinker_version_EQ)) {
    bool HadExtra;
    if (!Driver::GetReleaseVersion(A->getValue(), Version[0], Version[1],
                                   Version[2], HadExtra) ||
        HadExtra)
      D.Diag(diag::err_drv_invalid_version_number) << A->getAsString(Args);
  }

  // Newer linkers support -demangle. Pass it if supported and not disabled by
  // the user.
  if (Version[0] >= 100 && !Args.hasArg(options::OPT_Z_Xlinker__no_demangle))
    CmdArgs.push_back("-demangle");

  if (Args.hasArg(options::OPT_rdynamic) && Version[0] >= 137)
    CmdArgs.push_back("-export_dynamic");

  // If we are using App Extension restrictions, pass a flag to the linker
  // telling it that the compiled code has been audited.
  if (Args.hasFlag(options::OPT_fapplication_extension,
                   options::OPT_fno_application_extension, false))
    CmdArgs.push_back("-application_extension");

  if (D.isUsingLTO()) {
    // If we are using LTO, then automatically create a temporary file path for
    // the linker to use, so that it's lifetime will extend past a possible
    // dsymutil step.
    if (Version[0] >= 116 && NeedsTempPath(Inputs)) {
      const char *TmpPath = C.getArgs().MakeArgString(
          D.GetTemporaryPath("cc", types::getTypeTempSuffix(types::TY_Object)));
      C.addTempFile(TmpPath);
      CmdArgs.push_back("-object_path_lto");
      CmdArgs.push_back(TmpPath);
    }

    // Use -lto_library option to specify the libLTO.dylib path. Try to find
    // it in clang installed libraries. If not found, the option is not used
    // and 'ld' will use its default mechanism to search for libLTO.dylib.
    if (Version[0] >= 133) {
      // Search for libLTO in <InstalledDir>/../lib/libLTO.dylib
      StringRef P = llvm::sys::path::parent_path(D.getInstalledDir());
      SmallString<128> LibLTOPath(P);
      llvm::sys::path::append(LibLTOPath, "lib");
      llvm::sys::path::append(LibLTOPath, "libLTO.dylib");
      if (llvm::sys::fs::exists(LibLTOPath)) {
        CmdArgs.push_back("-lto_library");
        CmdArgs.push_back(C.getArgs().MakeArgString(LibLTOPath));
      } else {
        D.Diag(diag::warn_drv_lto_libpath);
      }
    }
  }

  // Derived from the "link" spec.
  Args.AddAllArgs(CmdArgs, options::OPT_static);
  if (!Args.hasArg(options::OPT_static))
    CmdArgs.push_back("-dynamic");
  if (Args.hasArg(options::OPT_fgnu_runtime)) {
    // FIXME: gcc replaces -lobjc in forward args with -lobjc-gnu
    // here. How do we wish to handle such things?
  }

  if (!Args.hasArg(options::OPT_dynamiclib)) {
    AddMachOArch(Args, CmdArgs);
    // FIXME: Why do this only on this path?
    Args.AddLastArg(CmdArgs, options::OPT_force__cpusubtype__ALL);

    Args.AddLastArg(CmdArgs, options::OPT_bundle);
    Args.AddAllArgs(CmdArgs, options::OPT_bundle__loader);
    Args.AddAllArgs(CmdArgs, options::OPT_client__name);

    Arg *A;
    if ((A = Args.getLastArg(options::OPT_compatibility__version)) ||
        (A = Args.getLastArg(options::OPT_current__version)) ||
        (A = Args.getLastArg(options::OPT_install__name)))
      D.Diag(diag::err_drv_argument_only_allowed_with) << A->getAsString(Args)
                                                       << "-dynamiclib";

    Args.AddLastArg(CmdArgs, options::OPT_force__flat__namespace);
    Args.AddLastArg(CmdArgs, options::OPT_keep__private__externs);
    Args.AddLastArg(CmdArgs, options::OPT_private__bundle);
  } else {
    CmdArgs.push_back("-dylib");

    Arg *A;
    if ((A = Args.getLastArg(options::OPT_bundle)) ||
        (A = Args.getLastArg(options::OPT_bundle__loader)) ||
        (A = Args.getLastArg(options::OPT_client__name)) ||
        (A = Args.getLastArg(options::OPT_force__flat__namespace)) ||
        (A = Args.getLastArg(options::OPT_keep__private__externs)) ||
        (A = Args.getLastArg(options::OPT_private__bundle)))
      D.Diag(diag::err_drv_argument_not_allowed_with) << A->getAsString(Args)
                                                      << "-dynamiclib";

    Args.AddAllArgsTranslated(CmdArgs, options::OPT_compatibility__version,
                              "-dylib_compatibility_version");
    Args.AddAllArgsTranslated(CmdArgs, options::OPT_current__version,
                              "-dylib_current_version");

    AddMachOArch(Args, CmdArgs);

    Args.AddAllArgsTranslated(CmdArgs, options::OPT_install__name,
                              "-dylib_install_name");
  }

  Args.AddLastArg(CmdArgs, options::OPT_all__load);
  Args.AddAllArgs(CmdArgs, options::OPT_allowable__client);
  Args.AddLastArg(CmdArgs, options::OPT_bind__at__load);
  if (MachOTC.isTargetIOSBased())
    Args.AddLastArg(CmdArgs, options::OPT_arch__errors__fatal);
  Args.AddLastArg(CmdArgs, options::OPT_dead__strip);
  Args.AddLastArg(CmdArgs, options::OPT_no__dead__strip__inits__and__terms);
  Args.AddAllArgs(CmdArgs, options::OPT_dylib__file);
  Args.AddLastArg(CmdArgs, options::OPT_dynamic);
  Args.AddAllArgs(CmdArgs, options::OPT_exported__symbols__list);
  Args.AddLastArg(CmdArgs, options::OPT_flat__namespace);
  Args.AddAllArgs(CmdArgs, options::OPT_force__load);
  Args.AddAllArgs(CmdArgs, options::OPT_headerpad__max__install__names);
  Args.AddAllArgs(CmdArgs, options::OPT_image__base);
  Args.AddAllArgs(CmdArgs, options::OPT_init);

  // Add the deployment target.
  MachOTC.addMinVersionArgs(Args, CmdArgs);

  Args.AddLastArg(CmdArgs, options::OPT_nomultidefs);
  Args.AddLastArg(CmdArgs, options::OPT_multi__module);
  Args.AddLastArg(CmdArgs, options::OPT_single__module);
  Args.AddAllArgs(CmdArgs, options::OPT_multiply__defined);
  Args.AddAllArgs(CmdArgs, options::OPT_multiply__defined__unused);

  if (const Arg *A =
          Args.getLastArg(options::OPT_fpie, options::OPT_fPIE,
                          options::OPT_fno_pie, options::OPT_fno_PIE)) {
    if (A->getOption().matches(options::OPT_fpie) ||
        A->getOption().matches(options::OPT_fPIE))
      CmdArgs.push_back("-pie");
    else
      CmdArgs.push_back("-no_pie");
  }

  Args.AddLastArg(CmdArgs, options::OPT_prebind);
  Args.AddLastArg(CmdArgs, options::OPT_noprebind);
  Args.AddLastArg(CmdArgs, options::OPT_nofixprebinding);
  Args.AddLastArg(CmdArgs, options::OPT_prebind__all__twolevel__modules);
  Args.AddLastArg(CmdArgs, options::OPT_read__only__relocs);
  Args.AddAllArgs(CmdArgs, options::OPT_sectcreate);
  Args.AddAllArgs(CmdArgs, options::OPT_sectorder);
  Args.AddAllArgs(CmdArgs, options::OPT_seg1addr);
  Args.AddAllArgs(CmdArgs, options::OPT_segprot);
  Args.AddAllArgs(CmdArgs, options::OPT_segaddr);
  Args.AddAllArgs(CmdArgs, options::OPT_segs__read__only__addr);
  Args.AddAllArgs(CmdArgs, options::OPT_segs__read__write__addr);
  Args.AddAllArgs(CmdArgs, options::OPT_seg__addr__table);
  Args.AddAllArgs(CmdArgs, options::OPT_seg__addr__table__filename);
  Args.AddAllArgs(CmdArgs, options::OPT_sub__library);
  Args.AddAllArgs(CmdArgs, options::OPT_sub__umbrella);

  // Give --sysroot= preference, over the Apple specific behavior to also use
  // --isysroot as the syslibroot.
  StringRef sysroot = C.getSysRoot();
  if (sysroot != "") {
    CmdArgs.push_back("-syslibroot");
    CmdArgs.push_back(C.getArgs().MakeArgString(sysroot));
  } else if (const Arg *A = Args.getLastArg(options::OPT_isysroot)) {
    CmdArgs.push_back("-syslibroot");
    CmdArgs.push_back(A->getValue());
  }

  Args.AddLastArg(CmdArgs, options::OPT_twolevel__namespace);
  Args.AddLastArg(CmdArgs, options::OPT_twolevel__namespace__hints);
  Args.AddAllArgs(CmdArgs, options::OPT_umbrella);
  Args.AddAllArgs(CmdArgs, options::OPT_undefined);
  Args.AddAllArgs(CmdArgs, options::OPT_unexported__symbols__list);
  Args.AddAllArgs(CmdArgs, options::OPT_weak__reference__mismatches);
  Args.AddLastArg(CmdArgs, options::OPT_X_Flag);
  Args.AddAllArgs(CmdArgs, options::OPT_y);
  Args.AddLastArg(CmdArgs, options::OPT_w);
  Args.AddAllArgs(CmdArgs, options::OPT_pagezero__size);
  Args.AddAllArgs(CmdArgs, options::OPT_segs__read__);
  Args.AddLastArg(CmdArgs, options::OPT_seglinkedit);
  Args.AddLastArg(CmdArgs, options::OPT_noseglinkedit);
  Args.AddAllArgs(CmdArgs, options::OPT_sectalign);
  Args.AddAllArgs(CmdArgs, options::OPT_sectobjectsymbols);
  Args.AddAllArgs(CmdArgs, options::OPT_segcreate);
  Args.AddLastArg(CmdArgs, options::OPT_whyload);
  Args.AddLastArg(CmdArgs, options::OPT_whatsloaded);
  Args.AddAllArgs(CmdArgs, options::OPT_dylinker__install__name);
  Args.AddLastArg(CmdArgs, options::OPT_dylinker);
  Args.AddLastArg(CmdArgs, options::OPT_Mach);
}

void darwin::Linker::ConstructJob(Compilation &C, const JobAction &JA,
                                  const InputInfo &Output,
                                  const InputInfoList &Inputs,
                                  const ArgList &Args,
                                  const char *LinkingOutput) const {
  assert(Output.getType() == types::TY_Image && "Invalid linker output type.");

  // If the number of arguments surpasses the system limits, we will encode the
  // input files in a separate file, shortening the command line. To this end,
  // build a list of input file names that can be passed via a file with the
  // -filelist linker option.
  llvm::opt::ArgStringList InputFileList;

  // The logic here is derived from gcc's behavior; most of which
  // comes from specs (starting with link_command). Consult gcc for
  // more information.
  ArgStringList CmdArgs;

  /// Hack(tm) to ignore linking errors when we are doing ARC migration.
  if (Args.hasArg(options::OPT_ccc_arcmt_check,
                  options::OPT_ccc_arcmt_migrate)) {
    for (const auto &Arg : Args)
      Arg->claim();
    const char *Exec =
        Args.MakeArgString(getToolChain().GetProgramPath("touch"));
    CmdArgs.push_back(Output.getFilename());
    C.addCommand(llvm::make_unique<Command>(JA, *this, Exec, CmdArgs, None));
    return;
  }

  // I'm not sure why this particular decomposition exists in gcc, but
  // we follow suite for ease of comparison.
  AddLinkArgs(C, Args, CmdArgs, Inputs);

  // It seems that the 'e' option is completely ignored for dynamic executables
  // (the default), and with static executables, the last one wins, as expected.
  Args.AddAllArgs(CmdArgs, {options::OPT_d_Flag, options::OPT_s, options::OPT_t,
                            options::OPT_Z_Flag, options::OPT_u_Group,
                            options::OPT_e, options::OPT_r});

  // Forward -ObjC when either -ObjC or -ObjC++ is used, to force loading
  // members of static archive libraries which implement Objective-C classes or
  // categories.
  if (Args.hasArg(options::OPT_ObjC) || Args.hasArg(options::OPT_ObjCXX))
    CmdArgs.push_back("-ObjC");

  CmdArgs.push_back("-o");
  CmdArgs.push_back(Output.getFilename());

  if (!Args.hasArg(options::OPT_nostdlib, options::OPT_nostartfiles))
    getMachOToolChain().addStartObjectFileArgs(Args, CmdArgs);

  // SafeStack requires its own runtime libraries
  // These libraries should be linked first, to make sure the
  // __safestack_init constructor executes before everything else
  if (getToolChain().getSanitizerArgs().needsSafeStackRt()) {
    getMachOToolChain().AddLinkRuntimeLib(Args, CmdArgs,
                                          "libclang_rt.safestack_osx.a",
                                          /*AlwaysLink=*/true);
  }

  Args.AddAllArgs(CmdArgs, options::OPT_L);

  AddLinkerInputs(getToolChain(), Inputs, Args, CmdArgs);
  // Build the input file for -filelist (list of linker input files) in case we
  // need it later
  for (const auto &II : Inputs) {
    if (!II.isFilename()) {
      // This is a linker input argument.
      // We cannot mix input arguments and file names in a -filelist input, thus
      // we prematurely stop our list (remaining files shall be passed as
      // arguments).
      if (InputFileList.size() > 0)
        break;

      continue;
    }

    InputFileList.push_back(II.getFilename());
  }

  if (!Args.hasArg(options::OPT_nostdlib, options::OPT_nodefaultlibs))
    addOpenMPRuntime(CmdArgs, getToolChain(), Args);

  if (isObjCRuntimeLinked(Args) &&
      !Args.hasArg(options::OPT_nostdlib, options::OPT_nodefaultlibs)) {
    // We use arclite library for both ARC and subscripting support.
    getMachOToolChain().AddLinkARCArgs(Args, CmdArgs);

    CmdArgs.push_back("-framework");
    CmdArgs.push_back("Foundation");
    // Link libobj.
    CmdArgs.push_back("-lobjc");
  }

  if (LinkingOutput) {
    CmdArgs.push_back("-arch_multiple");
    CmdArgs.push_back("-final_output");
    CmdArgs.push_back(LinkingOutput);
  }

  if (Args.hasArg(options::OPT_fnested_functions))
    CmdArgs.push_back("-allow_stack_execute");

  getMachOToolChain().addProfileRTLibs(Args, CmdArgs);

  if (!Args.hasArg(options::OPT_nostdlib, options::OPT_nodefaultlibs)) {
    if (getToolChain().getDriver().CCCIsCXX())
      getToolChain().AddCXXStdlibLibArgs(Args, CmdArgs);

    // link_ssp spec is empty.

    // Let the tool chain choose which runtime library to link.
    getMachOToolChain().AddLinkRuntimeLibArgs(Args, CmdArgs);
  }

  if (!Args.hasArg(options::OPT_nostdlib, options::OPT_nostartfiles)) {
    // endfile_spec is empty.
  }

  Args.AddAllArgs(CmdArgs, options::OPT_T_Group);
  Args.AddAllArgs(CmdArgs, options::OPT_F);

  // -iframework should be forwarded as -F.
  for (const Arg *A : Args.filtered(options::OPT_iframework))
    CmdArgs.push_back(Args.MakeArgString(std::string("-F") + A->getValue()));

  if (!Args.hasArg(options::OPT_nostdlib, options::OPT_nodefaultlibs)) {
    if (Arg *A = Args.getLastArg(options::OPT_fveclib)) {
      if (A->getValue() == StringRef("Accelerate")) {
        CmdArgs.push_back("-framework");
        CmdArgs.push_back("Accelerate");
      }
    }
  }

  const char *Exec = Args.MakeArgString(getToolChain().GetLinkerPath());
  std::unique_ptr<Command> Cmd =
      llvm::make_unique<Command>(JA, *this, Exec, CmdArgs, Inputs);
  Cmd->setInputFileList(std::move(InputFileList));
  C.addCommand(std::move(Cmd));
}

void darwin::Lipo::ConstructJob(Compilation &C, const JobAction &JA,
                                const InputInfo &Output,
                                const InputInfoList &Inputs,
                                const ArgList &Args,
                                const char *LinkingOutput) const {
  ArgStringList CmdArgs;

  CmdArgs.push_back("-create");
  assert(Output.isFilename() && "Unexpected lipo output.");

  CmdArgs.push_back("-output");
  CmdArgs.push_back(Output.getFilename());

  for (const auto &II : Inputs) {
    assert(II.isFilename() && "Unexpected lipo input.");
    CmdArgs.push_back(II.getFilename());
  }

  const char *Exec = Args.MakeArgString(getToolChain().GetProgramPath("lipo"));
  C.addCommand(llvm::make_unique<Command>(JA, *this, Exec, CmdArgs, Inputs));
}

void darwin::Dsymutil::ConstructJob(Compilation &C, const JobAction &JA,
                                    const InputInfo &Output,
                                    const InputInfoList &Inputs,
                                    const ArgList &Args,
                                    const char *LinkingOutput) const {
  ArgStringList CmdArgs;

  CmdArgs.push_back("-o");
  CmdArgs.push_back(Output.getFilename());

  assert(Inputs.size() == 1 && "Unable to handle multiple inputs.");
  const InputInfo &Input = Inputs[0];
  assert(Input.isFilename() && "Unexpected dsymutil input.");
  CmdArgs.push_back(Input.getFilename());

  const char *Exec =
      Args.MakeArgString(getToolChain().GetProgramPath("dsymutil"));
  C.addCommand(llvm::make_unique<Command>(JA, *this, Exec, CmdArgs, Inputs));
}

void darwin::VerifyDebug::ConstructJob(Compilation &C, const JobAction &JA,
                                       const InputInfo &Output,
                                       const InputInfoList &Inputs,
                                       const ArgList &Args,
                                       const char *LinkingOutput) const {
  ArgStringList CmdArgs;
  CmdArgs.push_back("--verify");
  CmdArgs.push_back("--debug-info");
  CmdArgs.push_back("--eh-frame");
  CmdArgs.push_back("--quiet");

  assert(Inputs.size() == 1 && "Unable to handle multiple inputs.");
  const InputInfo &Input = Inputs[0];
  assert(Input.isFilename() && "Unexpected verify input");

  // Grabbing the output of the earlier dsymutil run.
  CmdArgs.push_back(Input.getFilename());

  const char *Exec =
      Args.MakeArgString(getToolChain().GetProgramPath("dwarfdump"));
  C.addCommand(llvm::make_unique<Command>(JA, *this, Exec, CmdArgs, Inputs));
}

void solaris::Assembler::ConstructJob(Compilation &C, const JobAction &JA,
                                      const InputInfo &Output,
                                      const InputInfoList &Inputs,
                                      const ArgList &Args,
                                      const char *LinkingOutput) const {
  claimNoWarnArgs(Args);
  ArgStringList CmdArgs;

  Args.AddAllArgValues(CmdArgs, options::OPT_Wa_COMMA, options::OPT_Xassembler);

  CmdArgs.push_back("-o");
  CmdArgs.push_back(Output.getFilename());

  for (const auto &II : Inputs)
    CmdArgs.push_back(II.getFilename());

  const char *Exec = Args.MakeArgString(getToolChain().GetProgramPath("as"));
  C.addCommand(llvm::make_unique<Command>(JA, *this, Exec, CmdArgs, Inputs));
}

void solaris::Linker::ConstructJob(Compilation &C, const JobAction &JA,
                                   const InputInfo &Output,
                                   const InputInfoList &Inputs,
                                   const ArgList &Args,
                                   const char *LinkingOutput) const {
  ArgStringList CmdArgs;

  // Demangle C++ names in errors
  CmdArgs.push_back("-C");

  if (!Args.hasArg(options::OPT_nostdlib, options::OPT_shared)) {
    CmdArgs.push_back("-e");
    CmdArgs.push_back("_start");
  }

  if (Args.hasArg(options::OPT_static)) {
    CmdArgs.push_back("-Bstatic");
    CmdArgs.push_back("-dn");
  } else {
    CmdArgs.push_back("-Bdynamic");
    if (Args.hasArg(options::OPT_shared)) {
      CmdArgs.push_back("-shared");
    } else {
      CmdArgs.push_back("--dynamic-linker");
      CmdArgs.push_back(
          Args.MakeArgString(getToolChain().GetFilePath("ld.so.1")));
    }
  }

  if (Output.isFilename()) {
    CmdArgs.push_back("-o");
    CmdArgs.push_back(Output.getFilename());
  } else {
    assert(Output.isNothing() && "Invalid output.");
  }

  if (!Args.hasArg(options::OPT_nostdlib, options::OPT_nostartfiles)) {
    if (!Args.hasArg(options::OPT_shared))
      CmdArgs.push_back(
          Args.MakeArgString(getToolChain().GetFilePath("crt1.o")));

    CmdArgs.push_back(Args.MakeArgString(getToolChain().GetFilePath("crti.o")));
    CmdArgs.push_back(
        Args.MakeArgString(getToolChain().GetFilePath("values-Xa.o")));
    CmdArgs.push_back(
        Args.MakeArgString(getToolChain().GetFilePath("crtbegin.o")));
  }

  getToolChain().AddFilePathLibArgs(Args, CmdArgs);

  Args.AddAllArgs(CmdArgs, {options::OPT_L, options::OPT_T_Group,
                            options::OPT_e, options::OPT_r});

  AddLinkerInputs(getToolChain(), Inputs, Args, CmdArgs);

  if (!Args.hasArg(options::OPT_nostdlib, options::OPT_nodefaultlibs)) {
    if (getToolChain().getDriver().CCCIsCXX())
      getToolChain().AddCXXStdlibLibArgs(Args, CmdArgs);
    CmdArgs.push_back("-lgcc_s");
    CmdArgs.push_back("-lc");
    if (!Args.hasArg(options::OPT_shared)) {
      CmdArgs.push_back("-lgcc");
      CmdArgs.push_back("-lm");
    }
  }

  if (!Args.hasArg(options::OPT_nostdlib, options::OPT_nostartfiles)) {
    CmdArgs.push_back(
        Args.MakeArgString(getToolChain().GetFilePath("crtend.o")));
  }
  CmdArgs.push_back(Args.MakeArgString(getToolChain().GetFilePath("crtn.o")));

  getToolChain().addProfileRTLibs(Args, CmdArgs);

  const char *Exec = Args.MakeArgString(getToolChain().GetLinkerPath());
  C.addCommand(llvm::make_unique<Command>(JA, *this, Exec, CmdArgs, Inputs));
}

void openbsd::Assembler::ConstructJob(Compilation &C, const JobAction &JA,
                                      const InputInfo &Output,
                                      const InputInfoList &Inputs,
                                      const ArgList &Args,
                                      const char *LinkingOutput) const {
  claimNoWarnArgs(Args);
  ArgStringList CmdArgs;

  switch (getToolChain().getArch()) {
  case llvm::Triple::x86:
    // When building 32-bit code on OpenBSD/amd64, we have to explicitly
    // instruct as in the base system to assemble 32-bit code.
    CmdArgs.push_back("--32");
    break;

  case llvm::Triple::ppc:
    CmdArgs.push_back("-mppc");
    CmdArgs.push_back("-many");
    break;

  case llvm::Triple::sparc:
  case llvm::Triple::sparcel: {
    CmdArgs.push_back("-32");
    std::string CPU = getCPUName(Args, getToolChain().getTriple());
    CmdArgs.push_back(getSparcAsmModeForCPU(CPU, getToolChain().getTriple()));
    AddAssemblerKPIC(getToolChain(), Args, CmdArgs);
    break;
  }

  case llvm::Triple::sparcv9: {
    CmdArgs.push_back("-64");
    std::string CPU = getCPUName(Args, getToolChain().getTriple());
    CmdArgs.push_back(getSparcAsmModeForCPU(CPU, getToolChain().getTriple()));
    AddAssemblerKPIC(getToolChain(), Args, CmdArgs);
    break;
  }

  case llvm::Triple::mips64:
  case llvm::Triple::mips64el: {
    StringRef CPUName;
    StringRef ABIName;
    mips::getMipsCPUAndABI(Args, getToolChain().getTriple(), CPUName, ABIName);

    CmdArgs.push_back("-mabi");
    CmdArgs.push_back(getGnuCompatibleMipsABIName(ABIName).data());

    if (getToolChain().getArch() == llvm::Triple::mips64)
      CmdArgs.push_back("-EB");
    else
      CmdArgs.push_back("-EL");

    AddAssemblerKPIC(getToolChain(), Args, CmdArgs);
    break;
  }

  default:
    break;
  }

  Args.AddAllArgValues(CmdArgs, options::OPT_Wa_COMMA, options::OPT_Xassembler);

  CmdArgs.push_back("-o");
  CmdArgs.push_back(Output.getFilename());

  for (const auto &II : Inputs)
    CmdArgs.push_back(II.getFilename());

  const char *Exec = Args.MakeArgString(getToolChain().GetProgramPath("as"));
  C.addCommand(llvm::make_unique<Command>(JA, *this, Exec, CmdArgs, Inputs));
}

void openbsd::Linker::ConstructJob(Compilation &C, const JobAction &JA,
                                   const InputInfo &Output,
                                   const InputInfoList &Inputs,
                                   const ArgList &Args,
                                   const char *LinkingOutput) const {
  const Driver &D = getToolChain().getDriver();
  ArgStringList CmdArgs;

  // Silence warning for "clang -g foo.o -o foo"
  Args.ClaimAllArgs(options::OPT_g_Group);
  // and "clang -emit-llvm foo.o -o foo"
  Args.ClaimAllArgs(options::OPT_emit_llvm);
  // and for "clang -w foo.o -o foo". Other warning options are already
  // handled somewhere else.
  Args.ClaimAllArgs(options::OPT_w);

  if (getToolChain().getArch() == llvm::Triple::mips64)
    CmdArgs.push_back("-EB");
  else if (getToolChain().getArch() == llvm::Triple::mips64el)
    CmdArgs.push_back("-EL");

  if (!Args.hasArg(options::OPT_nostdlib, options::OPT_shared)) {
    CmdArgs.push_back("-e");
    CmdArgs.push_back("__start");
  }

  if (Args.hasArg(options::OPT_static)) {
    CmdArgs.push_back("-Bstatic");
  } else {
    if (Args.hasArg(options::OPT_rdynamic))
      CmdArgs.push_back("-export-dynamic");
    CmdArgs.push_back("--eh-frame-hdr");
    CmdArgs.push_back("-Bdynamic");
    if (Args.hasArg(options::OPT_shared)) {
      CmdArgs.push_back("-shared");
    } else {
      CmdArgs.push_back("-dynamic-linker");
      CmdArgs.push_back("/usr/libexec/ld.so");
    }
  }

  if (Args.hasArg(options::OPT_nopie))
    CmdArgs.push_back("-nopie");

  if (Output.isFilename()) {
    CmdArgs.push_back("-o");
    CmdArgs.push_back(Output.getFilename());
  } else {
    assert(Output.isNothing() && "Invalid output.");
  }

  if (!Args.hasArg(options::OPT_nostdlib, options::OPT_nostartfiles)) {
    if (!Args.hasArg(options::OPT_shared)) {
      if (Args.hasArg(options::OPT_pg))
        CmdArgs.push_back(
            Args.MakeArgString(getToolChain().GetFilePath("gcrt0.o")));
      else
        CmdArgs.push_back(
            Args.MakeArgString(getToolChain().GetFilePath("crt0.o")));
      CmdArgs.push_back(
          Args.MakeArgString(getToolChain().GetFilePath("crtbegin.o")));
    } else {
      CmdArgs.push_back(
          Args.MakeArgString(getToolChain().GetFilePath("crtbeginS.o")));
    }
  }

  std::string Triple = getToolChain().getTripleString();
  if (Triple.substr(0, 6) == "x86_64")
    Triple.replace(0, 6, "amd64");
  CmdArgs.push_back(
      Args.MakeArgString("-L/usr/lib/gcc-lib/" + Triple + "/4.2.1"));

  Args.AddAllArgs(CmdArgs, {options::OPT_L, options::OPT_T_Group,
                            options::OPT_e, options::OPT_s, options::OPT_t,
                            options::OPT_Z_Flag, options::OPT_r});

  AddLinkerInputs(getToolChain(), Inputs, Args, CmdArgs);

  if (!Args.hasArg(options::OPT_nostdlib, options::OPT_nodefaultlibs)) {
    if (D.CCCIsCXX()) {
      getToolChain().AddCXXStdlibLibArgs(Args, CmdArgs);
      if (Args.hasArg(options::OPT_pg))
        CmdArgs.push_back("-lm_p");
      else
        CmdArgs.push_back("-lm");
    }

    // FIXME: For some reason GCC passes -lgcc before adding
    // the default system libraries. Just mimic this for now.
    CmdArgs.push_back("-lgcc");

    if (Args.hasArg(options::OPT_pthread)) {
      if (!Args.hasArg(options::OPT_shared) && Args.hasArg(options::OPT_pg))
        CmdArgs.push_back("-lpthread_p");
      else
        CmdArgs.push_back("-lpthread");
    }

    if (!Args.hasArg(options::OPT_shared)) {
      if (Args.hasArg(options::OPT_pg))
        CmdArgs.push_back("-lc_p");
      else
        CmdArgs.push_back("-lc");
    }

    CmdArgs.push_back("-lgcc");
  }

  if (!Args.hasArg(options::OPT_nostdlib, options::OPT_nostartfiles)) {
    if (!Args.hasArg(options::OPT_shared))
      CmdArgs.push_back(
          Args.MakeArgString(getToolChain().GetFilePath("crtend.o")));
    else
      CmdArgs.push_back(
          Args.MakeArgString(getToolChain().GetFilePath("crtendS.o")));
  }

  const char *Exec = Args.MakeArgString(getToolChain().GetLinkerPath());
  C.addCommand(llvm::make_unique<Command>(JA, *this, Exec, CmdArgs, Inputs));
}

void bitrig::Assembler::ConstructJob(Compilation &C, const JobAction &JA,
                                     const InputInfo &Output,
                                     const InputInfoList &Inputs,
                                     const ArgList &Args,
                                     const char *LinkingOutput) const {
  claimNoWarnArgs(Args);
  ArgStringList CmdArgs;

  Args.AddAllArgValues(CmdArgs, options::OPT_Wa_COMMA, options::OPT_Xassembler);

  CmdArgs.push_back("-o");
  CmdArgs.push_back(Output.getFilename());

  for (const auto &II : Inputs)
    CmdArgs.push_back(II.getFilename());

  const char *Exec = Args.MakeArgString(getToolChain().GetProgramPath("as"));
  C.addCommand(llvm::make_unique<Command>(JA, *this, Exec, CmdArgs, Inputs));
}

void bitrig::Linker::ConstructJob(Compilation &C, const JobAction &JA,
                                  const InputInfo &Output,
                                  const InputInfoList &Inputs,
                                  const ArgList &Args,
                                  const char *LinkingOutput) const {
  const Driver &D = getToolChain().getDriver();
  ArgStringList CmdArgs;

  if (!Args.hasArg(options::OPT_nostdlib, options::OPT_shared)) {
    CmdArgs.push_back("-e");
    CmdArgs.push_back("__start");
  }

  if (Args.hasArg(options::OPT_static)) {
    CmdArgs.push_back("-Bstatic");
  } else {
    if (Args.hasArg(options::OPT_rdynamic))
      CmdArgs.push_back("-export-dynamic");
    CmdArgs.push_back("--eh-frame-hdr");
    CmdArgs.push_back("-Bdynamic");
    if (Args.hasArg(options::OPT_shared)) {
      CmdArgs.push_back("-shared");
    } else {
      CmdArgs.push_back("-dynamic-linker");
      CmdArgs.push_back("/usr/libexec/ld.so");
    }
  }

  if (Output.isFilename()) {
    CmdArgs.push_back("-o");
    CmdArgs.push_back(Output.getFilename());
  } else {
    assert(Output.isNothing() && "Invalid output.");
  }

  if (!Args.hasArg(options::OPT_nostdlib, options::OPT_nostartfiles)) {
    if (!Args.hasArg(options::OPT_shared)) {
      if (Args.hasArg(options::OPT_pg))
        CmdArgs.push_back(
            Args.MakeArgString(getToolChain().GetFilePath("gcrt0.o")));
      else
        CmdArgs.push_back(
            Args.MakeArgString(getToolChain().GetFilePath("crt0.o")));
      CmdArgs.push_back(
          Args.MakeArgString(getToolChain().GetFilePath("crtbegin.o")));
    } else {
      CmdArgs.push_back(
          Args.MakeArgString(getToolChain().GetFilePath("crtbeginS.o")));
    }
  }

  Args.AddAllArgs(CmdArgs,
                  {options::OPT_L, options::OPT_T_Group, options::OPT_e});

  AddLinkerInputs(getToolChain(), Inputs, Args, CmdArgs);

  if (!Args.hasArg(options::OPT_nostdlib, options::OPT_nodefaultlibs)) {
    if (D.CCCIsCXX()) {
      getToolChain().AddCXXStdlibLibArgs(Args, CmdArgs);
      if (Args.hasArg(options::OPT_pg))
        CmdArgs.push_back("-lm_p");
      else
        CmdArgs.push_back("-lm");
    }

    if (Args.hasArg(options::OPT_pthread)) {
      if (!Args.hasArg(options::OPT_shared) && Args.hasArg(options::OPT_pg))
        CmdArgs.push_back("-lpthread_p");
      else
        CmdArgs.push_back("-lpthread");
    }

    if (!Args.hasArg(options::OPT_shared)) {
      if (Args.hasArg(options::OPT_pg))
        CmdArgs.push_back("-lc_p");
      else
        CmdArgs.push_back("-lc");
    }

    StringRef MyArch;
    switch (getToolChain().getArch()) {
    case llvm::Triple::arm:
      MyArch = "arm";
      break;
    case llvm::Triple::x86:
      MyArch = "i386";
      break;
    case llvm::Triple::x86_64:
      MyArch = "amd64";
      break;
    default:
      llvm_unreachable("Unsupported architecture");
    }
    CmdArgs.push_back(Args.MakeArgString("-lclang_rt." + MyArch));
  }

  if (!Args.hasArg(options::OPT_nostdlib, options::OPT_nostartfiles)) {
    if (!Args.hasArg(options::OPT_shared))
      CmdArgs.push_back(
          Args.MakeArgString(getToolChain().GetFilePath("crtend.o")));
    else
      CmdArgs.push_back(
          Args.MakeArgString(getToolChain().GetFilePath("crtendS.o")));
  }

  const char *Exec = Args.MakeArgString(getToolChain().GetLinkerPath());
  C.addCommand(llvm::make_unique<Command>(JA, *this, Exec, CmdArgs, Inputs));
}

void freebsd::Assembler::ConstructJob(Compilation &C, const JobAction &JA,
                                      const InputInfo &Output,
                                      const InputInfoList &Inputs,
                                      const ArgList &Args,
                                      const char *LinkingOutput) const {
  claimNoWarnArgs(Args);
  ArgStringList CmdArgs;

  // When building 32-bit code on FreeBSD/amd64, we have to explicitly
  // instruct as in the base system to assemble 32-bit code.
  switch (getToolChain().getArch()) {
  default:
    break;
  case llvm::Triple::x86:
    CmdArgs.push_back("--32");
    break;
  case llvm::Triple::ppc:
    CmdArgs.push_back("-a32");
    break;
  case llvm::Triple::mips:
  case llvm::Triple::mipsel:
  case llvm::Triple::mips64:
  case llvm::Triple::mips64el: {
    StringRef CPUName;
    StringRef ABIName;
    mips::getMipsCPUAndABI(Args, getToolChain().getTriple(), CPUName, ABIName);

    CmdArgs.push_back("-march");
    CmdArgs.push_back(CPUName.data());

    CmdArgs.push_back("-mabi");
    CmdArgs.push_back(getGnuCompatibleMipsABIName(ABIName).data());

    if (getToolChain().getArch() == llvm::Triple::mips ||
        getToolChain().getArch() == llvm::Triple::mips64)
      CmdArgs.push_back("-EB");
    else
      CmdArgs.push_back("-EL");

    if (Arg *A = Args.getLastArg(options::OPT_G)) {
      StringRef v = A->getValue();
      CmdArgs.push_back(Args.MakeArgString("-G" + v));
      A->claim();
    }

    AddAssemblerKPIC(getToolChain(), Args, CmdArgs);
    break;
  }
  case llvm::Triple::arm:
  case llvm::Triple::armeb:
  case llvm::Triple::thumb:
  case llvm::Triple::thumbeb: {
    arm::FloatABI ABI = arm::getARMFloatABI(getToolChain(), Args);

    if (ABI == arm::FloatABI::Hard)
      CmdArgs.push_back("-mfpu=vfp");
    else
      CmdArgs.push_back("-mfpu=softvfp");

    switch (getToolChain().getTriple().getEnvironment()) {
    case llvm::Triple::GNUEABIHF:
    case llvm::Triple::GNUEABI:
    case llvm::Triple::EABI:
      CmdArgs.push_back("-meabi=5");
      break;

    default:
      CmdArgs.push_back("-matpcs");
    }
    break;
  }
  case llvm::Triple::sparc:
  case llvm::Triple::sparcel:
  case llvm::Triple::sparcv9: {
    std::string CPU = getCPUName(Args, getToolChain().getTriple());
    CmdArgs.push_back(getSparcAsmModeForCPU(CPU, getToolChain().getTriple()));
    AddAssemblerKPIC(getToolChain(), Args, CmdArgs);
    break;
  }
  }

  Args.AddAllArgValues(CmdArgs, options::OPT_Wa_COMMA, options::OPT_Xassembler);

  CmdArgs.push_back("-o");
  CmdArgs.push_back(Output.getFilename());

  for (const auto &II : Inputs)
    CmdArgs.push_back(II.getFilename());

  const char *Exec = Args.MakeArgString(getToolChain().GetProgramPath("as"));
  C.addCommand(llvm::make_unique<Command>(JA, *this, Exec, CmdArgs, Inputs));
}

void freebsd::Linker::ConstructJob(Compilation &C, const JobAction &JA,
                                   const InputInfo &Output,
                                   const InputInfoList &Inputs,
                                   const ArgList &Args,
                                   const char *LinkingOutput) const {
  const toolchains::FreeBSD &ToolChain =
      static_cast<const toolchains::FreeBSD &>(getToolChain());
  const Driver &D = ToolChain.getDriver();
  const llvm::Triple::ArchType Arch = ToolChain.getArch();
  const bool IsPIE =
      !Args.hasArg(options::OPT_shared) &&
      (Args.hasArg(options::OPT_pie) || ToolChain.isPIEDefault());
  ArgStringList CmdArgs;

  // Silence warning for "clang -g foo.o -o foo"
  Args.ClaimAllArgs(options::OPT_g_Group);
  // and "clang -emit-llvm foo.o -o foo"
  Args.ClaimAllArgs(options::OPT_emit_llvm);
  // and for "clang -w foo.o -o foo". Other warning options are already
  // handled somewhere else.
  Args.ClaimAllArgs(options::OPT_w);

  if (!D.SysRoot.empty())
    CmdArgs.push_back(Args.MakeArgString("--sysroot=" + D.SysRoot));

  if (IsPIE)
    CmdArgs.push_back("-pie");

  if (Args.hasArg(options::OPT_static)) {
    CmdArgs.push_back("-Bstatic");
  } else {
    if (Args.hasArg(options::OPT_rdynamic))
      CmdArgs.push_back("-export-dynamic");
    CmdArgs.push_back("--eh-frame-hdr");
    if (Args.hasArg(options::OPT_shared)) {
      CmdArgs.push_back("-Bshareable");
    } else {
      CmdArgs.push_back("-dynamic-linker");
      CmdArgs.push_back("/libexec/ld-elf.so.1");
    }
    if (ToolChain.getTriple().getOSMajorVersion() >= 9) {
      if (Arch == llvm::Triple::arm || Arch == llvm::Triple::sparc ||
          Arch == llvm::Triple::x86 || Arch == llvm::Triple::x86_64) {
        CmdArgs.push_back("--hash-style=both");
      }
    }
    CmdArgs.push_back("--enable-new-dtags");
  }

  // When building 32-bit code on FreeBSD/amd64, we have to explicitly
  // instruct ld in the base system to link 32-bit code.
  if (Arch == llvm::Triple::x86) {
    CmdArgs.push_back("-m");
    CmdArgs.push_back("elf_i386_fbsd");
  }

  if (Arch == llvm::Triple::ppc) {
    CmdArgs.push_back("-m");
    CmdArgs.push_back("elf32ppc_fbsd");
  }

  if (Arg *A = Args.getLastArg(options::OPT_G)) {
    if (ToolChain.getArch() == llvm::Triple::mips ||
      ToolChain.getArch() == llvm::Triple::mipsel ||
      ToolChain.getArch() == llvm::Triple::mips64 ||
      ToolChain.getArch() == llvm::Triple::mips64el) {
      StringRef v = A->getValue();
      CmdArgs.push_back(Args.MakeArgString("-G" + v));
      A->claim();
    }
  }

  if (Output.isFilename()) {
    CmdArgs.push_back("-o");
    CmdArgs.push_back(Output.getFilename());
  } else {
    assert(Output.isNothing() && "Invalid output.");
  }

  if (!Args.hasArg(options::OPT_nostdlib, options::OPT_nostartfiles)) {
    const char *crt1 = nullptr;
    if (!Args.hasArg(options::OPT_shared)) {
      if (Args.hasArg(options::OPT_pg))
        crt1 = "gcrt1.o";
      else if (IsPIE)
        crt1 = "Scrt1.o";
      else
        crt1 = "crt1.o";
    }
    if (crt1)
      CmdArgs.push_back(Args.MakeArgString(ToolChain.GetFilePath(crt1)));

    CmdArgs.push_back(Args.MakeArgString(ToolChain.GetFilePath("crti.o")));

    const char *crtbegin = nullptr;
    if (Args.hasArg(options::OPT_static))
      crtbegin = "crtbeginT.o";
    else if (Args.hasArg(options::OPT_shared) || IsPIE)
      crtbegin = "crtbeginS.o";
    else
      crtbegin = "crtbegin.o";

    CmdArgs.push_back(Args.MakeArgString(ToolChain.GetFilePath(crtbegin)));
  }

  Args.AddAllArgs(CmdArgs, options::OPT_L);
  ToolChain.AddFilePathLibArgs(Args, CmdArgs);
  Args.AddAllArgs(CmdArgs, options::OPT_T_Group);
  Args.AddAllArgs(CmdArgs, options::OPT_e);
  Args.AddAllArgs(CmdArgs, options::OPT_s);
  Args.AddAllArgs(CmdArgs, options::OPT_t);
  Args.AddAllArgs(CmdArgs, options::OPT_Z_Flag);
  Args.AddAllArgs(CmdArgs, options::OPT_r);

  if (D.isUsingLTO())
    AddGoldPlugin(ToolChain, Args, CmdArgs, D.getLTOMode() == LTOK_Thin);

  bool NeedsSanitizerDeps = addSanitizerRuntimes(ToolChain, Args, CmdArgs);
  AddLinkerInputs(ToolChain, Inputs, Args, CmdArgs);

  if (!Args.hasArg(options::OPT_nostdlib, options::OPT_nodefaultlibs)) {
    addOpenMPRuntime(CmdArgs, ToolChain, Args);
    if (D.CCCIsCXX()) {
      ToolChain.AddCXXStdlibLibArgs(Args, CmdArgs);
      if (Args.hasArg(options::OPT_pg))
        CmdArgs.push_back("-lm_p");
      else
        CmdArgs.push_back("-lm");
    }
    if (NeedsSanitizerDeps)
      linkSanitizerRuntimeDeps(ToolChain, CmdArgs);
    // FIXME: For some reason GCC passes -lgcc and -lgcc_s before adding
    // the default system libraries. Just mimic this for now.
    if (Args.hasArg(options::OPT_pg))
      CmdArgs.push_back("-lgcc_p");
    else
      CmdArgs.push_back("-lgcc");
    if (Args.hasArg(options::OPT_static)) {
      CmdArgs.push_back("-lgcc_eh");
    } else if (Args.hasArg(options::OPT_pg)) {
      CmdArgs.push_back("-lgcc_eh_p");
    } else {
      CmdArgs.push_back("--as-needed");
      CmdArgs.push_back("-lgcc_s");
      CmdArgs.push_back("--no-as-needed");
    }

    if (Args.hasArg(options::OPT_pthread)) {
      if (Args.hasArg(options::OPT_pg))
        CmdArgs.push_back("-lpthread_p");
      else
        CmdArgs.push_back("-lpthread");
    }

    if (Args.hasArg(options::OPT_pg)) {
      if (Args.hasArg(options::OPT_shared))
        CmdArgs.push_back("-lc");
      else
        CmdArgs.push_back("-lc_p");
      CmdArgs.push_back("-lgcc_p");
    } else {
      CmdArgs.push_back("-lc");
      CmdArgs.push_back("-lgcc");
    }

    if (Args.hasArg(options::OPT_static)) {
      CmdArgs.push_back("-lgcc_eh");
    } else if (Args.hasArg(options::OPT_pg)) {
      CmdArgs.push_back("-lgcc_eh_p");
    } else {
      CmdArgs.push_back("--as-needed");
      CmdArgs.push_back("-lgcc_s");
      CmdArgs.push_back("--no-as-needed");
    }
  }

  if (!Args.hasArg(options::OPT_nostdlib, options::OPT_nostartfiles)) {
    if (Args.hasArg(options::OPT_shared) || IsPIE)
      CmdArgs.push_back(Args.MakeArgString(ToolChain.GetFilePath("crtendS.o")));
    else
      CmdArgs.push_back(Args.MakeArgString(ToolChain.GetFilePath("crtend.o")));
    CmdArgs.push_back(Args.MakeArgString(ToolChain.GetFilePath("crtn.o")));
  }

  ToolChain.addProfileRTLibs(Args, CmdArgs);

  const char *Exec = Args.MakeArgString(getToolChain().GetLinkerPath());
  C.addCommand(llvm::make_unique<Command>(JA, *this, Exec, CmdArgs, Inputs));
}

void netbsd::Assembler::ConstructJob(Compilation &C, const JobAction &JA,
                                     const InputInfo &Output,
                                     const InputInfoList &Inputs,
                                     const ArgList &Args,
                                     const char *LinkingOutput) const {
  claimNoWarnArgs(Args);
  ArgStringList CmdArgs;

  // GNU as needs different flags for creating the correct output format
  // on architectures with different ABIs or optional feature sets.
  switch (getToolChain().getArch()) {
  case llvm::Triple::x86:
    CmdArgs.push_back("--32");
    break;
  case llvm::Triple::arm:
  case llvm::Triple::armeb:
  case llvm::Triple::thumb:
  case llvm::Triple::thumbeb: {
    StringRef MArch, MCPU;
    getARMArchCPUFromArgs(Args, MArch, MCPU, /*FromAs*/ true);
    std::string Arch =
        arm::getARMTargetCPU(MCPU, MArch, getToolChain().getTriple());
    CmdArgs.push_back(Args.MakeArgString("-mcpu=" + Arch));
    break;
  }

  case llvm::Triple::mips:
  case llvm::Triple::mipsel:
  case llvm::Triple::mips64:
  case llvm::Triple::mips64el: {
    StringRef CPUName;
    StringRef ABIName;
    mips::getMipsCPUAndABI(Args, getToolChain().getTriple(), CPUName, ABIName);

    CmdArgs.push_back("-march");
    CmdArgs.push_back(CPUName.data());

    CmdArgs.push_back("-mabi");
    CmdArgs.push_back(getGnuCompatibleMipsABIName(ABIName).data());

    if (getToolChain().getArch() == llvm::Triple::mips ||
        getToolChain().getArch() == llvm::Triple::mips64)
      CmdArgs.push_back("-EB");
    else
      CmdArgs.push_back("-EL");

    AddAssemblerKPIC(getToolChain(), Args, CmdArgs);
    break;
  }

  case llvm::Triple::sparc:
  case llvm::Triple::sparcel: {
    CmdArgs.push_back("-32");
    std::string CPU = getCPUName(Args, getToolChain().getTriple());
    CmdArgs.push_back(getSparcAsmModeForCPU(CPU, getToolChain().getTriple()));
    AddAssemblerKPIC(getToolChain(), Args, CmdArgs);
    break;
  }

  case llvm::Triple::sparcv9: {
    CmdArgs.push_back("-64");
    std::string CPU = getCPUName(Args, getToolChain().getTriple());
    CmdArgs.push_back(getSparcAsmModeForCPU(CPU, getToolChain().getTriple()));
    AddAssemblerKPIC(getToolChain(), Args, CmdArgs);
    break;
  }

  default:
    break;
  }

  Args.AddAllArgValues(CmdArgs, options::OPT_Wa_COMMA, options::OPT_Xassembler);

  CmdArgs.push_back("-o");
  CmdArgs.push_back(Output.getFilename());

  for (const auto &II : Inputs)
    CmdArgs.push_back(II.getFilename());

  const char *Exec = Args.MakeArgString((getToolChain().GetProgramPath("as")));
  C.addCommand(llvm::make_unique<Command>(JA, *this, Exec, CmdArgs, Inputs));
}

void netbsd::Linker::ConstructJob(Compilation &C, const JobAction &JA,
                                  const InputInfo &Output,
                                  const InputInfoList &Inputs,
                                  const ArgList &Args,
                                  const char *LinkingOutput) const {
  const Driver &D = getToolChain().getDriver();
  ArgStringList CmdArgs;

  if (!D.SysRoot.empty())
    CmdArgs.push_back(Args.MakeArgString("--sysroot=" + D.SysRoot));

  CmdArgs.push_back("--eh-frame-hdr");
  if (Args.hasArg(options::OPT_static)) {
    CmdArgs.push_back("-Bstatic");
  } else {
    if (Args.hasArg(options::OPT_rdynamic))
      CmdArgs.push_back("-export-dynamic");
    if (Args.hasArg(options::OPT_shared)) {
      CmdArgs.push_back("-Bshareable");
    } else {
      CmdArgs.push_back("-dynamic-linker");
      CmdArgs.push_back("/libexec/ld.elf_so");
    }
  }

  // Many NetBSD architectures support more than one ABI.
  // Determine the correct emulation for ld.
  switch (getToolChain().getArch()) {
  case llvm::Triple::x86:
    CmdArgs.push_back("-m");
    CmdArgs.push_back("elf_i386");
    break;
  case llvm::Triple::arm:
  case llvm::Triple::thumb:
    CmdArgs.push_back("-m");
    switch (getToolChain().getTriple().getEnvironment()) {
    case llvm::Triple::EABI:
    case llvm::Triple::GNUEABI:
      CmdArgs.push_back("armelf_nbsd_eabi");
      break;
    case llvm::Triple::EABIHF:
    case llvm::Triple::GNUEABIHF:
      CmdArgs.push_back("armelf_nbsd_eabihf");
      break;
    default:
      CmdArgs.push_back("armelf_nbsd");
      break;
    }
    break;
  case llvm::Triple::armeb:
  case llvm::Triple::thumbeb:
    arm::appendEBLinkFlags(
        Args, CmdArgs,
        llvm::Triple(getToolChain().ComputeEffectiveClangTriple(Args)));
    CmdArgs.push_back("-m");
    switch (getToolChain().getTriple().getEnvironment()) {
    case llvm::Triple::EABI:
    case llvm::Triple::GNUEABI:
      CmdArgs.push_back("armelfb_nbsd_eabi");
      break;
    case llvm::Triple::EABIHF:
    case llvm::Triple::GNUEABIHF:
      CmdArgs.push_back("armelfb_nbsd_eabihf");
      break;
    default:
      CmdArgs.push_back("armelfb_nbsd");
      break;
    }
    break;
  case llvm::Triple::mips64:
  case llvm::Triple::mips64el:
    if (mips::hasMipsAbiArg(Args, "32")) {
      CmdArgs.push_back("-m");
      if (getToolChain().getArch() == llvm::Triple::mips64)
        CmdArgs.push_back("elf32btsmip");
      else
        CmdArgs.push_back("elf32ltsmip");
    } else if (mips::hasMipsAbiArg(Args, "64")) {
      CmdArgs.push_back("-m");
      if (getToolChain().getArch() == llvm::Triple::mips64)
        CmdArgs.push_back("elf64btsmip");
      else
        CmdArgs.push_back("elf64ltsmip");
    }
    break;
  case llvm::Triple::ppc:
    CmdArgs.push_back("-m");
    CmdArgs.push_back("elf32ppc_nbsd");
    break;

  case llvm::Triple::ppc64:
  case llvm::Triple::ppc64le:
    CmdArgs.push_back("-m");
    CmdArgs.push_back("elf64ppc");
    break;

  case llvm::Triple::sparc:
    CmdArgs.push_back("-m");
    CmdArgs.push_back("elf32_sparc");
    break;

  case llvm::Triple::sparcv9:
    CmdArgs.push_back("-m");
    CmdArgs.push_back("elf64_sparc");
    break;

  default:
    break;
  }

  if (Output.isFilename()) {
    CmdArgs.push_back("-o");
    CmdArgs.push_back(Output.getFilename());
  } else {
    assert(Output.isNothing() && "Invalid output.");
  }

  if (!Args.hasArg(options::OPT_nostdlib, options::OPT_nostartfiles)) {
    if (!Args.hasArg(options::OPT_shared)) {
      CmdArgs.push_back(
          Args.MakeArgString(getToolChain().GetFilePath("crt0.o")));
      CmdArgs.push_back(
          Args.MakeArgString(getToolChain().GetFilePath("crti.o")));
      CmdArgs.push_back(
          Args.MakeArgString(getToolChain().GetFilePath("crtbegin.o")));
    } else {
      CmdArgs.push_back(
          Args.MakeArgString(getToolChain().GetFilePath("crti.o")));
      CmdArgs.push_back(
          Args.MakeArgString(getToolChain().GetFilePath("crtbeginS.o")));
    }
  }

  Args.AddAllArgs(CmdArgs, options::OPT_L);
  Args.AddAllArgs(CmdArgs, options::OPT_T_Group);
  Args.AddAllArgs(CmdArgs, options::OPT_e);
  Args.AddAllArgs(CmdArgs, options::OPT_s);
  Args.AddAllArgs(CmdArgs, options::OPT_t);
  Args.AddAllArgs(CmdArgs, options::OPT_Z_Flag);
  Args.AddAllArgs(CmdArgs, options::OPT_r);

  AddLinkerInputs(getToolChain(), Inputs, Args, CmdArgs);

  unsigned Major, Minor, Micro;
  getToolChain().getTriple().getOSVersion(Major, Minor, Micro);
  bool useLibgcc = true;
  if (Major >= 7 || Major == 0) {
    switch (getToolChain().getArch()) {
    case llvm::Triple::aarch64:
    case llvm::Triple::arm:
    case llvm::Triple::armeb:
    case llvm::Triple::thumb:
    case llvm::Triple::thumbeb:
    case llvm::Triple::ppc:
    case llvm::Triple::ppc64:
    case llvm::Triple::ppc64le:
    case llvm::Triple::sparc:
    case llvm::Triple::sparcv9:
    case llvm::Triple::x86:
    case llvm::Triple::x86_64:
      useLibgcc = false;
      break;
    default:
      break;
    }
  }

  if (!Args.hasArg(options::OPT_nostdlib, options::OPT_nodefaultlibs)) {
    addOpenMPRuntime(CmdArgs, getToolChain(), Args);
    if (D.CCCIsCXX()) {
      getToolChain().AddCXXStdlibLibArgs(Args, CmdArgs);
      CmdArgs.push_back("-lm");
    }
    if (Args.hasArg(options::OPT_pthread))
      CmdArgs.push_back("-lpthread");
    CmdArgs.push_back("-lc");

    if (useLibgcc) {
      if (Args.hasArg(options::OPT_static)) {
        // libgcc_eh depends on libc, so resolve as much as possible,
        // pull in any new requirements from libc and then get the rest
        // of libgcc.
        CmdArgs.push_back("-lgcc_eh");
        CmdArgs.push_back("-lc");
        CmdArgs.push_back("-lgcc");
      } else {
        CmdArgs.push_back("-lgcc");
        CmdArgs.push_back("--as-needed");
        CmdArgs.push_back("-lgcc_s");
        CmdArgs.push_back("--no-as-needed");
      }
    }
  }

  if (!Args.hasArg(options::OPT_nostdlib, options::OPT_nostartfiles)) {
    if (!Args.hasArg(options::OPT_shared))
      CmdArgs.push_back(
          Args.MakeArgString(getToolChain().GetFilePath("crtend.o")));
    else
      CmdArgs.push_back(
          Args.MakeArgString(getToolChain().GetFilePath("crtendS.o")));
    CmdArgs.push_back(Args.MakeArgString(getToolChain().GetFilePath("crtn.o")));
  }

  getToolChain().addProfileRTLibs(Args, CmdArgs);

  const char *Exec = Args.MakeArgString(getToolChain().GetLinkerPath());
  C.addCommand(llvm::make_unique<Command>(JA, *this, Exec, CmdArgs, Inputs));
}

void gnutools::Assembler::ConstructJob(Compilation &C, const JobAction &JA,
                                       const InputInfo &Output,
                                       const InputInfoList &Inputs,
                                       const ArgList &Args,
                                       const char *LinkingOutput) const {
  claimNoWarnArgs(Args);

  std::string TripleStr = getToolChain().ComputeEffectiveClangTriple(Args);
  llvm::Triple Triple = llvm::Triple(TripleStr);

  ArgStringList CmdArgs;

  llvm::Reloc::Model RelocationModel;
  unsigned PICLevel;
  bool IsPIE;
  std::tie(RelocationModel, PICLevel, IsPIE) =
      ParsePICArgs(getToolChain(), Triple, Args);

  switch (getToolChain().getArch()) {
  default:
    break;
  // Add --32/--64 to make sure we get the format we want.
  // This is incomplete
  case llvm::Triple::x86:
    CmdArgs.push_back("--32");
    break;
  case llvm::Triple::x86_64:
    if (getToolChain().getTriple().getEnvironment() == llvm::Triple::GNUX32)
      CmdArgs.push_back("--x32");
    else
      CmdArgs.push_back("--64");
    break;
  case llvm::Triple::ppc:
    CmdArgs.push_back("-a32");
    CmdArgs.push_back("-mppc");
    CmdArgs.push_back("-many");
    break;
  case llvm::Triple::ppc64:
    CmdArgs.push_back("-a64");
    CmdArgs.push_back("-mppc64");
    CmdArgs.push_back("-many");
    break;
  case llvm::Triple::ppc64le:
    CmdArgs.push_back("-a64");
    CmdArgs.push_back("-mppc64");
    CmdArgs.push_back("-many");
    CmdArgs.push_back("-mlittle-endian");
    break;
  case llvm::Triple::sparc:
  case llvm::Triple::sparcel: {
    CmdArgs.push_back("-32");
    std::string CPU = getCPUName(Args, getToolChain().getTriple());
    CmdArgs.push_back(getSparcAsmModeForCPU(CPU, getToolChain().getTriple()));
    AddAssemblerKPIC(getToolChain(), Args, CmdArgs);
    break;
  }
  case llvm::Triple::sparcv9: {
    CmdArgs.push_back("-64");
    std::string CPU = getCPUName(Args, getToolChain().getTriple());
    CmdArgs.push_back(getSparcAsmModeForCPU(CPU, getToolChain().getTriple()));
    AddAssemblerKPIC(getToolChain(), Args, CmdArgs);
    break;
  }
  case llvm::Triple::arm:
  case llvm::Triple::armeb:
  case llvm::Triple::thumb:
  case llvm::Triple::thumbeb: {
    const llvm::Triple &Triple2 = getToolChain().getTriple();
    switch (Triple2.getSubArch()) {
    case llvm::Triple::ARMSubArch_v7:
      CmdArgs.push_back("-mfpu=neon");
      break;
    case llvm::Triple::ARMSubArch_v8:
      CmdArgs.push_back("-mfpu=crypto-neon-fp-armv8");
      break;
    default:
      break;
    }

    switch (arm::getARMFloatABI(getToolChain(), Args)) {
    case arm::FloatABI::Invalid: llvm_unreachable("must have an ABI!");
    case arm::FloatABI::Soft:
      CmdArgs.push_back(Args.MakeArgString("-mfloat-abi=soft"));
      break;
    case arm::FloatABI::SoftFP:
      CmdArgs.push_back(Args.MakeArgString("-mfloat-abi=softfp"));
      break;
    case arm::FloatABI::Hard:
      CmdArgs.push_back(Args.MakeArgString("-mfloat-abi=hard"));
      break;
    }

    Args.AddLastArg(CmdArgs, options::OPT_march_EQ);

    // FIXME: remove krait check when GNU tools support krait cpu
    // for now replace it with -march=armv7-a  to avoid a lower
    // march from being picked in the absence of a cpu flag.
    Arg *A;
    if ((A = Args.getLastArg(options::OPT_mcpu_EQ)) &&
        StringRef(A->getValue()).lower() == "krait")
      CmdArgs.push_back("-march=armv7-a");
    else
      Args.AddLastArg(CmdArgs, options::OPT_mcpu_EQ);
    Args.AddLastArg(CmdArgs, options::OPT_mfpu_EQ);
    break;
  }
  case llvm::Triple::mips:
  case llvm::Triple::mipsel:
  case llvm::Triple::mips64:
  case llvm::Triple::mips64el: {
    StringRef CPUName;
    StringRef ABIName;
    mips::getMipsCPUAndABI(Args, getToolChain().getTriple(), CPUName, ABIName);
    ABIName = getGnuCompatibleMipsABIName(ABIName);

    CmdArgs.push_back("-march");
    CmdArgs.push_back(CPUName.data());

    CmdArgs.push_back("-mabi");
    CmdArgs.push_back(ABIName.data());

    // -mno-shared should be emitted unless -fpic, -fpie, -fPIC, -fPIE,
    // or -mshared (not implemented) is in effect.
    if (RelocationModel == llvm::Reloc::Static)
      CmdArgs.push_back("-mno-shared");

    // LLVM doesn't support -mplt yet and acts as if it is always given.
    // However, -mplt has no effect with the N64 ABI.
    CmdArgs.push_back(ABIName == "64" ? "-KPIC" : "-call_nonpic");

    if (getToolChain().getArch() == llvm::Triple::mips ||
        getToolChain().getArch() == llvm::Triple::mips64)
      CmdArgs.push_back("-EB");
    else
      CmdArgs.push_back("-EL");

    if (Arg *A = Args.getLastArg(options::OPT_mnan_EQ)) {
      if (StringRef(A->getValue()) == "2008")
        CmdArgs.push_back(Args.MakeArgString("-mnan=2008"));
    }

    // Add the last -mfp32/-mfpxx/-mfp64 or -mfpxx if it is enabled by default.
    if (Arg *A = Args.getLastArg(options::OPT_mfp32, options::OPT_mfpxx,
                                 options::OPT_mfp64)) {
      A->claim();
      A->render(Args, CmdArgs);
    } else if (mips::shouldUseFPXX(
                   Args, getToolChain().getTriple(), CPUName, ABIName,
                   getMipsFloatABI(getToolChain().getDriver(), Args)))
      CmdArgs.push_back("-mfpxx");

    // Pass on -mmips16 or -mno-mips16. However, the assembler equivalent of
    // -mno-mips16 is actually -no-mips16.
    if (Arg *A =
            Args.getLastArg(options::OPT_mips16, options::OPT_mno_mips16)) {
      if (A->getOption().matches(options::OPT_mips16)) {
        A->claim();
        A->render(Args, CmdArgs);
      } else {
        A->claim();
        CmdArgs.push_back("-no-mips16");
      }
    }

    Args.AddLastArg(CmdArgs, options::OPT_mmicromips,
                    options::OPT_mno_micromips);
    Args.AddLastArg(CmdArgs, options::OPT_mdsp, options::OPT_mno_dsp);
    Args.AddLastArg(CmdArgs, options::OPT_mdspr2, options::OPT_mno_dspr2);

    if (Arg *A = Args.getLastArg(options::OPT_mmsa, options::OPT_mno_msa)) {
      // Do not use AddLastArg because not all versions of MIPS assembler
      // support -mmsa / -mno-msa options.
      if (A->getOption().matches(options::OPT_mmsa))
        CmdArgs.push_back(Args.MakeArgString("-mmsa"));
    }

    Args.AddLastArg(CmdArgs, options::OPT_mhard_float,
                    options::OPT_msoft_float);

    Args.AddLastArg(CmdArgs, options::OPT_mdouble_float,
                    options::OPT_msingle_float);

    Args.AddLastArg(CmdArgs, options::OPT_modd_spreg,
                    options::OPT_mno_odd_spreg);

    AddAssemblerKPIC(getToolChain(), Args, CmdArgs);
    break;
  }
  case llvm::Triple::systemz: {
    // Always pass an -march option, since our default of z10 is later
    // than the GNU assembler's default.
    StringRef CPUName = getSystemZTargetCPU(Args);
    CmdArgs.push_back(Args.MakeArgString("-march=" + CPUName));
    break;
  }
  }

  Args.AddAllArgs(CmdArgs, options::OPT_I);
  Args.AddAllArgValues(CmdArgs, options::OPT_Wa_COMMA, options::OPT_Xassembler);

  CmdArgs.push_back("-o");
  CmdArgs.push_back(Output.getFilename());

  for (const auto &II : Inputs)
    CmdArgs.push_back(II.getFilename());

  const char *Exec = Args.MakeArgString(getToolChain().GetProgramPath("as"));
  C.addCommand(llvm::make_unique<Command>(JA, *this, Exec, CmdArgs, Inputs));

  // Handle the debug info splitting at object creation time if we're
  // creating an object.
  // TODO: Currently only works on linux with newer objcopy.
  if (Args.hasArg(options::OPT_gsplit_dwarf) &&
      getToolChain().getTriple().isOSLinux())
    SplitDebugInfo(getToolChain(), C, *this, JA, Args, Output,
                   SplitDebugName(Args, Inputs[0]));
}

static void AddLibgcc(const llvm::Triple &Triple, const Driver &D,
                      ArgStringList &CmdArgs, const ArgList &Args) {
  bool isAndroid = Triple.isAndroid();
  bool isCygMing = Triple.isOSCygMing();
  bool StaticLibgcc = Args.hasArg(options::OPT_static_libgcc) ||
                      Args.hasArg(options::OPT_static);
  if (!D.CCCIsCXX())
    CmdArgs.push_back("-lgcc");

  if (StaticLibgcc || isAndroid) {
    if (D.CCCIsCXX())
      CmdArgs.push_back("-lgcc");
  } else {
    if (!D.CCCIsCXX() && !isCygMing)
      CmdArgs.push_back("--as-needed");
    CmdArgs.push_back("-lgcc_s");
    if (!D.CCCIsCXX() && !isCygMing)
      CmdArgs.push_back("--no-as-needed");
  }

  if (StaticLibgcc && !isAndroid)
    CmdArgs.push_back("-lgcc_eh");
  else if (!Args.hasArg(options::OPT_shared) && D.CCCIsCXX())
    CmdArgs.push_back("-lgcc");

  // According to Android ABI, we have to link with libdl if we are
  // linking with non-static libgcc.
  //
  // NOTE: This fixes a link error on Android MIPS as well.  The non-static
  // libgcc for MIPS relies on _Unwind_Find_FDE and dl_iterate_phdr from libdl.
  if (isAndroid && !StaticLibgcc)
    CmdArgs.push_back("-ldl");
}

static std::string getLinuxDynamicLinker(const ArgList &Args,
                                         const toolchains::Linux &ToolChain) {
  const llvm::Triple::ArchType Arch = ToolChain.getArch();

  if (ToolChain.getTriple().isAndroid()) {
    if (ToolChain.getTriple().isArch64Bit())
      return "/system/bin/linker64";
    else
      return "/system/bin/linker";
  } else if (Arch == llvm::Triple::x86 || Arch == llvm::Triple::sparc ||
             Arch == llvm::Triple::sparcel)
    return "/lib/ld-linux.so.2";
  else if (Arch == llvm::Triple::aarch64)
    return "/lib/ld-linux-aarch64.so.1";
  else if (Arch == llvm::Triple::aarch64_be)
    return "/lib/ld-linux-aarch64_be.so.1";
  else if (Arch == llvm::Triple::arm || Arch == llvm::Triple::thumb) {
    if (ToolChain.getTriple().getEnvironment() == llvm::Triple::GNUEABIHF ||
        arm::getARMFloatABI(ToolChain, Args) == arm::FloatABI::Hard)
      return "/lib/ld-linux-armhf.so.3";
    else
      return "/lib/ld-linux.so.3";
  } else if (Arch == llvm::Triple::armeb || Arch == llvm::Triple::thumbeb) {
    // TODO: check which dynamic linker name.
    if (ToolChain.getTriple().getEnvironment() == llvm::Triple::GNUEABIHF ||
        arm::getARMFloatABI(ToolChain, Args) == arm::FloatABI::Hard)
      return "/lib/ld-linux-armhf.so.3";
    else
      return "/lib/ld-linux.so.3";
  } else if (Arch == llvm::Triple::mips || Arch == llvm::Triple::mipsel ||
             Arch == llvm::Triple::mips64 || Arch == llvm::Triple::mips64el) {
    std::string LibDir =
        "/lib" + mips::getMipsABILibSuffix(Args, ToolChain.getTriple());
    StringRef LibName;
    bool IsNaN2008 = mips::isNaN2008(Args, ToolChain.getTriple());
    if (mips::isUCLibc(Args))
      LibName = IsNaN2008 ? "ld-uClibc-mipsn8.so.0" : "ld-uClibc.so.0";
    else if (!ToolChain.getTriple().hasEnvironment()) {
      bool LE = (ToolChain.getTriple().getArch() == llvm::Triple::mipsel) ||
                (ToolChain.getTriple().getArch() == llvm::Triple::mips64el);
      LibName = LE ? "ld-musl-mipsel.so.1" : "ld-musl-mips.so.1";
    } else
      LibName = IsNaN2008 ? "ld-linux-mipsn8.so.1" : "ld.so.1";

    return (LibDir + "/" + LibName).str();
  } else if (Arch == llvm::Triple::ppc)
    return "/lib/ld.so.1";
  else if (Arch == llvm::Triple::ppc64) {
    if (ppc::hasPPCAbiArg(Args, "elfv2"))
      return "/lib64/ld64.so.2";
    return "/lib64/ld64.so.1";
  } else if (Arch == llvm::Triple::ppc64le) {
    if (ppc::hasPPCAbiArg(Args, "elfv1"))
      return "/lib64/ld64.so.1";
    return "/lib64/ld64.so.2";
  } else if (Arch == llvm::Triple::systemz)
    return "/lib/ld64.so.1";
  else if (Arch == llvm::Triple::sparcv9)
    return "/lib64/ld-linux.so.2";
  else if (Arch == llvm::Triple::x86_64 &&
           ToolChain.getTriple().getEnvironment() == llvm::Triple::GNUX32)
    return "/libx32/ld-linux-x32.so.2";
  else
    return "/lib64/ld-linux-x86-64.so.2";
}

static void AddRunTimeLibs(const ToolChain &TC, const Driver &D,
                           ArgStringList &CmdArgs, const ArgList &Args) {
  // Make use of compiler-rt if --rtlib option is used
  ToolChain::RuntimeLibType RLT = TC.GetRuntimeLibType(Args);

  switch (RLT) {
  case ToolChain::RLT_CompilerRT:
    switch (TC.getTriple().getOS()) {
    default:
      llvm_unreachable("unsupported OS");
    case llvm::Triple::Win32:
    case llvm::Triple::Linux:
      addClangRT(TC, Args, CmdArgs);
      break;
    }
    break;
  case ToolChain::RLT_Libgcc:
    AddLibgcc(TC.getTriple(), D, CmdArgs, Args);
    break;
  }
}

static const char *getLDMOption(const llvm::Triple &T, const ArgList &Args) {
  switch (T.getArch()) {
  case llvm::Triple::x86:
    return "elf_i386";
  case llvm::Triple::aarch64:
    return "aarch64linux";
  case llvm::Triple::aarch64_be:
    return "aarch64_be_linux";
  case llvm::Triple::arm:
  case llvm::Triple::thumb:
    return "armelf_linux_eabi";
  case llvm::Triple::armeb:
  case llvm::Triple::thumbeb:
    return "armebelf_linux_eabi"; /* TODO: check which NAME.  */
  case llvm::Triple::ppc:
    return "elf32ppclinux";
  case llvm::Triple::ppc64:
    return "elf64ppc";
  case llvm::Triple::ppc64le:
    return "elf64lppc";
  case llvm::Triple::sparc:
  case llvm::Triple::sparcel:
    return "elf32_sparc";
  case llvm::Triple::sparcv9:
    return "elf64_sparc";
  case llvm::Triple::mips:
    return "elf32btsmip";
  case llvm::Triple::mipsel:
    return "elf32ltsmip";
  case llvm::Triple::mips64:
    if (mips::hasMipsAbiArg(Args, "n32"))
      return "elf32btsmipn32";
    return "elf64btsmip";
  case llvm::Triple::mips64el:
    if (mips::hasMipsAbiArg(Args, "n32"))
      return "elf32ltsmipn32";
    return "elf64ltsmip";
  case llvm::Triple::systemz:
    return "elf64_s390";
  case llvm::Triple::x86_64:
    if (T.getEnvironment() == llvm::Triple::GNUX32)
      return "elf32_x86_64";
    return "elf_x86_64";
  default:
    llvm_unreachable("Unexpected arch");
  }
}

void gnutools::Linker::ConstructJob(Compilation &C, const JobAction &JA,
                                    const InputInfo &Output,
                                    const InputInfoList &Inputs,
                                    const ArgList &Args,
                                    const char *LinkingOutput) const {
  const toolchains::Linux &ToolChain =
      static_cast<const toolchains::Linux &>(getToolChain());
  const Driver &D = ToolChain.getDriver();

  std::string TripleStr = getToolChain().ComputeEffectiveClangTriple(Args);
  llvm::Triple Triple = llvm::Triple(TripleStr);

  const llvm::Triple::ArchType Arch = ToolChain.getArch();
  const bool isAndroid = ToolChain.getTriple().isAndroid();
  const bool IsPIE =
      !Args.hasArg(options::OPT_shared) && !Args.hasArg(options::OPT_static) &&
      (Args.hasArg(options::OPT_pie) || ToolChain.isPIEDefault());
  const bool HasCRTBeginEndFiles =
      ToolChain.getTriple().hasEnvironment() ||
      (ToolChain.getTriple().getVendor() != llvm::Triple::MipsTechnologies);

  ArgStringList CmdArgs;

  // Silence warning for "clang -g foo.o -o foo"
  Args.ClaimAllArgs(options::OPT_g_Group);
  // and "clang -emit-llvm foo.o -o foo"
  Args.ClaimAllArgs(options::OPT_emit_llvm);
  // and for "clang -w foo.o -o foo". Other warning options are already
  // handled somewhere else.
  Args.ClaimAllArgs(options::OPT_w);

  const char *Exec = Args.MakeArgString(ToolChain.GetLinkerPath());
  if (llvm::sys::path::filename(Exec) == "lld") {
    CmdArgs.push_back("-flavor");
    CmdArgs.push_back("old-gnu");
    CmdArgs.push_back("-target");
    CmdArgs.push_back(Args.MakeArgString(getToolChain().getTripleString()));
  }

  if (!D.SysRoot.empty())
    CmdArgs.push_back(Args.MakeArgString("--sysroot=" + D.SysRoot));

  if (IsPIE)
    CmdArgs.push_back("-pie");

  if (Args.hasArg(options::OPT_rdynamic))
    CmdArgs.push_back("-export-dynamic");

  if (Args.hasArg(options::OPT_s))
    CmdArgs.push_back("-s");

  if (Arch == llvm::Triple::armeb || Arch == llvm::Triple::thumbeb)
    arm::appendEBLinkFlags(Args, CmdArgs, Triple);

  for (const auto &Opt : ToolChain.ExtraOpts)
    CmdArgs.push_back(Opt.c_str());

  if (!Args.hasArg(options::OPT_static)) {
    CmdArgs.push_back("--eh-frame-hdr");
  }

  CmdArgs.push_back("-m");
  CmdArgs.push_back(getLDMOption(ToolChain.getTriple(), Args));

  if (Args.hasArg(options::OPT_static)) {
    if (Arch == llvm::Triple::arm || Arch == llvm::Triple::armeb ||
        Arch == llvm::Triple::thumb || Arch == llvm::Triple::thumbeb)
      CmdArgs.push_back("-Bstatic");
    else
      CmdArgs.push_back("-static");
  } else if (Args.hasArg(options::OPT_shared)) {
    CmdArgs.push_back("-shared");
  }

  if (!Args.hasArg(options::OPT_static)) {
    if (Args.hasArg(options::OPT_rdynamic))
      CmdArgs.push_back("-export-dynamic");

    if (!Args.hasArg(options::OPT_shared)) {
      const std::string Loader =
          D.DyldPrefix + getLinuxDynamicLinker(Args, ToolChain);
      CmdArgs.push_back("-dynamic-linker");
      CmdArgs.push_back(Args.MakeArgString(Loader));
    }
  }

  CmdArgs.push_back("-o");
  CmdArgs.push_back(Output.getFilename());

  if (!Args.hasArg(options::OPT_nostdlib, options::OPT_nostartfiles)) {
    if (!isAndroid) {
      const char *crt1 = nullptr;
      if (!Args.hasArg(options::OPT_shared)) {
        if (Args.hasArg(options::OPT_pg))
          crt1 = "gcrt1.o";
        else if (IsPIE)
          crt1 = "Scrt1.o";
        else
          crt1 = "crt1.o";
      }
      if (crt1)
        CmdArgs.push_back(Args.MakeArgString(ToolChain.GetFilePath(crt1)));

      CmdArgs.push_back(Args.MakeArgString(ToolChain.GetFilePath("crti.o")));
    }

    const char *crtbegin;
    if (Args.hasArg(options::OPT_static))
      crtbegin = isAndroid ? "crtbegin_static.o" : "crtbeginT.o";
    else if (Args.hasArg(options::OPT_shared))
      crtbegin = isAndroid ? "crtbegin_so.o" : "crtbeginS.o";
    else if (IsPIE)
      crtbegin = isAndroid ? "crtbegin_dynamic.o" : "crtbeginS.o";
    else
      crtbegin = isAndroid ? "crtbegin_dynamic.o" : "crtbegin.o";

    if (HasCRTBeginEndFiles)
      CmdArgs.push_back(Args.MakeArgString(ToolChain.GetFilePath(crtbegin)));

    // Add crtfastmath.o if available and fast math is enabled.
    ToolChain.AddFastMathRuntimeIfAvailable(Args, CmdArgs);
  }

  Args.AddAllArgs(CmdArgs, options::OPT_L);
  Args.AddAllArgs(CmdArgs, options::OPT_u);

  ToolChain.AddFilePathLibArgs(Args, CmdArgs);

  if (D.isUsingLTO())
    AddGoldPlugin(ToolChain, Args, CmdArgs, D.getLTOMode() == LTOK_Thin);

  if (Args.hasArg(options::OPT_Z_Xlinker__no_demangle))
    CmdArgs.push_back("--no-demangle");

  bool NeedsSanitizerDeps = addSanitizerRuntimes(ToolChain, Args, CmdArgs);
  AddLinkerInputs(ToolChain, Inputs, Args, CmdArgs);
  // The profile runtime also needs access to system libraries.
  getToolChain().addProfileRTLibs(Args, CmdArgs);

  if (D.CCCIsCXX() &&
      !Args.hasArg(options::OPT_nostdlib, options::OPT_nodefaultlibs)) {
    bool OnlyLibstdcxxStatic = Args.hasArg(options::OPT_static_libstdcxx) &&
                               !Args.hasArg(options::OPT_static);
    if (OnlyLibstdcxxStatic)
      CmdArgs.push_back("-Bstatic");
    ToolChain.AddCXXStdlibLibArgs(Args, CmdArgs);
    if (OnlyLibstdcxxStatic)
      CmdArgs.push_back("-Bdynamic");
    CmdArgs.push_back("-lm");
  }
  // Silence warnings when linking C code with a C++ '-stdlib' argument.
  Args.ClaimAllArgs(options::OPT_stdlib_EQ);

  if (!Args.hasArg(options::OPT_nostdlib)) {
    if (!Args.hasArg(options::OPT_nodefaultlibs)) {
      if (Args.hasArg(options::OPT_static))
        CmdArgs.push_back("--start-group");

      if (NeedsSanitizerDeps)
        linkSanitizerRuntimeDeps(ToolChain, CmdArgs);

      bool WantPthread = Args.hasArg(options::OPT_pthread) ||
                         Args.hasArg(options::OPT_pthreads);

      if (Args.hasFlag(options::OPT_fopenmp, options::OPT_fopenmp_EQ,
                       options::OPT_fno_openmp, false)) {
        // OpenMP runtimes implies pthreads when using the GNU toolchain.
        // FIXME: Does this really make sense for all GNU toolchains?
        WantPthread = true;

        // Also link the particular OpenMP runtimes.
        switch (getOpenMPRuntime(ToolChain, Args)) {
        case OMPRT_OMP:
          CmdArgs.push_back("-lomp");
          break;
        case OMPRT_GOMP:
          CmdArgs.push_back("-lgomp");

          // FIXME: Exclude this for platforms with libgomp that don't require
          // librt. Most modern Linux platforms require it, but some may not.
          CmdArgs.push_back("-lrt");
          break;
        case OMPRT_IOMP5:
          CmdArgs.push_back("-liomp5");
          break;
        case OMPRT_Unknown:
          // Already diagnosed.
          break;
        }
      }

      AddRunTimeLibs(ToolChain, D, CmdArgs, Args);

      if (WantPthread && !isAndroid)
        CmdArgs.push_back("-lpthread");

      if (Args.hasArg(options::OPT_fsplit_stack))
        CmdArgs.push_back("--wrap=pthread_create");

      CmdArgs.push_back("-lc");

      if (Args.hasArg(options::OPT_static))
        CmdArgs.push_back("--end-group");
      else
        AddRunTimeLibs(ToolChain, D, CmdArgs, Args);
    }

    if (!Args.hasArg(options::OPT_nostartfiles)) {
      const char *crtend;
      if (Args.hasArg(options::OPT_shared))
        crtend = isAndroid ? "crtend_so.o" : "crtendS.o";
      else if (IsPIE)
        crtend = isAndroid ? "crtend_android.o" : "crtendS.o";
      else
        crtend = isAndroid ? "crtend_android.o" : "crtend.o";

      if (HasCRTBeginEndFiles)
        CmdArgs.push_back(Args.MakeArgString(ToolChain.GetFilePath(crtend)));
      if (!isAndroid)
        CmdArgs.push_back(Args.MakeArgString(ToolChain.GetFilePath("crtn.o")));
    }
  }

  C.addCommand(llvm::make_unique<Command>(JA, *this, Exec, CmdArgs, Inputs));
}

// NaCl ARM assembly (inline or standalone) can be written with a set of macros
// for the various SFI requirements like register masking. The assembly tool
// inserts the file containing the macros as an input into all the assembly
// jobs.
void nacltools::AssemblerARM::ConstructJob(Compilation &C, const JobAction &JA,
                                           const InputInfo &Output,
                                           const InputInfoList &Inputs,
                                           const ArgList &Args,
                                           const char *LinkingOutput) const {
  const toolchains::NaClToolChain &ToolChain =
      static_cast<const toolchains::NaClToolChain &>(getToolChain());
  InputInfo NaClMacros(types::TY_PP_Asm, ToolChain.GetNaClArmMacrosPath(),
                       "nacl-arm-macros.s");
  InputInfoList NewInputs;
  NewInputs.push_back(NaClMacros);
  NewInputs.append(Inputs.begin(), Inputs.end());
  gnutools::Assembler::ConstructJob(C, JA, Output, NewInputs, Args,
                                    LinkingOutput);
}

// This is quite similar to gnutools::Linker::ConstructJob with changes that
// we use static by default, do not yet support sanitizers or LTO, and a few
// others. Eventually we can support more of that and hopefully migrate back
// to gnutools::Linker.
void nacltools::Linker::ConstructJob(Compilation &C, const JobAction &JA,
                                     const InputInfo &Output,
                                     const InputInfoList &Inputs,
                                     const ArgList &Args,
                                     const char *LinkingOutput) const {

  const toolchains::NaClToolChain &ToolChain =
      static_cast<const toolchains::NaClToolChain &>(getToolChain());
  const Driver &D = ToolChain.getDriver();
  const llvm::Triple::ArchType Arch = ToolChain.getArch();
  const bool IsStatic =
      !Args.hasArg(options::OPT_dynamic) && !Args.hasArg(options::OPT_shared);

  ArgStringList CmdArgs;

  // Silence warning for "clang -g foo.o -o foo"
  Args.ClaimAllArgs(options::OPT_g_Group);
  // and "clang -emit-llvm foo.o -o foo"
  Args.ClaimAllArgs(options::OPT_emit_llvm);
  // and for "clang -w foo.o -o foo". Other warning options are already
  // handled somewhere else.
  Args.ClaimAllArgs(options::OPT_w);

  if (!D.SysRoot.empty())
    CmdArgs.push_back(Args.MakeArgString("--sysroot=" + D.SysRoot));

  if (Args.hasArg(options::OPT_rdynamic))
    CmdArgs.push_back("-export-dynamic");

  if (Args.hasArg(options::OPT_s))
    CmdArgs.push_back("-s");

  // NaClToolChain doesn't have ExtraOpts like Linux; the only relevant flag
  // from there is --build-id, which we do want.
  CmdArgs.push_back("--build-id");

  if (!IsStatic)
    CmdArgs.push_back("--eh-frame-hdr");

  CmdArgs.push_back("-m");
  if (Arch == llvm::Triple::x86)
    CmdArgs.push_back("elf_i386_nacl");
  else if (Arch == llvm::Triple::arm)
    CmdArgs.push_back("armelf_nacl");
  else if (Arch == llvm::Triple::x86_64)
    CmdArgs.push_back("elf_x86_64_nacl");
  else if (Arch == llvm::Triple::mipsel)
    CmdArgs.push_back("mipselelf_nacl");
  else
    D.Diag(diag::err_target_unsupported_arch) << ToolChain.getArchName()
                                              << "Native Client";

  if (IsStatic)
    CmdArgs.push_back("-static");
  else if (Args.hasArg(options::OPT_shared))
    CmdArgs.push_back("-shared");

  CmdArgs.push_back("-o");
  CmdArgs.push_back(Output.getFilename());
  if (!Args.hasArg(options::OPT_nostdlib, options::OPT_nostartfiles)) {
    if (!Args.hasArg(options::OPT_shared))
      CmdArgs.push_back(Args.MakeArgString(ToolChain.GetFilePath("crt1.o")));
    CmdArgs.push_back(Args.MakeArgString(ToolChain.GetFilePath("crti.o")));

    const char *crtbegin;
    if (IsStatic)
      crtbegin = "crtbeginT.o";
    else if (Args.hasArg(options::OPT_shared))
      crtbegin = "crtbeginS.o";
    else
      crtbegin = "crtbegin.o";
    CmdArgs.push_back(Args.MakeArgString(ToolChain.GetFilePath(crtbegin)));
  }

  Args.AddAllArgs(CmdArgs, options::OPT_L);
  Args.AddAllArgs(CmdArgs, options::OPT_u);

  ToolChain.AddFilePathLibArgs(Args, CmdArgs);

  if (Args.hasArg(options::OPT_Z_Xlinker__no_demangle))
    CmdArgs.push_back("--no-demangle");

  AddLinkerInputs(ToolChain, Inputs, Args, CmdArgs);

  if (D.CCCIsCXX() &&
      !Args.hasArg(options::OPT_nostdlib, options::OPT_nodefaultlibs)) {
    bool OnlyLibstdcxxStatic =
        Args.hasArg(options::OPT_static_libstdcxx) && !IsStatic;
    if (OnlyLibstdcxxStatic)
      CmdArgs.push_back("-Bstatic");
    ToolChain.AddCXXStdlibLibArgs(Args, CmdArgs);
    if (OnlyLibstdcxxStatic)
      CmdArgs.push_back("-Bdynamic");
    CmdArgs.push_back("-lm");
  }

  if (!Args.hasArg(options::OPT_nostdlib)) {
    if (!Args.hasArg(options::OPT_nodefaultlibs)) {
      // Always use groups, since it has no effect on dynamic libraries.
      CmdArgs.push_back("--start-group");
      CmdArgs.push_back("-lc");
      // NaCl's libc++ currently requires libpthread, so just always include it
      // in the group for C++.
      if (Args.hasArg(options::OPT_pthread) ||
          Args.hasArg(options::OPT_pthreads) || D.CCCIsCXX()) {
        // Gold, used by Mips, handles nested groups differently than ld, and
        // without '-lnacl' it prefers symbols from libpthread.a over libnacl.a,
        // which is not a desired behaviour here.
        // See https://sourceware.org/ml/binutils/2015-03/msg00034.html
        if (getToolChain().getArch() == llvm::Triple::mipsel)
          CmdArgs.push_back("-lnacl");

        CmdArgs.push_back("-lpthread");
      }

      CmdArgs.push_back("-lgcc");
      CmdArgs.push_back("--as-needed");
      if (IsStatic)
        CmdArgs.push_back("-lgcc_eh");
      else
        CmdArgs.push_back("-lgcc_s");
      CmdArgs.push_back("--no-as-needed");

      // Mips needs to create and use pnacl_legacy library that contains
      // definitions from bitcode/pnaclmm.c and definitions for
      // __nacl_tp_tls_offset() and __nacl_tp_tdb_offset().
      if (getToolChain().getArch() == llvm::Triple::mipsel)
        CmdArgs.push_back("-lpnacl_legacy");

      CmdArgs.push_back("--end-group");
    }

    if (!Args.hasArg(options::OPT_nostartfiles)) {
      const char *crtend;
      if (Args.hasArg(options::OPT_shared))
        crtend = "crtendS.o";
      else
        crtend = "crtend.o";

      CmdArgs.push_back(Args.MakeArgString(ToolChain.GetFilePath(crtend)));
      CmdArgs.push_back(Args.MakeArgString(ToolChain.GetFilePath("crtn.o")));
    }
  }

  const char *Exec = Args.MakeArgString(ToolChain.GetLinkerPath());
  C.addCommand(llvm::make_unique<Command>(JA, *this, Exec, CmdArgs, Inputs));
}

void minix::Assembler::ConstructJob(Compilation &C, const JobAction &JA,
                                    const InputInfo &Output,
                                    const InputInfoList &Inputs,
                                    const ArgList &Args,
                                    const char *LinkingOutput) const {
  claimNoWarnArgs(Args);
  ArgStringList CmdArgs;

  Args.AddAllArgValues(CmdArgs, options::OPT_Wa_COMMA, options::OPT_Xassembler);

  CmdArgs.push_back("-o");
  CmdArgs.push_back(Output.getFilename());

  for (const auto &II : Inputs)
    CmdArgs.push_back(II.getFilename());

  const char *Exec = Args.MakeArgString(getToolChain().GetProgramPath("as"));
  C.addCommand(llvm::make_unique<Command>(JA, *this, Exec, CmdArgs, Inputs));
}

void minix::Linker::ConstructJob(Compilation &C, const JobAction &JA,
                                 const InputInfo &Output,
                                 const InputInfoList &Inputs,
                                 const ArgList &Args,
                                 const char *LinkingOutput) const {
  const Driver &D = getToolChain().getDriver();
  ArgStringList CmdArgs;

  if (Output.isFilename()) {
    CmdArgs.push_back("-o");
    CmdArgs.push_back(Output.getFilename());
  } else {
    assert(Output.isNothing() && "Invalid output.");
  }

  if (!Args.hasArg(options::OPT_nostdlib, options::OPT_nostartfiles)) {
    CmdArgs.push_back(Args.MakeArgString(getToolChain().GetFilePath("crt1.o")));
    CmdArgs.push_back(Args.MakeArgString(getToolChain().GetFilePath("crti.o")));
    CmdArgs.push_back(
        Args.MakeArgString(getToolChain().GetFilePath("crtbegin.o")));
    CmdArgs.push_back(Args.MakeArgString(getToolChain().GetFilePath("crtn.o")));
  }

  Args.AddAllArgs(CmdArgs,
                  {options::OPT_L, options::OPT_T_Group, options::OPT_e});

  AddLinkerInputs(getToolChain(), Inputs, Args, CmdArgs);

  getToolChain().addProfileRTLibs(Args, CmdArgs);

  if (!Args.hasArg(options::OPT_nostdlib, options::OPT_nodefaultlibs)) {
    if (D.CCCIsCXX()) {
      getToolChain().AddCXXStdlibLibArgs(Args, CmdArgs);
      CmdArgs.push_back("-lm");
    }
  }

  if (!Args.hasArg(options::OPT_nostdlib, options::OPT_nostartfiles)) {
    if (Args.hasArg(options::OPT_pthread))
      CmdArgs.push_back("-lpthread");
    CmdArgs.push_back("-lc");
    CmdArgs.push_back("-lCompilerRT-Generic");
    CmdArgs.push_back("-L/usr/pkg/compiler-rt/lib");
    CmdArgs.push_back(
        Args.MakeArgString(getToolChain().GetFilePath("crtend.o")));
  }

  const char *Exec = Args.MakeArgString(getToolChain().GetLinkerPath());
  C.addCommand(llvm::make_unique<Command>(JA, *this, Exec, CmdArgs, Inputs));
}

/// DragonFly Tools

// For now, DragonFly Assemble does just about the same as for
// FreeBSD, but this may change soon.
void dragonfly::Assembler::ConstructJob(Compilation &C, const JobAction &JA,
                                        const InputInfo &Output,
                                        const InputInfoList &Inputs,
                                        const ArgList &Args,
                                        const char *LinkingOutput) const {
  claimNoWarnArgs(Args);
  ArgStringList CmdArgs;

  // When building 32-bit code on DragonFly/pc64, we have to explicitly
  // instruct as in the base system to assemble 32-bit code.
  if (getToolChain().getArch() == llvm::Triple::x86)
    CmdArgs.push_back("--32");

  Args.AddAllArgValues(CmdArgs, options::OPT_Wa_COMMA, options::OPT_Xassembler);

  CmdArgs.push_back("-o");
  CmdArgs.push_back(Output.getFilename());

  for (const auto &II : Inputs)
    CmdArgs.push_back(II.getFilename());

  const char *Exec = Args.MakeArgString(getToolChain().GetProgramPath("as"));
  C.addCommand(llvm::make_unique<Command>(JA, *this, Exec, CmdArgs, Inputs));
}

void dragonfly::Linker::ConstructJob(Compilation &C, const JobAction &JA,
                                     const InputInfo &Output,
                                     const InputInfoList &Inputs,
                                     const ArgList &Args,
                                     const char *LinkingOutput) const {
  const Driver &D = getToolChain().getDriver();
  ArgStringList CmdArgs;

  if (!D.SysRoot.empty())
    CmdArgs.push_back(Args.MakeArgString("--sysroot=" + D.SysRoot));

  CmdArgs.push_back("--eh-frame-hdr");
  if (Args.hasArg(options::OPT_static)) {
    CmdArgs.push_back("-Bstatic");
  } else {
    if (Args.hasArg(options::OPT_rdynamic))
      CmdArgs.push_back("-export-dynamic");
    if (Args.hasArg(options::OPT_shared))
      CmdArgs.push_back("-Bshareable");
    else {
      CmdArgs.push_back("-dynamic-linker");
      CmdArgs.push_back("/usr/libexec/ld-elf.so.2");
    }
    CmdArgs.push_back("--hash-style=gnu");
    CmdArgs.push_back("--enable-new-dtags");
  }

  // When building 32-bit code on DragonFly/pc64, we have to explicitly
  // instruct ld in the base system to link 32-bit code.
  if (getToolChain().getArch() == llvm::Triple::x86) {
    CmdArgs.push_back("-m");
    CmdArgs.push_back("elf_i386");
  }

  if (Output.isFilename()) {
    CmdArgs.push_back("-o");
    CmdArgs.push_back(Output.getFilename());
  } else {
    assert(Output.isNothing() && "Invalid output.");
  }

  if (!Args.hasArg(options::OPT_nostdlib, options::OPT_nostartfiles)) {
    if (!Args.hasArg(options::OPT_shared)) {
      if (Args.hasArg(options::OPT_pg))
        CmdArgs.push_back(
            Args.MakeArgString(getToolChain().GetFilePath("gcrt1.o")));
      else {
        if (Args.hasArg(options::OPT_pie))
          CmdArgs.push_back(
              Args.MakeArgString(getToolChain().GetFilePath("Scrt1.o")));
        else
          CmdArgs.push_back(
              Args.MakeArgString(getToolChain().GetFilePath("crt1.o")));
      }
    }
    CmdArgs.push_back(Args.MakeArgString(getToolChain().GetFilePath("crti.o")));
    if (Args.hasArg(options::OPT_shared) || Args.hasArg(options::OPT_pie))
      CmdArgs.push_back(
          Args.MakeArgString(getToolChain().GetFilePath("crtbeginS.o")));
    else
      CmdArgs.push_back(
          Args.MakeArgString(getToolChain().GetFilePath("crtbegin.o")));
  }

  Args.AddAllArgs(CmdArgs,
                  {options::OPT_L, options::OPT_T_Group, options::OPT_e});

  AddLinkerInputs(getToolChain(), Inputs, Args, CmdArgs);

  if (!Args.hasArg(options::OPT_nostdlib, options::OPT_nodefaultlibs)) {
    CmdArgs.push_back("-L/usr/lib/gcc50");

    if (!Args.hasArg(options::OPT_static)) {
      CmdArgs.push_back("-rpath");
      CmdArgs.push_back("/usr/lib/gcc50");
    }

    if (D.CCCIsCXX()) {
      getToolChain().AddCXXStdlibLibArgs(Args, CmdArgs);
      CmdArgs.push_back("-lm");
    }

    if (Args.hasArg(options::OPT_pthread))
      CmdArgs.push_back("-lpthread");

    if (!Args.hasArg(options::OPT_nolibc)) {
      CmdArgs.push_back("-lc");
    }

    if (Args.hasArg(options::OPT_static) ||
        Args.hasArg(options::OPT_static_libgcc)) {
        CmdArgs.push_back("-lgcc");
        CmdArgs.push_back("-lgcc_eh");
    } else {
      if (Args.hasArg(options::OPT_shared_libgcc)) {
          CmdArgs.push_back("-lgcc_pic");
          if (!Args.hasArg(options::OPT_shared))
            CmdArgs.push_back("-lgcc");
      } else {
          CmdArgs.push_back("-lgcc");
          CmdArgs.push_back("--as-needed");
          CmdArgs.push_back("-lgcc_pic");
          CmdArgs.push_back("--no-as-needed");
      }
    }
  }

  if (!Args.hasArg(options::OPT_nostdlib, options::OPT_nostartfiles)) {
    if (Args.hasArg(options::OPT_shared) || Args.hasArg(options::OPT_pie))
      CmdArgs.push_back(
          Args.MakeArgString(getToolChain().GetFilePath("crtendS.o")));
    else
      CmdArgs.push_back(
          Args.MakeArgString(getToolChain().GetFilePath("crtend.o")));
    CmdArgs.push_back(Args.MakeArgString(getToolChain().GetFilePath("crtn.o")));
  }

  getToolChain().addProfileRTLibs(Args, CmdArgs);

  const char *Exec = Args.MakeArgString(getToolChain().GetLinkerPath());
  C.addCommand(llvm::make_unique<Command>(JA, *this, Exec, CmdArgs, Inputs));
}

// Try to find Exe from a Visual Studio distribution.  This first tries to find
// an installed copy of Visual Studio and, failing that, looks in the PATH,
// making sure that whatever executable that's found is not a same-named exe
// from clang itself to prevent clang from falling back to itself.
static std::string FindVisualStudioExecutable(const ToolChain &TC,
                                              const char *Exe,
                                              const char *ClangProgramPath) {
  const auto &MSVC = static_cast<const toolchains::MSVCToolChain &>(TC);
  std::string visualStudioBinDir;
  if (MSVC.getVisualStudioBinariesFolder(ClangProgramPath,
                                         visualStudioBinDir)) {
    SmallString<128> FilePath(visualStudioBinDir);
    llvm::sys::path::append(FilePath, Exe);
    if (llvm::sys::fs::can_execute(FilePath.c_str()))
      return FilePath.str();
  }

  return Exe;
}

void visualstudio::Linker::ConstructJob(Compilation &C, const JobAction &JA,
                                        const InputInfo &Output,
                                        const InputInfoList &Inputs,
                                        const ArgList &Args,
                                        const char *LinkingOutput) const {
  ArgStringList CmdArgs;
  const ToolChain &TC = getToolChain();

  assert((Output.isFilename() || Output.isNothing()) && "invalid output");
  if (Output.isFilename())
    CmdArgs.push_back(
        Args.MakeArgString(std::string("-out:") + Output.getFilename()));

  if (!Args.hasArg(options::OPT_nostdlib, options::OPT_nostartfiles) &&
      !C.getDriver().IsCLMode())
    CmdArgs.push_back("-defaultlib:libcmt");

  if (!llvm::sys::Process::GetEnv("LIB")) {
    // If the VC environment hasn't been configured (perhaps because the user
    // did not run vcvarsall), try to build a consistent link environment.  If
    // the environment variable is set however, assume the user knows what
    // they're doing.
    std::string VisualStudioDir;
    const auto &MSVC = static_cast<const toolchains::MSVCToolChain &>(TC);
    if (MSVC.getVisualStudioInstallDir(VisualStudioDir)) {
      SmallString<128> LibDir(VisualStudioDir);
      llvm::sys::path::append(LibDir, "VC", "lib");
      switch (MSVC.getArch()) {
      case llvm::Triple::x86:
        // x86 just puts the libraries directly in lib
        break;
      case llvm::Triple::x86_64:
        llvm::sys::path::append(LibDir, "amd64");
        break;
      case llvm::Triple::arm:
        llvm::sys::path::append(LibDir, "arm");
        break;
      default:
        break;
      }
      CmdArgs.push_back(
          Args.MakeArgString(std::string("-libpath:") + LibDir.c_str()));

      if (MSVC.useUniversalCRT(VisualStudioDir)) {
        std::string UniversalCRTLibPath;
        if (MSVC.getUniversalCRTLibraryPath(UniversalCRTLibPath))
          CmdArgs.push_back(Args.MakeArgString(std::string("-libpath:") +
                                               UniversalCRTLibPath.c_str()));
      }
    }

    std::string WindowsSdkLibPath;
    if (MSVC.getWindowsSDKLibraryPath(WindowsSdkLibPath))
      CmdArgs.push_back(Args.MakeArgString(std::string("-libpath:") +
                                           WindowsSdkLibPath.c_str()));
  }

  CmdArgs.push_back("-nologo");

  if (Args.hasArg(options::OPT_g_Group, options::OPT__SLASH_Z7))
    CmdArgs.push_back("-debug");

  bool DLL = Args.hasArg(options::OPT__SLASH_LD, options::OPT__SLASH_LDd,
                         options::OPT_shared);
  if (DLL) {
    CmdArgs.push_back(Args.MakeArgString("-dll"));

    SmallString<128> ImplibName(Output.getFilename());
    llvm::sys::path::replace_extension(ImplibName, "lib");
    CmdArgs.push_back(Args.MakeArgString(std::string("-implib:") + ImplibName));
  }

  if (TC.getSanitizerArgs().needsAsanRt()) {
    CmdArgs.push_back(Args.MakeArgString("-debug"));
    CmdArgs.push_back(Args.MakeArgString("-incremental:no"));
    if (Args.hasArg(options::OPT__SLASH_MD, options::OPT__SLASH_MDd)) {
      for (const auto &Lib : {"asan_dynamic", "asan_dynamic_runtime_thunk"})
        CmdArgs.push_back(TC.getCompilerRTArgString(Args, Lib));
      // Make sure the dynamic runtime thunk is not optimized out at link time
      // to ensure proper SEH handling.
      CmdArgs.push_back(Args.MakeArgString("-include:___asan_seh_interceptor"));
    } else if (DLL) {
      CmdArgs.push_back(TC.getCompilerRTArgString(Args, "asan_dll_thunk"));
    } else {
      for (const auto &Lib : {"asan", "asan_cxx"})
        CmdArgs.push_back(TC.getCompilerRTArgString(Args, Lib));
    }
  }

  Args.AddAllArgValues(CmdArgs, options::OPT__SLASH_link);

  if (Args.hasFlag(options::OPT_fopenmp, options::OPT_fopenmp_EQ,
                   options::OPT_fno_openmp, false)) {
    CmdArgs.push_back("-nodefaultlib:vcomp.lib");
    CmdArgs.push_back("-nodefaultlib:vcompd.lib");
    CmdArgs.push_back(Args.MakeArgString(std::string("-libpath:") +
                                         TC.getDriver().Dir + "/../lib"));
    switch (getOpenMPRuntime(getToolChain(), Args)) {
    case OMPRT_OMP:
      CmdArgs.push_back("-defaultlib:libomp.lib");
      break;
    case OMPRT_IOMP5:
      CmdArgs.push_back("-defaultlib:libiomp5md.lib");
      break;
    case OMPRT_GOMP:
      break;
    case OMPRT_Unknown:
      // Already diagnosed.
      break;
    }
  }

  // Add filenames, libraries, and other linker inputs.
  for (const auto &Input : Inputs) {
    if (Input.isFilename()) {
      CmdArgs.push_back(Input.getFilename());
      continue;
    }

    const Arg &A = Input.getInputArg();

    // Render -l options differently for the MSVC linker.
    if (A.getOption().matches(options::OPT_l)) {
      StringRef Lib = A.getValue();
      const char *LinkLibArg;
      if (Lib.endswith(".lib"))
        LinkLibArg = Args.MakeArgString(Lib);
      else
        LinkLibArg = Args.MakeArgString(Lib + ".lib");
      CmdArgs.push_back(LinkLibArg);
      continue;
    }

    // Otherwise, this is some other kind of linker input option like -Wl, -z,
    // or -L. Render it, even if MSVC doesn't understand it.
    A.renderAsInput(Args, CmdArgs);
  }

  TC.addProfileRTLibs(Args, CmdArgs);

  // We need to special case some linker paths.  In the case of lld, we need to
  // translate 'lld' into 'lld-link', and in the case of the regular msvc
  // linker, we need to use a special search algorithm.
  llvm::SmallString<128> linkPath;
  StringRef Linker = Args.getLastArgValue(options::OPT_fuse_ld_EQ, "link");
  if (Linker.equals_lower("lld"))
    Linker = "lld-link";

  if (Linker.equals_lower("link")) {
    // If we're using the MSVC linker, it's not sufficient to just use link
    // from the program PATH, because other environments like GnuWin32 install
    // their own link.exe which may come first.
    linkPath = FindVisualStudioExecutable(TC, "link.exe",
                                          C.getDriver().getClangProgramPath());
  } else {
    linkPath = Linker;
    llvm::sys::path::replace_extension(linkPath, "exe");
    linkPath = TC.GetProgramPath(linkPath.c_str());
  }

  const char *Exec = Args.MakeArgString(linkPath);
  C.addCommand(llvm::make_unique<Command>(JA, *this, Exec, CmdArgs, Inputs));
}

void visualstudio::Compiler::ConstructJob(Compilation &C, const JobAction &JA,
                                          const InputInfo &Output,
                                          const InputInfoList &Inputs,
                                          const ArgList &Args,
                                          const char *LinkingOutput) const {
  C.addCommand(GetCommand(C, JA, Output, Inputs, Args, LinkingOutput));
}

std::unique_ptr<Command> visualstudio::Compiler::GetCommand(
    Compilation &C, const JobAction &JA, const InputInfo &Output,
    const InputInfoList &Inputs, const ArgList &Args,
    const char *LinkingOutput) const {
  ArgStringList CmdArgs;
  CmdArgs.push_back("/nologo");
  CmdArgs.push_back("/c");  // Compile only.
  CmdArgs.push_back("/W0"); // No warnings.

  // The goal is to be able to invoke this tool correctly based on
  // any flag accepted by clang-cl.

  // These are spelled the same way in clang and cl.exe,.
  Args.AddAllArgs(CmdArgs, {options::OPT_D, options::OPT_U, options::OPT_I});

  // Optimization level.
  if (Arg *A = Args.getLastArg(options::OPT_fbuiltin, options::OPT_fno_builtin))
    CmdArgs.push_back(A->getOption().getID() == options::OPT_fbuiltin ? "/Oi"
                                                                      : "/Oi-");
  if (Arg *A = Args.getLastArg(options::OPT_O, options::OPT_O0)) {
    if (A->getOption().getID() == options::OPT_O0) {
      CmdArgs.push_back("/Od");
    } else {
      CmdArgs.push_back("/Og");

      StringRef OptLevel = A->getValue();
      if (OptLevel == "s" || OptLevel == "z")
        CmdArgs.push_back("/Os");
      else
        CmdArgs.push_back("/Ot");

      CmdArgs.push_back("/Ob2");
    }
  }
  if (Arg *A = Args.getLastArg(options::OPT_fomit_frame_pointer,
                               options::OPT_fno_omit_frame_pointer))
    CmdArgs.push_back(A->getOption().getID() == options::OPT_fomit_frame_pointer
                          ? "/Oy"
                          : "/Oy-");
  if (!Args.hasArg(options::OPT_fwritable_strings))
    CmdArgs.push_back("/GF");

  // Flags for which clang-cl has an alias.
  // FIXME: How can we ensure this stays in sync with relevant clang-cl options?

  if (Args.hasFlag(options::OPT__SLASH_GR_, options::OPT__SLASH_GR,
                   /*default=*/false))
    CmdArgs.push_back("/GR-");
  if (Arg *A = Args.getLastArg(options::OPT_ffunction_sections,
                               options::OPT_fno_function_sections))
    CmdArgs.push_back(A->getOption().getID() == options::OPT_ffunction_sections
                          ? "/Gy"
                          : "/Gy-");
  if (Arg *A = Args.getLastArg(options::OPT_fdata_sections,
                               options::OPT_fno_data_sections))
    CmdArgs.push_back(
        A->getOption().getID() == options::OPT_fdata_sections ? "/Gw" : "/Gw-");
  if (Args.hasArg(options::OPT_fsyntax_only))
    CmdArgs.push_back("/Zs");
  if (Args.hasArg(options::OPT_g_Flag, options::OPT_gline_tables_only,
                  options::OPT__SLASH_Z7))
    CmdArgs.push_back("/Z7");

  std::vector<std::string> Includes =
      Args.getAllArgValues(options::OPT_include);
  for (const auto &Include : Includes)
    CmdArgs.push_back(Args.MakeArgString(std::string("/FI") + Include));

  // Flags that can simply be passed through.
  Args.AddAllArgs(CmdArgs, options::OPT__SLASH_LD);
  Args.AddAllArgs(CmdArgs, options::OPT__SLASH_LDd);
  Args.AddAllArgs(CmdArgs, options::OPT__SLASH_GX);
  Args.AddAllArgs(CmdArgs, options::OPT__SLASH_GX_);
  Args.AddAllArgs(CmdArgs, options::OPT__SLASH_EH);
  Args.AddAllArgs(CmdArgs, options::OPT__SLASH_Zl);

  // The order of these flags is relevant, so pick the last one.
  if (Arg *A = Args.getLastArg(options::OPT__SLASH_MD, options::OPT__SLASH_MDd,
                               options::OPT__SLASH_MT, options::OPT__SLASH_MTd))
    A->render(Args, CmdArgs);

  // Pass through all unknown arguments so that the fallback command can see
  // them too.
  Args.AddAllArgs(CmdArgs, options::OPT_UNKNOWN);

  // Input filename.
  assert(Inputs.size() == 1);
  const InputInfo &II = Inputs[0];
  assert(II.getType() == types::TY_C || II.getType() == types::TY_CXX);
  CmdArgs.push_back(II.getType() == types::TY_C ? "/Tc" : "/Tp");
  if (II.isFilename())
    CmdArgs.push_back(II.getFilename());
  else
    II.getInputArg().renderAsInput(Args, CmdArgs);

  // Output filename.
  assert(Output.getType() == types::TY_Object);
  const char *Fo =
      Args.MakeArgString(std::string("/Fo") + Output.getFilename());
  CmdArgs.push_back(Fo);

  const Driver &D = getToolChain().getDriver();
  std::string Exec = FindVisualStudioExecutable(getToolChain(), "cl.exe",
                                                D.getClangProgramPath());
  return llvm::make_unique<Command>(JA, *this, Args.MakeArgString(Exec),
                                    CmdArgs, Inputs);
}

/// MinGW Tools
void MinGW::Assembler::ConstructJob(Compilation &C, const JobAction &JA,
                                    const InputInfo &Output,
                                    const InputInfoList &Inputs,
                                    const ArgList &Args,
                                    const char *LinkingOutput) const {
  claimNoWarnArgs(Args);
  ArgStringList CmdArgs;

  if (getToolChain().getArch() == llvm::Triple::x86) {
    CmdArgs.push_back("--32");
  } else if (getToolChain().getArch() == llvm::Triple::x86_64) {
    CmdArgs.push_back("--64");
  }

  Args.AddAllArgValues(CmdArgs, options::OPT_Wa_COMMA, options::OPT_Xassembler);

  CmdArgs.push_back("-o");
  CmdArgs.push_back(Output.getFilename());

  for (const auto &II : Inputs)
    CmdArgs.push_back(II.getFilename());

  const char *Exec = Args.MakeArgString(getToolChain().GetProgramPath("as"));
  C.addCommand(llvm::make_unique<Command>(JA, *this, Exec, CmdArgs, Inputs));

  if (Args.hasArg(options::OPT_gsplit_dwarf))
    SplitDebugInfo(getToolChain(), C, *this, JA, Args, Output,
                   SplitDebugName(Args, Inputs[0]));
}

void MinGW::Linker::AddLibGCC(const ArgList &Args,
                              ArgStringList &CmdArgs) const {
  if (Args.hasArg(options::OPT_mthreads))
    CmdArgs.push_back("-lmingwthrd");
  CmdArgs.push_back("-lmingw32");

  // Make use of compiler-rt if --rtlib option is used
  ToolChain::RuntimeLibType RLT = getToolChain().GetRuntimeLibType(Args);
  if (RLT == ToolChain::RLT_Libgcc) {
    bool Static = Args.hasArg(options::OPT_static_libgcc) ||
                  Args.hasArg(options::OPT_static);
    bool Shared = Args.hasArg(options::OPT_shared);
    bool CXX = getToolChain().getDriver().CCCIsCXX();

    if (Static || (!CXX && !Shared)) {
      CmdArgs.push_back("-lgcc");
      CmdArgs.push_back("-lgcc_eh");
    } else {
      CmdArgs.push_back("-lgcc_s");
      CmdArgs.push_back("-lgcc");
    }
  } else {
    AddRunTimeLibs(getToolChain(), getToolChain().getDriver(), CmdArgs, Args);
  }

  CmdArgs.push_back("-lmoldname");
  CmdArgs.push_back("-lmingwex");
  CmdArgs.push_back("-lmsvcrt");
}

void MinGW::Linker::ConstructJob(Compilation &C, const JobAction &JA,
                                 const InputInfo &Output,
                                 const InputInfoList &Inputs,
                                 const ArgList &Args,
                                 const char *LinkingOutput) const {
  const ToolChain &TC = getToolChain();
  const Driver &D = TC.getDriver();
  // const SanitizerArgs &Sanitize = TC.getSanitizerArgs();

  ArgStringList CmdArgs;

  // Silence warning for "clang -g foo.o -o foo"
  Args.ClaimAllArgs(options::OPT_g_Group);
  // and "clang -emit-llvm foo.o -o foo"
  Args.ClaimAllArgs(options::OPT_emit_llvm);
  // and for "clang -w foo.o -o foo". Other warning options are already
  // handled somewhere else.
  Args.ClaimAllArgs(options::OPT_w);

  StringRef LinkerName = Args.getLastArgValue(options::OPT_fuse_ld_EQ, "ld");
  if (LinkerName.equals_lower("lld")) {
    CmdArgs.push_back("-flavor");
    CmdArgs.push_back("gnu");
  } else if (!LinkerName.equals_lower("ld")) {
    D.Diag(diag::err_drv_unsupported_linker) << LinkerName;
  }

  if (!D.SysRoot.empty())
    CmdArgs.push_back(Args.MakeArgString("--sysroot=" + D.SysRoot));

  if (Args.hasArg(options::OPT_s))
    CmdArgs.push_back("-s");

  CmdArgs.push_back("-m");
  if (TC.getArch() == llvm::Triple::x86)
    CmdArgs.push_back("i386pe");
  if (TC.getArch() == llvm::Triple::x86_64)
    CmdArgs.push_back("i386pep");
  if (TC.getArch() == llvm::Triple::arm)
    CmdArgs.push_back("thumb2pe");

  if (Args.hasArg(options::OPT_mwindows)) {
    CmdArgs.push_back("--subsystem");
    CmdArgs.push_back("windows");
  } else if (Args.hasArg(options::OPT_mconsole)) {
    CmdArgs.push_back("--subsystem");
    CmdArgs.push_back("console");
  }

  if (Args.hasArg(options::OPT_static))
    CmdArgs.push_back("-Bstatic");
  else {
    if (Args.hasArg(options::OPT_mdll))
      CmdArgs.push_back("--dll");
    else if (Args.hasArg(options::OPT_shared))
      CmdArgs.push_back("--shared");
    CmdArgs.push_back("-Bdynamic");
    if (Args.hasArg(options::OPT_mdll) || Args.hasArg(options::OPT_shared)) {
      CmdArgs.push_back("-e");
      if (TC.getArch() == llvm::Triple::x86)
        CmdArgs.push_back("_DllMainCRTStartup@12");
      else
        CmdArgs.push_back("DllMainCRTStartup");
      CmdArgs.push_back("--enable-auto-image-base");
    }
  }

  CmdArgs.push_back("-o");
  CmdArgs.push_back(Output.getFilename());

  Args.AddAllArgs(CmdArgs, options::OPT_e);
  // FIXME: add -N, -n flags
  Args.AddLastArg(CmdArgs, options::OPT_r);
  Args.AddLastArg(CmdArgs, options::OPT_s);
  Args.AddLastArg(CmdArgs, options::OPT_t);
  Args.AddAllArgs(CmdArgs, options::OPT_u_Group);
  Args.AddLastArg(CmdArgs, options::OPT_Z_Flag);

  if (!Args.hasArg(options::OPT_nostdlib, options::OPT_nostartfiles)) {
    if (Args.hasArg(options::OPT_shared) || Args.hasArg(options::OPT_mdll)) {
      CmdArgs.push_back(Args.MakeArgString(TC.GetFilePath("dllcrt2.o")));
    } else {
      if (Args.hasArg(options::OPT_municode))
        CmdArgs.push_back(Args.MakeArgString(TC.GetFilePath("crt2u.o")));
      else
        CmdArgs.push_back(Args.MakeArgString(TC.GetFilePath("crt2.o")));
    }
    if (Args.hasArg(options::OPT_pg))
      CmdArgs.push_back(Args.MakeArgString(TC.GetFilePath("gcrt2.o")));
    CmdArgs.push_back(Args.MakeArgString(TC.GetFilePath("crtbegin.o")));
  }

  Args.AddAllArgs(CmdArgs, options::OPT_L);
  TC.AddFilePathLibArgs(Args, CmdArgs);
  AddLinkerInputs(TC, Inputs, Args, CmdArgs);

  // TODO: Add ASan stuff here

  // TODO: Add profile stuff here

  if (D.CCCIsCXX() &&
      !Args.hasArg(options::OPT_nostdlib, options::OPT_nodefaultlibs)) {
    bool OnlyLibstdcxxStatic = Args.hasArg(options::OPT_static_libstdcxx) &&
                               !Args.hasArg(options::OPT_static);
    if (OnlyLibstdcxxStatic)
      CmdArgs.push_back("-Bstatic");
    TC.AddCXXStdlibLibArgs(Args, CmdArgs);
    if (OnlyLibstdcxxStatic)
      CmdArgs.push_back("-Bdynamic");
  }

  if (!Args.hasArg(options::OPT_nostdlib)) {
    if (!Args.hasArg(options::OPT_nodefaultlibs)) {
      if (Args.hasArg(options::OPT_static))
        CmdArgs.push_back("--start-group");

      if (Args.hasArg(options::OPT_fstack_protector) ||
          Args.hasArg(options::OPT_fstack_protector_strong) ||
          Args.hasArg(options::OPT_fstack_protector_all)) {
        CmdArgs.push_back("-lssp_nonshared");
        CmdArgs.push_back("-lssp");
      }
      if (Args.hasArg(options::OPT_fopenmp))
        CmdArgs.push_back("-lgomp");

      AddLibGCC(Args, CmdArgs);

      if (Args.hasArg(options::OPT_pg))
        CmdArgs.push_back("-lgmon");

      if (Args.hasArg(options::OPT_pthread))
        CmdArgs.push_back("-lpthread");

      // add system libraries
      if (Args.hasArg(options::OPT_mwindows)) {
        CmdArgs.push_back("-lgdi32");
        CmdArgs.push_back("-lcomdlg32");
      }
      CmdArgs.push_back("-ladvapi32");
      CmdArgs.push_back("-lshell32");
      CmdArgs.push_back("-luser32");
      CmdArgs.push_back("-lkernel32");

      if (Args.hasArg(options::OPT_static))
        CmdArgs.push_back("--end-group");
      else if (!LinkerName.equals_lower("lld"))
        AddLibGCC(Args, CmdArgs);
    }

    if (!Args.hasArg(options::OPT_nostartfiles)) {
      // Add crtfastmath.o if available and fast math is enabled.
      TC.AddFastMathRuntimeIfAvailable(Args, CmdArgs);

      CmdArgs.push_back(Args.MakeArgString(TC.GetFilePath("crtend.o")));
    }
  }
  const char *Exec = Args.MakeArgString(TC.GetProgramPath(LinkerName.data()));
  C.addCommand(llvm::make_unique<Command>(JA, *this, Exec, CmdArgs, Inputs));
}

/// XCore Tools
// We pass assemble and link construction to the xcc tool.

void XCore::Assembler::ConstructJob(Compilation &C, const JobAction &JA,
                                    const InputInfo &Output,
                                    const InputInfoList &Inputs,
                                    const ArgList &Args,
                                    const char *LinkingOutput) const {
  claimNoWarnArgs(Args);
  ArgStringList CmdArgs;

  CmdArgs.push_back("-o");
  CmdArgs.push_back(Output.getFilename());

  CmdArgs.push_back("-c");

  if (Args.hasArg(options::OPT_v))
    CmdArgs.push_back("-v");

  if (Arg *A = Args.getLastArg(options::OPT_g_Group))
    if (!A->getOption().matches(options::OPT_g0))
      CmdArgs.push_back("-g");

  if (Args.hasFlag(options::OPT_fverbose_asm, options::OPT_fno_verbose_asm,
                   false))
    CmdArgs.push_back("-fverbose-asm");

  Args.AddAllArgValues(CmdArgs, options::OPT_Wa_COMMA, options::OPT_Xassembler);

  for (const auto &II : Inputs)
    CmdArgs.push_back(II.getFilename());

  const char *Exec = Args.MakeArgString(getToolChain().GetProgramPath("xcc"));
  C.addCommand(llvm::make_unique<Command>(JA, *this, Exec, CmdArgs, Inputs));
}

void XCore::Linker::ConstructJob(Compilation &C, const JobAction &JA,
                                 const InputInfo &Output,
                                 const InputInfoList &Inputs,
                                 const ArgList &Args,
                                 const char *LinkingOutput) const {
  ArgStringList CmdArgs;

  if (Output.isFilename()) {
    CmdArgs.push_back("-o");
    CmdArgs.push_back(Output.getFilename());
  } else {
    assert(Output.isNothing() && "Invalid output.");
  }

  if (Args.hasArg(options::OPT_v))
    CmdArgs.push_back("-v");

  // Pass -fexceptions through to the linker if it was present.
  if (Args.hasFlag(options::OPT_fexceptions, options::OPT_fno_exceptions,
                   false))
    CmdArgs.push_back("-fexceptions");

  AddLinkerInputs(getToolChain(), Inputs, Args, CmdArgs);

  const char *Exec = Args.MakeArgString(getToolChain().GetProgramPath("xcc"));
  C.addCommand(llvm::make_unique<Command>(JA, *this, Exec, CmdArgs, Inputs));
}

// Nyuzi tools
void Nyuzi::Link::ConstructJob(Compilation &C, const JobAction &JA,
                                   const InputInfo &Output,
                                   const InputInfoList &Inputs,
                                   const ArgList &Args,
                                   const char *LinkingOutput) const {
  ArgStringList CmdArgs;

  if (Output.isFilename()) {
    CmdArgs.push_back("-o");
    CmdArgs.push_back(Output.getFilename());
  } else {
    assert(Output.isNothing() && "Invalid output.");
  }

  AddLinkerInputs(getToolChain(), Inputs, Args, CmdArgs);

  const char *Exec = Args.MakeArgString(getToolChain().GetProgramPath("ld.mcld"));
  C.addCommand(llvm::make_unique<Command>(JA, *this, Exec, CmdArgs, Inputs));
}

void CrossWindows::Assembler::ConstructJob(Compilation &C, const JobAction &JA,
                                           const InputInfo &Output,
                                           const InputInfoList &Inputs,
                                           const ArgList &Args,
                                           const char *LinkingOutput) const {
  claimNoWarnArgs(Args);
  const auto &TC =
      static_cast<const toolchains::CrossWindowsToolChain &>(getToolChain());
  ArgStringList CmdArgs;
  const char *Exec;

  switch (TC.getArch()) {
  default:
    llvm_unreachable("unsupported architecture");
  case llvm::Triple::arm:
  case llvm::Triple::thumb:
    break;
  case llvm::Triple::x86:
    CmdArgs.push_back("--32");
    break;
  case llvm::Triple::x86_64:
    CmdArgs.push_back("--64");
    break;
  }

  Args.AddAllArgValues(CmdArgs, options::OPT_Wa_COMMA, options::OPT_Xassembler);

  CmdArgs.push_back("-o");
  CmdArgs.push_back(Output.getFilename());

  for (const auto &Input : Inputs)
    CmdArgs.push_back(Input.getFilename());

  const std::string Assembler = TC.GetProgramPath("as");
  Exec = Args.MakeArgString(Assembler);

  C.addCommand(llvm::make_unique<Command>(JA, *this, Exec, CmdArgs, Inputs));
}

void CrossWindows::Linker::ConstructJob(Compilation &C, const JobAction &JA,
                                        const InputInfo &Output,
                                        const InputInfoList &Inputs,
                                        const ArgList &Args,
                                        const char *LinkingOutput) const {
  const auto &TC =
      static_cast<const toolchains::CrossWindowsToolChain &>(getToolChain());
  const llvm::Triple &T = TC.getTriple();
  const Driver &D = TC.getDriver();
  SmallString<128> EntryPoint;
  ArgStringList CmdArgs;
  const char *Exec;

  // Silence warning for "clang -g foo.o -o foo"
  Args.ClaimAllArgs(options::OPT_g_Group);
  // and "clang -emit-llvm foo.o -o foo"
  Args.ClaimAllArgs(options::OPT_emit_llvm);
  // and for "clang -w foo.o -o foo"
  Args.ClaimAllArgs(options::OPT_w);
  // Other warning options are already handled somewhere else.

  if (!D.SysRoot.empty())
    CmdArgs.push_back(Args.MakeArgString("--sysroot=" + D.SysRoot));

  if (Args.hasArg(options::OPT_pie))
    CmdArgs.push_back("-pie");
  if (Args.hasArg(options::OPT_rdynamic))
    CmdArgs.push_back("-export-dynamic");
  if (Args.hasArg(options::OPT_s))
    CmdArgs.push_back("--strip-all");

  CmdArgs.push_back("-m");
  switch (TC.getArch()) {
  default:
    llvm_unreachable("unsupported architecture");
  case llvm::Triple::arm:
  case llvm::Triple::thumb:
    // FIXME: this is incorrect for WinCE
    CmdArgs.push_back("thumb2pe");
    break;
  case llvm::Triple::x86:
    CmdArgs.push_back("i386pe");
    EntryPoint.append("_");
    break;
  case llvm::Triple::x86_64:
    CmdArgs.push_back("i386pep");
    break;
  }

  if (Args.hasArg(options::OPT_shared)) {
    switch (T.getArch()) {
    default:
      llvm_unreachable("unsupported architecture");
    case llvm::Triple::arm:
    case llvm::Triple::thumb:
    case llvm::Triple::x86_64:
      EntryPoint.append("_DllMainCRTStartup");
      break;
    case llvm::Triple::x86:
      EntryPoint.append("_DllMainCRTStartup@12");
      break;
    }

    CmdArgs.push_back("-shared");
    CmdArgs.push_back("-Bdynamic");

    CmdArgs.push_back("--enable-auto-image-base");

    CmdArgs.push_back("--entry");
    CmdArgs.push_back(Args.MakeArgString(EntryPoint));
  } else {
    EntryPoint.append("mainCRTStartup");

    CmdArgs.push_back(Args.hasArg(options::OPT_static) ? "-Bstatic"
                                                       : "-Bdynamic");

    if (!Args.hasArg(options::OPT_nostdlib, options::OPT_nostartfiles)) {
      CmdArgs.push_back("--entry");
      CmdArgs.push_back(Args.MakeArgString(EntryPoint));
    }

    // FIXME: handle subsystem
  }

  // NOTE: deal with multiple definitions on Windows (e.g. COMDAT)
  CmdArgs.push_back("--allow-multiple-definition");

  CmdArgs.push_back("-o");
  CmdArgs.push_back(Output.getFilename());

  if (Args.hasArg(options::OPT_shared) || Args.hasArg(options::OPT_rdynamic)) {
    SmallString<261> ImpLib(Output.getFilename());
    llvm::sys::path::replace_extension(ImpLib, ".lib");

    CmdArgs.push_back("--out-implib");
    CmdArgs.push_back(Args.MakeArgString(ImpLib));
  }

  if (!Args.hasArg(options::OPT_nostdlib, options::OPT_nostartfiles)) {
    const std::string CRTPath(D.SysRoot + "/usr/lib/");
    const char *CRTBegin;

    CRTBegin =
        Args.hasArg(options::OPT_shared) ? "crtbeginS.obj" : "crtbegin.obj";
    CmdArgs.push_back(Args.MakeArgString(CRTPath + CRTBegin));
  }

  Args.AddAllArgs(CmdArgs, options::OPT_L);
  TC.AddFilePathLibArgs(Args, CmdArgs);
  AddLinkerInputs(TC, Inputs, Args, CmdArgs);

  if (D.CCCIsCXX() && !Args.hasArg(options::OPT_nostdlib) &&
      !Args.hasArg(options::OPT_nodefaultlibs)) {
    bool StaticCXX = Args.hasArg(options::OPT_static_libstdcxx) &&
                     !Args.hasArg(options::OPT_static);
    if (StaticCXX)
      CmdArgs.push_back("-Bstatic");
    TC.AddCXXStdlibLibArgs(Args, CmdArgs);
    if (StaticCXX)
      CmdArgs.push_back("-Bdynamic");
  }

  if (!Args.hasArg(options::OPT_nostdlib)) {
    if (!Args.hasArg(options::OPT_nodefaultlibs)) {
      // TODO handle /MT[d] /MD[d]
      CmdArgs.push_back("-lmsvcrt");
      AddRunTimeLibs(TC, D, CmdArgs, Args);
    }
  }

  if (TC.getSanitizerArgs().needsAsanRt()) {
    // TODO handle /MT[d] /MD[d]
    if (Args.hasArg(options::OPT_shared)) {
      CmdArgs.push_back(TC.getCompilerRTArgString(Args, "asan_dll_thunk"));
    } else {
      for (const auto &Lib : {"asan_dynamic", "asan_dynamic_runtime_thunk"})
        CmdArgs.push_back(TC.getCompilerRTArgString(Args, Lib));
        // Make sure the dynamic runtime thunk is not optimized out at link time
        // to ensure proper SEH handling.
        CmdArgs.push_back(Args.MakeArgString("--undefined"));
        CmdArgs.push_back(Args.MakeArgString(TC.getArch() == llvm::Triple::x86
                                                 ? "___asan_seh_interceptor"
                                                 : "__asan_seh_interceptor"));
    }
  }

  Exec = Args.MakeArgString(TC.GetLinkerPath());

  C.addCommand(llvm::make_unique<Command>(JA, *this, Exec, CmdArgs, Inputs));
}

void tools::SHAVE::Compiler::ConstructJob(Compilation &C, const JobAction &JA,
                                          const InputInfo &Output,
                                          const InputInfoList &Inputs,
                                          const ArgList &Args,
                                          const char *LinkingOutput) const {
  ArgStringList CmdArgs;
  assert(Inputs.size() == 1);
  const InputInfo &II = Inputs[0];
  assert(II.getType() == types::TY_C || II.getType() == types::TY_CXX ||
         II.getType() == types::TY_PP_CXX);

  if (JA.getKind() == Action::PreprocessJobClass) {
    Args.ClaimAllArgs();
    CmdArgs.push_back("-E");
  } else {
    assert(Output.getType() == types::TY_PP_Asm); // Require preprocessed asm.
    CmdArgs.push_back("-S");
    CmdArgs.push_back("-fno-exceptions"); // Always do this even if unspecified.
  }
  CmdArgs.push_back("-mcpu=myriad2");
  CmdArgs.push_back("-DMYRIAD2");

  // Append all -I, -iquote, -isystem paths, defines/undefines,
  // 'f' flags, optimize flags, and warning options.
  // These are spelled the same way in clang and moviCompile.
  Args.AddAllArgs(CmdArgs, {options::OPT_I_Group, options::OPT_clang_i_Group,
                            options::OPT_std_EQ, options::OPT_D, options::OPT_U,
                            options::OPT_f_Group, options::OPT_f_clang_Group,
                            options::OPT_g_Group, options::OPT_M_Group,
                            options::OPT_O_Group, options::OPT_W_Group});

  // If we're producing a dependency file, and assembly is the final action,
  // then the name of the target in the dependency file should be the '.o'
  // file, not the '.s' file produced by this step. For example, instead of
  //  /tmp/mumble.s: mumble.c .../someheader.h
  // the filename on the lefthand side should be "mumble.o"
  if (Args.getLastArg(options::OPT_MF) && !Args.getLastArg(options::OPT_MT) &&
      C.getActions().size() == 1 &&
      C.getActions()[0]->getKind() == Action::AssembleJobClass) {
    Arg *A = Args.getLastArg(options::OPT_o);
    if (A) {
      CmdArgs.push_back("-MT");
      CmdArgs.push_back(Args.MakeArgString(A->getValue()));
    }
  }

  CmdArgs.push_back(II.getFilename());
  CmdArgs.push_back("-o");
  CmdArgs.push_back(Output.getFilename());

  std::string Exec =
      Args.MakeArgString(getToolChain().GetProgramPath("moviCompile"));
  C.addCommand(llvm::make_unique<Command>(JA, *this, Args.MakeArgString(Exec),
                                          CmdArgs, Inputs));
}

void tools::SHAVE::Assembler::ConstructJob(Compilation &C, const JobAction &JA,
                                           const InputInfo &Output,
                                           const InputInfoList &Inputs,
                                           const ArgList &Args,
                                           const char *LinkingOutput) const {
  ArgStringList CmdArgs;

  assert(Inputs.size() == 1);
  const InputInfo &II = Inputs[0];
  assert(II.getType() == types::TY_PP_Asm); // Require preprocessed asm input.
  assert(Output.getType() == types::TY_Object);

  CmdArgs.push_back("-no6thSlotCompression");
  CmdArgs.push_back("-cv:myriad2"); // Chip Version
  CmdArgs.push_back("-noSPrefixing");
  CmdArgs.push_back("-a"); // Mystery option.
  Args.AddAllArgValues(CmdArgs, options::OPT_Wa_COMMA, options::OPT_Xassembler);
  for (const Arg *A : Args.filtered(options::OPT_I, options::OPT_isystem)) {
    A->claim();
    CmdArgs.push_back(
        Args.MakeArgString(std::string("-i:") + A->getValue(0)));
  }
  CmdArgs.push_back("-elf"); // Output format.
  CmdArgs.push_back(II.getFilename());
  CmdArgs.push_back(
      Args.MakeArgString(std::string("-o:") + Output.getFilename()));

  std::string Exec =
      Args.MakeArgString(getToolChain().GetProgramPath("moviAsm"));
  C.addCommand(llvm::make_unique<Command>(JA, *this, Args.MakeArgString(Exec),
                                          CmdArgs, Inputs));
}

void tools::Myriad::Linker::ConstructJob(Compilation &C, const JobAction &JA,
                                         const InputInfo &Output,
                                         const InputInfoList &Inputs,
                                         const ArgList &Args,
                                         const char *LinkingOutput) const {
  const auto &TC =
      static_cast<const toolchains::MyriadToolChain &>(getToolChain());
  const llvm::Triple &T = TC.getTriple();
  ArgStringList CmdArgs;
  bool UseStartfiles =
      !Args.hasArg(options::OPT_nostdlib, options::OPT_nostartfiles);
  bool UseDefaultLibs =
      !Args.hasArg(options::OPT_nostdlib, options::OPT_nodefaultlibs);

  if (T.getArch() == llvm::Triple::sparc)
    CmdArgs.push_back("-EB");
  else // SHAVE assumes little-endian, and sparcel is expressly so.
    CmdArgs.push_back("-EL");

  // The remaining logic is mostly like gnutools::Linker::ConstructJob,
  // but we never pass through a --sysroot option and various other bits.
  // For example, there are no sanitizers (yet) nor gold linker.

  // Eat some arguments that may be present but have no effect.
  Args.ClaimAllArgs(options::OPT_g_Group);
  Args.ClaimAllArgs(options::OPT_w);
  Args.ClaimAllArgs(options::OPT_static_libgcc);

  if (Args.hasArg(options::OPT_s)) // Pass the 'strip' option.
    CmdArgs.push_back("-s");

  CmdArgs.push_back("-o");
  CmdArgs.push_back(Output.getFilename());

  if (UseStartfiles) {
    // If you want startfiles, it means you want the builtin crti and crtbegin,
    // but not crt0. Myriad link commands provide their own crt0.o as needed.
    CmdArgs.push_back(Args.MakeArgString(TC.GetFilePath("crti.o")));
    CmdArgs.push_back(Args.MakeArgString(TC.GetFilePath("crtbegin.o")));
  }

  Args.AddAllArgs(CmdArgs, {options::OPT_L, options::OPT_T_Group,
                            options::OPT_e, options::OPT_s, options::OPT_t,
                            options::OPT_Z_Flag, options::OPT_r});

  TC.AddFilePathLibArgs(Args, CmdArgs);

  AddLinkerInputs(getToolChain(), Inputs, Args, CmdArgs);

  if (UseDefaultLibs) {
    if (C.getDriver().CCCIsCXX())
      CmdArgs.push_back("-lstdc++");
    if (T.getOS() == llvm::Triple::RTEMS) {
      CmdArgs.push_back("--start-group");
      CmdArgs.push_back("-lc");
      // You must provide your own "-L" option to enable finding these.
      CmdArgs.push_back("-lrtemscpu");
      CmdArgs.push_back("-lrtemsbsp");
      CmdArgs.push_back("--end-group");
    } else {
      CmdArgs.push_back("-lc");
    }
    CmdArgs.push_back("-lgcc");
  }
  if (UseStartfiles) {
    CmdArgs.push_back(Args.MakeArgString(TC.GetFilePath("crtend.o")));
    CmdArgs.push_back(Args.MakeArgString(TC.GetFilePath("crtn.o")));
  }

  std::string Exec =
      Args.MakeArgString(TC.GetProgramPath("sparc-myriad-elf-ld"));
  C.addCommand(llvm::make_unique<Command>(JA, *this, Args.MakeArgString(Exec),
                                          CmdArgs, Inputs));
}

void PS4cpu::Assemble::ConstructJob(Compilation &C, const JobAction &JA,
                                    const InputInfo &Output,
                                    const InputInfoList &Inputs,
                                    const ArgList &Args,
                                    const char *LinkingOutput) const {
  claimNoWarnArgs(Args);
  ArgStringList CmdArgs;

  Args.AddAllArgValues(CmdArgs, options::OPT_Wa_COMMA, options::OPT_Xassembler);

  CmdArgs.push_back("-o");
  CmdArgs.push_back(Output.getFilename());

  assert(Inputs.size() == 1 && "Unexpected number of inputs.");
  const InputInfo &Input = Inputs[0];
  assert(Input.isFilename() && "Invalid input.");
  CmdArgs.push_back(Input.getFilename());

  const char *Exec =
      Args.MakeArgString(getToolChain().GetProgramPath("ps4-as"));
  C.addCommand(llvm::make_unique<Command>(JA, *this, Exec, CmdArgs, Inputs));
}

static void AddPS4SanitizerArgs(const ToolChain &TC, ArgStringList &CmdArgs) {
  const SanitizerArgs &SanArgs = TC.getSanitizerArgs();
  if (SanArgs.needsUbsanRt()) {
    CmdArgs.push_back("-lSceDbgUBSanitizer_stub_weak");
  }
  if (SanArgs.needsAsanRt()) {
    CmdArgs.push_back("-lSceDbgAddressSanitizer_stub_weak");
  }
}

static void ConstructPS4LinkJob(const Tool &T, Compilation &C,
                                const JobAction &JA, const InputInfo &Output,
                                const InputInfoList &Inputs,
                                const ArgList &Args,
                                const char *LinkingOutput) {
  const toolchains::FreeBSD &ToolChain =
      static_cast<const toolchains::FreeBSD &>(T.getToolChain());
  const Driver &D = ToolChain.getDriver();
  ArgStringList CmdArgs;

  // Silence warning for "clang -g foo.o -o foo"
  Args.ClaimAllArgs(options::OPT_g_Group);
  // and "clang -emit-llvm foo.o -o foo"
  Args.ClaimAllArgs(options::OPT_emit_llvm);
  // and for "clang -w foo.o -o foo". Other warning options are already
  // handled somewhere else.
  Args.ClaimAllArgs(options::OPT_w);

  if (!D.SysRoot.empty())
    CmdArgs.push_back(Args.MakeArgString("--sysroot=" + D.SysRoot));

  if (Args.hasArg(options::OPT_pie))
    CmdArgs.push_back("-pie");

  if (Args.hasArg(options::OPT_rdynamic))
    CmdArgs.push_back("-export-dynamic");
  if (Args.hasArg(options::OPT_shared))
    CmdArgs.push_back("--oformat=so");

  if (Output.isFilename()) {
    CmdArgs.push_back("-o");
    CmdArgs.push_back(Output.getFilename());
  } else {
    assert(Output.isNothing() && "Invalid output.");
  }

  AddPS4SanitizerArgs(ToolChain, CmdArgs);

  Args.AddAllArgs(CmdArgs, options::OPT_L);
  Args.AddAllArgs(CmdArgs, options::OPT_T_Group);
  Args.AddAllArgs(CmdArgs, options::OPT_e);
  Args.AddAllArgs(CmdArgs, options::OPT_s);
  Args.AddAllArgs(CmdArgs, options::OPT_t);
  Args.AddAllArgs(CmdArgs, options::OPT_r);

  if (Args.hasArg(options::OPT_Z_Xlinker__no_demangle))
    CmdArgs.push_back("--no-demangle");

  AddLinkerInputs(ToolChain, Inputs, Args, CmdArgs);

  if (Args.hasArg(options::OPT_pthread)) {
    CmdArgs.push_back("-lpthread");
  }

  const char *Exec = Args.MakeArgString(ToolChain.GetProgramPath("ps4-ld"));

  C.addCommand(llvm::make_unique<Command>(JA, T, Exec, CmdArgs, Inputs));
}

static void ConstructGoldLinkJob(const Tool &T, Compilation &C,
                                 const JobAction &JA, const InputInfo &Output,
                                 const InputInfoList &Inputs,
                                 const ArgList &Args,
                                 const char *LinkingOutput) {
  const toolchains::FreeBSD &ToolChain =
      static_cast<const toolchains::FreeBSD &>(T.getToolChain());
  const Driver &D = ToolChain.getDriver();
  ArgStringList CmdArgs;

  // Silence warning for "clang -g foo.o -o foo"
  Args.ClaimAllArgs(options::OPT_g_Group);
  // and "clang -emit-llvm foo.o -o foo"
  Args.ClaimAllArgs(options::OPT_emit_llvm);
  // and for "clang -w foo.o -o foo". Other warning options are already
  // handled somewhere else.
  Args.ClaimAllArgs(options::OPT_w);

  if (!D.SysRoot.empty())
    CmdArgs.push_back(Args.MakeArgString("--sysroot=" + D.SysRoot));

  if (Args.hasArg(options::OPT_pie))
    CmdArgs.push_back("-pie");

  if (Args.hasArg(options::OPT_static)) {
    CmdArgs.push_back("-Bstatic");
  } else {
    if (Args.hasArg(options::OPT_rdynamic))
      CmdArgs.push_back("-export-dynamic");
    CmdArgs.push_back("--eh-frame-hdr");
    if (Args.hasArg(options::OPT_shared)) {
      CmdArgs.push_back("-Bshareable");
    } else {
      CmdArgs.push_back("-dynamic-linker");
      CmdArgs.push_back("/libexec/ld-elf.so.1");
    }
    CmdArgs.push_back("--enable-new-dtags");
  }

  if (Output.isFilename()) {
    CmdArgs.push_back("-o");
    CmdArgs.push_back(Output.getFilename());
  } else {
    assert(Output.isNothing() && "Invalid output.");
  }

  AddPS4SanitizerArgs(ToolChain, CmdArgs);

  if (!Args.hasArg(options::OPT_nostdlib, options::OPT_nostartfiles)) {
    const char *crt1 = nullptr;
    if (!Args.hasArg(options::OPT_shared)) {
      if (Args.hasArg(options::OPT_pg))
        crt1 = "gcrt1.o";
      else if (Args.hasArg(options::OPT_pie))
        crt1 = "Scrt1.o";
      else
        crt1 = "crt1.o";
    }
    if (crt1)
      CmdArgs.push_back(Args.MakeArgString(ToolChain.GetFilePath(crt1)));

    CmdArgs.push_back(Args.MakeArgString(ToolChain.GetFilePath("crti.o")));

    const char *crtbegin = nullptr;
    if (Args.hasArg(options::OPT_static))
      crtbegin = "crtbeginT.o";
    else if (Args.hasArg(options::OPT_shared) || Args.hasArg(options::OPT_pie))
      crtbegin = "crtbeginS.o";
    else
      crtbegin = "crtbegin.o";

    CmdArgs.push_back(Args.MakeArgString(ToolChain.GetFilePath(crtbegin)));
  }

  Args.AddAllArgs(CmdArgs, options::OPT_L);
  ToolChain.AddFilePathLibArgs(Args, CmdArgs);
  Args.AddAllArgs(CmdArgs, options::OPT_T_Group);
  Args.AddAllArgs(CmdArgs, options::OPT_e);
  Args.AddAllArgs(CmdArgs, options::OPT_s);
  Args.AddAllArgs(CmdArgs, options::OPT_t);
  Args.AddAllArgs(CmdArgs, options::OPT_r);

  if (Args.hasArg(options::OPT_Z_Xlinker__no_demangle))
    CmdArgs.push_back("--no-demangle");

  AddLinkerInputs(ToolChain, Inputs, Args, CmdArgs);

  if (!Args.hasArg(options::OPT_nostdlib, options::OPT_nodefaultlibs)) {
    // For PS4, we always want to pass libm, libstdc++ and libkernel
    // libraries for both C and C++ compilations.
    CmdArgs.push_back("-lkernel");
    if (D.CCCIsCXX()) {
      ToolChain.AddCXXStdlibLibArgs(Args, CmdArgs);
      if (Args.hasArg(options::OPT_pg))
        CmdArgs.push_back("-lm_p");
      else
        CmdArgs.push_back("-lm");
    }
    // FIXME: For some reason GCC passes -lgcc and -lgcc_s before adding
    // the default system libraries. Just mimic this for now.
    if (Args.hasArg(options::OPT_pg))
      CmdArgs.push_back("-lgcc_p");
    else
      CmdArgs.push_back("-lcompiler_rt");
    if (Args.hasArg(options::OPT_static)) {
      CmdArgs.push_back("-lstdc++");
    } else if (Args.hasArg(options::OPT_pg)) {
      CmdArgs.push_back("-lgcc_eh_p");
    } else {
      CmdArgs.push_back("--as-needed");
      CmdArgs.push_back("-lstdc++");
      CmdArgs.push_back("--no-as-needed");
    }

    if (Args.hasArg(options::OPT_pthread)) {
      if (Args.hasArg(options::OPT_pg))
        CmdArgs.push_back("-lpthread_p");
      else
        CmdArgs.push_back("-lpthread");
    }

    if (Args.hasArg(options::OPT_pg)) {
      if (Args.hasArg(options::OPT_shared))
        CmdArgs.push_back("-lc");
      else {
        if (Args.hasArg(options::OPT_static)) {
          CmdArgs.push_back("--start-group");
          CmdArgs.push_back("-lc_p");
          CmdArgs.push_back("-lpthread_p");
          CmdArgs.push_back("--end-group");
        } else {
          CmdArgs.push_back("-lc_p");
        }
      }
      CmdArgs.push_back("-lgcc_p");
    } else {
      if (Args.hasArg(options::OPT_static)) {
        CmdArgs.push_back("--start-group");
        CmdArgs.push_back("-lc");
        CmdArgs.push_back("-lpthread");
        CmdArgs.push_back("--end-group");
      } else {
        CmdArgs.push_back("-lc");
      }
      CmdArgs.push_back("-lcompiler_rt");
    }

    if (Args.hasArg(options::OPT_static)) {
      CmdArgs.push_back("-lstdc++");
    } else if (Args.hasArg(options::OPT_pg)) {
      CmdArgs.push_back("-lgcc_eh_p");
    } else {
      CmdArgs.push_back("--as-needed");
      CmdArgs.push_back("-lstdc++");
      CmdArgs.push_back("--no-as-needed");
    }
  }

  if (!Args.hasArg(options::OPT_nostdlib, options::OPT_nostartfiles)) {
    if (Args.hasArg(options::OPT_shared) || Args.hasArg(options::OPT_pie))
      CmdArgs.push_back(Args.MakeArgString(ToolChain.GetFilePath("crtendS.o")));
    else
      CmdArgs.push_back(Args.MakeArgString(ToolChain.GetFilePath("crtend.o")));
    CmdArgs.push_back(Args.MakeArgString(ToolChain.GetFilePath("crtn.o")));
  }

  const char *Exec =
#ifdef LLVM_ON_WIN32
      Args.MakeArgString(ToolChain.GetProgramPath("ps4-ld.gold"));
#else
      Args.MakeArgString(ToolChain.GetProgramPath("ps4-ld"));
#endif

  C.addCommand(llvm::make_unique<Command>(JA, T, Exec, CmdArgs, Inputs));
}

void PS4cpu::Link::ConstructJob(Compilation &C, const JobAction &JA,
                                const InputInfo &Output,
                                const InputInfoList &Inputs,
                                const ArgList &Args,
                                const char *LinkingOutput) const {
  const toolchains::FreeBSD &ToolChain =
      static_cast<const toolchains::FreeBSD &>(getToolChain());
  const Driver &D = ToolChain.getDriver();
  bool PS4Linker;
  StringRef LinkerOptName;
  if (const Arg *A = Args.getLastArg(options::OPT_fuse_ld_EQ)) {
    LinkerOptName = A->getValue();
    if (LinkerOptName != "ps4" && LinkerOptName != "gold")
      D.Diag(diag::err_drv_unsupported_linker) << LinkerOptName;
  }

  if (LinkerOptName == "gold")
    PS4Linker = false;
  else if (LinkerOptName == "ps4")
    PS4Linker = true;
  else
    PS4Linker = !Args.hasArg(options::OPT_shared);

  if (PS4Linker)
    ConstructPS4LinkJob(*this, C, JA, Output, Inputs, Args, LinkingOutput);
  else
    ConstructGoldLinkJob(*this, C, JA, Output, Inputs, Args, LinkingOutput);
}

void NVPTX::Assembler::ConstructJob(Compilation &C, const JobAction &JA,
                                    const InputInfo &Output,
                                    const InputInfoList &Inputs,
                                    const ArgList &Args,
                                    const char *LinkingOutput) const {
  const auto &TC =
      static_cast<const toolchains::CudaToolChain &>(getToolChain());
  assert(TC.getTriple().isNVPTX() && "Wrong platform");

  std::vector<std::string> gpu_archs =
      Args.getAllArgValues(options::OPT_march_EQ);
  assert(gpu_archs.size() == 1 && "Exactly one GPU Arch required for ptxas.");
  const std::string& gpu_arch = gpu_archs[0];

  ArgStringList CmdArgs;
  CmdArgs.push_back(TC.getTriple().isArch64Bit() ? "-m64" : "-m32");
  if (Args.getLastArg(options::OPT_cuda_noopt_device_debug)) {
    // ptxas does not accept -g option if optimization is enabled, so
    // we ignore the compiler's -O* options if we want debug info.
    CmdArgs.push_back("-g");
    CmdArgs.push_back("--dont-merge-basicblocks");
    CmdArgs.push_back("--return-at-end");
  } else if (Arg *A = Args.getLastArg(options::OPT_O_Group)) {
    // Map the -O we received to -O{0,1,2,3}.
    //
    // TODO: Perhaps we should map host -O2 to ptxas -O3. -O3 is ptxas's
    // default, so it may correspond more closely to the spirit of clang -O2.

    // -O3 seems like the least-bad option when -Osomething is specified to
    // clang but it isn't handled below.
    StringRef OOpt = "3";
    if (A->getOption().matches(options::OPT_O4) ||
        A->getOption().matches(options::OPT_Ofast))
      OOpt = "3";
    else if (A->getOption().matches(options::OPT_O0))
      OOpt = "0";
    else if (A->getOption().matches(options::OPT_O)) {
      // -Os, -Oz, and -O(anything else) map to -O2, for lack of better options.
      OOpt = llvm::StringSwitch<const char *>(A->getValue())
                 .Case("1", "1")
                 .Case("2", "2")
                 .Case("3", "3")
                 .Case("s", "2")
                 .Case("z", "2")
                 .Default("2");
    }
    CmdArgs.push_back(Args.MakeArgString(llvm::Twine("-O") + OOpt));
  } else {
    // If no -O was passed, pass -O0 to ptxas -- no opt flag should correspond
    // to no optimizations, but ptxas's default is -O3.
    CmdArgs.push_back("-O0");
  }

  CmdArgs.push_back("--gpu-name");
  CmdArgs.push_back(Args.MakeArgString(gpu_arch));
  CmdArgs.push_back("--output-file");
  CmdArgs.push_back(Args.MakeArgString(Output.getFilename()));
  for (const auto& II : Inputs)
    CmdArgs.push_back(Args.MakeArgString(II.getFilename()));

  for (const auto& A : Args.getAllArgValues(options::OPT_Xcuda_ptxas))
    CmdArgs.push_back(Args.MakeArgString(A));

  const char *Exec = Args.MakeArgString(TC.GetProgramPath("ptxas"));
  C.addCommand(llvm::make_unique<Command>(JA, *this, Exec, CmdArgs, Inputs));
}

// All inputs to this linker must be from CudaDeviceActions, as we need to look
// at the Inputs' Actions in order to figure out which GPU architecture they
// correspond to.
void NVPTX::Linker::ConstructJob(Compilation &C, const JobAction &JA,
                                 const InputInfo &Output,
                                 const InputInfoList &Inputs,
                                 const ArgList &Args,
                                 const char *LinkingOutput) const {
  const auto &TC =
      static_cast<const toolchains::CudaToolChain &>(getToolChain());
  assert(TC.getTriple().isNVPTX() && "Wrong platform");

  ArgStringList CmdArgs;
  CmdArgs.push_back("--cuda");
  CmdArgs.push_back(TC.getTriple().isArch64Bit() ? "-64" : "-32");
  CmdArgs.push_back(Args.MakeArgString("--create"));
  CmdArgs.push_back(Args.MakeArgString(Output.getFilename()));

  for (const auto& II : Inputs) {
    auto* A = cast<const CudaDeviceAction>(II.getAction());
    // We need to pass an Arch of the form "sm_XX" for cubin files and
    // "compute_XX" for ptx.
    const char *Arch = (II.getType() == types::TY_PP_Asm)
                           ? A->getComputeArchName()
                           : A->getGpuArchName();
    CmdArgs.push_back(Args.MakeArgString(llvm::Twine("--image=profile=") +
                                         Arch + ",file=" + II.getFilename()));
  }

  for (const auto& A : Args.getAllArgValues(options::OPT_Xcuda_fatbinary))
    CmdArgs.push_back(Args.MakeArgString(A));

  const char *Exec = Args.MakeArgString(TC.GetProgramPath("fatbinary"));
  C.addCommand(llvm::make_unique<Command>(JA, *this, Exec, CmdArgs, Inputs));
}<|MERGE_RESOLUTION|>--- conflicted
+++ resolved
@@ -2416,18 +2416,10 @@
   }
 
   if (types::isCXX(InputType)) {
-<<<<<<< HEAD
-    // Disable C++ EH by default on XCore, PS4, Nyuzi, and MSVC.
-    // FIXME: Remove MSVC from this list once things work.
-    bool CXXExceptionsEnabled = Triple.getArch() != llvm::Triple::xcore &&
-                                !Triple.isPS4CPU() &&
-                                !Triple.isWindowsMSVCEnvironment() &&
-                                Triple.getArch() != llvm::Triple::nyuzi;
-=======
-    // Disable C++ EH by default on XCore and PS4.
+    // Disable C++ EH by default on XCore, PS4, and Nyuzi.
     bool CXXExceptionsEnabled =
-        Triple.getArch() != llvm::Triple::xcore && !Triple.isPS4CPU();
->>>>>>> c70338de
+        Triple.getArch() != llvm::Triple::xcore && !Triple.isPS4CPU()
+			&& Triple.getArch() != llvm::Triple::nyuzi;
     Arg *ExceptionArg = Args.getLastArg(
         options::OPT_fcxx_exceptions, options::OPT_fno_cxx_exceptions,
         options::OPT_fexceptions, options::OPT_fno_exceptions);
