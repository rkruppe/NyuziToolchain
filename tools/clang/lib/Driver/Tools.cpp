//===--- Tools.cpp - Tools Implementations --------------------------------===//
//
//                     The LLVM Compiler Infrastructure
//
// This file is distributed under the University of Illinois Open Source
// License. See LICENSE.TXT for details.
//
//===----------------------------------------------------------------------===//

#include "Tools.h"
#include "InputInfo.h"
#include "ToolChains.h"
#include "clang/Basic/CharInfo.h"
#include "clang/Basic/LangOptions.h"
#include "clang/Basic/ObjCRuntime.h"
#include "clang/Basic/Version.h"
#include "clang/Config/config.h"
#include "clang/Driver/Action.h"
#include "clang/Driver/Compilation.h"
#include "clang/Driver/Driver.h"
#include "clang/Driver/DriverDiagnostic.h"
#include "clang/Driver/Job.h"
#include "clang/Driver/Options.h"
#include "clang/Driver/SanitizerArgs.h"
#include "clang/Driver/ToolChain.h"
#include "clang/Driver/Util.h"
#include "llvm/ADT/SmallString.h"
#include "llvm/ADT/StringExtras.h"
#include "llvm/ADT/StringSwitch.h"
#include "llvm/ADT/Twine.h"
#include "llvm/Option/Arg.h"
#include "llvm/Option/ArgList.h"
#include "llvm/Option/Option.h"
#include "llvm/Support/Compression.h"
#include "llvm/Support/ErrorHandling.h"
#include "llvm/Support/FileSystem.h"
#include "llvm/Support/Format.h"
#include "llvm/Support/Host.h"
#include "llvm/Support/Path.h"
#include "llvm/Support/Process.h"
#include "llvm/Support/Program.h"
#include "llvm/Support/raw_ostream.h"

#ifdef LLVM_ON_UNIX
#include <unistd.h> // For getuid().
#endif

using namespace clang::driver;
using namespace clang::driver::tools;
using namespace clang;
using namespace llvm::opt;

static void addAssemblerKPIC(const ArgList &Args, ArgStringList &CmdArgs) {
  Arg *LastPICArg = Args.getLastArg(options::OPT_fPIC, options::OPT_fno_PIC,
                                    options::OPT_fpic, options::OPT_fno_pic,
                                    options::OPT_fPIE, options::OPT_fno_PIE,
                                    options::OPT_fpie, options::OPT_fno_pie);
  if (!LastPICArg)
    return;
  if (LastPICArg->getOption().matches(options::OPT_fPIC) ||
      LastPICArg->getOption().matches(options::OPT_fpic) ||
      LastPICArg->getOption().matches(options::OPT_fPIE) ||
      LastPICArg->getOption().matches(options::OPT_fpie)) {
    CmdArgs.push_back("-KPIC");
  }
}

/// CheckPreprocessingOptions - Perform some validation of preprocessing
/// arguments that is shared with gcc.
static void CheckPreprocessingOptions(const Driver &D, const ArgList &Args) {
  if (Arg *A = Args.getLastArg(options::OPT_C, options::OPT_CC)) {
    if (!Args.hasArg(options::OPT_E) && !Args.hasArg(options::OPT__SLASH_P) &&
        !Args.hasArg(options::OPT__SLASH_EP) && !D.CCCIsCPP()) {
      D.Diag(diag::err_drv_argument_only_allowed_with)
          << A->getBaseArg().getAsString(Args)
          << (D.IsCLMode() ? "/E, /P or /EP" : "-E");
    }
  }
}

/// CheckCodeGenerationOptions - Perform some validation of code generation
/// arguments that is shared with gcc.
static void CheckCodeGenerationOptions(const Driver &D, const ArgList &Args) {
  // In gcc, only ARM checks this, but it seems reasonable to check universally.
  if (Args.hasArg(options::OPT_static))
    if (const Arg *A = Args.getLastArg(options::OPT_dynamic,
                                       options::OPT_mdynamic_no_pic))
      D.Diag(diag::err_drv_argument_not_allowed_with)
        << A->getAsString(Args) << "-static";
}

// Add backslashes to escape spaces and other backslashes.
// This is used for the space-separated argument list specified with
// the -dwarf-debug-flags option.
static void EscapeSpacesAndBackslashes(const char *Arg,
                                       SmallVectorImpl<char> &Res) {
  for ( ; *Arg; ++Arg) {
    switch (*Arg) {
    default: break;
    case ' ':
    case '\\':
      Res.push_back('\\');
      break;
    }
    Res.push_back(*Arg);
  }
}

// Quote target names for inclusion in GNU Make dependency files.
// Only the characters '$', '#', ' ', '\t' are quoted.
static void QuoteTarget(StringRef Target,
                        SmallVectorImpl<char> &Res) {
  for (unsigned i = 0, e = Target.size(); i != e; ++i) {
    switch (Target[i]) {
    case ' ':
    case '\t':
      // Escape the preceding backslashes
      for (int j = i - 1; j >= 0 && Target[j] == '\\'; --j)
        Res.push_back('\\');

      // Escape the space/tab
      Res.push_back('\\');
      break;
    case '$':
      Res.push_back('$');
      break;
    case '#':
      Res.push_back('\\');
      break;
    default:
      break;
    }

    Res.push_back(Target[i]);
  }
}

static void addDirectoryList(const ArgList &Args,
                             ArgStringList &CmdArgs,
                             const char *ArgName,
                             const char *EnvVar) {
  const char *DirList = ::getenv(EnvVar);
  bool CombinedArg = false;

  if (!DirList)
    return; // Nothing to do.

  StringRef Name(ArgName);
  if (Name.equals("-I") || Name.equals("-L"))
    CombinedArg = true;

  StringRef Dirs(DirList);
  if (Dirs.empty()) // Empty string should not add '.'.
    return;

  StringRef::size_type Delim;
  while ((Delim = Dirs.find(llvm::sys::EnvPathSeparator)) != StringRef::npos) {
    if (Delim == 0) { // Leading colon.
      if (CombinedArg) {
        CmdArgs.push_back(Args.MakeArgString(std::string(ArgName) + "."));
      } else {
        CmdArgs.push_back(ArgName);
        CmdArgs.push_back(".");
      }
    } else {
      if (CombinedArg) {
        CmdArgs.push_back(Args.MakeArgString(std::string(ArgName) + Dirs.substr(0, Delim)));
      } else {
        CmdArgs.push_back(ArgName);
        CmdArgs.push_back(Args.MakeArgString(Dirs.substr(0, Delim)));
      }
    }
    Dirs = Dirs.substr(Delim + 1);
  }

  if (Dirs.empty()) { // Trailing colon.
    if (CombinedArg) {
      CmdArgs.push_back(Args.MakeArgString(std::string(ArgName) + "."));
    } else {
      CmdArgs.push_back(ArgName);
      CmdArgs.push_back(".");
    }
  } else { // Add the last path.
    if (CombinedArg) {
      CmdArgs.push_back(Args.MakeArgString(std::string(ArgName) + Dirs));
    } else {
      CmdArgs.push_back(ArgName);
      CmdArgs.push_back(Args.MakeArgString(Dirs));
    }
  }
}

static void AddLinkerInputs(const ToolChain &TC,
                            const InputInfoList &Inputs, const ArgList &Args,
                            ArgStringList &CmdArgs) {
  const Driver &D = TC.getDriver();

  // Add extra linker input arguments which are not treated as inputs
  // (constructed via -Xarch_).
  Args.AddAllArgValues(CmdArgs, options::OPT_Zlinker_input);

  for (const auto &II : Inputs) {
    if (!TC.HasNativeLLVMSupport()) {
      // Don't try to pass LLVM inputs unless we have native support.
      if (II.getType() == types::TY_LLVM_IR ||
          II.getType() == types::TY_LTO_IR ||
          II.getType() == types::TY_LLVM_BC ||
          II.getType() == types::TY_LTO_BC)
        D.Diag(diag::err_drv_no_linker_llvm_support)
          << TC.getTripleString();
    }

    // Add filenames immediately.
    if (II.isFilename()) {
      CmdArgs.push_back(II.getFilename());
      continue;
    }

    // Otherwise, this is a linker input argument.
    const Arg &A = II.getInputArg();

    // Handle reserved library options.
    if (A.getOption().matches(options::OPT_Z_reserved_lib_stdcxx))
      TC.AddCXXStdlibLibArgs(Args, CmdArgs);
    else if (A.getOption().matches(options::OPT_Z_reserved_lib_cckext))
      TC.AddCCKextLibArgs(Args, CmdArgs);
    else if (A.getOption().matches(options::OPT_z)) {
      // Pass -z prefix for gcc linker compatibility.
      A.claim();
      A.render(Args, CmdArgs);
    } else {
       A.renderAsInput(Args, CmdArgs);
    }
  }

  // LIBRARY_PATH - included following the user specified library paths.
  //                and only supported on native toolchains.
  if (!TC.isCrossCompiling())
    addDirectoryList(Args, CmdArgs, "-L", "LIBRARY_PATH");
}

/// \brief Determine whether Objective-C automated reference counting is
/// enabled.
static bool isObjCAutoRefCount(const ArgList &Args) {
  return Args.hasFlag(options::OPT_fobjc_arc, options::OPT_fno_objc_arc, false);
}

/// \brief Determine whether we are linking the ObjC runtime.
static bool isObjCRuntimeLinked(const ArgList &Args) {
  if (isObjCAutoRefCount(Args)) {
    Args.ClaimAllArgs(options::OPT_fobjc_link_runtime);
    return true;
  }
  return Args.hasArg(options::OPT_fobjc_link_runtime);
}

static bool forwardToGCC(const Option &O) {
  // Don't forward inputs from the original command line.  They are added from
  // InputInfoList.
  return O.getKind() != Option::InputClass &&
         !O.hasFlag(options::DriverOption) &&
         !O.hasFlag(options::LinkerInput);
}

void Clang::AddPreprocessingOptions(Compilation &C,
                                    const JobAction &JA,
                                    const Driver &D,
                                    const ArgList &Args,
                                    ArgStringList &CmdArgs,
                                    const InputInfo &Output,
                                    const InputInfoList &Inputs) const {
  Arg *A;

  CheckPreprocessingOptions(D, Args);

  Args.AddLastArg(CmdArgs, options::OPT_C);
  Args.AddLastArg(CmdArgs, options::OPT_CC);

  // Handle dependency file generation.
  if ((A = Args.getLastArg(options::OPT_M, options::OPT_MM)) ||
      (A = Args.getLastArg(options::OPT_MD)) ||
      (A = Args.getLastArg(options::OPT_MMD))) {
    // Determine the output location.
    const char *DepFile;
    if (Arg *MF = Args.getLastArg(options::OPT_MF)) {
      DepFile = MF->getValue();
      C.addFailureResultFile(DepFile, &JA);
    } else if (Output.getType() == types::TY_Dependencies) {
      DepFile = Output.getFilename();
    } else if (A->getOption().matches(options::OPT_M) ||
               A->getOption().matches(options::OPT_MM)) {
      DepFile = "-";
    } else {
      DepFile = getDependencyFileName(Args, Inputs);
      C.addFailureResultFile(DepFile, &JA);
    }
    CmdArgs.push_back("-dependency-file");
    CmdArgs.push_back(DepFile);

    // Add a default target if one wasn't specified.
    if (!Args.hasArg(options::OPT_MT) && !Args.hasArg(options::OPT_MQ)) {
      const char *DepTarget;

      // If user provided -o, that is the dependency target, except
      // when we are only generating a dependency file.
      Arg *OutputOpt = Args.getLastArg(options::OPT_o);
      if (OutputOpt && Output.getType() != types::TY_Dependencies) {
        DepTarget = OutputOpt->getValue();
      } else {
        // Otherwise derive from the base input.
        //
        // FIXME: This should use the computed output file location.
        SmallString<128> P(Inputs[0].getBaseInput());
        llvm::sys::path::replace_extension(P, "o");
        DepTarget = Args.MakeArgString(llvm::sys::path::filename(P));
      }

      CmdArgs.push_back("-MT");
      SmallString<128> Quoted;
      QuoteTarget(DepTarget, Quoted);
      CmdArgs.push_back(Args.MakeArgString(Quoted));
    }

    if (A->getOption().matches(options::OPT_M) ||
        A->getOption().matches(options::OPT_MD))
      CmdArgs.push_back("-sys-header-deps");

    if (isa<PrecompileJobAction>(JA))
      CmdArgs.push_back("-module-file-deps");
  }

  if (Args.hasArg(options::OPT_MG)) {
    if (!A || A->getOption().matches(options::OPT_MD) ||
              A->getOption().matches(options::OPT_MMD))
      D.Diag(diag::err_drv_mg_requires_m_or_mm);
    CmdArgs.push_back("-MG");
  }

  Args.AddLastArg(CmdArgs, options::OPT_MP);

  // Convert all -MQ <target> args to -MT <quoted target>
  for (arg_iterator it = Args.filtered_begin(options::OPT_MT,
                                             options::OPT_MQ),
         ie = Args.filtered_end(); it != ie; ++it) {
    const Arg *A = *it;
    A->claim();

    if (A->getOption().matches(options::OPT_MQ)) {
      CmdArgs.push_back("-MT");
      SmallString<128> Quoted;
      QuoteTarget(A->getValue(), Quoted);
      CmdArgs.push_back(Args.MakeArgString(Quoted));

    // -MT flag - no change
    } else {
      A->render(Args, CmdArgs);
    }
  }

  // Add -i* options, and automatically translate to
  // -include-pch/-include-pth for transparent PCH support. It's
  // wonky, but we include looking for .gch so we can support seamless
  // replacement into a build system already set up to be generating
  // .gch files.
  bool RenderedImplicitInclude = false;
  for (arg_iterator it = Args.filtered_begin(options::OPT_clang_i_Group),
         ie = Args.filtered_end(); it != ie; ++it) {
    const Arg *A = it;

    if (A->getOption().matches(options::OPT_include)) {
      bool IsFirstImplicitInclude = !RenderedImplicitInclude;
      RenderedImplicitInclude = true;

      // Use PCH if the user requested it.
      bool UsePCH = D.CCCUsePCH;

      bool FoundPTH = false;
      bool FoundPCH = false;
      SmallString<128> P(A->getValue());
      // We want the files to have a name like foo.h.pch. Add a dummy extension
      // so that replace_extension does the right thing.
      P += ".dummy";
      if (UsePCH) {
        llvm::sys::path::replace_extension(P, "pch");
        if (llvm::sys::fs::exists(P.str()))
          FoundPCH = true;
      }

      if (!FoundPCH) {
        llvm::sys::path::replace_extension(P, "pth");
        if (llvm::sys::fs::exists(P.str()))
          FoundPTH = true;
      }

      if (!FoundPCH && !FoundPTH) {
        llvm::sys::path::replace_extension(P, "gch");
        if (llvm::sys::fs::exists(P.str())) {
          FoundPCH = UsePCH;
          FoundPTH = !UsePCH;
        }
      }

      if (FoundPCH || FoundPTH) {
        if (IsFirstImplicitInclude) {
          A->claim();
          if (UsePCH)
            CmdArgs.push_back("-include-pch");
          else
            CmdArgs.push_back("-include-pth");
          CmdArgs.push_back(Args.MakeArgString(P.str()));
          continue;
        } else {
          // Ignore the PCH if not first on command line and emit warning.
          D.Diag(diag::warn_drv_pch_not_first_include)
              << P.str() << A->getAsString(Args);
        }
      }
    }

    // Not translated, render as usual.
    A->claim();
    A->render(Args, CmdArgs);
  }

  Args.AddAllArgs(CmdArgs, options::OPT_D, options::OPT_U);
  Args.AddAllArgs(CmdArgs, options::OPT_I_Group, options::OPT_F,
                  options::OPT_index_header_map);

  // Add -Wp, and -Xassembler if using the preprocessor.

  // FIXME: There is a very unfortunate problem here, some troubled
  // souls abuse -Wp, to pass preprocessor options in gcc syntax. To
  // really support that we would have to parse and then translate
  // those options. :(
  Args.AddAllArgValues(CmdArgs, options::OPT_Wp_COMMA,
                       options::OPT_Xpreprocessor);

  // -I- is a deprecated GCC feature, reject it.
  if (Arg *A = Args.getLastArg(options::OPT_I_))
    D.Diag(diag::err_drv_I_dash_not_supported) << A->getAsString(Args);

  // If we have a --sysroot, and don't have an explicit -isysroot flag, add an
  // -isysroot to the CC1 invocation.
  StringRef sysroot = C.getSysRoot();
  if (sysroot != "") {
    if (!Args.hasArg(options::OPT_isysroot)) {
      CmdArgs.push_back("-isysroot");
      CmdArgs.push_back(C.getArgs().MakeArgString(sysroot));
    }
  }

  // Parse additional include paths from environment variables.
  // FIXME: We should probably sink the logic for handling these from the
  // frontend into the driver. It will allow deleting 4 otherwise unused flags.
  // CPATH - included following the user specified includes (but prior to
  // builtin and standard includes).
  addDirectoryList(Args, CmdArgs, "-I", "CPATH");
  // C_INCLUDE_PATH - system includes enabled when compiling C.
  addDirectoryList(Args, CmdArgs, "-c-isystem", "C_INCLUDE_PATH");
  // CPLUS_INCLUDE_PATH - system includes enabled when compiling C++.
  addDirectoryList(Args, CmdArgs, "-cxx-isystem", "CPLUS_INCLUDE_PATH");
  // OBJC_INCLUDE_PATH - system includes enabled when compiling ObjC.
  addDirectoryList(Args, CmdArgs, "-objc-isystem", "OBJC_INCLUDE_PATH");
  // OBJCPLUS_INCLUDE_PATH - system includes enabled when compiling ObjC++.
  addDirectoryList(Args, CmdArgs, "-objcxx-isystem", "OBJCPLUS_INCLUDE_PATH");

  // Add C++ include arguments, if needed.
  if (types::isCXX(Inputs[0].getType()))
    getToolChain().AddClangCXXStdlibIncludeArgs(Args, CmdArgs);

  // Add system include arguments.
  getToolChain().AddClangSystemIncludeArgs(Args, CmdArgs);
}

// FIXME: Move to target hook.
static bool isSignedCharDefault(const llvm::Triple &Triple) {
  switch (Triple.getArch()) {
  default:
    return true;

  case llvm::Triple::aarch64:
  case llvm::Triple::aarch64_be:
  case llvm::Triple::arm:
  case llvm::Triple::armeb:
  case llvm::Triple::thumb:
  case llvm::Triple::thumbeb:
    if (Triple.isOSDarwin() || Triple.isOSWindows())
      return true;
    return false;

  case llvm::Triple::ppc:
  case llvm::Triple::ppc64:
    if (Triple.isOSDarwin())
      return true;
    return false;

  case llvm::Triple::ppc64le:
  case llvm::Triple::systemz:
  case llvm::Triple::xcore:
    return false;
  }
}

static bool isNoCommonDefault(const llvm::Triple &Triple) {
  switch (Triple.getArch()) {
  default:
    return false;

  case llvm::Triple::xcore:
    return true;
  }
}

// Handle -mhwdiv=.
static void getARMHWDivFeatures(const Driver &D, const Arg *A,
                              const ArgList &Args,
                              std::vector<const char *> &Features) {
  StringRef HWDiv = A->getValue();
  if (HWDiv == "arm") {
    Features.push_back("+hwdiv-arm");
    Features.push_back("-hwdiv");
  } else if (HWDiv == "thumb") {
    Features.push_back("-hwdiv-arm");
    Features.push_back("+hwdiv");
  } else if (HWDiv == "arm,thumb" || HWDiv == "thumb,arm") {
    Features.push_back("+hwdiv-arm");
    Features.push_back("+hwdiv");
  } else if (HWDiv == "none") {
    Features.push_back("-hwdiv-arm");
    Features.push_back("-hwdiv");
  } else
    D.Diag(diag::err_drv_clang_unsupported) << A->getAsString(Args);
}

// Handle -mfpu=.
//
// FIXME: Centralize feature selection, defaulting shouldn't be also in the
// frontend target.
static void getARMFPUFeatures(const Driver &D, const Arg *A,
                              const ArgList &Args,
                              std::vector<const char *> &Features) {
  StringRef FPU = A->getValue();

  // Set the target features based on the FPU.
  if (FPU == "fpa" || FPU == "fpe2" || FPU == "fpe3" || FPU == "maverick") {
    // Disable any default FPU support.
    Features.push_back("-vfp2");
    Features.push_back("-vfp3");
    Features.push_back("-neon");
  } else if (FPU == "vfp") {
    Features.push_back("+vfp2");
    Features.push_back("-neon");
  } else if (FPU == "vfp3-d16" || FPU == "vfpv3-d16") {
    Features.push_back("+vfp3");
    Features.push_back("+d16");
    Features.push_back("-neon");
  } else if (FPU == "vfp3" || FPU == "vfpv3") {
    Features.push_back("+vfp3");
    Features.push_back("-neon");
  } else if (FPU == "vfp4-d16" || FPU == "vfpv4-d16") {
    Features.push_back("+vfp4");
    Features.push_back("+d16");
    Features.push_back("-neon");
  } else if (FPU == "vfp4" || FPU == "vfpv4") {
    Features.push_back("+vfp4");
    Features.push_back("-neon");
  } else if (FPU == "fp4-sp-d16" || FPU == "fpv4-sp-d16") {
    Features.push_back("+vfp4");
    Features.push_back("+d16");
    Features.push_back("+fp-only-sp");
    Features.push_back("-neon");
  } else if (FPU == "fp5-sp-d16" || FPU == "fpv5-sp-d16") {
    Features.push_back("+fp-armv8");
    Features.push_back("+fp-only-sp");
    Features.push_back("+d16");
    Features.push_back("-neon");
    Features.push_back("-crypto");
  } else if (FPU == "fp5-dp-d16" || FPU == "fpv5-dp-d16" ||
             FPU == "fp5-d16" || FPU == "fpv5-d16") {
    Features.push_back("+fp-armv8");
    Features.push_back("+d16");
    Features.push_back("-neon");
    Features.push_back("-crypto");
  } else if (FPU == "fp-armv8") {
    Features.push_back("+fp-armv8");
    Features.push_back("-neon");
    Features.push_back("-crypto");
  } else if (FPU == "neon-fp-armv8") {
    Features.push_back("+fp-armv8");
    Features.push_back("+neon");
    Features.push_back("-crypto");
  } else if (FPU == "crypto-neon-fp-armv8") {
    Features.push_back("+fp-armv8");
    Features.push_back("+neon");
    Features.push_back("+crypto");
  } else if (FPU == "neon") {
    Features.push_back("+neon");
  } else if (FPU == "neon-vfpv3") {
    Features.push_back("+vfp3");
    Features.push_back("+neon");
  } else if (FPU == "neon-vfpv4") {
    Features.push_back("+neon");
    Features.push_back("+vfp4");
  } else if (FPU == "none") {
    Features.push_back("-vfp2");
    Features.push_back("-vfp3");
    Features.push_back("-vfp4");
    Features.push_back("-fp-armv8");
    Features.push_back("-crypto");
    Features.push_back("-neon");
  } else
    D.Diag(diag::err_drv_clang_unsupported) << A->getAsString(Args);
}

// Select the float ABI as determined by -msoft-float, -mhard-float, and
// -mfloat-abi=.
StringRef tools::arm::getARMFloatABI(const Driver &D, const ArgList &Args,
                                     const llvm::Triple &Triple) {
  StringRef FloatABI;
  if (Arg *A = Args.getLastArg(options::OPT_msoft_float,
                               options::OPT_mhard_float,
                               options::OPT_mfloat_abi_EQ)) {
    if (A->getOption().matches(options::OPT_msoft_float))
      FloatABI = "soft";
    else if (A->getOption().matches(options::OPT_mhard_float))
      FloatABI = "hard";
    else {
      FloatABI = A->getValue();
      if (FloatABI != "soft" && FloatABI != "softfp" && FloatABI != "hard") {
        D.Diag(diag::err_drv_invalid_mfloat_abi)
          << A->getAsString(Args);
        FloatABI = "soft";
      }
    }
  }

  // If unspecified, choose the default based on the platform.
  if (FloatABI.empty()) {
    switch (Triple.getOS()) {
    case llvm::Triple::Darwin:
    case llvm::Triple::MacOSX:
    case llvm::Triple::IOS: {
      // Darwin defaults to "softfp" for v6 and v7.
      //
      // FIXME: Factor out an ARM class so we can cache the arch somewhere.
      std::string ArchName =
        arm::getLLVMArchSuffixForARM(arm::getARMTargetCPU(Args, Triple));
      if (StringRef(ArchName).startswith("v6") ||
          StringRef(ArchName).startswith("v7"))
        FloatABI = "softfp";
      else
        FloatABI = "soft";
      break;
    }

    // FIXME: this is invalid for WindowsCE
    case llvm::Triple::Win32:
      FloatABI = "hard";
      break;

    case llvm::Triple::FreeBSD:
      switch(Triple.getEnvironment()) {
      case llvm::Triple::GNUEABIHF:
        FloatABI = "hard";
        break;
      default:
        // FreeBSD defaults to soft float
        FloatABI = "soft";
        break;
      }
      break;

    default:
      switch(Triple.getEnvironment()) {
      case llvm::Triple::GNUEABIHF:
        FloatABI = "hard";
        break;
      case llvm::Triple::GNUEABI:
        FloatABI = "softfp";
        break;
      case llvm::Triple::EABIHF:
        FloatABI = "hard";
        break;
      case llvm::Triple::EABI:
        // EABI is always AAPCS, and if it was not marked 'hard', it's softfp
        FloatABI = "softfp";
        break;
      case llvm::Triple::Android: {
        std::string ArchName =
          arm::getLLVMArchSuffixForARM(arm::getARMTargetCPU(Args, Triple));
        if (StringRef(ArchName).startswith("v7"))
          FloatABI = "softfp";
        else
          FloatABI = "soft";
        break;
      }
      default:
        // Assume "soft", but warn the user we are guessing.
        FloatABI = "soft";
        if (Triple.getOS() != llvm::Triple::UnknownOS ||
            !Triple.isOSBinFormatMachO())
          D.Diag(diag::warn_drv_assuming_mfloat_abi_is) << "soft";
        break;
      }
    }
  }

  return FloatABI;
}

static void getARMTargetFeatures(const Driver &D, const llvm::Triple &Triple,
                                 const ArgList &Args,
                                 std::vector<const char *> &Features,
                                 bool ForAS) {
  StringRef FloatABI = tools::arm::getARMFloatABI(D, Args, Triple);
  if (!ForAS) {
    // FIXME: Note, this is a hack, the LLVM backend doesn't actually use these
    // yet (it uses the -mfloat-abi and -msoft-float options), and it is
    // stripped out by the ARM target. We should probably pass this a new
    // -target-option, which is handled by the -cc1/-cc1as invocation.
    //
    // FIXME2:  For consistency, it would be ideal if we set up the target
    // machine state the same when using the frontend or the assembler. We don't
    // currently do that for the assembler, we pass the options directly to the
    // backend and never even instantiate the frontend TargetInfo. If we did,
    // and used its handleTargetFeatures hook, then we could ensure the
    // assembler and the frontend behave the same.

    // Use software floating point operations?
    if (FloatABI == "soft")
      Features.push_back("+soft-float");

    // Use software floating point argument passing?
    if (FloatABI != "hard")
      Features.push_back("+soft-float-abi");
  }

  // Honor -mfpu=.
  if (const Arg *A = Args.getLastArg(options::OPT_mfpu_EQ))
    getARMFPUFeatures(D, A, Args, Features);
  if (const Arg *A = Args.getLastArg(options::OPT_mhwdiv_EQ))
    getARMHWDivFeatures(D, A, Args, Features);

  // Setting -msoft-float effectively disables NEON because of the GCC
  // implementation, although the same isn't true of VFP or VFP3.
  if (FloatABI == "soft") {
    Features.push_back("-neon");
    // Also need to explicitly disable features which imply NEON.
    Features.push_back("-crypto");
  }

  // En/disable crc
  if (Arg *A = Args.getLastArg(options::OPT_mcrc,
                               options::OPT_mnocrc)) {
    if (A->getOption().matches(options::OPT_mcrc))
      Features.push_back("+crc");
    else
      Features.push_back("-crc");
  }
}

void Clang::AddARMTargetArgs(const ArgList &Args,
                             ArgStringList &CmdArgs,
                             bool KernelOrKext) const {
  const Driver &D = getToolChain().getDriver();
  // Get the effective triple, which takes into account the deployment target.
  std::string TripleStr = getToolChain().ComputeEffectiveClangTriple(Args);
  llvm::Triple Triple(TripleStr);
  std::string CPUName = arm::getARMTargetCPU(Args, Triple);

  // Select the ABI to use.
  //
  // FIXME: Support -meabi.
  // FIXME: Parts of this are duplicated in the backend, unify this somehow.
  const char *ABIName = nullptr;
  if (Arg *A = Args.getLastArg(options::OPT_mabi_EQ)) {
    ABIName = A->getValue();
  } else if (Triple.isOSBinFormatMachO()) {
    // The backend is hardwired to assume AAPCS for M-class processors, ensure
    // the frontend matches that.
    if (Triple.getEnvironment() == llvm::Triple::EABI ||
        Triple.getOS() == llvm::Triple::UnknownOS ||
        StringRef(CPUName).startswith("cortex-m")) {
      ABIName = "aapcs";
    } else {
      ABIName = "apcs-gnu";
    }
  } else if (Triple.isOSWindows()) {
    // FIXME: this is invalid for WindowsCE
    ABIName = "aapcs";
  } else {
    // Select the default based on the platform.
    switch(Triple.getEnvironment()) {
    case llvm::Triple::Android:
    case llvm::Triple::GNUEABI:
    case llvm::Triple::GNUEABIHF:
      ABIName = "aapcs-linux";
      break;
    case llvm::Triple::EABIHF:
    case llvm::Triple::EABI:
      ABIName = "aapcs";
      break;
    default:
      if (Triple.getOS() == llvm::Triple::NetBSD)
        ABIName = "apcs-gnu";
      else
        ABIName = "aapcs";
      break;
    }
  }
  CmdArgs.push_back("-target-abi");
  CmdArgs.push_back(ABIName);

  // Determine floating point ABI from the options & target defaults.
  StringRef FloatABI = tools::arm::getARMFloatABI(D, Args, Triple);
  if (FloatABI == "soft") {
    // Floating point operations and argument passing are soft.
    //
    // FIXME: This changes CPP defines, we need -target-soft-float.
    CmdArgs.push_back("-msoft-float");
    CmdArgs.push_back("-mfloat-abi");
    CmdArgs.push_back("soft");
  } else if (FloatABI == "softfp") {
    // Floating point operations are hard, but argument passing is soft.
    CmdArgs.push_back("-mfloat-abi");
    CmdArgs.push_back("soft");
  } else {
    // Floating point operations and argument passing are hard.
    assert(FloatABI == "hard" && "Invalid float abi!");
    CmdArgs.push_back("-mfloat-abi");
    CmdArgs.push_back("hard");
  }

  // Kernel code has more strict alignment requirements.
  if (KernelOrKext) {
    if (!Triple.isiOS() || Triple.isOSVersionLT(6)) {
      CmdArgs.push_back("-backend-option");
      CmdArgs.push_back("-arm-long-calls");
    }

    CmdArgs.push_back("-backend-option");
    CmdArgs.push_back("-arm-strict-align");

    // The kext linker doesn't know how to deal with movw/movt.
    CmdArgs.push_back("-backend-option");
    CmdArgs.push_back("-arm-use-movt=0");
  }

  // -mkernel implies -mstrict-align; don't add the redundant option.
  if (!KernelOrKext) {
    if (Arg *A = Args.getLastArg(options::OPT_mno_unaligned_access,
                                 options::OPT_munaligned_access)) {
      CmdArgs.push_back("-backend-option");
      if (A->getOption().matches(options::OPT_mno_unaligned_access))
        CmdArgs.push_back("-arm-strict-align");
      else {
        if (Triple.getSubArch() == llvm::Triple::SubArchType::ARMSubArch_v6m)
          D.Diag(diag::err_target_unsupported_unaligned) << "v6m";
        CmdArgs.push_back("-arm-no-strict-align");
      }
    }
  }

  // Setting -mno-global-merge disables the codegen global merge pass. Setting 
  // -mglobal-merge has no effect as the pass is enabled by default.
  if (Arg *A = Args.getLastArg(options::OPT_mglobal_merge,
                               options::OPT_mno_global_merge)) {
    if (A->getOption().matches(options::OPT_mno_global_merge))
      CmdArgs.push_back("-mno-global-merge");
  }

  if (!Args.hasFlag(options::OPT_mimplicit_float,
                    options::OPT_mno_implicit_float,
                    true))
    CmdArgs.push_back("-no-implicit-float");

  // llvm does not support reserving registers in general. There is support
  // for reserving r9 on ARM though (defined as a platform-specific register
  // in ARM EABI).
  if (Args.hasArg(options::OPT_ffixed_r9)) {
    CmdArgs.push_back("-backend-option");
    CmdArgs.push_back("-arm-reserve-r9");
  }
}

/// getAArch64TargetCPU - Get the (LLVM) name of the AArch64 cpu we are
/// targeting.
static std::string getAArch64TargetCPU(const ArgList &Args) {
  Arg *A;
  std::string CPU;
  // If we have -mtune or -mcpu, use that.
  if ((A = Args.getLastArg(options::OPT_mtune_EQ))) {
    CPU = A->getValue();
  } else if ((A = Args.getLastArg(options::OPT_mcpu_EQ))) {
    StringRef Mcpu = A->getValue();
    CPU = Mcpu.split("+").first;
  }

  // Handle CPU name is 'native'.
  if (CPU == "native")
    return llvm::sys::getHostCPUName();
  else if (CPU.size())
    return CPU;

  // Make sure we pick "cyclone" if -arch is used.
  // FIXME: Should this be picked by checking the target triple instead?
  if (Args.getLastArg(options::OPT_arch))
    return "cyclone";

  return "generic";
}

void Clang::AddAArch64TargetArgs(const ArgList &Args,
                                 ArgStringList &CmdArgs) const {
  std::string TripleStr = getToolChain().ComputeEffectiveClangTriple(Args);
  llvm::Triple Triple(TripleStr);

  if (!Args.hasFlag(options::OPT_mred_zone, options::OPT_mno_red_zone, true) ||
      Args.hasArg(options::OPT_mkernel) ||
      Args.hasArg(options::OPT_fapple_kext))
    CmdArgs.push_back("-disable-red-zone");

  if (!Args.hasFlag(options::OPT_mimplicit_float,
                    options::OPT_mno_implicit_float, true))
    CmdArgs.push_back("-no-implicit-float");

  const char *ABIName = nullptr;
  if (Arg *A = Args.getLastArg(options::OPT_mabi_EQ))
    ABIName = A->getValue();
  else if (Triple.isOSDarwin())
    ABIName = "darwinpcs";
  else
    ABIName = "aapcs";

  CmdArgs.push_back("-target-abi");
  CmdArgs.push_back(ABIName);

  if (Arg *A = Args.getLastArg(options::OPT_mno_unaligned_access,
                               options::OPT_munaligned_access)) {
    CmdArgs.push_back("-backend-option");
    if (A->getOption().matches(options::OPT_mno_unaligned_access))
      CmdArgs.push_back("-aarch64-strict-align");
    else
      CmdArgs.push_back("-aarch64-no-strict-align");
  }

  if (Arg *A = Args.getLastArg(options::OPT_mfix_cortex_a53_835769,
                               options::OPT_mno_fix_cortex_a53_835769)) {
    CmdArgs.push_back("-backend-option");
    if (A->getOption().matches(options::OPT_mfix_cortex_a53_835769))
      CmdArgs.push_back("-aarch64-fix-cortex-a53-835769=1");
    else
      CmdArgs.push_back("-aarch64-fix-cortex-a53-835769=0");
  } else if (Triple.getEnvironment() == llvm::Triple::Android) {
    // Enabled A53 errata (835769) workaround by default on android
    CmdArgs.push_back("-backend-option");
    CmdArgs.push_back("-aarch64-fix-cortex-a53-835769=1");
  }

  // Setting -mno-global-merge disables the codegen global merge pass. Setting
  // -mglobal-merge has no effect as the pass is enabled by default.
  if (Arg *A = Args.getLastArg(options::OPT_mglobal_merge,
                               options::OPT_mno_global_merge)) {
    if (A->getOption().matches(options::OPT_mno_global_merge))
      CmdArgs.push_back("-mno-global-merge");
  }

  if (Args.hasArg(options::OPT_ffixed_x18)) {
    CmdArgs.push_back("-backend-option");
    CmdArgs.push_back("-aarch64-reserve-x18");
  }
}

// Get CPU and ABI names. They are not independent
// so we have to calculate them together.
void mips::getMipsCPUAndABI(const ArgList &Args,
                            const llvm::Triple &Triple,
                            StringRef &CPUName,
                            StringRef &ABIName) {
  const char *DefMips32CPU = "mips32r2";
  const char *DefMips64CPU = "mips64r2";

  // MIPS32r6 is the default for mips(el)?-img-linux-gnu and MIPS64r6 is the
  // default for mips64(el)?-img-linux-gnu.
  if (Triple.getVendor() == llvm::Triple::ImaginationTechnologies &&
      Triple.getEnvironment() == llvm::Triple::GNU) {
    DefMips32CPU = "mips32r6";
    DefMips64CPU = "mips64r6";
  }

  // MIPS3 is the default for mips64*-unknown-openbsd.
  if (Triple.getOS() == llvm::Triple::OpenBSD)
    DefMips64CPU = "mips3";

  if (Arg *A = Args.getLastArg(options::OPT_march_EQ,
                               options::OPT_mcpu_EQ))
    CPUName = A->getValue();

  if (Arg *A = Args.getLastArg(options::OPT_mabi_EQ)) {
    ABIName = A->getValue();
    // Convert a GNU style Mips ABI name to the name
    // accepted by LLVM Mips backend.
    ABIName = llvm::StringSwitch<llvm::StringRef>(ABIName)
      .Case("32", "o32")
      .Case("64", "n64")
      .Default(ABIName);
  }

  // Setup default CPU and ABI names.
  if (CPUName.empty() && ABIName.empty()) {
    switch (Triple.getArch()) {
    default:
      llvm_unreachable("Unexpected triple arch name");
    case llvm::Triple::mips:
    case llvm::Triple::mipsel:
      CPUName = DefMips32CPU;
      break;
    case llvm::Triple::mips64:
    case llvm::Triple::mips64el:
      CPUName = DefMips64CPU;
      break;
    }
  }

  if (ABIName.empty()) {
    // Deduce ABI name from the target triple.
    if (Triple.getArch() == llvm::Triple::mips ||
        Triple.getArch() == llvm::Triple::mipsel)
      ABIName = "o32";
    else
      ABIName = "n64";
  }

  if (CPUName.empty()) {
    // Deduce CPU name from ABI name.
    CPUName = llvm::StringSwitch<const char *>(ABIName)
      .Cases("o32", "eabi", DefMips32CPU)
      .Cases("n32", "n64", DefMips64CPU)
      .Default("");
  }

  // FIXME: Warn on inconsistent use of -march and -mabi.
}

// Convert ABI name to the GNU tools acceptable variant.
static StringRef getGnuCompatibleMipsABIName(StringRef ABI) {
  return llvm::StringSwitch<llvm::StringRef>(ABI)
    .Case("o32", "32")
    .Case("n64", "64")
    .Default(ABI);
}

// Select the MIPS float ABI as determined by -msoft-float, -mhard-float,
// and -mfloat-abi=.
static StringRef getMipsFloatABI(const Driver &D, const ArgList &Args) {
  StringRef FloatABI;
  if (Arg *A = Args.getLastArg(options::OPT_msoft_float,
                               options::OPT_mhard_float,
                               options::OPT_mfloat_abi_EQ)) {
    if (A->getOption().matches(options::OPT_msoft_float))
      FloatABI = "soft";
    else if (A->getOption().matches(options::OPT_mhard_float))
      FloatABI = "hard";
    else {
      FloatABI = A->getValue();
      if (FloatABI != "soft" && FloatABI != "hard") {
        D.Diag(diag::err_drv_invalid_mfloat_abi) << A->getAsString(Args);
        FloatABI = "hard";
      }
    }
  }

  // If unspecified, choose the default based on the platform.
  if (FloatABI.empty()) {
    // Assume "hard", because it's a default value used by gcc.
    // When we start to recognize specific target MIPS processors,
    // we will be able to select the default more correctly.
    FloatABI = "hard";
  }

  return FloatABI;
}

static void AddTargetFeature(const ArgList &Args,
                             std::vector<const char *> &Features,
                             OptSpecifier OnOpt, OptSpecifier OffOpt,
                             StringRef FeatureName) {
  if (Arg *A = Args.getLastArg(OnOpt, OffOpt)) {
    if (A->getOption().matches(OnOpt))
      Features.push_back(Args.MakeArgString("+" + FeatureName));
    else
      Features.push_back(Args.MakeArgString("-" + FeatureName));
  }
}

static void getMIPSTargetFeatures(const Driver &D, const llvm::Triple &Triple,
                                  const ArgList &Args,
                                  std::vector<const char *> &Features) {
  StringRef CPUName;
  StringRef ABIName;
  mips::getMipsCPUAndABI(Args, Triple, CPUName, ABIName);
  ABIName = getGnuCompatibleMipsABIName(ABIName);

  AddTargetFeature(Args, Features, options::OPT_mno_abicalls,
                   options::OPT_mabicalls, "noabicalls");

  StringRef FloatABI = getMipsFloatABI(D, Args);
  if (FloatABI == "soft") {
    // FIXME: Note, this is a hack. We need to pass the selected float
    // mode to the MipsTargetInfoBase to define appropriate macros there.
    // Now it is the only method.
    Features.push_back("+soft-float");
  }

  if (Arg *A = Args.getLastArg(options::OPT_mnan_EQ)) {
    StringRef Val = StringRef(A->getValue());
    if (Val == "2008")
      Features.push_back("+nan2008");
    else if (Val == "legacy")
      Features.push_back("-nan2008");
    else
      D.Diag(diag::err_drv_unsupported_option_argument)
          << A->getOption().getName() << Val;
  }

  AddTargetFeature(Args, Features, options::OPT_msingle_float,
                   options::OPT_mdouble_float, "single-float");
  AddTargetFeature(Args, Features, options::OPT_mips16, options::OPT_mno_mips16,
                   "mips16");
  AddTargetFeature(Args, Features, options::OPT_mmicromips,
                   options::OPT_mno_micromips, "micromips");
  AddTargetFeature(Args, Features, options::OPT_mdsp, options::OPT_mno_dsp,
                   "dsp");
  AddTargetFeature(Args, Features, options::OPT_mdspr2, options::OPT_mno_dspr2,
                   "dspr2");
  AddTargetFeature(Args, Features, options::OPT_mmsa, options::OPT_mno_msa,
                   "msa");

  // Add the last -mfp32/-mfpxx/-mfp64 or if none are given and the ABI is O32
  // pass -mfpxx
  if (Arg *A = Args.getLastArg(options::OPT_mfp32, options::OPT_mfpxx,
                               options::OPT_mfp64)) {
    if (A->getOption().matches(options::OPT_mfp32))
      Features.push_back(Args.MakeArgString("-fp64"));
    else if (A->getOption().matches(options::OPT_mfpxx)) {
      Features.push_back(Args.MakeArgString("+fpxx"));
      Features.push_back(Args.MakeArgString("+nooddspreg"));
    } else
      Features.push_back(Args.MakeArgString("+fp64"));
  } else if (mips::isFPXXDefault(Triple, CPUName, ABIName)) {
    Features.push_back(Args.MakeArgString("+fpxx"));
    Features.push_back(Args.MakeArgString("+nooddspreg"));
  }

  AddTargetFeature(Args, Features, options::OPT_mno_odd_spreg,
                   options::OPT_modd_spreg, "nooddspreg");
}

void Clang::AddMIPSTargetArgs(const ArgList &Args,
                              ArgStringList &CmdArgs) const {
  const Driver &D = getToolChain().getDriver();
  StringRef CPUName;
  StringRef ABIName;
  const llvm::Triple &Triple = getToolChain().getTriple();
  mips::getMipsCPUAndABI(Args, Triple, CPUName, ABIName);

  CmdArgs.push_back("-target-abi");
  CmdArgs.push_back(ABIName.data());

  StringRef FloatABI = getMipsFloatABI(D, Args);

  if (FloatABI == "soft") {
    // Floating point operations and argument passing are soft.
    CmdArgs.push_back("-msoft-float");
    CmdArgs.push_back("-mfloat-abi");
    CmdArgs.push_back("soft");
  }
  else {
    // Floating point operations and argument passing are hard.
    assert(FloatABI == "hard" && "Invalid float abi!");
    CmdArgs.push_back("-mfloat-abi");
    CmdArgs.push_back("hard");
  }

  if (Arg *A = Args.getLastArg(options::OPT_mxgot, options::OPT_mno_xgot)) {
    if (A->getOption().matches(options::OPT_mxgot)) {
      CmdArgs.push_back("-mllvm");
      CmdArgs.push_back("-mxgot");
    }
  }

  if (Arg *A = Args.getLastArg(options::OPT_mldc1_sdc1,
                               options::OPT_mno_ldc1_sdc1)) {
    if (A->getOption().matches(options::OPT_mno_ldc1_sdc1)) {
      CmdArgs.push_back("-mllvm");
      CmdArgs.push_back("-mno-ldc1-sdc1");
    }
  }

  if (Arg *A = Args.getLastArg(options::OPT_mcheck_zero_division,
                               options::OPT_mno_check_zero_division)) {
    if (A->getOption().matches(options::OPT_mno_check_zero_division)) {
      CmdArgs.push_back("-mllvm");
      CmdArgs.push_back("-mno-check-zero-division");
    }
  }

  if (Arg *A = Args.getLastArg(options::OPT_G)) {
    StringRef v = A->getValue();
    CmdArgs.push_back("-mllvm");
    CmdArgs.push_back(Args.MakeArgString("-mips-ssection-threshold=" + v));
    A->claim();
  }
}

/// getPPCTargetCPU - Get the (LLVM) name of the PowerPC cpu we are targeting.
static std::string getPPCTargetCPU(const ArgList &Args) {
  if (Arg *A = Args.getLastArg(options::OPT_mcpu_EQ)) {
    StringRef CPUName = A->getValue();

    if (CPUName == "native") {
      std::string CPU = llvm::sys::getHostCPUName();
      if (!CPU.empty() && CPU != "generic")
        return CPU;
      else
        return "";
    }

    return llvm::StringSwitch<const char *>(CPUName)
      .Case("common", "generic")
      .Case("440", "440")
      .Case("440fp", "440")
      .Case("450", "450")
      .Case("601", "601")
      .Case("602", "602")
      .Case("603", "603")
      .Case("603e", "603e")
      .Case("603ev", "603ev")
      .Case("604", "604")
      .Case("604e", "604e")
      .Case("620", "620")
      .Case("630", "pwr3")
      .Case("G3", "g3")
      .Case("7400", "7400")
      .Case("G4", "g4")
      .Case("7450", "7450")
      .Case("G4+", "g4+")
      .Case("750", "750")
      .Case("970", "970")
      .Case("G5", "g5")
      .Case("a2", "a2")
      .Case("a2q", "a2q")
      .Case("e500mc", "e500mc")
      .Case("e5500", "e5500")
      .Case("power3", "pwr3")
      .Case("power4", "pwr4")
      .Case("power5", "pwr5")
      .Case("power5x", "pwr5x")
      .Case("power6", "pwr6")
      .Case("power6x", "pwr6x")
      .Case("power7", "pwr7")
      .Case("power8", "pwr8")
      .Case("pwr3", "pwr3")
      .Case("pwr4", "pwr4")
      .Case("pwr5", "pwr5")
      .Case("pwr5x", "pwr5x")
      .Case("pwr6", "pwr6")
      .Case("pwr6x", "pwr6x")
      .Case("pwr7", "pwr7")
      .Case("pwr8", "pwr8")
      .Case("powerpc", "ppc")
      .Case("powerpc64", "ppc64")
      .Case("powerpc64le", "ppc64le")
      .Default("");
  }

  return "";
}

static void getPPCTargetFeatures(const ArgList &Args,
                                 std::vector<const char *> &Features) {
  for (arg_iterator it = Args.filtered_begin(options::OPT_m_ppc_Features_Group),
                    ie = Args.filtered_end();
       it != ie; ++it) {
    StringRef Name = (*it)->getOption().getName();
    (*it)->claim();

    // Skip over "-m".
    assert(Name.startswith("m") && "Invalid feature name.");
    Name = Name.substr(1);

    bool IsNegative = Name.startswith("no-");
    if (IsNegative)
      Name = Name.substr(3);

    // Note that gcc calls this mfcrf and LLVM calls this mfocrf so we
    // pass the correct option to the backend while calling the frontend
    // option the same.
    // TODO: Change the LLVM backend option maybe?
    if (Name == "mfcrf")
      Name = "mfocrf";

    Features.push_back(Args.MakeArgString((IsNegative ? "-" : "+") + Name));
  }

  // Altivec is a bit weird, allow overriding of the Altivec feature here.
  AddTargetFeature(Args, Features, options::OPT_faltivec,
                   options::OPT_fno_altivec, "altivec");
}

void Clang::AddPPCTargetArgs(const ArgList &Args,
                             ArgStringList &CmdArgs) const {
  // Select the ABI to use.
  const char *ABIName = nullptr;
  if (Arg *A = Args.getLastArg(options::OPT_mabi_EQ)) {
    ABIName = A->getValue();
  } else if (getToolChain().getTriple().isOSLinux())
    switch(getToolChain().getArch()) {
    case llvm::Triple::ppc64:
      ABIName = "elfv1";
      break;
    case llvm::Triple::ppc64le:
      ABIName = "elfv2";
      break;
    default:
      break;
  }

  if (ABIName) {
    CmdArgs.push_back("-target-abi");
    CmdArgs.push_back(ABIName);
  }
}

bool ppc::hasPPCAbiArg(const ArgList &Args, const char *Value) {
  Arg *A = Args.getLastArg(options::OPT_mabi_EQ);
  return A && (A->getValue() == StringRef(Value));
}

/// Get the (LLVM) name of the R600 gpu we are targeting.
static std::string getR600TargetGPU(const ArgList &Args) {
  if (Arg *A = Args.getLastArg(options::OPT_mcpu_EQ)) {
    const char *GPUName = A->getValue();
    return llvm::StringSwitch<const char *>(GPUName)
      .Cases("rv630", "rv635", "r600")
      .Cases("rv610", "rv620", "rs780", "rs880")
      .Case("rv740", "rv770")
      .Case("palm", "cedar")
      .Cases("sumo", "sumo2", "sumo")
      .Case("hemlock", "cypress")
      .Case("aruba", "cayman")
      .Default(GPUName);
  }
  return "";
}

static void getSparcTargetFeatures(const ArgList &Args,
                                   std::vector<const char *> &Features) {
  bool SoftFloatABI = true;
  if (Arg *A =
          Args.getLastArg(options::OPT_msoft_float, options::OPT_mhard_float)) {
    if (A->getOption().matches(options::OPT_mhard_float))
      SoftFloatABI = false;
  }
  if (SoftFloatABI)
    Features.push_back("+soft-float");
}

void Clang::AddSparcTargetArgs(const ArgList &Args,
                             ArgStringList &CmdArgs) const {
  const Driver &D = getToolChain().getDriver();

  // Select the float ABI as determined by -msoft-float and -mhard-float.
  StringRef FloatABI;
  if (Arg *A = Args.getLastArg(options::OPT_msoft_float,
                               options::OPT_mhard_float)) {
    if (A->getOption().matches(options::OPT_msoft_float))
      FloatABI = "soft";
    else if (A->getOption().matches(options::OPT_mhard_float))
      FloatABI = "hard";
  }

  // If unspecified, choose the default based on the platform.
  if (FloatABI.empty()) {
    // Assume "soft", but warn the user we are guessing.
    FloatABI = "soft";
    D.Diag(diag::warn_drv_assuming_mfloat_abi_is) << "soft";
  }

  if (FloatABI == "soft") {
    // Floating point operations and argument passing are soft.
    //
    // FIXME: This changes CPP defines, we need -target-soft-float.
    CmdArgs.push_back("-msoft-float");
  } else {
    assert(FloatABI == "hard" && "Invalid float abi!");
    CmdArgs.push_back("-mhard-float");
  }
}

static const char *getSystemZTargetCPU(const ArgList &Args) {
  if (const Arg *A = Args.getLastArg(options::OPT_march_EQ))
    return A->getValue();
  return "z10";
}

static const char *getX86TargetCPU(const ArgList &Args,
                                   const llvm::Triple &Triple) {
  if (const Arg *A = Args.getLastArg(options::OPT_march_EQ)) {
    if (StringRef(A->getValue()) != "native") {
      if (Triple.isOSDarwin() && Triple.getArchName() == "x86_64h")
        return "core-avx2";

      return A->getValue();
    }

    // FIXME: Reject attempts to use -march=native unless the target matches
    // the host.
    //
    // FIXME: We should also incorporate the detected target features for use
    // with -native.
    std::string CPU = llvm::sys::getHostCPUName();
    if (!CPU.empty() && CPU != "generic")
      return Args.MakeArgString(CPU);
  }

  // Select the default CPU if none was given (or detection failed).

  if (Triple.getArch() != llvm::Triple::x86_64 &&
      Triple.getArch() != llvm::Triple::x86)
    return nullptr; // This routine is only handling x86 targets.

  bool Is64Bit = Triple.getArch() == llvm::Triple::x86_64;

  // FIXME: Need target hooks.
  if (Triple.isOSDarwin()) {
    if (Triple.getArchName() == "x86_64h")
      return "core-avx2";
    return Is64Bit ? "core2" : "yonah";
  }

  // Set up default CPU name for PS4 compilers.
  if (Triple.isPS4CPU())
    return "btver2";

  // On Android use targets compatible with gcc
  if (Triple.getEnvironment() == llvm::Triple::Android)
    return Is64Bit ? "x86-64" : "i686";

  // Everything else goes to x86-64 in 64-bit mode.
  if (Is64Bit)
    return "x86-64";

  switch (Triple.getOS()) {
  case llvm::Triple::FreeBSD:
  case llvm::Triple::NetBSD:
  case llvm::Triple::OpenBSD:
    return "i486";
  case llvm::Triple::Haiku:
    return "i586";
  case llvm::Triple::Bitrig:
    return "i686";
  default:
    // Fallback to p4.
    return "pentium4";
  }
}

static std::string getCPUName(const ArgList &Args, const llvm::Triple &T) {
  switch(T.getArch()) {
  default:
    return "";

  case llvm::Triple::aarch64:
  case llvm::Triple::aarch64_be:
    return getAArch64TargetCPU(Args);

  case llvm::Triple::arm:
  case llvm::Triple::armeb:
  case llvm::Triple::thumb:
  case llvm::Triple::thumbeb:
    return arm::getARMTargetCPU(Args, T);

  case llvm::Triple::mips:
  case llvm::Triple::mipsel:
  case llvm::Triple::mips64:
  case llvm::Triple::mips64el: {
    StringRef CPUName;
    StringRef ABIName;
    mips::getMipsCPUAndABI(Args, T, CPUName, ABIName);
    return CPUName;
  }

  case llvm::Triple::ppc:
  case llvm::Triple::ppc64:
  case llvm::Triple::ppc64le: {
    std::string TargetCPUName = getPPCTargetCPU(Args);
    // LLVM may default to generating code for the native CPU,
    // but, like gcc, we default to a more generic option for
    // each architecture. (except on Darwin)
    if (TargetCPUName.empty() && !T.isOSDarwin()) {
      if (T.getArch() == llvm::Triple::ppc64)
        TargetCPUName = "ppc64";
      else if (T.getArch() == llvm::Triple::ppc64le)
        TargetCPUName = "ppc64le";
      else
        TargetCPUName = "ppc";
    }
    return TargetCPUName;
  }

  case llvm::Triple::sparc:
  case llvm::Triple::sparcv9:
    if (const Arg *A = Args.getLastArg(options::OPT_mcpu_EQ))
      return A->getValue();
    return "";

  case llvm::Triple::x86:
  case llvm::Triple::x86_64:
    return getX86TargetCPU(Args, T);

  case llvm::Triple::hexagon:
    return "hexagon" + toolchains::Hexagon_TC::GetTargetCPU(Args).str();

  case llvm::Triple::systemz:
    return getSystemZTargetCPU(Args);

  case llvm::Triple::r600:
  case llvm::Triple::amdgcn:
    return getR600TargetGPU(Args);
  }
}

static void AddGoldPlugin(const ToolChain &ToolChain, const ArgList &Args,
                          ArgStringList &CmdArgs) {
  // Tell the linker to load the plugin. This has to come before AddLinkerInputs
  // as gold requires -plugin to come before any -plugin-opt that -Wl might
  // forward.
  CmdArgs.push_back("-plugin");
  std::string Plugin = ToolChain.getDriver().Dir + "/../lib" CLANG_LIBDIR_SUFFIX "/LLVMgold.so";
  CmdArgs.push_back(Args.MakeArgString(Plugin));

  // Try to pass driver level flags relevant to LTO code generation down to
  // the plugin.

  // Handle flags for selecting CPU variants.
  std::string CPU = getCPUName(Args, ToolChain.getTriple());
  if (!CPU.empty())
    CmdArgs.push_back(Args.MakeArgString(Twine("-plugin-opt=mcpu=") + CPU));
}

static void getX86TargetFeatures(const Driver & D,
                                 const llvm::Triple &Triple,
                                 const ArgList &Args,
                                 std::vector<const char *> &Features) {
  if (Triple.getArchName() == "x86_64h") {
    // x86_64h implies quite a few of the more modern subtarget features
    // for Haswell class CPUs, but not all of them. Opt-out of a few.
    Features.push_back("-rdrnd");
    Features.push_back("-aes");
    Features.push_back("-pclmul");
    Features.push_back("-rtm");
    Features.push_back("-hle");
    Features.push_back("-fsgsbase");
  }

  // Add features to comply with gcc on Android
  if (Triple.getEnvironment() == llvm::Triple::Android) {
    if (Triple.getArch() == llvm::Triple::x86_64) {
      Features.push_back("+sse4.2");
      Features.push_back("+popcnt");
    } else
      Features.push_back("+ssse3");
  }

  // Set features according to the -arch flag on MSVC
  if (Arg *A = Args.getLastArg(options::OPT__SLASH_arch)) {
    StringRef Arch = A->getValue();
    bool ArchUsed = false;
    // First, look for flags that are shared in x86 and x86-64.
    if (Triple.getArch() == llvm::Triple::x86_64 ||
        Triple.getArch() == llvm::Triple::x86) {
      if (Arch == "AVX" || Arch == "AVX2") {
        ArchUsed = true;
        Features.push_back(Args.MakeArgString("+" + Arch.lower()));
      }
    }
    // Then, look for x86-specific flags.
    if (Triple.getArch() == llvm::Triple::x86) {
      if (Arch == "IA32") {
        ArchUsed = true;
      } else if (Arch == "SSE" || Arch == "SSE2") {
        ArchUsed = true;
        Features.push_back(Args.MakeArgString("+" + Arch.lower()));
      }
    }
    if (!ArchUsed)
      D.Diag(clang::diag::warn_drv_unused_argument) << A->getAsString(Args);
  }

  // Now add any that the user explicitly requested on the command line,
  // which may override the defaults.
  for (arg_iterator it = Args.filtered_begin(options::OPT_m_x86_Features_Group),
                    ie = Args.filtered_end();
       it != ie; ++it) {
    StringRef Name = (*it)->getOption().getName();
    (*it)->claim();

    // Skip over "-m".
    assert(Name.startswith("m") && "Invalid feature name.");
    Name = Name.substr(1);

    bool IsNegative = Name.startswith("no-");
    if (IsNegative)
      Name = Name.substr(3);

    Features.push_back(Args.MakeArgString((IsNegative ? "-" : "+") + Name));
  }
}

void Clang::AddX86TargetArgs(const ArgList &Args,
                             ArgStringList &CmdArgs) const {
  if (!Args.hasFlag(options::OPT_mred_zone,
                    options::OPT_mno_red_zone,
                    true) ||
      Args.hasArg(options::OPT_mkernel) ||
      Args.hasArg(options::OPT_fapple_kext))
    CmdArgs.push_back("-disable-red-zone");

  // Default to avoid implicit floating-point for kernel/kext code, but allow
  // that to be overridden with -mno-soft-float.
  bool NoImplicitFloat = (Args.hasArg(options::OPT_mkernel) ||
                          Args.hasArg(options::OPT_fapple_kext));
  if (Arg *A = Args.getLastArg(options::OPT_msoft_float,
                               options::OPT_mno_soft_float,
                               options::OPT_mimplicit_float,
                               options::OPT_mno_implicit_float)) {
    const Option &O = A->getOption();
    NoImplicitFloat = (O.matches(options::OPT_mno_implicit_float) ||
                       O.matches(options::OPT_msoft_float));
  }
  if (NoImplicitFloat)
    CmdArgs.push_back("-no-implicit-float");

  if (Arg *A = Args.getLastArg(options::OPT_masm_EQ)) {
    StringRef Value = A->getValue();
    if (Value == "intel" || Value == "att") {
      CmdArgs.push_back("-mllvm");
      CmdArgs.push_back(Args.MakeArgString("-x86-asm-syntax=" + Value));
    } else {
      getToolChain().getDriver().Diag(diag::err_drv_unsupported_option_argument)
          << A->getOption().getName() << Value;
    }
  }
}

static inline bool HasPICArg(const ArgList &Args) {
  return Args.hasArg(options::OPT_fPIC)
    || Args.hasArg(options::OPT_fpic);
}

static Arg *GetLastSmallDataThresholdArg(const ArgList &Args) {
  return Args.getLastArg(options::OPT_G,
                         options::OPT_G_EQ,
                         options::OPT_msmall_data_threshold_EQ);
}

static std::string GetHexagonSmallDataThresholdValue(const ArgList &Args) {
  std::string value;
  if (HasPICArg(Args))
    value = "0";
  else if (Arg *A = GetLastSmallDataThresholdArg(Args)) {
    value = A->getValue();
    A->claim();
  }
  return value;
}

void Clang::AddHexagonTargetArgs(const ArgList &Args,
                                 ArgStringList &CmdArgs) const {
  CmdArgs.push_back("-fno-signed-char");
  CmdArgs.push_back("-mqdsp6-compat");
  CmdArgs.push_back("-Wreturn-type");

  std::string SmallDataThreshold = GetHexagonSmallDataThresholdValue(Args);
  if (!SmallDataThreshold.empty()) {
    CmdArgs.push_back ("-mllvm");
    CmdArgs.push_back(Args.MakeArgString(
                        "-hexagon-small-data-threshold=" + SmallDataThreshold));
  }

  if (!Args.hasArg(options::OPT_fno_short_enums))
    CmdArgs.push_back("-fshort-enums");
  if (Args.getLastArg(options::OPT_mieee_rnd_near)) {
    CmdArgs.push_back ("-mllvm");
    CmdArgs.push_back ("-enable-hexagon-ieee-rnd-near");
  }
  CmdArgs.push_back ("-mllvm");
  CmdArgs.push_back ("-machine-sink-split=0");
}

// Decode AArch64 features from string like +[no]featureA+[no]featureB+...
static bool DecodeAArch64Features(const Driver &D, StringRef text,
                                  std::vector<const char *> &Features) {
  SmallVector<StringRef, 8> Split;
  text.split(Split, StringRef("+"), -1, false);

  for (unsigned I = 0, E = Split.size(); I != E; ++I) {
    const char *result = llvm::StringSwitch<const char *>(Split[I])
                             .Case("fp", "+fp-armv8")
                             .Case("simd", "+neon")
                             .Case("crc", "+crc")
                             .Case("crypto", "+crypto")
                             .Case("nofp", "-fp-armv8")
                             .Case("nosimd", "-neon")
                             .Case("nocrc", "-crc")
                             .Case("nocrypto", "-crypto")
                             .Default(nullptr);
    if (result)
      Features.push_back(result);
    else if (Split[I] == "neon" || Split[I] == "noneon")
      D.Diag(diag::err_drv_no_neon_modifier);
    else
      return false;
  }
  return true;
}

// Check if the CPU name and feature modifiers in -mcpu are legal. If yes,
// decode CPU and feature.
static bool DecodeAArch64Mcpu(const Driver &D, StringRef Mcpu, StringRef &CPU,
                              std::vector<const char *> &Features) {
  std::pair<StringRef, StringRef> Split = Mcpu.split("+");
  CPU = Split.first;
  if (CPU == "cyclone" || CPU == "cortex-a53" || CPU == "cortex-a57" || CPU == "cortex-a72") {
    Features.push_back("+neon");
    Features.push_back("+crc");
    Features.push_back("+crypto");
  } else if (CPU == "generic") {
    Features.push_back("+neon");
  } else {
    return false;
  }

  if (Split.second.size() && !DecodeAArch64Features(D, Split.second, Features))
    return false;

  return true;
}

static bool
getAArch64ArchFeaturesFromMarch(const Driver &D, StringRef March,
                                const ArgList &Args,
                                std::vector<const char *> &Features) {
  std::pair<StringRef, StringRef> Split = March.split("+");
  if (Split.first != "armv8-a")
    return false;

  if (Split.second.size() && !DecodeAArch64Features(D, Split.second, Features))
    return false;

  return true;
}

static bool
getAArch64ArchFeaturesFromMcpu(const Driver &D, StringRef Mcpu,
                               const ArgList &Args,
                               std::vector<const char *> &Features) {
  StringRef CPU;
  if (!DecodeAArch64Mcpu(D, Mcpu, CPU, Features))
    return false;

  return true;
}

static bool
getAArch64MicroArchFeaturesFromMtune(const Driver &D, StringRef Mtune,
                                     const ArgList &Args,
                                     std::vector<const char *> &Features) {
  // Handle CPU name is 'native'.
  if (Mtune == "native")
    Mtune = llvm::sys::getHostCPUName();
  if (Mtune == "cyclone") {
    Features.push_back("+zcm");
    Features.push_back("+zcz");
  }
  return true;
}

static bool
getAArch64MicroArchFeaturesFromMcpu(const Driver &D, StringRef Mcpu,
                                    const ArgList &Args,
                                    std::vector<const char *> &Features) {
  StringRef CPU;
  std::vector<const char *> DecodedFeature;
  if (!DecodeAArch64Mcpu(D, Mcpu, CPU, DecodedFeature))
    return false;

  return getAArch64MicroArchFeaturesFromMtune(D, CPU, Args, Features);
}

static void getAArch64TargetFeatures(const Driver &D, const ArgList &Args,
                                     std::vector<const char *> &Features) {
  Arg *A;
  bool success = true;
  // Enable NEON by default.
  Features.push_back("+neon");
  if ((A = Args.getLastArg(options::OPT_march_EQ)))
    success = getAArch64ArchFeaturesFromMarch(D, A->getValue(), Args, Features);
  else if ((A = Args.getLastArg(options::OPT_mcpu_EQ)))
    success = getAArch64ArchFeaturesFromMcpu(D, A->getValue(), Args, Features);
  else if (Args.hasArg(options::OPT_arch))
    success = getAArch64ArchFeaturesFromMcpu(D, getAArch64TargetCPU(Args), Args,
                                             Features);

  if (success && (A = Args.getLastArg(options::OPT_mtune_EQ)))
    success =
        getAArch64MicroArchFeaturesFromMtune(D, A->getValue(), Args, Features);
  else if (success && (A = Args.getLastArg(options::OPT_mcpu_EQ)))
    success =
        getAArch64MicroArchFeaturesFromMcpu(D, A->getValue(), Args, Features);
  else if (Args.hasArg(options::OPT_arch))
    success = getAArch64MicroArchFeaturesFromMcpu(D, getAArch64TargetCPU(Args),
                                                  Args, Features);

  if (!success)
    D.Diag(diag::err_drv_clang_unsupported) << A->getAsString(Args);

  if (Args.getLastArg(options::OPT_mgeneral_regs_only)) {
    Features.push_back("-fp-armv8");
    Features.push_back("-crypto");
    Features.push_back("-neon");
  }

  // En/disable crc
  if (Arg *A = Args.getLastArg(options::OPT_mcrc,
                               options::OPT_mnocrc)) {
    if (A->getOption().matches(options::OPT_mcrc))
      Features.push_back("+crc");
    else
      Features.push_back("-crc");
  }
}

static void getTargetFeatures(const Driver &D, const llvm::Triple &Triple,
                              const ArgList &Args, ArgStringList &CmdArgs,
                              bool ForAS) {
  std::vector<const char *> Features;
  switch (Triple.getArch()) {
  default:
    break;
  case llvm::Triple::mips:
  case llvm::Triple::mipsel:
  case llvm::Triple::mips64:
  case llvm::Triple::mips64el:
    getMIPSTargetFeatures(D, Triple, Args, Features);
    break;

  case llvm::Triple::arm:
  case llvm::Triple::armeb:
  case llvm::Triple::thumb:
  case llvm::Triple::thumbeb:
    getARMTargetFeatures(D, Triple, Args, Features, ForAS);
    break;

  case llvm::Triple::ppc:
  case llvm::Triple::ppc64:
  case llvm::Triple::ppc64le:
    getPPCTargetFeatures(Args, Features);
    break;
  case llvm::Triple::sparc:
  case llvm::Triple::sparcv9:
    getSparcTargetFeatures(Args, Features);
    break;
  case llvm::Triple::aarch64:
  case llvm::Triple::aarch64_be:
    getAArch64TargetFeatures(D, Args, Features);
    break;
  case llvm::Triple::x86:
  case llvm::Triple::x86_64:
    getX86TargetFeatures(D, Triple, Args, Features);
    break;
  }

  // Find the last of each feature.
  llvm::StringMap<unsigned> LastOpt;
  for (unsigned I = 0, N = Features.size(); I < N; ++I) {
    const char *Name = Features[I];
    assert(Name[0] == '-' || Name[0] == '+');
    LastOpt[Name + 1] = I;
  }

  for (unsigned I = 0, N = Features.size(); I < N; ++I) {
    // If this feature was overridden, ignore it.
    const char *Name = Features[I];
    llvm::StringMap<unsigned>::iterator LastI = LastOpt.find(Name + 1);
    assert(LastI != LastOpt.end());
    unsigned Last = LastI->second;
    if (Last != I)
      continue;

    CmdArgs.push_back("-target-feature");
    CmdArgs.push_back(Name);
  }
}

static bool
shouldUseExceptionTablesForObjCExceptions(const ObjCRuntime &runtime,
                                          const llvm::Triple &Triple) {
  // We use the zero-cost exception tables for Objective-C if the non-fragile
  // ABI is enabled or when compiling for x86_64 and ARM on Snow Leopard and
  // later.
  if (runtime.isNonFragile())
    return true;

  if (!Triple.isMacOSX())
    return false;

  return (!Triple.isMacOSXVersionLT(10,5) &&
          (Triple.getArch() == llvm::Triple::x86_64 ||
           Triple.getArch() == llvm::Triple::arm));
}

// exceptionSettings() exists to share the logic between -cc1 and linker
// invocations.
static bool exceptionSettings(const ArgList &Args, const llvm::Triple &Triple) {
  if (Arg *A = Args.getLastArg(options::OPT_fexceptions,
                               options::OPT_fno_exceptions))
    if (A->getOption().matches(options::OPT_fexceptions))
      return true;

  return false;
}

/// addExceptionArgs - Adds exception related arguments to the driver command
/// arguments. There's a master flag, -fexceptions and also language specific
/// flags to enable/disable C++ and Objective-C exceptions.
/// This makes it possible to for example disable C++ exceptions but enable
/// Objective-C exceptions.
static void addExceptionArgs(const ArgList &Args, types::ID InputType,
                             const llvm::Triple &Triple,
                             bool KernelOrKext,
                             const ObjCRuntime &objcRuntime,
                             ArgStringList &CmdArgs) {
  if (KernelOrKext) {
    // -mkernel and -fapple-kext imply no exceptions, so claim exception related
    // arguments now to avoid warnings about unused arguments.
    Args.ClaimAllArgs(options::OPT_fexceptions);
    Args.ClaimAllArgs(options::OPT_fno_exceptions);
    Args.ClaimAllArgs(options::OPT_fobjc_exceptions);
    Args.ClaimAllArgs(options::OPT_fno_objc_exceptions);
    Args.ClaimAllArgs(options::OPT_fcxx_exceptions);
    Args.ClaimAllArgs(options::OPT_fno_cxx_exceptions);
    return;
  }

  // Gather the exception settings from the command line arguments.
  bool EH = exceptionSettings(Args, Triple);

  // Obj-C exceptions are enabled by default, regardless of -fexceptions. This
  // is not necessarily sensible, but follows GCC.
  if (types::isObjC(InputType) &&
      Args.hasFlag(options::OPT_fobjc_exceptions,
                   options::OPT_fno_objc_exceptions,
                   true)) {
    CmdArgs.push_back("-fobjc-exceptions");

    EH |= shouldUseExceptionTablesForObjCExceptions(objcRuntime, Triple);
  }

  if (types::isCXX(InputType)) {
    bool CXXExceptionsEnabled =
        Triple.getArch() != llvm::Triple::xcore && !Triple.isPS4CPU();
    if (Arg *A = Args.getLastArg(options::OPT_fcxx_exceptions,
                                 options::OPT_fno_cxx_exceptions,
                                 options::OPT_fexceptions,
                                 options::OPT_fno_exceptions))
      CXXExceptionsEnabled =
          A->getOption().matches(options::OPT_fcxx_exceptions) ||
          A->getOption().matches(options::OPT_fexceptions);

    if (CXXExceptionsEnabled) {
      CmdArgs.push_back("-fcxx-exceptions");

      EH = true;
    }
  }

  if (EH)
    CmdArgs.push_back("-fexceptions");
}

static bool ShouldDisableAutolink(const ArgList &Args,
                             const ToolChain &TC) {
  bool Default = true;
  if (TC.getTriple().isOSDarwin()) {
    // The native darwin assembler doesn't support the linker_option directives,
    // so we disable them if we think the .s file will be passed to it.
    Default = TC.useIntegratedAs();
  }
  return !Args.hasFlag(options::OPT_fautolink, options::OPT_fno_autolink,
                       Default);
}

static bool ShouldDisableDwarfDirectory(const ArgList &Args,
                                        const ToolChain &TC) {
  bool UseDwarfDirectory = Args.hasFlag(options::OPT_fdwarf_directory_asm,
                                        options::OPT_fno_dwarf_directory_asm,
                                        TC.useIntegratedAs());
  return !UseDwarfDirectory;
}

/// \brief Check whether the given input tree contains any compilation actions.
static bool ContainsCompileAction(const Action *A) {
  if (isa<CompileJobAction>(A) || isa<BackendJobAction>(A))
    return true;

  for (const auto &Act : *A)
    if (ContainsCompileAction(Act))
      return true;

  return false;
}

/// \brief Check if -relax-all should be passed to the internal assembler.
/// This is done by default when compiling non-assembler source with -O0.
static bool UseRelaxAll(Compilation &C, const ArgList &Args) {
  bool RelaxDefault = true;

  if (Arg *A = Args.getLastArg(options::OPT_O_Group))
    RelaxDefault = A->getOption().matches(options::OPT_O0);

  if (RelaxDefault) {
    RelaxDefault = false;
    for (const auto &Act : C.getActions()) {
      if (ContainsCompileAction(Act)) {
        RelaxDefault = true;
        break;
      }
    }
  }

  return Args.hasFlag(options::OPT_mrelax_all, options::OPT_mno_relax_all,
    RelaxDefault);
}

static void CollectArgsForIntegratedAssembler(Compilation &C,
                                              const ArgList &Args,
                                              ArgStringList &CmdArgs,
                                              const Driver &D) {
    if (UseRelaxAll(C, Args))
      CmdArgs.push_back("-mrelax-all");

    // When passing -I arguments to the assembler we sometimes need to
    // unconditionally take the next argument.  For example, when parsing
    // '-Wa,-I -Wa,foo' we need to accept the -Wa,foo arg after seeing the
    // -Wa,-I arg and when parsing '-Wa,-I,foo' we need to accept the 'foo'
    // arg after parsing the '-I' arg.
    bool TakeNextArg = false;

    // When using an integrated assembler, translate -Wa, and -Xassembler
    // options.
    bool CompressDebugSections = false;
    for (arg_iterator it = Args.filtered_begin(options::OPT_Wa_COMMA,
                                               options::OPT_Xassembler),
           ie = Args.filtered_end(); it != ie; ++it) {
      const Arg *A = *it;
      A->claim();

      for (unsigned i = 0, e = A->getNumValues(); i != e; ++i) {
        StringRef Value = A->getValue(i);
        if (TakeNextArg) {
          CmdArgs.push_back(Value.data());
          TakeNextArg = false;
          continue;
        }

        if (Value == "-force_cpusubtype_ALL") {
          // Do nothing, this is the default and we don't support anything else.
        } else if (Value == "-L") {
          CmdArgs.push_back("-msave-temp-labels");
        } else if (Value == "--fatal-warnings") {
          CmdArgs.push_back("-massembler-fatal-warnings");
        } else if (Value == "--noexecstack") {
          CmdArgs.push_back("-mnoexecstack");
        } else if (Value == "-compress-debug-sections" ||
                   Value == "--compress-debug-sections") {
          CompressDebugSections = true;
        } else if (Value == "-nocompress-debug-sections" ||
                   Value == "--nocompress-debug-sections") {
          CompressDebugSections = false;
        } else if (Value.startswith("-I")) {
          CmdArgs.push_back(Value.data());
          // We need to consume the next argument if the current arg is a plain
          // -I. The next arg will be the include directory.
          if (Value == "-I")
            TakeNextArg = true;
        } else if (Value.startswith("-gdwarf-")) {
          CmdArgs.push_back(Value.data());
        } else {
          D.Diag(diag::err_drv_unsupported_option_argument)
            << A->getOption().getName() << Value;
        }
      }
    }
    if (CompressDebugSections) {
      if (llvm::zlib::isAvailable())
        CmdArgs.push_back("-compress-debug-sections");
      else
        D.Diag(diag::warn_debug_compression_unavailable);
    }
}

// Until ARM libraries are build separately, we have them all in one library
static StringRef getArchNameForCompilerRTLib(const ToolChain &TC) {
  // FIXME: handle 64-bit
  if (TC.getTriple().isOSWindows() &&
      !TC.getTriple().isWindowsItaniumEnvironment())
    return "i386";
  if (TC.getArch() == llvm::Triple::arm || TC.getArch() == llvm::Triple::armeb)
    return "arm";
  return TC.getArchName();
}

static SmallString<128> getCompilerRTLibDir(const ToolChain &TC) {
  // The runtimes are located in the OS-specific resource directory.
  SmallString<128> Res(TC.getDriver().ResourceDir);
  const llvm::Triple &Triple = TC.getTriple();
  // TC.getOS() yield "freebsd10.0" whereas "freebsd" is expected.
  StringRef OSLibName =
      (Triple.getOS() == llvm::Triple::FreeBSD) ? "freebsd" : TC.getOS();
  llvm::sys::path::append(Res, "lib", OSLibName);
  return Res;
}

static SmallString<128> getCompilerRT(const ToolChain &TC, StringRef Component,
                                      bool Shared = false) {
  const char *Env = TC.getTriple().getEnvironment() == llvm::Triple::Android
                        ? "-android"
                        : "";

  bool IsOSWindows = TC.getTriple().isOSWindows();
  StringRef Arch = getArchNameForCompilerRTLib(TC);
  const char *Prefix = IsOSWindows ? "" : "lib";
  const char *Suffix =
      Shared ? (IsOSWindows ? ".dll" : ".so") : (IsOSWindows ? ".lib" : ".a");

  SmallString<128> Path = getCompilerRTLibDir(TC);
  llvm::sys::path::append(Path, Prefix + Twine("clang_rt.") + Component + "-" +
                                    Arch + Env + Suffix);

  return Path;
}

// This adds the static libclang_rt.builtins-arch.a directly to the command line
// FIXME: Make sure we can also emit shared objects if they're requested
// and available, check for possible errors, etc.
static void addClangRT(const ToolChain &TC, const ArgList &Args,
                       ArgStringList &CmdArgs) {
  CmdArgs.push_back(Args.MakeArgString(getCompilerRT(TC, "builtins")));

  if (!TC.getTriple().isOSWindows()) {
    // FIXME: why do we link against gcc when we are using compiler-rt?
    CmdArgs.push_back("-lgcc_s");
    if (TC.getDriver().CCCIsCXX())
      CmdArgs.push_back("-lgcc_eh");
  }
}

static void addProfileRT(const ToolChain &TC, const ArgList &Args,
                         ArgStringList &CmdArgs) {
  if (!(Args.hasFlag(options::OPT_fprofile_arcs, options::OPT_fno_profile_arcs,
                     false) ||
        Args.hasArg(options::OPT_fprofile_generate) ||
        Args.hasArg(options::OPT_fprofile_instr_generate) ||
        Args.hasArg(options::OPT_fcreate_profile) ||
        Args.hasArg(options::OPT_coverage)))
    return;

  CmdArgs.push_back(Args.MakeArgString(getCompilerRT(TC, "profile")));
}

static void addSanitizerRuntime(const ToolChain &TC, const ArgList &Args,
                                ArgStringList &CmdArgs, StringRef Sanitizer,
                                bool IsShared) {
  // Static runtimes must be forced into executable, so we wrap them in
  // whole-archive.
  if (!IsShared)
    CmdArgs.push_back("-whole-archive");
  CmdArgs.push_back(Args.MakeArgString(getCompilerRT(TC, Sanitizer, IsShared)));
  if (!IsShared)
    CmdArgs.push_back("-no-whole-archive");
}

// Tries to use a file with the list of dynamic symbols that need to be exported
// from the runtime library. Returns true if the file was found.
static bool addSanitizerDynamicList(const ToolChain &TC, const ArgList &Args,
                                    ArgStringList &CmdArgs,
                                    StringRef Sanitizer) {
  SmallString<128> SanRT = getCompilerRT(TC, Sanitizer);
  if (llvm::sys::fs::exists(SanRT + ".syms")) {
    CmdArgs.push_back(Args.MakeArgString("--dynamic-list=" + SanRT + ".syms"));
    return true;
  }
  return false;
}

static void linkSanitizerRuntimeDeps(const ToolChain &TC,
                                     ArgStringList &CmdArgs) {
  // Force linking against the system libraries sanitizers depends on
  // (see PR15823 why this is necessary).
  CmdArgs.push_back("--no-as-needed");
  CmdArgs.push_back("-lpthread");
  CmdArgs.push_back("-lrt");
  CmdArgs.push_back("-lm");
  // There's no libdl on FreeBSD.
  if (TC.getTriple().getOS() != llvm::Triple::FreeBSD)
    CmdArgs.push_back("-ldl");
}

static void
collectSanitizerRuntimes(const ToolChain &TC, const ArgList &Args,
                         SmallVectorImpl<StringRef> &SharedRuntimes,
                         SmallVectorImpl<StringRef> &StaticRuntimes,
                         SmallVectorImpl<StringRef> &HelperStaticRuntimes) {
  const SanitizerArgs &SanArgs = TC.getSanitizerArgs();
  // Collect shared runtimes.
  if (SanArgs.needsAsanRt() && SanArgs.needsSharedAsanRt()) {
    SharedRuntimes.push_back("asan");
  }

  // Collect static runtimes.
  if (Args.hasArg(options::OPT_shared) ||
      (TC.getTriple().getEnvironment() == llvm::Triple::Android)) {
    // Don't link static runtimes into DSOs or if compiling for Android.
    return;
  }
  if (SanArgs.needsAsanRt()) {
    if (SanArgs.needsSharedAsanRt()) {
      HelperStaticRuntimes.push_back("asan-preinit");
    } else {
      StaticRuntimes.push_back("asan");
      if (SanArgs.linkCXXRuntimes())
        StaticRuntimes.push_back("asan_cxx");
    }
  }
  if (SanArgs.needsDfsanRt())
    StaticRuntimes.push_back("dfsan");
  if (SanArgs.needsLsanRt())
    StaticRuntimes.push_back("lsan");
  if (SanArgs.needsMsanRt())
    StaticRuntimes.push_back("msan");
  if (SanArgs.needsTsanRt())
    StaticRuntimes.push_back("tsan");
  // WARNING: UBSan should always go last.
  if (SanArgs.needsUbsanRt()) {
    // If UBSan is not combined with another sanitizer, we need to pull in
    // sanitizer_common explicitly.
    if (StaticRuntimes.empty())
      HelperStaticRuntimes.push_back("san");
    StaticRuntimes.push_back("ubsan");
    if (SanArgs.linkCXXRuntimes())
      StaticRuntimes.push_back("ubsan_cxx");
  }
}

// Should be called before we add system libraries (C++ ABI, libstdc++/libc++,
// C runtime, etc). Returns true if sanitizer system deps need to be linked in.
static bool addSanitizerRuntimes(const ToolChain &TC, const ArgList &Args,
                                 ArgStringList &CmdArgs) {
  SmallVector<StringRef, 4> SharedRuntimes, StaticRuntimes,
      HelperStaticRuntimes;
  collectSanitizerRuntimes(TC, Args, SharedRuntimes, StaticRuntimes,
                           HelperStaticRuntimes);
  for (auto RT : SharedRuntimes)
    addSanitizerRuntime(TC, Args, CmdArgs, RT, true);
  for (auto RT : HelperStaticRuntimes)
    addSanitizerRuntime(TC, Args, CmdArgs, RT, false);
  bool AddExportDynamic = false;
  for (auto RT : StaticRuntimes) {
    addSanitizerRuntime(TC, Args, CmdArgs, RT, false);
    AddExportDynamic |= !addSanitizerDynamicList(TC, Args, CmdArgs, RT);
  }
  // If there is a static runtime with no dynamic list, force all the symbols
  // to be dynamic to be sure we export sanitizer interface functions.
  if (AddExportDynamic)
    CmdArgs.push_back("-export-dynamic");
  return !StaticRuntimes.empty();
}

static bool areOptimizationsEnabled(const ArgList &Args) {
  // Find the last -O arg and see if it is non-zero.
  if (Arg *A = Args.getLastArg(options::OPT_O_Group))
    return !A->getOption().matches(options::OPT_O0);
  // Defaults to -O0.
  return false;
}

static bool shouldUseFramePointerForTarget(const ArgList &Args,
                                           const llvm::Triple &Triple) {
<<<<<<< HEAD
  switch (Triple.getArch()) {
  // Don't use a frame pointer on linux if optimizing for certain targets.
  case llvm::Triple::mips64:
  case llvm::Triple::mips64el:
  case llvm::Triple::mips:
  case llvm::Triple::mipsel:
  case llvm::Triple::systemz:
  case llvm::Triple::x86:
  case llvm::Triple::x86_64:
    if (Triple.isOSLinux())
      if (Arg *A = Args.getLastArg(options::OPT_O_Group))
        if (!A->getOption().matches(options::OPT_O0))
          return false;
    return true;
  case llvm::Triple::xcore:
  case llvm::Triple::nyuzi:
=======
  // XCore never wants frame pointers, regardless of OS.
  if (Triple.getArch() == llvm::Triple::xcore) {
>>>>>>> 81b3f02a
    return false;
  }

  if (Triple.isOSLinux()) {
    switch (Triple.getArch()) {
    // Don't use a frame pointer on linux if optimizing for certain targets.
    case llvm::Triple::mips64:
    case llvm::Triple::mips64el:
    case llvm::Triple::mips:
    case llvm::Triple::mipsel:
    case llvm::Triple::systemz:
    case llvm::Triple::x86:
    case llvm::Triple::x86_64:
      return !areOptimizationsEnabled(Args);
    default:
      return true;
    }
  }

  if (Triple.isOSWindows()) {
    switch (Triple.getArch()) {
    case llvm::Triple::x86:
      return !areOptimizationsEnabled(Args);
    default:
      // All other supported Windows ISAs use xdata unwind information, so frame
      // pointers are not generally useful.
      return false;
    }
  }

  return true;
}

static bool shouldUseFramePointer(const ArgList &Args,
                                  const llvm::Triple &Triple) {
  if (Arg *A = Args.getLastArg(options::OPT_fno_omit_frame_pointer,
                               options::OPT_fomit_frame_pointer))
    return A->getOption().matches(options::OPT_fno_omit_frame_pointer);

  return shouldUseFramePointerForTarget(Args, Triple);
}

static bool shouldUseLeafFramePointer(const ArgList &Args,
                                      const llvm::Triple &Triple) {
  if (Arg *A = Args.getLastArg(options::OPT_mno_omit_leaf_frame_pointer,
                               options::OPT_momit_leaf_frame_pointer))
    return A->getOption().matches(options::OPT_mno_omit_leaf_frame_pointer);

  if (Triple.isPS4CPU())
    return false;

  return shouldUseFramePointerForTarget(Args, Triple);
}

/// Add a CC1 option to specify the debug compilation directory.
static void addDebugCompDirArg(const ArgList &Args, ArgStringList &CmdArgs) {
  SmallString<128> cwd;
  if (!llvm::sys::fs::current_path(cwd)) {
    CmdArgs.push_back("-fdebug-compilation-dir");
    CmdArgs.push_back(Args.MakeArgString(cwd));
  }
}

static const char *SplitDebugName(const ArgList &Args,
                                  const InputInfoList &Inputs) {
  Arg *FinalOutput = Args.getLastArg(options::OPT_o);
  if (FinalOutput && Args.hasArg(options::OPT_c)) {
    SmallString<128> T(FinalOutput->getValue());
    llvm::sys::path::replace_extension(T, "dwo");
    return Args.MakeArgString(T);
  } else {
    // Use the compilation dir.
    SmallString<128> T(
        Args.getLastArgValue(options::OPT_fdebug_compilation_dir));
    SmallString<128> F(llvm::sys::path::stem(Inputs[0].getBaseInput()));
    llvm::sys::path::replace_extension(F, "dwo");
    T += F;
    return Args.MakeArgString(F);
  }
}

static void SplitDebugInfo(const ToolChain &TC, Compilation &C,
                           const Tool &T, const JobAction &JA,
                           const ArgList &Args, const InputInfo &Output,
                           const char *OutFile) {
  ArgStringList ExtractArgs;
  ExtractArgs.push_back("--extract-dwo");

  ArgStringList StripArgs;
  StripArgs.push_back("--strip-dwo");

  // Grabbing the output of the earlier compile step.
  StripArgs.push_back(Output.getFilename());
  ExtractArgs.push_back(Output.getFilename());
  ExtractArgs.push_back(OutFile);

  const char *Exec =
    Args.MakeArgString(TC.GetProgramPath("objcopy"));

  // First extract the dwo sections.
  C.addCommand(llvm::make_unique<Command>(JA, T, Exec, ExtractArgs));

  // Then remove them from the original .o file.
  C.addCommand(llvm::make_unique<Command>(JA, T, Exec, StripArgs));
}

/// \brief Vectorize at all optimization levels greater than 1 except for -Oz.
/// For -Oz the loop vectorizer is disable, while the slp vectorizer is enabled.
static bool shouldEnableVectorizerAtOLevel(const ArgList &Args, bool isSlpVec) {
  if (Arg *A = Args.getLastArg(options::OPT_O_Group)) {
    if (A->getOption().matches(options::OPT_O4) ||
        A->getOption().matches(options::OPT_Ofast))
      return true;

    if (A->getOption().matches(options::OPT_O0))
      return false;

    assert(A->getOption().matches(options::OPT_O) && "Must have a -O flag");

    // Vectorize -Os.
    StringRef S(A->getValue());
    if (S == "s")
      return true;

    // Don't vectorize -Oz, unless it's the slp vectorizer.
    if (S == "z")
      return isSlpVec;

    unsigned OptLevel = 0;
    if (S.getAsInteger(10, OptLevel))
      return false;

    return OptLevel > 1;
  }

  return false;
}

/// Add -x lang to \p CmdArgs for \p Input.
static void addDashXForInput(const ArgList &Args, const InputInfo &Input,
                             ArgStringList &CmdArgs) {
  // When using -verify-pch, we don't want to provide the type
  // 'precompiled-header' if it was inferred from the file extension
  if (Args.hasArg(options::OPT_verify_pch) && Input.getType() == types::TY_PCH)
    return;

  CmdArgs.push_back("-x");
  if (Args.hasArg(options::OPT_rewrite_objc))
    CmdArgs.push_back(types::getTypeName(types::TY_PP_ObjCXX));
  else
    CmdArgs.push_back(types::getTypeName(Input.getType()));
}

static std::string getMSCompatibilityVersion(const char *VersionStr) {
  unsigned Version;
  if (StringRef(VersionStr).getAsInteger(10, Version))
    return "0";

  if (Version < 100)
    return llvm::utostr_32(Version) + ".0";

  if (Version < 10000)
    return llvm::utostr_32(Version / 100) + "." +
        llvm::utostr_32(Version % 100);

  unsigned Build = 0, Factor = 1;
  for ( ; Version > 10000; Version = Version / 10, Factor = Factor * 10)
    Build = Build + (Version % 10) * Factor;
  return llvm::utostr_32(Version / 100) + "." +
      llvm::utostr_32(Version % 100) + "." +
      llvm::utostr_32(Build);
}

// Claim options we don't want to warn if they are unused. We do this for
// options that build systems might add but are unused when assembling or only
// running the preprocessor for example.
static void claimNoWarnArgs(const ArgList &Args) {
  // Don't warn about unused -f(no-)?lto.  This can happen when we're
  // preprocessing, precompiling or assembling.
  Args.ClaimAllArgs(options::OPT_flto);
  Args.ClaimAllArgs(options::OPT_fno_lto);
}

static void appendUserToPath(SmallVectorImpl<char> &Result) {
#ifdef LLVM_ON_UNIX
  const char *Username = getenv("LOGNAME");
#else
  const char *Username = getenv("USERNAME");
#endif
  if (Username) {
    // Validate that LoginName can be used in a path, and get its length.
    size_t Len = 0;
    for (const char *P = Username; *P; ++P, ++Len) {
      if (!isAlphanumeric(*P) && *P != '_') {
        Username = nullptr;
        break;
      }
    }

    if (Username && Len > 0) {
      Result.append(Username, Username + Len);
      return;
    }
  }

  // Fallback to user id.
#ifdef LLVM_ON_UNIX
  std::string UID = llvm::utostr(getuid());
#else
  // FIXME: Windows seems to have an 'SID' that might work.
  std::string UID = "9999";
#endif
  Result.append(UID.begin(), UID.end());
}

void Clang::ConstructJob(Compilation &C, const JobAction &JA,
                         const InputInfo &Output,
                         const InputInfoList &Inputs,
                         const ArgList &Args,
                         const char *LinkingOutput) const {
  bool KernelOrKext = Args.hasArg(options::OPT_mkernel,
                                  options::OPT_fapple_kext);
  const Driver &D = getToolChain().getDriver();
  ArgStringList CmdArgs;

  bool IsWindowsGNU = getToolChain().getTriple().isWindowsGNUEnvironment();
  bool IsWindowsCygnus =
      getToolChain().getTriple().isWindowsCygwinEnvironment();
  bool IsWindowsMSVC = getToolChain().getTriple().isWindowsMSVCEnvironment();

  assert(Inputs.size() == 1 && "Unable to handle multiple inputs.");

  // Invoke ourselves in -cc1 mode.
  //
  // FIXME: Implement custom jobs for internal actions.
  CmdArgs.push_back("-cc1");

  // Add the "effective" target triple.
  CmdArgs.push_back("-triple");
  std::string TripleStr = getToolChain().ComputeEffectiveClangTriple(Args);
  CmdArgs.push_back(Args.MakeArgString(TripleStr));

  const llvm::Triple TT(TripleStr);
  if (TT.isOSWindows() && (TT.getArch() == llvm::Triple::arm ||
                           TT.getArch() == llvm::Triple::thumb)) {
    unsigned Offset = TT.getArch() == llvm::Triple::arm ? 4 : 6;
    unsigned Version;
    TT.getArchName().substr(Offset).getAsInteger(10, Version);
    if (Version < 7)
      D.Diag(diag::err_target_unsupported_arch) << TT.getArchName()
                                                << TripleStr;
  }

  // Push all default warning arguments that are specific to
  // the given target.  These come before user provided warning options
  // are provided.
  getToolChain().addClangWarningOptions(CmdArgs);

  // Select the appropriate action.
  RewriteKind rewriteKind = RK_None;
  
  if (isa<AnalyzeJobAction>(JA)) {
    assert(JA.getType() == types::TY_Plist && "Invalid output type.");
    CmdArgs.push_back("-analyze");
  } else if (isa<MigrateJobAction>(JA)) {
    CmdArgs.push_back("-migrate");
  } else if (isa<PreprocessJobAction>(JA)) {
    if (Output.getType() == types::TY_Dependencies)
      CmdArgs.push_back("-Eonly");
    else {
      CmdArgs.push_back("-E");
      if (Args.hasArg(options::OPT_rewrite_objc) &&
          !Args.hasArg(options::OPT_g_Group))
        CmdArgs.push_back("-P");
    }
  } else if (isa<AssembleJobAction>(JA)) {
    CmdArgs.push_back("-emit-obj");

    CollectArgsForIntegratedAssembler(C, Args, CmdArgs, D);

    // Also ignore explicit -force_cpusubtype_ALL option.
    (void) Args.hasArg(options::OPT_force__cpusubtype__ALL);
  } else if (isa<PrecompileJobAction>(JA)) {
    // Use PCH if the user requested it.
    bool UsePCH = D.CCCUsePCH;

    if (JA.getType() == types::TY_Nothing)
      CmdArgs.push_back("-fsyntax-only");
    else if (UsePCH)
      CmdArgs.push_back("-emit-pch");
    else
      CmdArgs.push_back("-emit-pth");
  } else if (isa<VerifyPCHJobAction>(JA)) {
    CmdArgs.push_back("-verify-pch");
  } else {
    assert((isa<CompileJobAction>(JA) || isa<BackendJobAction>(JA)) &&
           "Invalid action for clang tool.");

    if (JA.getType() == types::TY_Nothing) {
      CmdArgs.push_back("-fsyntax-only");
    } else if (JA.getType() == types::TY_LLVM_IR ||
               JA.getType() == types::TY_LTO_IR) {
      CmdArgs.push_back("-emit-llvm");
    } else if (JA.getType() == types::TY_LLVM_BC ||
               JA.getType() == types::TY_LTO_BC) {
      CmdArgs.push_back("-emit-llvm-bc");
    } else if (JA.getType() == types::TY_PP_Asm) {
      CmdArgs.push_back("-S");
    } else if (JA.getType() == types::TY_AST) {
      CmdArgs.push_back("-emit-pch");
    } else if (JA.getType() == types::TY_ModuleFile) {
      CmdArgs.push_back("-module-file-info");
    } else if (JA.getType() == types::TY_RewrittenObjC) {
      CmdArgs.push_back("-rewrite-objc");
      rewriteKind = RK_NonFragile;
    } else if (JA.getType() == types::TY_RewrittenLegacyObjC) {
      CmdArgs.push_back("-rewrite-objc");
      rewriteKind = RK_Fragile;
    } else {
      assert(JA.getType() == types::TY_PP_Asm &&
             "Unexpected output type!");
    }
  }

  // We normally speed up the clang process a bit by skipping destructors at
  // exit, but when we're generating diagnostics we can rely on some of the
  // cleanup.
  if (!C.isForDiagnostics())
    CmdArgs.push_back("-disable-free");

  // Disable the verification pass in -asserts builds.
#ifdef NDEBUG
  CmdArgs.push_back("-disable-llvm-verifier");
#endif

  // Set the main file name, so that debug info works even with
  // -save-temps.
  CmdArgs.push_back("-main-file-name");
  CmdArgs.push_back(getBaseInputName(Args, Inputs));

  // Some flags which affect the language (via preprocessor
  // defines).
  if (Args.hasArg(options::OPT_static))
    CmdArgs.push_back("-static-define");

  if (isa<AnalyzeJobAction>(JA)) {
    // Enable region store model by default.
    CmdArgs.push_back("-analyzer-store=region");

    // Treat blocks as analysis entry points.
    CmdArgs.push_back("-analyzer-opt-analyze-nested-blocks");

    CmdArgs.push_back("-analyzer-eagerly-assume");

    // Add default argument set.
    if (!Args.hasArg(options::OPT__analyzer_no_default_checks)) {
      CmdArgs.push_back("-analyzer-checker=core");

      if (!IsWindowsMSVC)
        CmdArgs.push_back("-analyzer-checker=unix");

      if (getToolChain().getTriple().getVendor() == llvm::Triple::Apple)
        CmdArgs.push_back("-analyzer-checker=osx");
      
      CmdArgs.push_back("-analyzer-checker=deadcode");
      
      if (types::isCXX(Inputs[0].getType()))
        CmdArgs.push_back("-analyzer-checker=cplusplus");

      // Enable the following experimental checkers for testing.
      CmdArgs.push_back(
          "-analyzer-checker=security.insecureAPI.UncheckedReturn");
      CmdArgs.push_back("-analyzer-checker=security.insecureAPI.getpw");
      CmdArgs.push_back("-analyzer-checker=security.insecureAPI.gets");
      CmdArgs.push_back("-analyzer-checker=security.insecureAPI.mktemp");      
      CmdArgs.push_back("-analyzer-checker=security.insecureAPI.mkstemp");
      CmdArgs.push_back("-analyzer-checker=security.insecureAPI.vfork");
    }

    // Set the output format. The default is plist, for (lame) historical
    // reasons.
    CmdArgs.push_back("-analyzer-output");
    if (Arg *A = Args.getLastArg(options::OPT__analyzer_output))
      CmdArgs.push_back(A->getValue());
    else
      CmdArgs.push_back("plist");

    // Disable the presentation of standard compiler warnings when
    // using --analyze.  We only want to show static analyzer diagnostics
    // or frontend errors.
    CmdArgs.push_back("-w");

    // Add -Xanalyzer arguments when running as analyzer.
    Args.AddAllArgValues(CmdArgs, options::OPT_Xanalyzer);
  }

  CheckCodeGenerationOptions(D, Args);

  bool PIE = getToolChain().isPIEDefault();
  bool PIC = PIE || getToolChain().isPICDefault();
  bool IsPICLevelTwo = PIC;

  // Android-specific defaults for PIC/PIE
  if (getToolChain().getTriple().getEnvironment() == llvm::Triple::Android) {
    switch (getToolChain().getTriple().getArch()) {
    case llvm::Triple::arm:
    case llvm::Triple::armeb:
    case llvm::Triple::thumb:
    case llvm::Triple::thumbeb:
    case llvm::Triple::aarch64:
    case llvm::Triple::mips:
    case llvm::Triple::mipsel:
    case llvm::Triple::mips64:
    case llvm::Triple::mips64el:
      PIC = true; // "-fpic"
      break;

    case llvm::Triple::x86:
    case llvm::Triple::x86_64:
      PIC = true; // "-fPIC"
      IsPICLevelTwo = true;
      break;

    default:
      break;
    }
  }

  // OpenBSD-specific defaults for PIE
  if (getToolChain().getTriple().getOS() == llvm::Triple::OpenBSD) {
    switch (getToolChain().getTriple().getArch()) {
    case llvm::Triple::mips64:
    case llvm::Triple::mips64el:
    case llvm::Triple::sparc:
    case llvm::Triple::x86:
    case llvm::Triple::x86_64:
      IsPICLevelTwo = false; // "-fpie"
      break;

    case llvm::Triple::ppc:
    case llvm::Triple::sparcv9:
      IsPICLevelTwo = true; // "-fPIE"
      break;

    default:
      break;
    }
  }

  // For the PIC and PIE flag options, this logic is different from the
  // legacy logic in very old versions of GCC, as that logic was just
  // a bug no one had ever fixed. This logic is both more rational and
  // consistent with GCC's new logic now that the bugs are fixed. The last
  // argument relating to either PIC or PIE wins, and no other argument is
  // used. If the last argument is any flavor of the '-fno-...' arguments,
  // both PIC and PIE are disabled. Any PIE option implicitly enables PIC
  // at the same level.
  Arg *LastPICArg =Args.getLastArg(options::OPT_fPIC, options::OPT_fno_PIC,
                                 options::OPT_fpic, options::OPT_fno_pic,
                                 options::OPT_fPIE, options::OPT_fno_PIE,
                                 options::OPT_fpie, options::OPT_fno_pie);
  // Check whether the tool chain trumps the PIC-ness decision. If the PIC-ness
  // is forced, then neither PIC nor PIE flags will have no effect.
  if (!getToolChain().isPICDefaultForced()) {
    if (LastPICArg) {
      Option O = LastPICArg->getOption();
      if (O.matches(options::OPT_fPIC) || O.matches(options::OPT_fpic) ||
          O.matches(options::OPT_fPIE) || O.matches(options::OPT_fpie)) {
        PIE = O.matches(options::OPT_fPIE) || O.matches(options::OPT_fpie);
        PIC = PIE || O.matches(options::OPT_fPIC) ||
              O.matches(options::OPT_fpic);
        IsPICLevelTwo = O.matches(options::OPT_fPIE) ||
                        O.matches(options::OPT_fPIC);
      } else {
        PIE = PIC = false;
      }
    }
  }

  // Introduce a Darwin-specific hack. If the default is PIC but the flags
  // specified while enabling PIC enabled level 1 PIC, just force it back to
  // level 2 PIC instead. This matches the behavior of Darwin GCC (based on my
  // informal testing).
  if (PIC && getToolChain().getTriple().isOSDarwin())
    IsPICLevelTwo |= getToolChain().isPICDefault();

  // Note that these flags are trump-cards. Regardless of the order w.r.t. the
  // PIC or PIE options above, if these show up, PIC is disabled.
  llvm::Triple Triple(TripleStr);
  if (KernelOrKext && (!Triple.isiOS() || Triple.isOSVersionLT(6)))
    PIC = PIE = false;
  if (Args.hasArg(options::OPT_static))
    PIC = PIE = false;

  if (Arg *A = Args.getLastArg(options::OPT_mdynamic_no_pic)) {
    // This is a very special mode. It trumps the other modes, almost no one
    // uses it, and it isn't even valid on any OS but Darwin.
    if (!getToolChain().getTriple().isOSDarwin())
      D.Diag(diag::err_drv_unsupported_opt_for_target)
        << A->getSpelling() << getToolChain().getTriple().str();

    // FIXME: Warn when this flag trumps some other PIC or PIE flag.

    CmdArgs.push_back("-mrelocation-model");
    CmdArgs.push_back("dynamic-no-pic");

    // Only a forced PIC mode can cause the actual compile to have PIC defines
    // etc., no flags are sufficient. This behavior was selected to closely
    // match that of llvm-gcc and Apple GCC before that.
    if (getToolChain().isPICDefault() && getToolChain().isPICDefaultForced()) {
      CmdArgs.push_back("-pic-level");
      CmdArgs.push_back("2");
    }
  } else {
    // Currently, LLVM only knows about PIC vs. static; the PIE differences are
    // handled in Clang's IRGen by the -pie-level flag.
    CmdArgs.push_back("-mrelocation-model");
    CmdArgs.push_back(PIC ? "pic" : "static");

    if (PIC) {
      CmdArgs.push_back("-pic-level");
      CmdArgs.push_back(IsPICLevelTwo ? "2" : "1");
      if (PIE) {
        CmdArgs.push_back("-pie-level");
        CmdArgs.push_back(IsPICLevelTwo ? "2" : "1");
      }
    }
  }

  CmdArgs.push_back("-mthread-model");
  if (Arg *A = Args.getLastArg(options::OPT_mthread_model))
    CmdArgs.push_back(A->getValue());
  else
    CmdArgs.push_back(Args.MakeArgString(getToolChain().getThreadModel()));

  if (!Args.hasFlag(options::OPT_fmerge_all_constants,
                    options::OPT_fno_merge_all_constants))
    CmdArgs.push_back("-fno-merge-all-constants");

  // LLVM Code Generator Options.

  if (Args.hasArg(options::OPT_frewrite_map_file) ||
      Args.hasArg(options::OPT_frewrite_map_file_EQ)) {
    for (arg_iterator
             MFI = Args.filtered_begin(options::OPT_frewrite_map_file,
                                       options::OPT_frewrite_map_file_EQ),
             MFE = Args.filtered_end();
         MFI != MFE; ++MFI) {
      CmdArgs.push_back("-frewrite-map-file");
      CmdArgs.push_back((*MFI)->getValue());
      (*MFI)->claim();
    }
  }

  if (Arg *A = Args.getLastArg(options::OPT_Wframe_larger_than_EQ)) {
    StringRef v = A->getValue();
    CmdArgs.push_back("-mllvm");
    CmdArgs.push_back(Args.MakeArgString("-warn-stack-size=" + v));
    A->claim();
  }

  if (Arg *A = Args.getLastArg(options::OPT_mregparm_EQ)) {
    CmdArgs.push_back("-mregparm");
    CmdArgs.push_back(A->getValue());
  }

  if (Arg *A = Args.getLastArg(options::OPT_fpcc_struct_return,
                               options::OPT_freg_struct_return)) {
    if (getToolChain().getArch() != llvm::Triple::x86) {
      D.Diag(diag::err_drv_unsupported_opt_for_target)
        << A->getSpelling() << getToolChain().getTriple().str();
    } else if (A->getOption().matches(options::OPT_fpcc_struct_return)) {
      CmdArgs.push_back("-fpcc-struct-return");
    } else {
      assert(A->getOption().matches(options::OPT_freg_struct_return));
      CmdArgs.push_back("-freg-struct-return");
    }
  }

  if (Args.hasFlag(options::OPT_mrtd, options::OPT_mno_rtd, false))
    CmdArgs.push_back("-mrtd");

  if (shouldUseFramePointer(Args, getToolChain().getTriple()))
    CmdArgs.push_back("-mdisable-fp-elim");
  if (!Args.hasFlag(options::OPT_fzero_initialized_in_bss,
                    options::OPT_fno_zero_initialized_in_bss))
    CmdArgs.push_back("-mno-zero-initialized-in-bss");

  bool OFastEnabled = isOptimizationLevelFast(Args);
  // If -Ofast is the optimization level, then -fstrict-aliasing should be
  // enabled.  This alias option is being used to simplify the hasFlag logic.
  OptSpecifier StrictAliasingAliasOption = OFastEnabled ? options::OPT_Ofast :
    options::OPT_fstrict_aliasing;
  // We turn strict aliasing off by default if we're in CL mode, since MSVC
  // doesn't do any TBAA.
  bool TBAAOnByDefault = !getToolChain().getDriver().IsCLMode();
  if (!Args.hasFlag(options::OPT_fstrict_aliasing, StrictAliasingAliasOption,
                    options::OPT_fno_strict_aliasing, TBAAOnByDefault))
    CmdArgs.push_back("-relaxed-aliasing");
  if (!Args.hasFlag(options::OPT_fstruct_path_tbaa,
                    options::OPT_fno_struct_path_tbaa))
    CmdArgs.push_back("-no-struct-path-tbaa");
  if (Args.hasFlag(options::OPT_fstrict_enums, options::OPT_fno_strict_enums,
                   false))
    CmdArgs.push_back("-fstrict-enums");
  if (!Args.hasFlag(options::OPT_foptimize_sibling_calls,
                    options::OPT_fno_optimize_sibling_calls))
    CmdArgs.push_back("-mdisable-tail-calls");

  // Handle segmented stacks.
  if (Args.hasArg(options::OPT_fsplit_stack))
    CmdArgs.push_back("-split-stacks");

  // If -Ofast is the optimization level, then -ffast-math should be enabled.
  // This alias option is being used to simplify the getLastArg logic.
  OptSpecifier FastMathAliasOption = OFastEnabled ? options::OPT_Ofast :
    options::OPT_ffast_math;
  
  // Handle various floating point optimization flags, mapping them to the
  // appropriate LLVM code generation flags. The pattern for all of these is to
  // default off the codegen optimizations, and if any flag enables them and no
  // flag disables them after the flag enabling them, enable the codegen
  // optimization. This is complicated by several "umbrella" flags.
  if (Arg *A = Args.getLastArg(options::OPT_ffast_math, FastMathAliasOption,
                               options::OPT_fno_fast_math,
                               options::OPT_ffinite_math_only,
                               options::OPT_fno_finite_math_only,
                               options::OPT_fhonor_infinities,
                               options::OPT_fno_honor_infinities))
    if (A->getOption().getID() != options::OPT_fno_fast_math &&
        A->getOption().getID() != options::OPT_fno_finite_math_only &&
        A->getOption().getID() != options::OPT_fhonor_infinities)
      CmdArgs.push_back("-menable-no-infs");
  if (Arg *A = Args.getLastArg(options::OPT_ffast_math, FastMathAliasOption,
                               options::OPT_fno_fast_math,
                               options::OPT_ffinite_math_only,
                               options::OPT_fno_finite_math_only,
                               options::OPT_fhonor_nans,
                               options::OPT_fno_honor_nans))
    if (A->getOption().getID() != options::OPT_fno_fast_math &&
        A->getOption().getID() != options::OPT_fno_finite_math_only &&
        A->getOption().getID() != options::OPT_fhonor_nans)
      CmdArgs.push_back("-menable-no-nans");

  // -fmath-errno is the default on some platforms, e.g. BSD-derived OSes.
  bool MathErrno = getToolChain().IsMathErrnoDefault();
  if (Arg *A = Args.getLastArg(options::OPT_ffast_math, FastMathAliasOption,
                               options::OPT_fno_fast_math,
                               options::OPT_fmath_errno,
                               options::OPT_fno_math_errno)) {
    // Turning on -ffast_math (with either flag) removes the need for MathErrno.
    // However, turning *off* -ffast_math merely restores the toolchain default
    // (which may be false).
    if (A->getOption().getID() == options::OPT_fno_math_errno ||
        A->getOption().getID() == options::OPT_ffast_math ||
        A->getOption().getID() == options::OPT_Ofast)
      MathErrno = false;
    else if (A->getOption().getID() == options::OPT_fmath_errno)
      MathErrno = true;
  }
  if (MathErrno)
    CmdArgs.push_back("-fmath-errno");

  // There are several flags which require disabling very specific
  // optimizations. Any of these being disabled forces us to turn off the
  // entire set of LLVM optimizations, so collect them through all the flag
  // madness.
  bool AssociativeMath = false;
  if (Arg *A = Args.getLastArg(options::OPT_ffast_math, FastMathAliasOption,
                               options::OPT_fno_fast_math,
                               options::OPT_funsafe_math_optimizations,
                               options::OPT_fno_unsafe_math_optimizations,
                               options::OPT_fassociative_math,
                               options::OPT_fno_associative_math))
    if (A->getOption().getID() != options::OPT_fno_fast_math &&
        A->getOption().getID() != options::OPT_fno_unsafe_math_optimizations &&
        A->getOption().getID() != options::OPT_fno_associative_math)
      AssociativeMath = true;
  bool ReciprocalMath = false;
  if (Arg *A = Args.getLastArg(options::OPT_ffast_math, FastMathAliasOption,
                               options::OPT_fno_fast_math,
                               options::OPT_funsafe_math_optimizations,
                               options::OPT_fno_unsafe_math_optimizations,
                               options::OPT_freciprocal_math,
                               options::OPT_fno_reciprocal_math))
    if (A->getOption().getID() != options::OPT_fno_fast_math &&
        A->getOption().getID() != options::OPT_fno_unsafe_math_optimizations &&
        A->getOption().getID() != options::OPT_fno_reciprocal_math)
      ReciprocalMath = true;
  bool SignedZeros = true;
  if (Arg *A = Args.getLastArg(options::OPT_ffast_math, FastMathAliasOption,
                               options::OPT_fno_fast_math,
                               options::OPT_funsafe_math_optimizations,
                               options::OPT_fno_unsafe_math_optimizations,
                               options::OPT_fsigned_zeros,
                               options::OPT_fno_signed_zeros))
    if (A->getOption().getID() != options::OPT_fno_fast_math &&
        A->getOption().getID() != options::OPT_fno_unsafe_math_optimizations &&
        A->getOption().getID() != options::OPT_fsigned_zeros)
      SignedZeros = false;
  bool TrappingMath = true;
  if (Arg *A = Args.getLastArg(options::OPT_ffast_math, FastMathAliasOption,
                               options::OPT_fno_fast_math,
                               options::OPT_funsafe_math_optimizations,
                               options::OPT_fno_unsafe_math_optimizations,
                               options::OPT_ftrapping_math,
                               options::OPT_fno_trapping_math))
    if (A->getOption().getID() != options::OPT_fno_fast_math &&
        A->getOption().getID() != options::OPT_fno_unsafe_math_optimizations &&
        A->getOption().getID() != options::OPT_ftrapping_math)
      TrappingMath = false;
  if (!MathErrno && AssociativeMath && ReciprocalMath && !SignedZeros &&
      !TrappingMath)
    CmdArgs.push_back("-menable-unsafe-fp-math");

  if (!SignedZeros)
    CmdArgs.push_back("-fno-signed-zeros");

  // Validate and pass through -fp-contract option. 
  if (Arg *A = Args.getLastArg(options::OPT_ffast_math, FastMathAliasOption,
                               options::OPT_fno_fast_math,
                               options::OPT_ffp_contract)) {
    if (A->getOption().getID() == options::OPT_ffp_contract) {
      StringRef Val = A->getValue();
      if (Val == "fast" || Val == "on" || Val == "off") {
        CmdArgs.push_back(Args.MakeArgString("-ffp-contract=" + Val));
      } else {
        D.Diag(diag::err_drv_unsupported_option_argument)
          << A->getOption().getName() << Val;
      }
    } else if (A->getOption().matches(options::OPT_ffast_math) ||
               (OFastEnabled && A->getOption().matches(options::OPT_Ofast))) {
      // If fast-math is set then set the fp-contract mode to fast.
      CmdArgs.push_back(Args.MakeArgString("-ffp-contract=fast"));
    }
  }

  // We separately look for the '-ffast-math' and '-ffinite-math-only' flags,
  // and if we find them, tell the frontend to provide the appropriate
  // preprocessor macros. This is distinct from enabling any optimizations as
  // these options induce language changes which must survive serialization
  // and deserialization, etc.
  if (Arg *A = Args.getLastArg(options::OPT_ffast_math, FastMathAliasOption,
                               options::OPT_fno_fast_math))
      if (!A->getOption().matches(options::OPT_fno_fast_math))
        CmdArgs.push_back("-ffast-math");
  if (Arg *A = Args.getLastArg(options::OPT_ffinite_math_only,
                               options::OPT_fno_fast_math))
    if (A->getOption().matches(options::OPT_ffinite_math_only))
      CmdArgs.push_back("-ffinite-math-only");

  // Decide whether to use verbose asm. Verbose assembly is the default on
  // toolchains which have the integrated assembler on by default.
  bool IsIntegratedAssemblerDefault =
      getToolChain().IsIntegratedAssemblerDefault();
  if (Args.hasFlag(options::OPT_fverbose_asm, options::OPT_fno_verbose_asm,
                   IsIntegratedAssemblerDefault) ||
      Args.hasArg(options::OPT_dA))
    CmdArgs.push_back("-masm-verbose");

  if (!Args.hasFlag(options::OPT_fintegrated_as, options::OPT_fno_integrated_as,
                    IsIntegratedAssemblerDefault))
    CmdArgs.push_back("-no-integrated-as");

  if (Args.hasArg(options::OPT_fdebug_pass_structure)) {
    CmdArgs.push_back("-mdebug-pass");
    CmdArgs.push_back("Structure");
  }
  if (Args.hasArg(options::OPT_fdebug_pass_arguments)) {
    CmdArgs.push_back("-mdebug-pass");
    CmdArgs.push_back("Arguments");
  }

  // Enable -mconstructor-aliases except on darwin, where we have to
  // work around a linker bug;  see <rdar://problem/7651567>.
  if (!getToolChain().getTriple().isOSDarwin())
    CmdArgs.push_back("-mconstructor-aliases");

  // Darwin's kernel doesn't support guard variables; just die if we
  // try to use them.
  if (KernelOrKext && getToolChain().getTriple().isOSDarwin())
    CmdArgs.push_back("-fforbid-guard-variables");

  if (Args.hasArg(options::OPT_mms_bitfields)) {
    CmdArgs.push_back("-mms-bitfields");
  }

  // This is a coarse approximation of what llvm-gcc actually does, both
  // -fasynchronous-unwind-tables and -fnon-call-exceptions interact in more
  // complicated ways.
  bool AsynchronousUnwindTables =
      Args.hasFlag(options::OPT_fasynchronous_unwind_tables,
                   options::OPT_fno_asynchronous_unwind_tables,
                   (getToolChain().IsUnwindTablesDefault() ||
                    getToolChain().getSanitizerArgs().needsUnwindTables()) &&
                       !KernelOrKext);
  if (Args.hasFlag(options::OPT_funwind_tables, options::OPT_fno_unwind_tables,
                   AsynchronousUnwindTables))
    CmdArgs.push_back("-munwind-tables");

  getToolChain().addClangTargetOptions(Args, CmdArgs);

  if (Arg *A = Args.getLastArg(options::OPT_flimited_precision_EQ)) {
    CmdArgs.push_back("-mlimit-float-precision");
    CmdArgs.push_back(A->getValue());
  }

  // FIXME: Handle -mtune=.
  (void) Args.hasArg(options::OPT_mtune_EQ);

  if (Arg *A = Args.getLastArg(options::OPT_mcmodel_EQ)) {
    CmdArgs.push_back("-mcode-model");
    CmdArgs.push_back(A->getValue());
  }

  // Add the target cpu
  std::string ETripleStr = getToolChain().ComputeEffectiveClangTriple(Args);
  llvm::Triple ETriple(ETripleStr);
  std::string CPU = getCPUName(Args, ETriple);
  if (!CPU.empty()) {
    CmdArgs.push_back("-target-cpu");
    CmdArgs.push_back(Args.MakeArgString(CPU));
  }

  if (const Arg *A = Args.getLastArg(options::OPT_mfpmath_EQ)) {
    CmdArgs.push_back("-mfpmath");
    CmdArgs.push_back(A->getValue());
  }

  // Add the target features
  getTargetFeatures(D, ETriple, Args, CmdArgs, false);

  // Add target specific flags.
  switch(getToolChain().getArch()) {
  default:
    break;

  case llvm::Triple::arm:
  case llvm::Triple::armeb:
  case llvm::Triple::thumb:
  case llvm::Triple::thumbeb:
    AddARMTargetArgs(Args, CmdArgs, KernelOrKext);
    break;

  case llvm::Triple::aarch64:
  case llvm::Triple::aarch64_be:
    AddAArch64TargetArgs(Args, CmdArgs);
    break;

  case llvm::Triple::mips:
  case llvm::Triple::mipsel:
  case llvm::Triple::mips64:
  case llvm::Triple::mips64el:
    AddMIPSTargetArgs(Args, CmdArgs);
    break;

  case llvm::Triple::ppc:
  case llvm::Triple::ppc64:
  case llvm::Triple::ppc64le:
    AddPPCTargetArgs(Args, CmdArgs);
    break;

  case llvm::Triple::sparc:
  case llvm::Triple::sparcv9:
    AddSparcTargetArgs(Args, CmdArgs);
    break;

  case llvm::Triple::x86:
  case llvm::Triple::x86_64:
    AddX86TargetArgs(Args, CmdArgs);
    break;

  case llvm::Triple::hexagon:
    AddHexagonTargetArgs(Args, CmdArgs);
    break;
  }

  // Add clang-cl arguments.
  if (getToolChain().getDriver().IsCLMode())
    AddClangCLArgs(Args, CmdArgs);

  // Pass the linker version in use.
  if (Arg *A = Args.getLastArg(options::OPT_mlinker_version_EQ)) {
    CmdArgs.push_back("-target-linker-version");
    CmdArgs.push_back(A->getValue());
  }

  if (!shouldUseLeafFramePointer(Args, getToolChain().getTriple()))
    CmdArgs.push_back("-momit-leaf-frame-pointer");

  // Explicitly error on some things we know we don't support and can't just
  // ignore.
  types::ID InputType = Inputs[0].getType();
  if (!Args.hasArg(options::OPT_fallow_unsupported)) {
    Arg *Unsupported;
    if (types::isCXX(InputType) &&
        getToolChain().getTriple().isOSDarwin() &&
        getToolChain().getArch() == llvm::Triple::x86) {
      if ((Unsupported = Args.getLastArg(options::OPT_fapple_kext)) ||
          (Unsupported = Args.getLastArg(options::OPT_mkernel)))
        D.Diag(diag::err_drv_clang_unsupported_opt_cxx_darwin_i386)
          << Unsupported->getOption().getName();
    }
  }

  Args.AddAllArgs(CmdArgs, options::OPT_v);
  Args.AddLastArg(CmdArgs, options::OPT_H);
  if (D.CCPrintHeaders && !D.CCGenDiagnostics) {
    CmdArgs.push_back("-header-include-file");
    CmdArgs.push_back(D.CCPrintHeadersFilename ?
                      D.CCPrintHeadersFilename : "-");
  }
  Args.AddLastArg(CmdArgs, options::OPT_P);
  Args.AddLastArg(CmdArgs, options::OPT_print_ivar_layout);

  if (D.CCLogDiagnostics && !D.CCGenDiagnostics) {
    CmdArgs.push_back("-diagnostic-log-file");
    CmdArgs.push_back(D.CCLogDiagnosticsFilename ?
                      D.CCLogDiagnosticsFilename : "-");
  }

  // Use the last option from "-g" group. "-gline-tables-only" and "-gdwarf-x"
  // are preserved, all other debug options are substituted with "-g".
  Args.ClaimAllArgs(options::OPT_g_Group);
  if (Arg *A = Args.getLastArg(options::OPT_g_Group)) {
    if (A->getOption().matches(options::OPT_gline_tables_only) ||
        A->getOption().matches(options::OPT_g1)) {
      // FIXME: we should support specifying dwarf version with
      // -gline-tables-only.
      CmdArgs.push_back("-gline-tables-only");
      // Default is dwarf-2 for Darwin, OpenBSD, FreeBSD and Solaris.
      const llvm::Triple &Triple = getToolChain().getTriple();
      if (Triple.isOSDarwin() || Triple.getOS() == llvm::Triple::OpenBSD ||
          Triple.getOS() == llvm::Triple::FreeBSD ||
          Triple.getOS() == llvm::Triple::Solaris)
        CmdArgs.push_back("-gdwarf-2");
    } else if (A->getOption().matches(options::OPT_gdwarf_2))
      CmdArgs.push_back("-gdwarf-2");
    else if (A->getOption().matches(options::OPT_gdwarf_3))
      CmdArgs.push_back("-gdwarf-3");
    else if (A->getOption().matches(options::OPT_gdwarf_4))
      CmdArgs.push_back("-gdwarf-4");
    else if (!A->getOption().matches(options::OPT_g0) &&
             !A->getOption().matches(options::OPT_ggdb0)) {
      // Default is dwarf-2 for Darwin, OpenBSD, FreeBSD and Solaris.
      const llvm::Triple &Triple = getToolChain().getTriple();
      if (Triple.isOSDarwin() || Triple.getOS() == llvm::Triple::OpenBSD ||
          Triple.getOS() == llvm::Triple::FreeBSD ||
          Triple.getOS() == llvm::Triple::Solaris)
        CmdArgs.push_back("-gdwarf-2");
      else
        CmdArgs.push_back("-g");
    }
  }

  // We ignore flags -gstrict-dwarf and -grecord-gcc-switches for now.
  Args.ClaimAllArgs(options::OPT_g_flags_Group);
  if (Args.hasFlag(options::OPT_gcolumn_info, options::OPT_gno_column_info,
                   /*Default*/ true))
    CmdArgs.push_back("-dwarf-column-info");

  // FIXME: Move backend command line options to the module.
  // -gsplit-dwarf should turn on -g and enable the backend dwarf
  // splitting and extraction.
  // FIXME: Currently only works on Linux.
  if (getToolChain().getTriple().isOSLinux() &&
      Args.hasArg(options::OPT_gsplit_dwarf)) {
    CmdArgs.push_back("-g");
    CmdArgs.push_back("-backend-option");
    CmdArgs.push_back("-split-dwarf=Enable");
  }

  // -ggnu-pubnames turns on gnu style pubnames in the backend.
  if (Args.hasArg(options::OPT_ggnu_pubnames)) {
    CmdArgs.push_back("-backend-option");
    CmdArgs.push_back("-generate-gnu-dwarf-pub-sections");
  }

  // -gdwarf-aranges turns on the emission of the aranges section in the
  // backend.
  if (Args.hasArg(options::OPT_gdwarf_aranges)) {
    CmdArgs.push_back("-backend-option");
    CmdArgs.push_back("-generate-arange-section");
  }

  if (Args.hasFlag(options::OPT_fdebug_types_section,
                   options::OPT_fno_debug_types_section, false)) {
    CmdArgs.push_back("-backend-option");
    CmdArgs.push_back("-generate-type-units");
  }

  if (Args.hasFlag(options::OPT_ffunction_sections,
                   options::OPT_fno_function_sections, false)) {
    CmdArgs.push_back("-ffunction-sections");
  }

  if (Args.hasFlag(options::OPT_fdata_sections,
                   options::OPT_fno_data_sections, false)) {
    CmdArgs.push_back("-fdata-sections");
  }

  Args.AddAllArgs(CmdArgs, options::OPT_finstrument_functions);

  if (Args.hasArg(options::OPT_fprofile_instr_generate) &&
      (Args.hasArg(options::OPT_fprofile_instr_use) ||
       Args.hasArg(options::OPT_fprofile_instr_use_EQ)))
    D.Diag(diag::err_drv_argument_not_allowed_with)
      << "-fprofile-instr-generate" << "-fprofile-instr-use";

  Args.AddAllArgs(CmdArgs, options::OPT_fprofile_instr_generate);

  if (Arg *A = Args.getLastArg(options::OPT_fprofile_instr_use_EQ))
    A->render(Args, CmdArgs);
  else if (Args.hasArg(options::OPT_fprofile_instr_use))
    CmdArgs.push_back("-fprofile-instr-use=pgo-data");

  if (Args.hasArg(options::OPT_ftest_coverage) ||
      Args.hasArg(options::OPT_coverage))
    CmdArgs.push_back("-femit-coverage-notes");
  if (Args.hasFlag(options::OPT_fprofile_arcs, options::OPT_fno_profile_arcs,
                   false) ||
      Args.hasArg(options::OPT_coverage))
    CmdArgs.push_back("-femit-coverage-data");

  if (Args.hasArg(options::OPT_fcoverage_mapping) &&
      !Args.hasArg(options::OPT_fprofile_instr_generate))
    D.Diag(diag::err_drv_argument_only_allowed_with)
      << "-fcoverage-mapping" << "-fprofile-instr-generate";

  if (Args.hasArg(options::OPT_fcoverage_mapping))
    CmdArgs.push_back("-fcoverage-mapping");

  if (C.getArgs().hasArg(options::OPT_c) ||
      C.getArgs().hasArg(options::OPT_S)) {
    if (Output.isFilename()) {
      CmdArgs.push_back("-coverage-file");
      SmallString<128> CoverageFilename;
      if (Arg *FinalOutput = C.getArgs().getLastArg(options::OPT_o)) {
        CoverageFilename = FinalOutput->getValue();
      } else {
        CoverageFilename = llvm::sys::path::filename(Output.getBaseInput());
      }
      if (llvm::sys::path::is_relative(CoverageFilename.str())) {
        SmallString<128> Pwd;
        if (!llvm::sys::fs::current_path(Pwd)) {
          llvm::sys::path::append(Pwd, CoverageFilename.str());
          CoverageFilename.swap(Pwd);
        }
      }
      CmdArgs.push_back(Args.MakeArgString(CoverageFilename));
    }
  }

  // Pass options for controlling the default header search paths.
  if (Args.hasArg(options::OPT_nostdinc)) {
    CmdArgs.push_back("-nostdsysteminc");
    CmdArgs.push_back("-nobuiltininc");
  } else {
    if (Args.hasArg(options::OPT_nostdlibinc))
        CmdArgs.push_back("-nostdsysteminc");
    Args.AddLastArg(CmdArgs, options::OPT_nostdincxx);
    Args.AddLastArg(CmdArgs, options::OPT_nobuiltininc);
  }

  // Pass the path to compiler resource files.
  CmdArgs.push_back("-resource-dir");
  CmdArgs.push_back(D.ResourceDir.c_str());

  Args.AddLastArg(CmdArgs, options::OPT_working_directory);

  bool ARCMTEnabled = false;
  if (!Args.hasArg(options::OPT_fno_objc_arc, options::OPT_fobjc_arc)) {
    if (const Arg *A = Args.getLastArg(options::OPT_ccc_arcmt_check,
                                       options::OPT_ccc_arcmt_modify,
                                       options::OPT_ccc_arcmt_migrate)) {
      ARCMTEnabled = true;
      switch (A->getOption().getID()) {
      default:
        llvm_unreachable("missed a case");
      case options::OPT_ccc_arcmt_check:
        CmdArgs.push_back("-arcmt-check");
        break;
      case options::OPT_ccc_arcmt_modify:
        CmdArgs.push_back("-arcmt-modify");
        break;
      case options::OPT_ccc_arcmt_migrate:
        CmdArgs.push_back("-arcmt-migrate");
        CmdArgs.push_back("-mt-migrate-directory");
        CmdArgs.push_back(A->getValue());

        Args.AddLastArg(CmdArgs, options::OPT_arcmt_migrate_report_output);
        Args.AddLastArg(CmdArgs, options::OPT_arcmt_migrate_emit_arc_errors);
        break;
      }
    }
  } else {
    Args.ClaimAllArgs(options::OPT_ccc_arcmt_check);
    Args.ClaimAllArgs(options::OPT_ccc_arcmt_modify);
    Args.ClaimAllArgs(options::OPT_ccc_arcmt_migrate);
  }

  if (const Arg *A = Args.getLastArg(options::OPT_ccc_objcmt_migrate)) {
    if (ARCMTEnabled) {
      D.Diag(diag::err_drv_argument_not_allowed_with)
        << A->getAsString(Args) << "-ccc-arcmt-migrate";
    }
    CmdArgs.push_back("-mt-migrate-directory");
    CmdArgs.push_back(A->getValue());

    if (!Args.hasArg(options::OPT_objcmt_migrate_literals,
                     options::OPT_objcmt_migrate_subscripting,
                     options::OPT_objcmt_migrate_property)) {
      // None specified, means enable them all.
      CmdArgs.push_back("-objcmt-migrate-literals");
      CmdArgs.push_back("-objcmt-migrate-subscripting");
      CmdArgs.push_back("-objcmt-migrate-property");
    } else {
      Args.AddLastArg(CmdArgs, options::OPT_objcmt_migrate_literals);
      Args.AddLastArg(CmdArgs, options::OPT_objcmt_migrate_subscripting);
      Args.AddLastArg(CmdArgs, options::OPT_objcmt_migrate_property);
    }
  } else {
    Args.AddLastArg(CmdArgs, options::OPT_objcmt_migrate_literals);
    Args.AddLastArg(CmdArgs, options::OPT_objcmt_migrate_subscripting);
    Args.AddLastArg(CmdArgs, options::OPT_objcmt_migrate_property);
    Args.AddLastArg(CmdArgs, options::OPT_objcmt_migrate_all);
    Args.AddLastArg(CmdArgs, options::OPT_objcmt_migrate_readonly_property);
    Args.AddLastArg(CmdArgs, options::OPT_objcmt_migrate_readwrite_property);
    Args.AddLastArg(CmdArgs, options::OPT_objcmt_migrate_annotation);
    Args.AddLastArg(CmdArgs, options::OPT_objcmt_migrate_instancetype);
    Args.AddLastArg(CmdArgs, options::OPT_objcmt_migrate_nsmacros);
    Args.AddLastArg(CmdArgs, options::OPT_objcmt_migrate_protocol_conformance);
    Args.AddLastArg(CmdArgs, options::OPT_objcmt_atomic_property);
    Args.AddLastArg(CmdArgs, options::OPT_objcmt_returns_innerpointer_property);
    Args.AddLastArg(CmdArgs, options::OPT_objcmt_ns_nonatomic_iosonly);
    Args.AddLastArg(CmdArgs, options::OPT_objcmt_migrate_designated_init);
    Args.AddLastArg(CmdArgs, options::OPT_objcmt_whitelist_dir_path);
  }

  // Add preprocessing options like -I, -D, etc. if we are using the
  // preprocessor.
  //
  // FIXME: Support -fpreprocessed
  if (types::getPreprocessedType(InputType) != types::TY_INVALID)
    AddPreprocessingOptions(C, JA, D, Args, CmdArgs, Output, Inputs);

  // Don't warn about "clang -c -DPIC -fPIC test.i" because libtool.m4 assumes
  // that "The compiler can only warn and ignore the option if not recognized".
  // When building with ccache, it will pass -D options to clang even on
  // preprocessed inputs and configure concludes that -fPIC is not supported.
  Args.ClaimAllArgs(options::OPT_D);

  // Manually translate -O4 to -O3; let clang reject others.
  if (Arg *A = Args.getLastArg(options::OPT_O_Group)) {
    if (A->getOption().matches(options::OPT_O4)) {
      CmdArgs.push_back("-O3");
      D.Diag(diag::warn_O4_is_O3);
    } else {
      A->render(Args, CmdArgs);
    }
  }

  // Warn about ignored options to clang.
  for (arg_iterator it = Args.filtered_begin(
       options::OPT_clang_ignored_gcc_optimization_f_Group),
       ie = Args.filtered_end(); it != ie; ++it) {
    D.Diag(diag::warn_ignored_gcc_optimization) << (*it)->getAsString(Args);
  }

  claimNoWarnArgs(Args);

  Args.AddAllArgs(CmdArgs, options::OPT_R_Group);
  Args.AddAllArgs(CmdArgs, options::OPT_W_Group);
  if (Args.hasFlag(options::OPT_pedantic, options::OPT_no_pedantic, false))
    CmdArgs.push_back("-pedantic");
  Args.AddLastArg(CmdArgs, options::OPT_pedantic_errors);
  Args.AddLastArg(CmdArgs, options::OPT_w);

  // Handle -{std, ansi, trigraphs} -- take the last of -{std, ansi}
  // (-ansi is equivalent to -std=c89 or -std=c++98).
  //
  // If a std is supplied, only add -trigraphs if it follows the
  // option.
  if (Arg *Std = Args.getLastArg(options::OPT_std_EQ, options::OPT_ansi)) {
    if (Std->getOption().matches(options::OPT_ansi))
      if (types::isCXX(InputType))
        CmdArgs.push_back("-std=c++98");
      else
        CmdArgs.push_back("-std=c89");
    else
      Std->render(Args, CmdArgs);

    // If -f(no-)trigraphs appears after the language standard flag, honor it.
    if (Arg *A = Args.getLastArg(options::OPT_std_EQ, options::OPT_ansi,
                                 options::OPT_ftrigraphs,
                                 options::OPT_fno_trigraphs))
      if (A != Std)
        A->render(Args, CmdArgs);
  } else {
    // Honor -std-default.
    //
    // FIXME: Clang doesn't correctly handle -std= when the input language
    // doesn't match. For the time being just ignore this for C++ inputs;
    // eventually we want to do all the standard defaulting here instead of
    // splitting it between the driver and clang -cc1.
    if (!types::isCXX(InputType))
      Args.AddAllArgsTranslated(CmdArgs, options::OPT_std_default_EQ,
                                "-std=", /*Joined=*/true);
    else if (IsWindowsMSVC)
      CmdArgs.push_back("-std=c++11");

    Args.AddLastArg(CmdArgs, options::OPT_ftrigraphs,
                    options::OPT_fno_trigraphs);
  }

  // GCC's behavior for -Wwrite-strings is a bit strange:
  //  * In C, this "warning flag" changes the types of string literals from
  //    'char[N]' to 'const char[N]', and thus triggers an unrelated warning
  //    for the discarded qualifier.
  //  * In C++, this is just a normal warning flag.
  //
  // Implementing this warning correctly in C is hard, so we follow GCC's
  // behavior for now. FIXME: Directly diagnose uses of a string literal as
  // a non-const char* in C, rather than using this crude hack.
  if (!types::isCXX(InputType)) {
    // FIXME: This should behave just like a warning flag, and thus should also
    // respect -Weverything, -Wno-everything, -Werror=write-strings, and so on.
    Arg *WriteStrings =
        Args.getLastArg(options::OPT_Wwrite_strings,
                        options::OPT_Wno_write_strings, options::OPT_w);
    if (WriteStrings &&
        WriteStrings->getOption().matches(options::OPT_Wwrite_strings))
      CmdArgs.push_back("-fconst-strings");
  }

  // GCC provides a macro definition '__DEPRECATED' when -Wdeprecated is active
  // during C++ compilation, which it is by default. GCC keeps this define even
  // in the presence of '-w', match this behavior bug-for-bug.
  if (types::isCXX(InputType) &&
      Args.hasFlag(options::OPT_Wdeprecated, options::OPT_Wno_deprecated,
                   true)) {
    CmdArgs.push_back("-fdeprecated-macro");
  }

  // Translate GCC's misnamer '-fasm' arguments to '-fgnu-keywords'.
  if (Arg *Asm = Args.getLastArg(options::OPT_fasm, options::OPT_fno_asm)) {
    if (Asm->getOption().matches(options::OPT_fasm))
      CmdArgs.push_back("-fgnu-keywords");
    else
      CmdArgs.push_back("-fno-gnu-keywords");
  }

  if (ShouldDisableDwarfDirectory(Args, getToolChain()))
    CmdArgs.push_back("-fno-dwarf-directory-asm");

  if (ShouldDisableAutolink(Args, getToolChain()))
    CmdArgs.push_back("-fno-autolink");

  // Add in -fdebug-compilation-dir if necessary.
  addDebugCompDirArg(Args, CmdArgs);

  if (Arg *A = Args.getLastArg(options::OPT_ftemplate_depth_,
                               options::OPT_ftemplate_depth_EQ)) {
    CmdArgs.push_back("-ftemplate-depth");
    CmdArgs.push_back(A->getValue());
  }

  if (Arg *A = Args.getLastArg(options::OPT_foperator_arrow_depth_EQ)) {
    CmdArgs.push_back("-foperator-arrow-depth");
    CmdArgs.push_back(A->getValue());
  }

  if (Arg *A = Args.getLastArg(options::OPT_fconstexpr_depth_EQ)) {
    CmdArgs.push_back("-fconstexpr-depth");
    CmdArgs.push_back(A->getValue());
  }

  if (Arg *A = Args.getLastArg(options::OPT_fconstexpr_steps_EQ)) {
    CmdArgs.push_back("-fconstexpr-steps");
    CmdArgs.push_back(A->getValue());
  }

  if (Arg *A = Args.getLastArg(options::OPT_fbracket_depth_EQ)) {
    CmdArgs.push_back("-fbracket-depth");
    CmdArgs.push_back(A->getValue());
  }

  if (Arg *A = Args.getLastArg(options::OPT_Wlarge_by_value_copy_EQ,
                               options::OPT_Wlarge_by_value_copy_def)) {
    if (A->getNumValues()) {
      StringRef bytes = A->getValue();
      CmdArgs.push_back(Args.MakeArgString("-Wlarge-by-value-copy=" + bytes));
    } else
      CmdArgs.push_back("-Wlarge-by-value-copy=64"); // default value
  }


  if (Args.hasArg(options::OPT_relocatable_pch))
    CmdArgs.push_back("-relocatable-pch");

  if (Arg *A = Args.getLastArg(options::OPT_fconstant_string_class_EQ)) {
    CmdArgs.push_back("-fconstant-string-class");
    CmdArgs.push_back(A->getValue());
  }

  if (Arg *A = Args.getLastArg(options::OPT_ftabstop_EQ)) {
    CmdArgs.push_back("-ftabstop");
    CmdArgs.push_back(A->getValue());
  }

  CmdArgs.push_back("-ferror-limit");
  if (Arg *A = Args.getLastArg(options::OPT_ferror_limit_EQ))
    CmdArgs.push_back(A->getValue());
  else
    CmdArgs.push_back("19");

  if (Arg *A = Args.getLastArg(options::OPT_fmacro_backtrace_limit_EQ)) {
    CmdArgs.push_back("-fmacro-backtrace-limit");
    CmdArgs.push_back(A->getValue());
  }

  if (Arg *A = Args.getLastArg(options::OPT_ftemplate_backtrace_limit_EQ)) {
    CmdArgs.push_back("-ftemplate-backtrace-limit");
    CmdArgs.push_back(A->getValue());
  }

  if (Arg *A = Args.getLastArg(options::OPT_fconstexpr_backtrace_limit_EQ)) {
    CmdArgs.push_back("-fconstexpr-backtrace-limit");
    CmdArgs.push_back(A->getValue());
  }

  if (Arg *A = Args.getLastArg(options::OPT_fspell_checking_limit_EQ)) {
    CmdArgs.push_back("-fspell-checking-limit");
    CmdArgs.push_back(A->getValue());
  }

  // Pass -fmessage-length=.
  CmdArgs.push_back("-fmessage-length");
  if (Arg *A = Args.getLastArg(options::OPT_fmessage_length_EQ)) {
    CmdArgs.push_back(A->getValue());
  } else {
    // If -fmessage-length=N was not specified, determine whether this is a
    // terminal and, if so, implicitly define -fmessage-length appropriately.
    unsigned N = llvm::sys::Process::StandardErrColumns();
    CmdArgs.push_back(Args.MakeArgString(Twine(N)));
  }

  // -fvisibility= and -fvisibility-ms-compat are of a piece.
  if (const Arg *A = Args.getLastArg(options::OPT_fvisibility_EQ,
                                     options::OPT_fvisibility_ms_compat)) {
    if (A->getOption().matches(options::OPT_fvisibility_EQ)) {
      CmdArgs.push_back("-fvisibility");
      CmdArgs.push_back(A->getValue());
    } else {
      assert(A->getOption().matches(options::OPT_fvisibility_ms_compat));
      CmdArgs.push_back("-fvisibility");
      CmdArgs.push_back("hidden");
      CmdArgs.push_back("-ftype-visibility");
      CmdArgs.push_back("default");
    }
  }

  Args.AddLastArg(CmdArgs, options::OPT_fvisibility_inlines_hidden);

  Args.AddLastArg(CmdArgs, options::OPT_ftlsmodel_EQ);

  // -fhosted is default.
  if (Args.hasFlag(options::OPT_ffreestanding, options::OPT_fhosted, false) ||
      KernelOrKext)
    CmdArgs.push_back("-ffreestanding");

  // Forward -f (flag) options which we can pass directly.
  Args.AddLastArg(CmdArgs, options::OPT_femit_all_decls);
  Args.AddLastArg(CmdArgs, options::OPT_fheinous_gnu_extensions);
  Args.AddLastArg(CmdArgs, options::OPT_fstandalone_debug);
  Args.AddLastArg(CmdArgs, options::OPT_fno_standalone_debug);
  Args.AddLastArg(CmdArgs, options::OPT_fno_operator_names);
  // AltiVec language extensions aren't relevant for assembling.
  if (!isa<PreprocessJobAction>(JA) || 
      Output.getType() != types::TY_PP_Asm)
    Args.AddLastArg(CmdArgs, options::OPT_faltivec);
  Args.AddLastArg(CmdArgs, options::OPT_fdiagnostics_show_template_tree);
  Args.AddLastArg(CmdArgs, options::OPT_fno_elide_type);

  const SanitizerArgs &Sanitize = getToolChain().getSanitizerArgs();
  Sanitize.addArgs(Args, CmdArgs);

  // Report an error for -faltivec on anything other than PowerPC.
  if (const Arg *A = Args.getLastArg(options::OPT_faltivec))
    if (!(getToolChain().getArch() == llvm::Triple::ppc ||
          getToolChain().getArch() == llvm::Triple::ppc64 ||
          getToolChain().getArch() == llvm::Triple::ppc64le))
      D.Diag(diag::err_drv_argument_only_allowed_with)
        << A->getAsString(Args) << "ppc/ppc64/ppc64le";

  if (getToolChain().SupportsProfiling())
    Args.AddLastArg(CmdArgs, options::OPT_pg);

  // -flax-vector-conversions is default.
  if (!Args.hasFlag(options::OPT_flax_vector_conversions,
                    options::OPT_fno_lax_vector_conversions))
    CmdArgs.push_back("-fno-lax-vector-conversions");

  if (Args.getLastArg(options::OPT_fapple_kext))
    CmdArgs.push_back("-fapple-kext");

  Args.AddLastArg(CmdArgs, options::OPT_fobjc_sender_dependent_dispatch);
  Args.AddLastArg(CmdArgs, options::OPT_fdiagnostics_print_source_range_info);
  Args.AddLastArg(CmdArgs, options::OPT_fdiagnostics_parseable_fixits);
  Args.AddLastArg(CmdArgs, options::OPT_ftime_report);
  Args.AddLastArg(CmdArgs, options::OPT_ftrapv);

  if (Arg *A = Args.getLastArg(options::OPT_ftrapv_handler_EQ)) {
    CmdArgs.push_back("-ftrapv-handler");
    CmdArgs.push_back(A->getValue());
  }

  Args.AddLastArg(CmdArgs, options::OPT_ftrap_function_EQ);

  // -fno-strict-overflow implies -fwrapv if it isn't disabled, but
  // -fstrict-overflow won't turn off an explicitly enabled -fwrapv.
  if (Arg *A = Args.getLastArg(options::OPT_fwrapv,
                               options::OPT_fno_wrapv)) {
    if (A->getOption().matches(options::OPT_fwrapv))
      CmdArgs.push_back("-fwrapv");
  } else if (Arg *A = Args.getLastArg(options::OPT_fstrict_overflow,
                                      options::OPT_fno_strict_overflow)) {
    if (A->getOption().matches(options::OPT_fno_strict_overflow))
      CmdArgs.push_back("-fwrapv");
  }

  if (Arg *A = Args.getLastArg(options::OPT_freroll_loops,
                               options::OPT_fno_reroll_loops))
    if (A->getOption().matches(options::OPT_freroll_loops))
      CmdArgs.push_back("-freroll-loops");

  Args.AddLastArg(CmdArgs, options::OPT_fwritable_strings);
  Args.AddLastArg(CmdArgs, options::OPT_funroll_loops,
                  options::OPT_fno_unroll_loops);

  Args.AddLastArg(CmdArgs, options::OPT_pthread);


  // -stack-protector=0 is default.
  unsigned StackProtectorLevel = 0;
  if (Arg *A = Args.getLastArg(options::OPT_fno_stack_protector,
                               options::OPT_fstack_protector_all,
                               options::OPT_fstack_protector_strong,
                               options::OPT_fstack_protector)) {
    if (A->getOption().matches(options::OPT_fstack_protector)) {
      StackProtectorLevel = std::max<unsigned>(LangOptions::SSPOn,
        getToolChain().GetDefaultStackProtectorLevel(KernelOrKext));
    } else if (A->getOption().matches(options::OPT_fstack_protector_strong))
      StackProtectorLevel = LangOptions::SSPStrong;
    else if (A->getOption().matches(options::OPT_fstack_protector_all))
      StackProtectorLevel = LangOptions::SSPReq;
  } else {
    StackProtectorLevel =
      getToolChain().GetDefaultStackProtectorLevel(KernelOrKext);
  }
  if (StackProtectorLevel) {
    CmdArgs.push_back("-stack-protector");
    CmdArgs.push_back(Args.MakeArgString(Twine(StackProtectorLevel)));
  }

  // --param ssp-buffer-size=
  for (arg_iterator it = Args.filtered_begin(options::OPT__param),
       ie = Args.filtered_end(); it != ie; ++it) {
    StringRef Str((*it)->getValue());
    if (Str.startswith("ssp-buffer-size=")) {
      if (StackProtectorLevel) {
        CmdArgs.push_back("-stack-protector-buffer-size");
        // FIXME: Verify the argument is a valid integer.
        CmdArgs.push_back(Args.MakeArgString(Str.drop_front(16)));
      }
      (*it)->claim();
    }
  }

  // Translate -mstackrealign
  if (Args.hasFlag(options::OPT_mstackrealign, options::OPT_mno_stackrealign,
                   false)) {
    CmdArgs.push_back("-backend-option");
    CmdArgs.push_back("-force-align-stack");
  }
  if (!Args.hasFlag(options::OPT_mno_stackrealign, options::OPT_mstackrealign,
                   false)) {
    CmdArgs.push_back(Args.MakeArgString("-mstackrealign"));
  }

  if (Args.hasArg(options::OPT_mstack_alignment)) {
    StringRef alignment = Args.getLastArgValue(options::OPT_mstack_alignment);
    CmdArgs.push_back(Args.MakeArgString("-mstack-alignment=" + alignment));
  }

  if (Args.hasArg(options::OPT_mstack_probe_size)) {
    StringRef Size = Args.getLastArgValue(options::OPT_mstack_probe_size);

    if (!Size.empty())
      CmdArgs.push_back(Args.MakeArgString("-mstack-probe-size=" + Size));
    else
      CmdArgs.push_back("-mstack-probe-size=0");
  }

  if (getToolChain().getTriple().getArch() == llvm::Triple::aarch64 ||
      getToolChain().getTriple().getArch() == llvm::Triple::aarch64_be)
    CmdArgs.push_back("-fallow-half-arguments-and-returns");

  if (Arg *A = Args.getLastArg(options::OPT_mrestrict_it,
                               options::OPT_mno_restrict_it)) {
    if (A->getOption().matches(options::OPT_mrestrict_it)) {
      CmdArgs.push_back("-backend-option");
      CmdArgs.push_back("-arm-restrict-it");
    } else {
      CmdArgs.push_back("-backend-option");
      CmdArgs.push_back("-arm-no-restrict-it");
    }
  } else if (TT.isOSWindows() && (TT.getArch() == llvm::Triple::arm ||
                                  TT.getArch() == llvm::Triple::thumb)) {
    // Windows on ARM expects restricted IT blocks
    CmdArgs.push_back("-backend-option");
    CmdArgs.push_back("-arm-restrict-it");
  }

  if (TT.getArch() == llvm::Triple::arm ||
      TT.getArch() == llvm::Triple::thumb) {
    if (Arg *A = Args.getLastArg(options::OPT_mlong_calls,
                                 options::OPT_mno_long_calls)) {
      if (A->getOption().matches(options::OPT_mlong_calls)) {
        CmdArgs.push_back("-backend-option");
        CmdArgs.push_back("-arm-long-calls");
      }
    }
  }

  // Forward -f options with positive and negative forms; we translate
  // these by hand.
  if (Arg *A = Args.getLastArg(options::OPT_fprofile_sample_use_EQ)) {
    StringRef fname = A->getValue();
    if (!llvm::sys::fs::exists(fname))
      D.Diag(diag::err_drv_no_such_file) << fname;
    else
      A->render(Args, CmdArgs);
  }

  if (Args.hasArg(options::OPT_mkernel)) {
    if (!Args.hasArg(options::OPT_fapple_kext) && types::isCXX(InputType))
      CmdArgs.push_back("-fapple-kext");
    if (!Args.hasArg(options::OPT_fbuiltin))
      CmdArgs.push_back("-fno-builtin");
    Args.ClaimAllArgs(options::OPT_fno_builtin);
  }
  // -fbuiltin is default.
  else if (!Args.hasFlag(options::OPT_fbuiltin, options::OPT_fno_builtin))
    CmdArgs.push_back("-fno-builtin");

  if (!Args.hasFlag(options::OPT_fassume_sane_operator_new,
                    options::OPT_fno_assume_sane_operator_new))
    CmdArgs.push_back("-fno-assume-sane-operator-new");

  // -fblocks=0 is default.
  if (Args.hasFlag(options::OPT_fblocks, options::OPT_fno_blocks,
                   getToolChain().IsBlocksDefault()) ||
        (Args.hasArg(options::OPT_fgnu_runtime) &&
         Args.hasArg(options::OPT_fobjc_nonfragile_abi) &&
         !Args.hasArg(options::OPT_fno_blocks))) {
    CmdArgs.push_back("-fblocks");

    if (!Args.hasArg(options::OPT_fgnu_runtime) && 
        !getToolChain().hasBlocksRuntime())
      CmdArgs.push_back("-fblocks-runtime-optional");
  }

  // -fmodules enables modules (off by default).
  // Users can pass -fno-cxx-modules to turn off modules support for
  // C++/Objective-C++ programs, which is a little less mature.
  bool HaveModules = false;
  if (Args.hasFlag(options::OPT_fmodules, options::OPT_fno_modules, false)) {
    bool AllowedInCXX = Args.hasFlag(options::OPT_fcxx_modules, 
                                     options::OPT_fno_cxx_modules, 
                                     true);
    if (AllowedInCXX || !types::isCXX(InputType)) {
      CmdArgs.push_back("-fmodules");
      HaveModules = true;
    }
  }

  // -fmodule-maps enables module map processing (off by default) for header
  // checking.  It is implied by -fmodules.
  if (Args.hasFlag(options::OPT_fmodule_maps, options::OPT_fno_module_maps,
                   false)) {
    CmdArgs.push_back("-fmodule-maps");
  }

  // -fmodules-decluse checks that modules used are declared so (off by
  // default).
  if (Args.hasFlag(options::OPT_fmodules_decluse,
                   options::OPT_fno_modules_decluse,
                   false)) {
    CmdArgs.push_back("-fmodules-decluse");
  }

  // -fmodules-strict-decluse is like -fmodule-decluse, but also checks that
  // all #included headers are part of modules.
  if (Args.hasFlag(options::OPT_fmodules_strict_decluse,
                   options::OPT_fno_modules_strict_decluse,
                   false)) {
    CmdArgs.push_back("-fmodules-strict-decluse");
  }

  // -fmodule-name specifies the module that is currently being built (or
  // used for header checking by -fmodule-maps).
  Args.AddLastArg(CmdArgs, options::OPT_fmodule_name);

  // -fmodule-map-file can be used to specify files containing module
  // definitions.
  Args.AddAllArgs(CmdArgs, options::OPT_fmodule_map_file);

  // -fmodule-file can be used to specify files containing precompiled modules.
  Args.AddAllArgs(CmdArgs, options::OPT_fmodule_file);

  // -fmodule-cache-path specifies where our implicitly-built module files
  // should be written.
  SmallString<128> ModuleCachePath;
  if (Arg *A = Args.getLastArg(options::OPT_fmodules_cache_path))
    ModuleCachePath = A->getValue();
  if (HaveModules) {
    if (C.isForDiagnostics()) {
      // When generating crash reports, we want to emit the modules along with
      // the reproduction sources, so we ignore any provided module path.
      ModuleCachePath = Output.getFilename();
      llvm::sys::path::replace_extension(ModuleCachePath, ".cache");
      llvm::sys::path::append(ModuleCachePath, "modules");
    } else if (ModuleCachePath.empty()) {
      // No module path was provided: use the default.
      llvm::sys::path::system_temp_directory(/*erasedOnReboot=*/false,
                                             ModuleCachePath);
      llvm::sys::path::append(ModuleCachePath, "org.llvm.clang.");
      appendUserToPath(ModuleCachePath);
      llvm::sys::path::append(ModuleCachePath, "ModuleCache");
    }
    const char Arg[] = "-fmodules-cache-path=";
    ModuleCachePath.insert(ModuleCachePath.begin(), Arg, Arg + strlen(Arg));
    CmdArgs.push_back(Args.MakeArgString(ModuleCachePath));
  }

  // When building modules and generating crashdumps, we need to dump a module
  // dependency VFS alongside the output.
  if (HaveModules && C.isForDiagnostics()) {
    SmallString<128> VFSDir(Output.getFilename());
    llvm::sys::path::replace_extension(VFSDir, ".cache");
    // Add the cache directory as a temp so the crash diagnostics pick it up.
    C.addTempFile(Args.MakeArgString(VFSDir));

    llvm::sys::path::append(VFSDir, "vfs");
    CmdArgs.push_back("-module-dependency-dir");
    CmdArgs.push_back(Args.MakeArgString(VFSDir));
  }

  if (HaveModules)
    Args.AddLastArg(CmdArgs, options::OPT_fmodules_user_build_path);

  // Pass through all -fmodules-ignore-macro arguments.
  Args.AddAllArgs(CmdArgs, options::OPT_fmodules_ignore_macro);
  Args.AddLastArg(CmdArgs, options::OPT_fmodules_prune_interval);
  Args.AddLastArg(CmdArgs, options::OPT_fmodules_prune_after);

  Args.AddLastArg(CmdArgs, options::OPT_fbuild_session_timestamp);

  if (Arg *A = Args.getLastArg(options::OPT_fbuild_session_file)) {
    if (Args.hasArg(options::OPT_fbuild_session_timestamp))
      D.Diag(diag::err_drv_argument_not_allowed_with)
          << A->getAsString(Args) << "-fbuild-session-timestamp";

    llvm::sys::fs::file_status Status;
    if (llvm::sys::fs::status(A->getValue(), Status))
      D.Diag(diag::err_drv_no_such_file) << A->getValue();
    char TimeStamp[48];
    snprintf(TimeStamp, sizeof(TimeStamp), "-fbuild-session-timestamp=%" PRIu64,
             (uint64_t)Status.getLastModificationTime().toEpochTime());
    CmdArgs.push_back(Args.MakeArgString(TimeStamp));
  }

  if (Args.getLastArg(options::OPT_fmodules_validate_once_per_build_session)) {
    if (!Args.getLastArg(options::OPT_fbuild_session_timestamp,
                         options::OPT_fbuild_session_file))
      D.Diag(diag::err_drv_modules_validate_once_requires_timestamp);

    Args.AddLastArg(CmdArgs,
                    options::OPT_fmodules_validate_once_per_build_session);
  }

  Args.AddLastArg(CmdArgs, options::OPT_fmodules_validate_system_headers);

  // -faccess-control is default.
  if (Args.hasFlag(options::OPT_fno_access_control,
                   options::OPT_faccess_control,
                   false))
    CmdArgs.push_back("-fno-access-control");

  // -felide-constructors is the default.
  if (Args.hasFlag(options::OPT_fno_elide_constructors,
                   options::OPT_felide_constructors,
                   false))
    CmdArgs.push_back("-fno-elide-constructors");

  // -frtti is default, except for the PS4 CPU.
  if (!Args.hasFlag(options::OPT_frtti, options::OPT_fno_rtti,
                    !Triple.isPS4CPU()) ||
      KernelOrKext) {
    bool IsCXX = types::isCXX(InputType);
    bool RTTIEnabled = false;
    Arg *NoRTTIArg = Args.getLastArg(
        options::OPT_mkernel, options::OPT_fapple_kext, options::OPT_fno_rtti);

    // PS4 requires rtti when exceptions are enabled. If -fno-rtti was
    // explicitly passed, error out. Otherwise enable rtti and emit a
    // warning.
    Arg *Exceptions = Args.getLastArg(
        options::OPT_fcxx_exceptions, options::OPT_fno_cxx_exceptions,
        options::OPT_fexceptions, options::OPT_fno_exceptions);
    if (Triple.isPS4CPU() && Exceptions) {
      bool CXXExceptions =
          (IsCXX &&
           Exceptions->getOption().matches(options::OPT_fexceptions)) ||
          Exceptions->getOption().matches(options::OPT_fcxx_exceptions);
      if (CXXExceptions) {
        if (NoRTTIArg)
          D.Diag(diag::err_drv_argument_not_allowed_with)
              << NoRTTIArg->getAsString(Args) << Exceptions->getAsString(Args);
        else {
          RTTIEnabled = true;
          D.Diag(diag::warn_drv_enabling_rtti_with_exceptions);
        }
      }
    }

    // -fno-rtti cannot usefully be combined with -fsanitize=vptr.
    if (Sanitize.sanitizesVptr()) {
      // If rtti was explicitly disabled and the vptr sanitizer is on, error
      // out. Otherwise, warn that vptr will be disabled unless -frtti is
      // passed.
      if (NoRTTIArg) {
        D.Diag(diag::err_drv_argument_not_allowed_with)
            << "-fsanitize=vptr" << NoRTTIArg->getAsString(Args);
      } else {
        D.Diag(diag::warn_drv_disabling_vptr_no_rtti_default);
        // All sanitizer switches have been pushed. This -fno-sanitize
        // will override any -fsanitize={vptr,undefined} passed before it.
        CmdArgs.push_back("-fno-sanitize=vptr");
      }
    }

    if (!RTTIEnabled)
      CmdArgs.push_back("-fno-rtti");
  }

  // -fshort-enums=0 is default for all architectures except Hexagon.
  if (Args.hasFlag(options::OPT_fshort_enums,
                   options::OPT_fno_short_enums,
                   getToolChain().getArch() ==
                   llvm::Triple::hexagon))
    CmdArgs.push_back("-fshort-enums");

  // -fsigned-char is default.
  if (!Args.hasFlag(options::OPT_fsigned_char, options::OPT_funsigned_char,
                    isSignedCharDefault(getToolChain().getTriple())))
    CmdArgs.push_back("-fno-signed-char");

  // -fthreadsafe-static is default.
  if (!Args.hasFlag(options::OPT_fthreadsafe_statics,
                    options::OPT_fno_threadsafe_statics))
    CmdArgs.push_back("-fno-threadsafe-statics");

  // -fuse-cxa-atexit is default.
  if (!Args.hasFlag(options::OPT_fuse_cxa_atexit,
                    options::OPT_fno_use_cxa_atexit,
                    !IsWindowsCygnus && !IsWindowsGNU &&
                    getToolChain().getArch() != llvm::Triple::hexagon &&
                    getToolChain().getArch() != llvm::Triple::xcore) ||
      KernelOrKext)
    CmdArgs.push_back("-fno-use-cxa-atexit");

  // -fms-extensions=0 is default.
  if (Args.hasFlag(options::OPT_fms_extensions, options::OPT_fno_ms_extensions,
                   IsWindowsMSVC))
    CmdArgs.push_back("-fms-extensions");

  // -fms-compatibility=0 is default.
  if (Args.hasFlag(options::OPT_fms_compatibility, 
                   options::OPT_fno_ms_compatibility,
                   (IsWindowsMSVC && Args.hasFlag(options::OPT_fms_extensions,
                                                  options::OPT_fno_ms_extensions,
                                                  true))))
    CmdArgs.push_back("-fms-compatibility");

  // -fms-compatibility-version=17.00 is default.
  if (Args.hasFlag(options::OPT_fms_extensions, options::OPT_fno_ms_extensions,
                   IsWindowsMSVC) || Args.hasArg(options::OPT_fmsc_version) ||
      Args.hasArg(options::OPT_fms_compatibility_version)) {
    const Arg *MSCVersion = Args.getLastArg(options::OPT_fmsc_version);
    const Arg *MSCompatibilityVersion =
      Args.getLastArg(options::OPT_fms_compatibility_version);

    if (MSCVersion && MSCompatibilityVersion)
      D.Diag(diag::err_drv_argument_not_allowed_with)
          << MSCVersion->getAsString(Args)
          << MSCompatibilityVersion->getAsString(Args);

    std::string Ver;
    if (MSCompatibilityVersion)
      Ver = Args.getLastArgValue(options::OPT_fms_compatibility_version);
    else if (MSCVersion)
      Ver = getMSCompatibilityVersion(MSCVersion->getValue());

    if (Ver.empty())
      CmdArgs.push_back("-fms-compatibility-version=17.00");
    else
      CmdArgs.push_back(Args.MakeArgString("-fms-compatibility-version=" + Ver));
  }

  // -fno-borland-extensions is default.
  if (Args.hasFlag(options::OPT_fborland_extensions,
                   options::OPT_fno_borland_extensions, false))
    CmdArgs.push_back("-fborland-extensions");

  // -fno-delayed-template-parsing is default, except for Windows where MSVC STL
  // needs it.
  if (Args.hasFlag(options::OPT_fdelayed_template_parsing,
                   options::OPT_fno_delayed_template_parsing, IsWindowsMSVC))
    CmdArgs.push_back("-fdelayed-template-parsing");

  // -fgnu-keywords default varies depending on language; only pass if
  // specified.
  if (Arg *A = Args.getLastArg(options::OPT_fgnu_keywords,
                               options::OPT_fno_gnu_keywords))
    A->render(Args, CmdArgs);

  if (Args.hasFlag(options::OPT_fgnu89_inline,
                   options::OPT_fno_gnu89_inline,
                   false))
    CmdArgs.push_back("-fgnu89-inline");

  if (Args.hasArg(options::OPT_fno_inline))
    CmdArgs.push_back("-fno-inline");

  if (Args.hasArg(options::OPT_fno_inline_functions))
    CmdArgs.push_back("-fno-inline-functions");

  ObjCRuntime objcRuntime = AddObjCRuntimeArgs(Args, CmdArgs, rewriteKind);

  // -fobjc-dispatch-method is only relevant with the nonfragile-abi, and
  // legacy is the default. Except for deployment taget of 10.5,
  // next runtime is always legacy dispatch and -fno-objc-legacy-dispatch
  // gets ignored silently.
  if (objcRuntime.isNonFragile()) {
    if (!Args.hasFlag(options::OPT_fobjc_legacy_dispatch,
                      options::OPT_fno_objc_legacy_dispatch,
                      objcRuntime.isLegacyDispatchDefaultForArch(
                        getToolChain().getArch()))) {
      if (getToolChain().UseObjCMixedDispatch())
        CmdArgs.push_back("-fobjc-dispatch-method=mixed");
      else
        CmdArgs.push_back("-fobjc-dispatch-method=non-legacy");
    }
  }

  // When ObjectiveC legacy runtime is in effect on MacOSX,
  // turn on the option to do Array/Dictionary subscripting
  // by default.
  if (getToolChain().getTriple().getArch() == llvm::Triple::x86 &&
      getToolChain().getTriple().isMacOSX() &&
      !getToolChain().getTriple().isMacOSXVersionLT(10, 7) &&
      objcRuntime.getKind() == ObjCRuntime::FragileMacOSX &&
      objcRuntime.isNeXTFamily())
    CmdArgs.push_back("-fobjc-subscripting-legacy-runtime");
  
  // -fencode-extended-block-signature=1 is default.
  if (getToolChain().IsEncodeExtendedBlockSignatureDefault()) {
    CmdArgs.push_back("-fencode-extended-block-signature");
  }
  
  // Allow -fno-objc-arr to trump -fobjc-arr/-fobjc-arc.
  // NOTE: This logic is duplicated in ToolChains.cpp.
  bool ARC = isObjCAutoRefCount(Args);
  if (ARC) {
    getToolChain().CheckObjCARC();

    CmdArgs.push_back("-fobjc-arc");

    // FIXME: It seems like this entire block, and several around it should be
    // wrapped in isObjC, but for now we just use it here as this is where it
    // was being used previously.
    if (types::isCXX(InputType) && types::isObjC(InputType)) {
      if (getToolChain().GetCXXStdlibType(Args) == ToolChain::CST_Libcxx)
        CmdArgs.push_back("-fobjc-arc-cxxlib=libc++");
      else
        CmdArgs.push_back("-fobjc-arc-cxxlib=libstdc++");
    }

    // Allow the user to enable full exceptions code emission.
    // We define off for Objective-CC, on for Objective-C++.
    if (Args.hasFlag(options::OPT_fobjc_arc_exceptions,
                     options::OPT_fno_objc_arc_exceptions,
                     /*default*/ types::isCXX(InputType)))
      CmdArgs.push_back("-fobjc-arc-exceptions");
  }

  // -fobjc-infer-related-result-type is the default, except in the Objective-C
  // rewriter.
  if (rewriteKind != RK_None)
    CmdArgs.push_back("-fno-objc-infer-related-result-type");

  // Handle -fobjc-gc and -fobjc-gc-only. They are exclusive, and -fobjc-gc-only
  // takes precedence.
  const Arg *GCArg = Args.getLastArg(options::OPT_fobjc_gc_only);
  if (!GCArg)
    GCArg = Args.getLastArg(options::OPT_fobjc_gc);
  if (GCArg) {
    if (ARC) {
      D.Diag(diag::err_drv_objc_gc_arr)
        << GCArg->getAsString(Args);
    } else if (getToolChain().SupportsObjCGC()) {
      GCArg->render(Args, CmdArgs);
    } else {
      // FIXME: We should move this to a hard error.
      D.Diag(diag::warn_drv_objc_gc_unsupported)
        << GCArg->getAsString(Args);
    }
  }

  // Handle GCC-style exception args.
  if (!C.getDriver().IsCLMode())
    addExceptionArgs(Args, InputType, getToolChain().getTriple(), KernelOrKext,
                     objcRuntime, CmdArgs);

  if (getToolChain().UseSjLjExceptions())
    CmdArgs.push_back("-fsjlj-exceptions");

  // C++ "sane" operator new.
  if (!Args.hasFlag(options::OPT_fassume_sane_operator_new,
                    options::OPT_fno_assume_sane_operator_new))
    CmdArgs.push_back("-fno-assume-sane-operator-new");

  // -fconstant-cfstrings is default, and may be subject to argument translation
  // on Darwin.
  if (!Args.hasFlag(options::OPT_fconstant_cfstrings,
                    options::OPT_fno_constant_cfstrings) ||
      !Args.hasFlag(options::OPT_mconstant_cfstrings,
                    options::OPT_mno_constant_cfstrings))
    CmdArgs.push_back("-fno-constant-cfstrings");

  // -fshort-wchar default varies depending on platform; only
  // pass if specified.
  if (Arg *A = Args.getLastArg(options::OPT_fshort_wchar,
                               options::OPT_fno_short_wchar))
    A->render(Args, CmdArgs);

  // -fno-pascal-strings is default, only pass non-default.
  if (Args.hasFlag(options::OPT_fpascal_strings,
                   options::OPT_fno_pascal_strings,
                   false))
    CmdArgs.push_back("-fpascal-strings");

  // Honor -fpack-struct= and -fpack-struct, if given. Note that
  // -fno-pack-struct doesn't apply to -fpack-struct=.
  if (Arg *A = Args.getLastArg(options::OPT_fpack_struct_EQ)) {
    std::string PackStructStr = "-fpack-struct=";
    PackStructStr += A->getValue();
    CmdArgs.push_back(Args.MakeArgString(PackStructStr));
  } else if (Args.hasFlag(options::OPT_fpack_struct,
                          options::OPT_fno_pack_struct, false)) {
    CmdArgs.push_back("-fpack-struct=1");
  }

  // Handle -fmax-type-align=N and -fno-type-align
  bool SkipMaxTypeAlign = Args.hasArg(options::OPT_fno_max_type_align);
  if (Arg *A = Args.getLastArg(options::OPT_fmax_type_align_EQ)) {
    if (!SkipMaxTypeAlign) {
      std::string MaxTypeAlignStr = "-fmax-type-align=";
      MaxTypeAlignStr += A->getValue();
      CmdArgs.push_back(Args.MakeArgString(MaxTypeAlignStr));
    }
  } else if (getToolChain().getTriple().isOSDarwin()) {
    if (!SkipMaxTypeAlign) {
      std::string MaxTypeAlignStr = "-fmax-type-align=16";
      CmdArgs.push_back(Args.MakeArgString(MaxTypeAlignStr));
    }
  }

  if (KernelOrKext || isNoCommonDefault(getToolChain().getTriple())) {
    if (!Args.hasArg(options::OPT_fcommon))
      CmdArgs.push_back("-fno-common");
    Args.ClaimAllArgs(options::OPT_fno_common);
  }

  // -fcommon is default, only pass non-default.
  else if (!Args.hasFlag(options::OPT_fcommon, options::OPT_fno_common))
    CmdArgs.push_back("-fno-common");

  // -fsigned-bitfields is default, and clang doesn't yet support
  // -funsigned-bitfields.
  if (!Args.hasFlag(options::OPT_fsigned_bitfields,
                    options::OPT_funsigned_bitfields))
    D.Diag(diag::warn_drv_clang_unsupported)
      << Args.getLastArg(options::OPT_funsigned_bitfields)->getAsString(Args);

  // -fsigned-bitfields is default, and clang doesn't support -fno-for-scope.
  if (!Args.hasFlag(options::OPT_ffor_scope,
                    options::OPT_fno_for_scope))
    D.Diag(diag::err_drv_clang_unsupported)
      << Args.getLastArg(options::OPT_fno_for_scope)->getAsString(Args);

  // -finput_charset=UTF-8 is default. Reject others
  if (Arg *inputCharset = Args.getLastArg(
          options::OPT_finput_charset_EQ)) {
      StringRef value = inputCharset->getValue();
      if (value != "UTF-8")
          D.Diag(diag::err_drv_invalid_value) << inputCharset->getAsString(Args) << value;
  }

  // -fexec_charset=UTF-8 is default. Reject others
  if (Arg *execCharset = Args.getLastArg(
          options::OPT_fexec_charset_EQ)) {
      StringRef value = execCharset->getValue();
      if (value != "UTF-8")
          D.Diag(diag::err_drv_invalid_value) << execCharset->getAsString(Args) << value;
  }

  // -fcaret-diagnostics is default.
  if (!Args.hasFlag(options::OPT_fcaret_diagnostics,
                    options::OPT_fno_caret_diagnostics, true))
    CmdArgs.push_back("-fno-caret-diagnostics");

  // -fdiagnostics-fixit-info is default, only pass non-default.
  if (!Args.hasFlag(options::OPT_fdiagnostics_fixit_info,
                    options::OPT_fno_diagnostics_fixit_info))
    CmdArgs.push_back("-fno-diagnostics-fixit-info");

  // Enable -fdiagnostics-show-option by default.
  if (Args.hasFlag(options::OPT_fdiagnostics_show_option,
                   options::OPT_fno_diagnostics_show_option))
    CmdArgs.push_back("-fdiagnostics-show-option");

  if (const Arg *A =
        Args.getLastArg(options::OPT_fdiagnostics_show_category_EQ)) {
    CmdArgs.push_back("-fdiagnostics-show-category");
    CmdArgs.push_back(A->getValue());
  }

  if (const Arg *A =
        Args.getLastArg(options::OPT_fdiagnostics_format_EQ)) {
    CmdArgs.push_back("-fdiagnostics-format");
    CmdArgs.push_back(A->getValue());
  }

  if (Arg *A = Args.getLastArg(
      options::OPT_fdiagnostics_show_note_include_stack,
      options::OPT_fno_diagnostics_show_note_include_stack)) {
    if (A->getOption().matches(
        options::OPT_fdiagnostics_show_note_include_stack))
      CmdArgs.push_back("-fdiagnostics-show-note-include-stack");
    else
      CmdArgs.push_back("-fno-diagnostics-show-note-include-stack");
  }

  // Color diagnostics are the default, unless the terminal doesn't support
  // them.
  // Support both clang's -f[no-]color-diagnostics and gcc's
  // -f[no-]diagnostics-colors[=never|always|auto].
  enum { Colors_On, Colors_Off, Colors_Auto } ShowColors = Colors_Auto;
  for (const auto &Arg : Args) {
    const Option &O = Arg->getOption();
    if (!O.matches(options::OPT_fcolor_diagnostics) &&
        !O.matches(options::OPT_fdiagnostics_color) &&
        !O.matches(options::OPT_fno_color_diagnostics) &&
        !O.matches(options::OPT_fno_diagnostics_color) &&
        !O.matches(options::OPT_fdiagnostics_color_EQ))
      continue;

    Arg->claim();
    if (O.matches(options::OPT_fcolor_diagnostics) ||
        O.matches(options::OPT_fdiagnostics_color)) {
      ShowColors = Colors_On;
    } else if (O.matches(options::OPT_fno_color_diagnostics) ||
               O.matches(options::OPT_fno_diagnostics_color)) {
      ShowColors = Colors_Off;
    } else {
      assert(O.matches(options::OPT_fdiagnostics_color_EQ));
      StringRef value(Arg->getValue());
      if (value == "always")
        ShowColors = Colors_On;
      else if (value == "never")
        ShowColors = Colors_Off;
      else if (value == "auto")
        ShowColors = Colors_Auto;
      else
        getToolChain().getDriver().Diag(diag::err_drv_clang_unsupported)
          << ("-fdiagnostics-color=" + value).str();
    }
  }
  if (ShowColors == Colors_On ||
      (ShowColors == Colors_Auto && llvm::sys::Process::StandardErrHasColors()))
    CmdArgs.push_back("-fcolor-diagnostics");

  if (Args.hasArg(options::OPT_fansi_escape_codes))
    CmdArgs.push_back("-fansi-escape-codes");

  if (!Args.hasFlag(options::OPT_fshow_source_location,
                    options::OPT_fno_show_source_location))
    CmdArgs.push_back("-fno-show-source-location");

  if (!Args.hasFlag(options::OPT_fshow_column,
                    options::OPT_fno_show_column,
                    true))
    CmdArgs.push_back("-fno-show-column");

  if (!Args.hasFlag(options::OPT_fspell_checking,
                    options::OPT_fno_spell_checking))
    CmdArgs.push_back("-fno-spell-checking");


  // -fno-asm-blocks is default.
  if (Args.hasFlag(options::OPT_fasm_blocks, options::OPT_fno_asm_blocks,
                   false))
    CmdArgs.push_back("-fasm-blocks");

<<<<<<< HEAD
#if 0
  // XXX Nyuzi: disable loop vectorizer by default, because it does not
  // work correctly on this target.  This is a hack. I couldn't find an
  // easy way to do it in the target.
=======
  // -fgnu-inline-asm is default.
  if (!Args.hasFlag(options::OPT_fgnu_inline_asm,
                    options::OPT_fno_gnu_inline_asm, true))
    CmdArgs.push_back("-fno-gnu-inline-asm");
>>>>>>> 81b3f02a

  // Enable vectorization per default according to the optimization level
  // selected. For optimization levels that want vectorization we use the alias
  // option to simplify the hasFlag logic.
  bool EnableVec = shouldEnableVectorizerAtOLevel(Args, false);
  OptSpecifier VectorizeAliasOption = EnableVec ? options::OPT_O_Group :
    options::OPT_fvectorize;
  if (Args.hasFlag(options::OPT_fvectorize, VectorizeAliasOption,
                   options::OPT_fno_vectorize, EnableVec))
    CmdArgs.push_back("-vectorize-loops");

  // -fslp-vectorize is enabled based on the optimization level selected.
  bool EnableSLPVec = shouldEnableVectorizerAtOLevel(Args, true);
  OptSpecifier SLPVectAliasOption = EnableSLPVec ? options::OPT_O_Group :
    options::OPT_fslp_vectorize;
  if (Args.hasFlag(options::OPT_fslp_vectorize, SLPVectAliasOption,
                   options::OPT_fno_slp_vectorize, EnableSLPVec))
    CmdArgs.push_back("-vectorize-slp");

  // -fno-slp-vectorize-aggressive is default.
  if (Args.hasFlag(options::OPT_fslp_vectorize_aggressive,
                   options::OPT_fno_slp_vectorize_aggressive, false))
    CmdArgs.push_back("-vectorize-slp-aggressive");
#endif

  if (Arg *A = Args.getLastArg(options::OPT_fshow_overloads_EQ))
    A->render(Args, CmdArgs);

  // -fdollars-in-identifiers default varies depending on platform and
  // language; only pass if specified.
  if (Arg *A = Args.getLastArg(options::OPT_fdollars_in_identifiers,
                               options::OPT_fno_dollars_in_identifiers)) {
    if (A->getOption().matches(options::OPT_fdollars_in_identifiers))
      CmdArgs.push_back("-fdollars-in-identifiers");
    else
      CmdArgs.push_back("-fno-dollars-in-identifiers");
  }

  // -funit-at-a-time is default, and we don't support -fno-unit-at-a-time for
  // practical purposes.
  if (Arg *A = Args.getLastArg(options::OPT_funit_at_a_time,
                               options::OPT_fno_unit_at_a_time)) {
    if (A->getOption().matches(options::OPT_fno_unit_at_a_time))
      D.Diag(diag::warn_drv_clang_unsupported) << A->getAsString(Args);
  }

  if (Args.hasFlag(options::OPT_fapple_pragma_pack,
                   options::OPT_fno_apple_pragma_pack, false))
    CmdArgs.push_back("-fapple-pragma-pack");

  // le32-specific flags: 
  //  -fno-math-builtin: clang should not convert math builtins to intrinsics
  //                     by default.
  if (getToolChain().getArch() == llvm::Triple::le32) {
    CmdArgs.push_back("-fno-math-builtin");
  }

  // Default to -fno-builtin-str{cat,cpy} on Darwin for ARM.
  //
  // FIXME: This is disabled until clang -cc1 supports -fno-builtin-foo. PR4941.
#if 0
  if (getToolChain().getTriple().isOSDarwin() &&
      (getToolChain().getArch() == llvm::Triple::arm ||
       getToolChain().getArch() == llvm::Triple::thumb)) {
    if (!Args.hasArg(options::OPT_fbuiltin_strcat))
      CmdArgs.push_back("-fno-builtin-strcat");
    if (!Args.hasArg(options::OPT_fbuiltin_strcpy))
      CmdArgs.push_back("-fno-builtin-strcpy");
  }
#endif

  // Enable rewrite includes if the user's asked for it or if we're generating
  // diagnostics.
  // TODO: Once -module-dependency-dir works with -frewrite-includes it'd be
  // nice to enable this when doing a crashdump for modules as well.
  if (Args.hasFlag(options::OPT_frewrite_includes,
                   options::OPT_fno_rewrite_includes, false) ||
      (C.isForDiagnostics() && !HaveModules))
    CmdArgs.push_back("-frewrite-includes");

  // Only allow -traditional or -traditional-cpp outside in preprocessing modes.
  if (Arg *A = Args.getLastArg(options::OPT_traditional,
                               options::OPT_traditional_cpp)) {
    if (isa<PreprocessJobAction>(JA))
      CmdArgs.push_back("-traditional-cpp");
    else
      D.Diag(diag::err_drv_clang_unsupported) << A->getAsString(Args);
  }

  Args.AddLastArg(CmdArgs, options::OPT_dM);
  Args.AddLastArg(CmdArgs, options::OPT_dD);
  
  // Handle serialized diagnostics.
  if (Arg *A = Args.getLastArg(options::OPT__serialize_diags)) {
    CmdArgs.push_back("-serialize-diagnostic-file");
    CmdArgs.push_back(Args.MakeArgString(A->getValue()));
  }

  if (Args.hasArg(options::OPT_fretain_comments_from_system_headers))
    CmdArgs.push_back("-fretain-comments-from-system-headers");

  // Forward -fcomment-block-commands to -cc1.
  Args.AddAllArgs(CmdArgs, options::OPT_fcomment_block_commands);
  // Forward -fparse-all-comments to -cc1.
  Args.AddAllArgs(CmdArgs, options::OPT_fparse_all_comments);

  // Forward -Xclang arguments to -cc1, and -mllvm arguments to the LLVM option
  // parser.
  Args.AddAllArgValues(CmdArgs, options::OPT_Xclang);
  bool OptDisabled = false;
  for (arg_iterator it = Args.filtered_begin(options::OPT_mllvm),
         ie = Args.filtered_end(); it != ie; ++it) {
    (*it)->claim();

    // We translate this by hand to the -cc1 argument, since nightly test uses
    // it and developers have been trained to spell it with -mllvm.
    if (StringRef((*it)->getValue(0)) == "-disable-llvm-optzns") {
      CmdArgs.push_back("-disable-llvm-optzns");
      OptDisabled = true;
    } else
      (*it)->render(Args, CmdArgs);
  }

  // With -save-temps, we want to save the unoptimized bitcode output from the
  // CompileJobAction, so disable optimizations if they are not already
  // disabled.
  if (C.getDriver().isSaveTempsEnabled() && !OptDisabled &&
      isa<CompileJobAction>(JA))
    CmdArgs.push_back("-disable-llvm-optzns");

  if (Output.getType() == types::TY_Dependencies) {
    // Handled with other dependency code.
  } else if (Output.isFilename()) {
    CmdArgs.push_back("-o");
    CmdArgs.push_back(Output.getFilename());
  } else {
    assert(Output.isNothing() && "Invalid output.");
  }

  for (const auto &II : Inputs) {
    addDashXForInput(Args, II, CmdArgs);

    if (II.isFilename())
      CmdArgs.push_back(II.getFilename());
    else
      II.getInputArg().renderAsInput(Args, CmdArgs);
  }

  Args.AddAllArgs(CmdArgs, options::OPT_undef);

  const char *Exec = getToolChain().getDriver().getClangProgramPath();

  // Optionally embed the -cc1 level arguments into the debug info, for build
  // analysis.
  if (getToolChain().UseDwarfDebugFlags()) {
    ArgStringList OriginalArgs;
    for (const auto &Arg : Args)
      Arg->render(Args, OriginalArgs);

    SmallString<256> Flags;
    Flags += Exec;
    for (unsigned i = 0, e = OriginalArgs.size(); i != e; ++i) {
      SmallString<128> EscapedArg;
      EscapeSpacesAndBackslashes(OriginalArgs[i], EscapedArg);
      Flags += " ";
      Flags += EscapedArg;
    }
    CmdArgs.push_back("-dwarf-debug-flags");
    CmdArgs.push_back(Args.MakeArgString(Flags.str()));
  }

  // Add the split debug info name to the command lines here so we
  // can propagate it to the backend.
  bool SplitDwarf = Args.hasArg(options::OPT_gsplit_dwarf) &&
    getToolChain().getTriple().isOSLinux() &&
    (isa<AssembleJobAction>(JA) || isa<CompileJobAction>(JA) ||
     isa<BackendJobAction>(JA));
  const char *SplitDwarfOut;
  if (SplitDwarf) {
    CmdArgs.push_back("-split-dwarf-file");
    SplitDwarfOut = SplitDebugName(Args, Inputs);
    CmdArgs.push_back(SplitDwarfOut);
  }

  // Finally add the compile command to the compilation.
  if (Args.hasArg(options::OPT__SLASH_fallback) &&
      Output.getType() == types::TY_Object &&
      (InputType == types::TY_C || InputType == types::TY_CXX)) {
    auto CLCommand =
        getCLFallback()->GetCommand(C, JA, Output, Inputs, Args, LinkingOutput);
    C.addCommand(llvm::make_unique<FallbackCommand>(JA, *this, Exec, CmdArgs,
                                                    std::move(CLCommand)));
  } else {
    C.addCommand(llvm::make_unique<Command>(JA, *this, Exec, CmdArgs));
  }


  // Handle the debug info splitting at object creation time if we're
  // creating an object.
  // TODO: Currently only works on linux with newer objcopy.
  if (SplitDwarf && !isa<CompileJobAction>(JA) && !isa<BackendJobAction>(JA))
    SplitDebugInfo(getToolChain(), C, *this, JA, Args, Output, SplitDwarfOut);

  if (Arg *A = Args.getLastArg(options::OPT_pg))
    if (Args.hasArg(options::OPT_fomit_frame_pointer))
      D.Diag(diag::err_drv_argument_not_allowed_with)
        << "-fomit-frame-pointer" << A->getAsString(Args);

  // Claim some arguments which clang supports automatically.

  // -fpch-preprocess is used with gcc to add a special marker in the output to
  // include the PCH file. Clang's PTH solution is completely transparent, so we
  // do not need to deal with it at all.
  Args.ClaimAllArgs(options::OPT_fpch_preprocess);

  // Claim some arguments which clang doesn't support, but we don't
  // care to warn the user about.
  Args.ClaimAllArgs(options::OPT_clang_ignored_f_Group);
  Args.ClaimAllArgs(options::OPT_clang_ignored_m_Group);

  // Disable warnings for clang -E -emit-llvm foo.c
  Args.ClaimAllArgs(options::OPT_emit_llvm);
}

/// Add options related to the Objective-C runtime/ABI.
///
/// Returns true if the runtime is non-fragile.
ObjCRuntime Clang::AddObjCRuntimeArgs(const ArgList &args,
                                      ArgStringList &cmdArgs,
                                      RewriteKind rewriteKind) const {
  // Look for the controlling runtime option.
  Arg *runtimeArg = args.getLastArg(options::OPT_fnext_runtime,
                                    options::OPT_fgnu_runtime,
                                    options::OPT_fobjc_runtime_EQ);

  // Just forward -fobjc-runtime= to the frontend.  This supercedes
  // options about fragility.
  if (runtimeArg &&
      runtimeArg->getOption().matches(options::OPT_fobjc_runtime_EQ)) {
    ObjCRuntime runtime;
    StringRef value = runtimeArg->getValue();
    if (runtime.tryParse(value)) {
      getToolChain().getDriver().Diag(diag::err_drv_unknown_objc_runtime)
        << value;
    }

    runtimeArg->render(args, cmdArgs);
    return runtime;
  }

  // Otherwise, we'll need the ABI "version".  Version numbers are
  // slightly confusing for historical reasons:
  //   1 - Traditional "fragile" ABI
  //   2 - Non-fragile ABI, version 1
  //   3 - Non-fragile ABI, version 2
  unsigned objcABIVersion = 1;
  // If -fobjc-abi-version= is present, use that to set the version.
  if (Arg *abiArg = args.getLastArg(options::OPT_fobjc_abi_version_EQ)) {
    StringRef value = abiArg->getValue();
    if (value == "1")
      objcABIVersion = 1;
    else if (value == "2")
      objcABIVersion = 2;
    else if (value == "3")
      objcABIVersion = 3;
    else
      getToolChain().getDriver().Diag(diag::err_drv_clang_unsupported)
        << value;
  } else {
    // Otherwise, determine if we are using the non-fragile ABI.
    bool nonFragileABIIsDefault = 
      (rewriteKind == RK_NonFragile || 
       (rewriteKind == RK_None &&
        getToolChain().IsObjCNonFragileABIDefault()));
    if (args.hasFlag(options::OPT_fobjc_nonfragile_abi,
                     options::OPT_fno_objc_nonfragile_abi,
                     nonFragileABIIsDefault)) {
      // Determine the non-fragile ABI version to use.
#ifdef DISABLE_DEFAULT_NONFRAGILEABI_TWO
      unsigned nonFragileABIVersion = 1;
#else
      unsigned nonFragileABIVersion = 2;
#endif

      if (Arg *abiArg = args.getLastArg(
            options::OPT_fobjc_nonfragile_abi_version_EQ)) {
        StringRef value = abiArg->getValue();
        if (value == "1")
          nonFragileABIVersion = 1;
        else if (value == "2")
          nonFragileABIVersion = 2;
        else
          getToolChain().getDriver().Diag(diag::err_drv_clang_unsupported)
            << value;
      }

      objcABIVersion = 1 + nonFragileABIVersion;
    } else {
      objcABIVersion = 1;
    }
  }

  // We don't actually care about the ABI version other than whether
  // it's non-fragile.
  bool isNonFragile = objcABIVersion != 1;

  // If we have no runtime argument, ask the toolchain for its default runtime.
  // However, the rewriter only really supports the Mac runtime, so assume that.
  ObjCRuntime runtime;
  if (!runtimeArg) {
    switch (rewriteKind) {
    case RK_None:
      runtime = getToolChain().getDefaultObjCRuntime(isNonFragile);
      break;
    case RK_Fragile:
      runtime = ObjCRuntime(ObjCRuntime::FragileMacOSX, VersionTuple());
      break;
    case RK_NonFragile:
      runtime = ObjCRuntime(ObjCRuntime::MacOSX, VersionTuple());
      break;
    }

  // -fnext-runtime
  } else if (runtimeArg->getOption().matches(options::OPT_fnext_runtime)) {
    // On Darwin, make this use the default behavior for the toolchain.
    if (getToolChain().getTriple().isOSDarwin()) {
      runtime = getToolChain().getDefaultObjCRuntime(isNonFragile);

    // Otherwise, build for a generic macosx port.
    } else {
      runtime = ObjCRuntime(ObjCRuntime::MacOSX, VersionTuple());
    }

  // -fgnu-runtime
  } else {
    assert(runtimeArg->getOption().matches(options::OPT_fgnu_runtime));
    // Legacy behaviour is to target the gnustep runtime if we are i
    // non-fragile mode or the GCC runtime in fragile mode.
    if (isNonFragile)
      runtime = ObjCRuntime(ObjCRuntime::GNUstep, VersionTuple(1,6));
    else
      runtime = ObjCRuntime(ObjCRuntime::GCC, VersionTuple());
  }

  cmdArgs.push_back(args.MakeArgString(
                                 "-fobjc-runtime=" + runtime.getAsString()));
  return runtime;
}

static bool maybeConsumeDash(const std::string &EH, size_t &I) {
  bool HaveDash = (I + 1 < EH.size() && EH[I + 1] == '-');
  I += HaveDash;
  return !HaveDash;
}

struct EHFlags {
  EHFlags() : Synch(false), Asynch(false), NoExceptC(false) {}
  bool Synch;
  bool Asynch;
  bool NoExceptC;
};

/// /EH controls whether to run destructor cleanups when exceptions are
/// thrown.  There are three modifiers:
/// - s: Cleanup after "synchronous" exceptions, aka C++ exceptions.
/// - a: Cleanup after "asynchronous" exceptions, aka structured exceptions.
///      The 'a' modifier is unimplemented and fundamentally hard in LLVM IR.
/// - c: Assume that extern "C" functions are implicitly noexcept.  This
///      modifier is an optimization, so we ignore it for now.
/// The default is /EHs-c-, meaning cleanups are disabled.
static EHFlags parseClangCLEHFlags(const Driver &D, const ArgList &Args) {
  EHFlags EH;
  std::vector<std::string> EHArgs = Args.getAllArgValues(options::OPT__SLASH_EH);
  for (auto EHVal : EHArgs) {
    for (size_t I = 0, E = EHVal.size(); I != E; ++I) {
      switch (EHVal[I]) {
      case 'a': EH.Asynch = maybeConsumeDash(EHVal, I); continue;
      case 'c': EH.NoExceptC = maybeConsumeDash(EHVal, I); continue;
      case 's': EH.Synch = maybeConsumeDash(EHVal, I); continue;
      default: break;
      }
      D.Diag(clang::diag::err_drv_invalid_value) << "/EH" << EHVal;
      break;
    }
  }
  return EH;
}

void Clang::AddClangCLArgs(const ArgList &Args, ArgStringList &CmdArgs) const {
  unsigned RTOptionID = options::OPT__SLASH_MT;

  if (Args.hasArg(options::OPT__SLASH_LDd))
    // The /LDd option implies /MTd. The dependent lib part can be overridden,
    // but defining _DEBUG is sticky.
    RTOptionID = options::OPT__SLASH_MTd;

  if (Arg *A = Args.getLastArg(options::OPT__SLASH_M_Group))
    RTOptionID = A->getOption().getID();

  switch(RTOptionID) {
    case options::OPT__SLASH_MD:
      if (Args.hasArg(options::OPT__SLASH_LDd))
        CmdArgs.push_back("-D_DEBUG");
      CmdArgs.push_back("-D_MT");
      CmdArgs.push_back("-D_DLL");
      CmdArgs.push_back("--dependent-lib=msvcrt");
      break;
    case options::OPT__SLASH_MDd:
      CmdArgs.push_back("-D_DEBUG");
      CmdArgs.push_back("-D_MT");
      CmdArgs.push_back("-D_DLL");
      CmdArgs.push_back("--dependent-lib=msvcrtd");
      break;
    case options::OPT__SLASH_MT:
      if (Args.hasArg(options::OPT__SLASH_LDd))
        CmdArgs.push_back("-D_DEBUG");
      CmdArgs.push_back("-D_MT");
      CmdArgs.push_back("--dependent-lib=libcmt");
      break;
    case options::OPT__SLASH_MTd:
      CmdArgs.push_back("-D_DEBUG");
      CmdArgs.push_back("-D_MT");
      CmdArgs.push_back("--dependent-lib=libcmtd");
      break;
    default:
      llvm_unreachable("Unexpected option ID.");
  }

  // This provides POSIX compatibility (maps 'open' to '_open'), which most
  // users want.  The /Za flag to cl.exe turns this off, but it's not
  // implemented in clang.
  CmdArgs.push_back("--dependent-lib=oldnames");

  // Both /showIncludes and /E (and /EP) write to stdout. Allowing both
  // would produce interleaved output, so ignore /showIncludes in such cases.
  if (!Args.hasArg(options::OPT_E) && !Args.hasArg(options::OPT__SLASH_EP))
    if (Arg *A = Args.getLastArg(options::OPT_show_includes))
      A->render(Args, CmdArgs);

  // This controls whether or not we emit RTTI data for polymorphic types.
  if (Args.hasFlag(options::OPT__SLASH_GR_, options::OPT__SLASH_GR,
                   /*default=*/false))
    CmdArgs.push_back("-fno-rtti-data");

  const Driver &D = getToolChain().getDriver();
  EHFlags EH = parseClangCLEHFlags(D, Args);
  // FIXME: Do something with NoExceptC.
  if (EH.Synch || EH.Asynch) {
    CmdArgs.push_back("-fcxx-exceptions");
    CmdArgs.push_back("-fexceptions");
  }

  // /EP should expand to -E -P.
  if (Args.hasArg(options::OPT__SLASH_EP)) {
    CmdArgs.push_back("-E");
    CmdArgs.push_back("-P");
  }

  Arg *MostGeneralArg = Args.getLastArg(options::OPT__SLASH_vmg);
  Arg *BestCaseArg = Args.getLastArg(options::OPT__SLASH_vmb);
  if (MostGeneralArg && BestCaseArg)
    D.Diag(clang::diag::err_drv_argument_not_allowed_with)
        << MostGeneralArg->getAsString(Args) << BestCaseArg->getAsString(Args);

  if (MostGeneralArg) {
    Arg *SingleArg = Args.getLastArg(options::OPT__SLASH_vms);
    Arg *MultipleArg = Args.getLastArg(options::OPT__SLASH_vmm);
    Arg *VirtualArg = Args.getLastArg(options::OPT__SLASH_vmv);

    Arg *FirstConflict = SingleArg ? SingleArg : MultipleArg;
    Arg *SecondConflict = VirtualArg ? VirtualArg : MultipleArg;
    if (FirstConflict && SecondConflict && FirstConflict != SecondConflict)
      D.Diag(clang::diag::err_drv_argument_not_allowed_with)
          << FirstConflict->getAsString(Args)
          << SecondConflict->getAsString(Args);

    if (SingleArg)
      CmdArgs.push_back("-fms-memptr-rep=single");
    else if (MultipleArg)
      CmdArgs.push_back("-fms-memptr-rep=multiple");
    else
      CmdArgs.push_back("-fms-memptr-rep=virtual");
  }

  if (Arg *A = Args.getLastArg(options::OPT_vtordisp_mode_EQ))
    A->render(Args, CmdArgs);

  if (!Args.hasArg(options::OPT_fdiagnostics_format_EQ)) {
    CmdArgs.push_back("-fdiagnostics-format");
    if (Args.hasArg(options::OPT__SLASH_fallback))
      CmdArgs.push_back("msvc-fallback");
    else
      CmdArgs.push_back("msvc");
  }
}

visualstudio::Compile *Clang::getCLFallback() const {
  if (!CLFallback)
    CLFallback.reset(new visualstudio::Compile(getToolChain()));
  return CLFallback.get();
}

void ClangAs::AddMIPSTargetArgs(const ArgList &Args,
                                ArgStringList &CmdArgs) const {
  StringRef CPUName;
  StringRef ABIName;
  const llvm::Triple &Triple = getToolChain().getTriple();
  mips::getMipsCPUAndABI(Args, Triple, CPUName, ABIName);

  CmdArgs.push_back("-target-abi");
  CmdArgs.push_back(ABIName.data());
}

void ClangAs::ConstructJob(Compilation &C, const JobAction &JA,
                           const InputInfo &Output,
                           const InputInfoList &Inputs,
                           const ArgList &Args,
                           const char *LinkingOutput) const {
  ArgStringList CmdArgs;

  assert(Inputs.size() == 1 && "Unexpected number of inputs.");
  const InputInfo &Input = Inputs[0];

  // Don't warn about "clang -w -c foo.s"
  Args.ClaimAllArgs(options::OPT_w);
  // and "clang -emit-llvm -c foo.s"
  Args.ClaimAllArgs(options::OPT_emit_llvm);

  claimNoWarnArgs(Args);

  // Invoke ourselves in -cc1as mode.
  //
  // FIXME: Implement custom jobs for internal actions.
  CmdArgs.push_back("-cc1as");

  // Add the "effective" target triple.
  CmdArgs.push_back("-triple");
  std::string TripleStr = 
    getToolChain().ComputeEffectiveClangTriple(Args, Input.getType());
  CmdArgs.push_back(Args.MakeArgString(TripleStr));

  // Set the output mode, we currently only expect to be used as a real
  // assembler.
  CmdArgs.push_back("-filetype");
  CmdArgs.push_back("obj");

  // Set the main file name, so that debug info works even with
  // -save-temps or preprocessed assembly.
  CmdArgs.push_back("-main-file-name");
  CmdArgs.push_back(Clang::getBaseInputName(Args, Inputs));

  // Add the target cpu
  const llvm::Triple &Triple = getToolChain().getTriple();
  std::string CPU = getCPUName(Args, Triple);
  if (!CPU.empty()) {
    CmdArgs.push_back("-target-cpu");
    CmdArgs.push_back(Args.MakeArgString(CPU));
  }

  // Add the target features
  const Driver &D = getToolChain().getDriver();
  getTargetFeatures(D, Triple, Args, CmdArgs, true);

  // Ignore explicit -force_cpusubtype_ALL option.
  (void) Args.hasArg(options::OPT_force__cpusubtype__ALL);

  // Determine the original source input.
  const Action *SourceAction = &JA;
  while (SourceAction->getKind() != Action::InputClass) {
    assert(!SourceAction->getInputs().empty() && "unexpected root action!");
    SourceAction = SourceAction->getInputs()[0];
  }

  // Forward -g and handle debug info related flags, assuming we are dealing
  // with an actual assembly file.
  if (SourceAction->getType() == types::TY_Asm ||
      SourceAction->getType() == types::TY_PP_Asm) {
    Args.ClaimAllArgs(options::OPT_g_Group);
    if (Arg *A = Args.getLastArg(options::OPT_g_Group))
      if (!A->getOption().matches(options::OPT_g0))
        CmdArgs.push_back("-g");

    if (Args.hasArg(options::OPT_gdwarf_2))
      CmdArgs.push_back("-gdwarf-2");
    if (Args.hasArg(options::OPT_gdwarf_3))
      CmdArgs.push_back("-gdwarf-3");
    if (Args.hasArg(options::OPT_gdwarf_4))
      CmdArgs.push_back("-gdwarf-4");

    // Add the -fdebug-compilation-dir flag if needed.
    addDebugCompDirArg(Args, CmdArgs);

    // Set the AT_producer to the clang version when using the integrated
    // assembler on assembly source files.
    CmdArgs.push_back("-dwarf-debug-producer");
    CmdArgs.push_back(Args.MakeArgString(getClangFullVersion()));
  }

  // Optionally embed the -cc1as level arguments into the debug info, for build
  // analysis.
  if (getToolChain().UseDwarfDebugFlags()) {
    ArgStringList OriginalArgs;
    for (const auto &Arg : Args)
      Arg->render(Args, OriginalArgs);

    SmallString<256> Flags;
    const char *Exec = getToolChain().getDriver().getClangProgramPath();
    Flags += Exec;
    for (unsigned i = 0, e = OriginalArgs.size(); i != e; ++i) {
      SmallString<128> EscapedArg;
      EscapeSpacesAndBackslashes(OriginalArgs[i], EscapedArg);
      Flags += " ";
      Flags += EscapedArg;
    }
    CmdArgs.push_back("-dwarf-debug-flags");
    CmdArgs.push_back(Args.MakeArgString(Flags.str()));
  }

  // FIXME: Add -static support, once we have it.

  // Add target specific flags.
  switch(getToolChain().getArch()) {
  default:
    break;

  case llvm::Triple::mips:
  case llvm::Triple::mipsel:
  case llvm::Triple::mips64:
  case llvm::Triple::mips64el:
    AddMIPSTargetArgs(Args, CmdArgs);
    break;
  }

  // Consume all the warning flags. Usually this would be handled more
  // gracefully by -cc1 (warning about unknown warning flags, etc) but -cc1as
  // doesn't handle that so rather than warning about unused flags that are
  // actually used, we'll lie by omission instead.
  // FIXME: Stop lying and consume only the appropriate driver flags
  for (arg_iterator it = Args.filtered_begin(options::OPT_W_Group),
                    ie = Args.filtered_end();
       it != ie; ++it)
    (*it)->claim();

  CollectArgsForIntegratedAssembler(C, Args, CmdArgs,
                                    getToolChain().getDriver());

  Args.AddAllArgs(CmdArgs, options::OPT_mllvm);

  assert(Output.isFilename() && "Unexpected lipo output.");
  CmdArgs.push_back("-o");
  CmdArgs.push_back(Output.getFilename());

  assert(Input.isFilename() && "Invalid input.");
  CmdArgs.push_back(Input.getFilename());

  const char *Exec = getToolChain().getDriver().getClangProgramPath();
  C.addCommand(llvm::make_unique<Command>(JA, *this, Exec, CmdArgs));

  // Handle the debug info splitting at object creation time if we're
  // creating an object.
  // TODO: Currently only works on linux with newer objcopy.
  if (Args.hasArg(options::OPT_gsplit_dwarf) &&
      getToolChain().getTriple().isOSLinux())
    SplitDebugInfo(getToolChain(), C, *this, JA, Args, Output,
                   SplitDebugName(Args, Inputs));
}

void GnuTool::anchor() {}

void gcc::Common::ConstructJob(Compilation &C, const JobAction &JA,
                               const InputInfo &Output,
                               const InputInfoList &Inputs,
                               const ArgList &Args,
                               const char *LinkingOutput) const {
  const Driver &D = getToolChain().getDriver();
  ArgStringList CmdArgs;

  for (const auto &A : Args) {
    if (forwardToGCC(A->getOption())) {
      // Don't forward any -g arguments to assembly steps.
      if (isa<AssembleJobAction>(JA) &&
          A->getOption().matches(options::OPT_g_Group))
        continue;

      // Don't forward any -W arguments to assembly and link steps.
      if ((isa<AssembleJobAction>(JA) || isa<LinkJobAction>(JA)) &&
          A->getOption().matches(options::OPT_W_Group))
        continue;

      // It is unfortunate that we have to claim here, as this means
      // we will basically never report anything interesting for
      // platforms using a generic gcc, even if we are just using gcc
      // to get to the assembler.
      A->claim();
      A->render(Args, CmdArgs);
    }
  }

  RenderExtraToolArgs(JA, CmdArgs);

  // If using a driver driver, force the arch.
  if (getToolChain().getTriple().isOSDarwin()) {
    CmdArgs.push_back("-arch");
    CmdArgs.push_back(
      Args.MakeArgString(getToolChain().getDefaultUniversalArchName()));
  }

  // Try to force gcc to match the tool chain we want, if we recognize
  // the arch.
  //
  // FIXME: The triple class should directly provide the information we want
  // here.
  llvm::Triple::ArchType Arch = getToolChain().getArch();
  if (Arch == llvm::Triple::x86 || Arch == llvm::Triple::ppc)
    CmdArgs.push_back("-m32");
  else if (Arch == llvm::Triple::x86_64 || Arch == llvm::Triple::ppc64 ||
           Arch == llvm::Triple::ppc64le)
    CmdArgs.push_back("-m64");

  if (Output.isFilename()) {
    CmdArgs.push_back("-o");
    CmdArgs.push_back(Output.getFilename());
  } else {
    assert(Output.isNothing() && "Unexpected output");
    CmdArgs.push_back("-fsyntax-only");
  }

  Args.AddAllArgValues(CmdArgs, options::OPT_Wa_COMMA,
                       options::OPT_Xassembler);

  // Only pass -x if gcc will understand it; otherwise hope gcc
  // understands the suffix correctly. The main use case this would go
  // wrong in is for linker inputs if they happened to have an odd
  // suffix; really the only way to get this to happen is a command
  // like '-x foobar a.c' which will treat a.c like a linker input.
  //
  // FIXME: For the linker case specifically, can we safely convert
  // inputs into '-Wl,' options?
  for (const auto &II : Inputs) {
    // Don't try to pass LLVM or AST inputs to a generic gcc.
    if (II.getType() == types::TY_LLVM_IR || II.getType() == types::TY_LTO_IR ||
        II.getType() == types::TY_LLVM_BC || II.getType() == types::TY_LTO_BC)
      D.Diag(diag::err_drv_no_linker_llvm_support)
        << getToolChain().getTripleString();
    else if (II.getType() == types::TY_AST)
      D.Diag(diag::err_drv_no_ast_support)
        << getToolChain().getTripleString();
    else if (II.getType() == types::TY_ModuleFile)
      D.Diag(diag::err_drv_no_module_support)
        << getToolChain().getTripleString();

    if (types::canTypeBeUserSpecified(II.getType())) {
      CmdArgs.push_back("-x");
      CmdArgs.push_back(types::getTypeName(II.getType()));
    }

    if (II.isFilename())
      CmdArgs.push_back(II.getFilename());
    else {
      const Arg &A = II.getInputArg();

      // Reverse translate some rewritten options.
      if (A.getOption().matches(options::OPT_Z_reserved_lib_stdcxx)) {
        CmdArgs.push_back("-lstdc++");
        continue;
      }

      // Don't render as input, we need gcc to do the translations.
      A.render(Args, CmdArgs);
    }
  }

  const std::string customGCCName = D.getCCCGenericGCCName();
  const char *GCCName;
  if (!customGCCName.empty())
    GCCName = customGCCName.c_str();
  else if (D.CCCIsCXX()) {
    GCCName = "g++";
  } else
    GCCName = "gcc";

  const char *Exec =
    Args.MakeArgString(getToolChain().GetProgramPath(GCCName));
  C.addCommand(llvm::make_unique<Command>(JA, *this, Exec, CmdArgs));
}

void gcc::Preprocess::RenderExtraToolArgs(const JobAction &JA,
                                          ArgStringList &CmdArgs) const {
  CmdArgs.push_back("-E");
}

void gcc::Compile::RenderExtraToolArgs(const JobAction &JA,
                                       ArgStringList &CmdArgs) const {
  const Driver &D = getToolChain().getDriver();

  switch (JA.getType()) {
  // If -flto, etc. are present then make sure not to force assembly output.
  case types::TY_LLVM_IR:
  case types::TY_LTO_IR:
  case types::TY_LLVM_BC:
  case types::TY_LTO_BC:
    CmdArgs.push_back("-c");
    break;
  case types::TY_PP_Asm:
    CmdArgs.push_back("-S");
    break;
  case types::TY_Nothing:
    CmdArgs.push_back("-fsyntax-only");
    break;
  default:
    D.Diag(diag::err_drv_invalid_gcc_output_type) << getTypeName(JA.getType());
  }
}

void gcc::Link::RenderExtraToolArgs(const JobAction &JA,
                                    ArgStringList &CmdArgs) const {
  // The types are (hopefully) good enough.
}

// Hexagon tools start.
void hexagon::Assemble::RenderExtraToolArgs(const JobAction &JA,
                                        ArgStringList &CmdArgs) const {

}
void hexagon::Assemble::ConstructJob(Compilation &C, const JobAction &JA,
                               const InputInfo &Output,
                               const InputInfoList &Inputs,
                               const ArgList &Args,
                               const char *LinkingOutput) const {
  claimNoWarnArgs(Args);

  const Driver &D = getToolChain().getDriver();
  ArgStringList CmdArgs;

  std::string MarchString = "-march=";
  MarchString += toolchains::Hexagon_TC::GetTargetCPU(Args);
  CmdArgs.push_back(Args.MakeArgString(MarchString));

  RenderExtraToolArgs(JA, CmdArgs);

  if (Output.isFilename()) {
    CmdArgs.push_back("-o");
    CmdArgs.push_back(Output.getFilename());
  } else {
    assert(Output.isNothing() && "Unexpected output");
    CmdArgs.push_back("-fsyntax-only");
  }

  std::string SmallDataThreshold = GetHexagonSmallDataThresholdValue(Args);
  if (!SmallDataThreshold.empty())
    CmdArgs.push_back(
      Args.MakeArgString(std::string("-G") + SmallDataThreshold));

  Args.AddAllArgValues(CmdArgs, options::OPT_Wa_COMMA,
                       options::OPT_Xassembler);

  // Only pass -x if gcc will understand it; otherwise hope gcc
  // understands the suffix correctly. The main use case this would go
  // wrong in is for linker inputs if they happened to have an odd
  // suffix; really the only way to get this to happen is a command
  // like '-x foobar a.c' which will treat a.c like a linker input.
  //
  // FIXME: For the linker case specifically, can we safely convert
  // inputs into '-Wl,' options?
  for (const auto &II : Inputs) {
    // Don't try to pass LLVM or AST inputs to a generic gcc.
    if (II.getType() == types::TY_LLVM_IR || II.getType() == types::TY_LTO_IR ||
        II.getType() == types::TY_LLVM_BC || II.getType() == types::TY_LTO_BC)
      D.Diag(clang::diag::err_drv_no_linker_llvm_support)
        << getToolChain().getTripleString();
    else if (II.getType() == types::TY_AST)
      D.Diag(clang::diag::err_drv_no_ast_support)
        << getToolChain().getTripleString();
    else if (II.getType() == types::TY_ModuleFile)
      D.Diag(diag::err_drv_no_module_support)
      << getToolChain().getTripleString();

    if (II.isFilename())
      CmdArgs.push_back(II.getFilename());
    else
      // Don't render as input, we need gcc to do the translations. FIXME: Pranav: What is this ?
      II.getInputArg().render(Args, CmdArgs);
  }

  const char *GCCName = "hexagon-as";
  const char *Exec = Args.MakeArgString(getToolChain().GetProgramPath(GCCName));
  C.addCommand(llvm::make_unique<Command>(JA, *this, Exec, CmdArgs));
}

void hexagon::Link::RenderExtraToolArgs(const JobAction &JA,
                                    ArgStringList &CmdArgs) const {
  // The types are (hopefully) good enough.
}

void hexagon::Link::ConstructJob(Compilation &C, const JobAction &JA,
                               const InputInfo &Output,
                               const InputInfoList &Inputs,
                               const ArgList &Args,
                               const char *LinkingOutput) const {

  const toolchains::Hexagon_TC& ToolChain =
    static_cast<const toolchains::Hexagon_TC&>(getToolChain());
  const Driver &D = ToolChain.getDriver();

  ArgStringList CmdArgs;

  //----------------------------------------------------------------------------
  //
  //----------------------------------------------------------------------------
  bool hasStaticArg = Args.hasArg(options::OPT_static);
  bool buildingLib = Args.hasArg(options::OPT_shared);
  bool buildPIE = Args.hasArg(options::OPT_pie);
  bool incStdLib = !Args.hasArg(options::OPT_nostdlib);
  bool incStartFiles = !Args.hasArg(options::OPT_nostartfiles);
  bool incDefLibs = !Args.hasArg(options::OPT_nodefaultlibs);
  bool useShared = buildingLib && !hasStaticArg;

  //----------------------------------------------------------------------------
  // Silence warnings for various options
  //----------------------------------------------------------------------------

  Args.ClaimAllArgs(options::OPT_g_Group);
  Args.ClaimAllArgs(options::OPT_emit_llvm);
  Args.ClaimAllArgs(options::OPT_w); // Other warning options are already
                                     // handled somewhere else.
  Args.ClaimAllArgs(options::OPT_static_libgcc);

  //----------------------------------------------------------------------------
  //
  //----------------------------------------------------------------------------
  for (const auto &Opt : ToolChain.ExtraOpts)
    CmdArgs.push_back(Opt.c_str());

  std::string MarchString = toolchains::Hexagon_TC::GetTargetCPU(Args);
  CmdArgs.push_back(Args.MakeArgString("-m" + MarchString));

  if (buildingLib) {
    CmdArgs.push_back("-shared");
    CmdArgs.push_back("-call_shared"); // should be the default, but doing as
                                       // hexagon-gcc does
  }

  if (hasStaticArg)
    CmdArgs.push_back("-static");

  if (buildPIE && !buildingLib)
    CmdArgs.push_back("-pie");

  std::string SmallDataThreshold = GetHexagonSmallDataThresholdValue(Args);
  if (!SmallDataThreshold.empty()) {
    CmdArgs.push_back(
      Args.MakeArgString(std::string("-G") + SmallDataThreshold));
  }

  //----------------------------------------------------------------------------
  //
  //----------------------------------------------------------------------------
  CmdArgs.push_back("-o");
  CmdArgs.push_back(Output.getFilename());

  const std::string MarchSuffix = "/" + MarchString;
  const std::string G0Suffix = "/G0";
  const std::string MarchG0Suffix = MarchSuffix + G0Suffix;
  const std::string RootDir =
      toolchains::Hexagon_TC::GetGnuDir(D.InstalledDir, Args) + "/";
  const std::string StartFilesDir = RootDir
                                    + "hexagon/lib"
                                    + (buildingLib
                                       ? MarchG0Suffix : MarchSuffix);

  //----------------------------------------------------------------------------
  // moslib
  //----------------------------------------------------------------------------
  std::vector<std::string> oslibs;
  bool hasStandalone= false;

  for (arg_iterator it = Args.filtered_begin(options::OPT_moslib_EQ),
         ie = Args.filtered_end(); it != ie; ++it) {
    (*it)->claim();
    oslibs.push_back((*it)->getValue());
    hasStandalone = hasStandalone || (oslibs.back() == "standalone");
  }
  if (oslibs.empty()) {
    oslibs.push_back("standalone");
    hasStandalone = true;
  }

  //----------------------------------------------------------------------------
  // Start Files
  //----------------------------------------------------------------------------
  if (incStdLib && incStartFiles) {

    if (!buildingLib) {
      if (hasStandalone) {
        CmdArgs.push_back(
          Args.MakeArgString(StartFilesDir + "/crt0_standalone.o"));
      }
      CmdArgs.push_back(Args.MakeArgString(StartFilesDir + "/crt0.o"));
    }
    std::string initObj = useShared ? "/initS.o" : "/init.o";
    CmdArgs.push_back(Args.MakeArgString(StartFilesDir + initObj));
  }

  //----------------------------------------------------------------------------
  // Library Search Paths
  //----------------------------------------------------------------------------
  const ToolChain::path_list &LibPaths = ToolChain.getFilePaths();
  for (const auto &LibPath : LibPaths)
    CmdArgs.push_back(Args.MakeArgString(StringRef("-L") + LibPath));

  //----------------------------------------------------------------------------
  //
  //----------------------------------------------------------------------------
  Args.AddAllArgs(CmdArgs, options::OPT_T_Group);
  Args.AddAllArgs(CmdArgs, options::OPT_e);
  Args.AddAllArgs(CmdArgs, options::OPT_s);
  Args.AddAllArgs(CmdArgs, options::OPT_t);
  Args.AddAllArgs(CmdArgs, options::OPT_u_Group);

  AddLinkerInputs(ToolChain, Inputs, Args, CmdArgs);

  //----------------------------------------------------------------------------
  // Libraries
  //----------------------------------------------------------------------------
  if (incStdLib && incDefLibs) {
    if (D.CCCIsCXX()) {
      ToolChain.AddCXXStdlibLibArgs(Args, CmdArgs);
      CmdArgs.push_back("-lm");
    }

    CmdArgs.push_back("--start-group");

    if (!buildingLib) {
      for(std::vector<std::string>::iterator i = oslibs.begin(),
            e = oslibs.end(); i != e; ++i)
        CmdArgs.push_back(Args.MakeArgString("-l" + *i));
      CmdArgs.push_back("-lc");
    }
    CmdArgs.push_back("-lgcc");

    CmdArgs.push_back("--end-group");
  }

  //----------------------------------------------------------------------------
  // End files
  //----------------------------------------------------------------------------
  if (incStdLib && incStartFiles) {
    std::string finiObj = useShared ? "/finiS.o" : "/fini.o";
    CmdArgs.push_back(Args.MakeArgString(StartFilesDir + finiObj));
  }

  std::string Linker = ToolChain.GetProgramPath("hexagon-ld");
  C.addCommand(llvm::make_unique<Command>(JA, *this, Args.MakeArgString(Linker),
                                          CmdArgs));
}
// Hexagon tools end.

/// Get the (LLVM) name of the minimum ARM CPU for the arch we are targeting.
const char *arm::getARMCPUForMArch(const ArgList &Args,
                                   const llvm::Triple &Triple) {
  StringRef MArch;
  if (Arg *A = Args.getLastArg(options::OPT_march_EQ)) {
    // Otherwise, if we have -march= choose the base CPU for that arch.
    MArch = A->getValue();
  } else {
    // Otherwise, use the Arch from the triple.
    MArch = Triple.getArchName();
  }

  // Handle -march=native.
  if (MArch == "native") {
    std::string CPU = llvm::sys::getHostCPUName();
    if (CPU != "generic") {
      // Translate the native cpu into the architecture. The switch below will
      // then chose the minimum cpu for that arch.
      MArch = std::string("arm") + arm::getLLVMArchSuffixForARM(CPU);
    }
  }

  return Triple.getARMCPUForArch(MArch);
}

/// getARMTargetCPU - Get the (LLVM) name of the ARM cpu we are targeting.
StringRef arm::getARMTargetCPU(const ArgList &Args,
                               const llvm::Triple &Triple) {
  // FIXME: Warn on inconsistent use of -mcpu and -march.
  // If we have -mcpu=, use that.
  if (Arg *A = Args.getLastArg(options::OPT_mcpu_EQ)) {
    StringRef MCPU = A->getValue();
    // Handle -mcpu=native.
    if (MCPU == "native")
      return llvm::sys::getHostCPUName();
    else
      return MCPU;
  }

  return getARMCPUForMArch(Args, Triple);
}

/// getLLVMArchSuffixForARM - Get the LLVM arch name to use for a particular
/// CPU.
//
// FIXME: This is redundant with -mcpu, why does LLVM use this.
// FIXME: tblgen this, or kill it!
const char *arm::getLLVMArchSuffixForARM(StringRef CPU) {
  return llvm::StringSwitch<const char *>(CPU)
    .Case("strongarm", "v4")
    .Cases("arm7tdmi", "arm7tdmi-s", "arm710t", "v4t")
    .Cases("arm720t", "arm9", "arm9tdmi", "v4t")
    .Cases("arm920", "arm920t", "arm922t", "v4t")
    .Cases("arm940t", "ep9312","v4t")
    .Cases("arm10tdmi",  "arm1020t", "v5")
    .Cases("arm9e",  "arm926ej-s",  "arm946e-s", "v5e")
    .Cases("arm966e-s",  "arm968e-s",  "arm10e", "v5e")
    .Cases("arm1020e",  "arm1022e",  "xscale", "iwmmxt", "v5e")
    .Cases("arm1136j-s",  "arm1136jf-s",  "arm1176jz-s", "v6")
    .Cases("arm1176jzf-s",  "mpcorenovfp",  "mpcore", "v6")
    .Cases("arm1156t2-s",  "arm1156t2f-s", "v6t2")
    .Cases("cortex-a5", "cortex-a7", "cortex-a8", "v7")
    .Cases("cortex-a9", "cortex-a12", "cortex-a15", "cortex-a17", "krait", "v7")
    .Cases("cortex-r4", "cortex-r5", "v7r")
    .Case("cortex-m0", "v6m")
    .Case("cortex-m3", "v7m")
    .Cases("cortex-m4", "cortex-m7", "v7em")
    .Case("swift", "v7s")
    .Case("cyclone", "v8")
    .Cases("cortex-a53", "cortex-a57", "cortex-a72", "v8")
    .Default("");
}

void arm::appendEBLinkFlags(const ArgList &Args, ArgStringList &CmdArgs, const llvm::Triple &Triple) {
  if (Args.hasArg(options::OPT_r))
    return;

  StringRef Suffix = getLLVMArchSuffixForARM(getARMCPUForMArch(Args, Triple));
  const char *LinkFlag = llvm::StringSwitch<const char *>(Suffix)
    .Cases("v4", "v4t", "v5", "v5e", nullptr)
    .Cases("v6", "v6t2", nullptr)
    .Default("--be8");

  if (LinkFlag)
    CmdArgs.push_back(LinkFlag);
}

bool mips::hasMipsAbiArg(const ArgList &Args, const char *Value) {
  Arg *A = Args.getLastArg(options::OPT_mabi_EQ);
  return A && (A->getValue() == StringRef(Value));
}

bool mips::isUCLibc(const ArgList &Args) {
  Arg *A = Args.getLastArg(options::OPT_m_libc_Group);
  return A && A->getOption().matches(options::OPT_muclibc);
}

bool mips::isNaN2008(const ArgList &Args, const llvm::Triple &Triple) {
  if (Arg *NaNArg = Args.getLastArg(options::OPT_mnan_EQ))
    return llvm::StringSwitch<bool>(NaNArg->getValue())
               .Case("2008", true)
               .Case("legacy", false)
               .Default(false);

  // NaN2008 is the default for MIPS32r6/MIPS64r6.
  return llvm::StringSwitch<bool>(getCPUName(Args, Triple))
             .Cases("mips32r6", "mips64r6", true)
             .Default(false);

  return false;
}

bool mips::isFPXXDefault(const llvm::Triple &Triple, StringRef CPUName,
                         StringRef ABIName) {
  if (Triple.getVendor() != llvm::Triple::ImaginationTechnologies &&
      Triple.getVendor() != llvm::Triple::MipsTechnologies)
    return false;

  if (ABIName != "32")
    return false;

  return llvm::StringSwitch<bool>(CPUName)
             .Cases("mips2", "mips3", "mips4", "mips5", true)
             .Cases("mips32", "mips32r2", true)
             .Cases("mips64", "mips64r2", true)
             .Default(false);
}

llvm::Triple::ArchType darwin::getArchTypeForMachOArchName(StringRef Str) {
  // See arch(3) and llvm-gcc's driver-driver.c. We don't implement support for
  // archs which Darwin doesn't use.

  // The matching this routine does is fairly pointless, since it is neither the
  // complete architecture list, nor a reasonable subset. The problem is that
  // historically the driver driver accepts this and also ties its -march=
  // handling to the architecture name, so we need to be careful before removing
  // support for it.

  // This code must be kept in sync with Clang's Darwin specific argument
  // translation.

  return llvm::StringSwitch<llvm::Triple::ArchType>(Str)
    .Cases("ppc", "ppc601", "ppc603", "ppc604", "ppc604e", llvm::Triple::ppc)
    .Cases("ppc750", "ppc7400", "ppc7450", "ppc970", llvm::Triple::ppc)
    .Case("ppc64", llvm::Triple::ppc64)
    .Cases("i386", "i486", "i486SX", "i586", "i686", llvm::Triple::x86)
    .Cases("pentium", "pentpro", "pentIIm3", "pentIIm5", "pentium4",
           llvm::Triple::x86)
    .Cases("x86_64", "x86_64h", llvm::Triple::x86_64)
    // This is derived from the driver driver.
    .Cases("arm", "armv4t", "armv5", "armv6", "armv6m", llvm::Triple::arm)
    .Cases("armv7", "armv7em", "armv7k", "armv7m", llvm::Triple::arm)
    .Cases("armv7s", "xscale", llvm::Triple::arm)
    .Case("arm64", llvm::Triple::aarch64)
    .Case("r600", llvm::Triple::r600)
    .Case("amdgcn", llvm::Triple::amdgcn)
    .Case("nvptx", llvm::Triple::nvptx)
    .Case("nvptx64", llvm::Triple::nvptx64)
    .Case("amdil", llvm::Triple::amdil)
    .Case("spir", llvm::Triple::spir)
    .Default(llvm::Triple::UnknownArch);
}

void darwin::setTripleTypeForMachOArchName(llvm::Triple &T, StringRef Str) {
  llvm::Triple::ArchType Arch = getArchTypeForMachOArchName(Str);
  T.setArch(Arch);

  if (Str == "x86_64h")
    T.setArchName(Str);
  else if (Str == "armv6m" || Str == "armv7m" || Str == "armv7em") {
    T.setOS(llvm::Triple::UnknownOS);
    T.setObjectFormat(llvm::Triple::MachO);
  }
}

const char *Clang::getBaseInputName(const ArgList &Args,
                                    const InputInfoList &Inputs) {
  return Args.MakeArgString(
    llvm::sys::path::filename(Inputs[0].getBaseInput()));
}

const char *Clang::getBaseInputStem(const ArgList &Args,
                                    const InputInfoList &Inputs) {
  const char *Str = getBaseInputName(Args, Inputs);

  if (const char *End = strrchr(Str, '.'))
    return Args.MakeArgString(std::string(Str, End));

  return Str;
}

const char *Clang::getDependencyFileName(const ArgList &Args,
                                         const InputInfoList &Inputs) {
  // FIXME: Think about this more.
  std::string Res;

  if (Arg *OutputOpt = Args.getLastArg(options::OPT_o)) {
    std::string Str(OutputOpt->getValue());
    Res = Str.substr(0, Str.rfind('.'));
  } else {
    Res = getBaseInputStem(Args, Inputs);
  }
  return Args.MakeArgString(Res + ".d");
}

void darwin::Assemble::ConstructJob(Compilation &C, const JobAction &JA,
                                    const InputInfo &Output,
                                    const InputInfoList &Inputs,
                                    const ArgList &Args,
                                    const char *LinkingOutput) const {
  ArgStringList CmdArgs;

  assert(Inputs.size() == 1 && "Unexpected number of inputs.");
  const InputInfo &Input = Inputs[0];

  // Determine the original source input.
  const Action *SourceAction = &JA;
  while (SourceAction->getKind() != Action::InputClass) {
    assert(!SourceAction->getInputs().empty() && "unexpected root action!");
    SourceAction = SourceAction->getInputs()[0];
  }

  // If -fno_integrated_as is used add -Q to the darwin assember driver to make
  // sure it runs its system assembler not clang's integrated assembler.
  // Applicable to darwin11+ and Xcode 4+.  darwin<10 lacked integrated-as.
  // FIXME: at run-time detect assembler capabilities or rely on version
  // information forwarded by -target-assembler-version (future)
  if (Args.hasArg(options::OPT_fno_integrated_as)) {
    const llvm::Triple &T(getToolChain().getTriple());
    if (!(T.isMacOSX() && T.isMacOSXVersionLT(10, 7)))
      CmdArgs.push_back("-Q");
  }

  // Forward -g, assuming we are dealing with an actual assembly file.
  if (SourceAction->getType() == types::TY_Asm ||
      SourceAction->getType() == types::TY_PP_Asm) {
    if (Args.hasArg(options::OPT_gstabs))
      CmdArgs.push_back("--gstabs");
    else if (Args.hasArg(options::OPT_g_Group))
      CmdArgs.push_back("-g");
  }

  // Derived from asm spec.
  AddMachOArch(Args, CmdArgs);

  // Use -force_cpusubtype_ALL on x86 by default.
  if (getToolChain().getArch() == llvm::Triple::x86 ||
      getToolChain().getArch() == llvm::Triple::x86_64 ||
      Args.hasArg(options::OPT_force__cpusubtype__ALL))
    CmdArgs.push_back("-force_cpusubtype_ALL");

  if (getToolChain().getArch() != llvm::Triple::x86_64 &&
      (((Args.hasArg(options::OPT_mkernel) ||
         Args.hasArg(options::OPT_fapple_kext)) &&
        getMachOToolChain().isKernelStatic()) ||
       Args.hasArg(options::OPT_static)))
    CmdArgs.push_back("-static");

  Args.AddAllArgValues(CmdArgs, options::OPT_Wa_COMMA,
                       options::OPT_Xassembler);

  assert(Output.isFilename() && "Unexpected lipo output.");
  CmdArgs.push_back("-o");
  CmdArgs.push_back(Output.getFilename());

  assert(Input.isFilename() && "Invalid input.");
  CmdArgs.push_back(Input.getFilename());

  // asm_final spec is empty.

  const char *Exec =
    Args.MakeArgString(getToolChain().GetProgramPath("as"));
  C.addCommand(llvm::make_unique<Command>(JA, *this, Exec, CmdArgs));
}

void darwin::MachOTool::anchor() {}

void darwin::MachOTool::AddMachOArch(const ArgList &Args,
                                     ArgStringList &CmdArgs) const {
  StringRef ArchName = getMachOToolChain().getMachOArchName(Args);

  // Derived from darwin_arch spec.
  CmdArgs.push_back("-arch");
  CmdArgs.push_back(Args.MakeArgString(ArchName));

  // FIXME: Is this needed anymore?
  if (ArchName == "arm")
    CmdArgs.push_back("-force_cpusubtype_ALL");
}

bool darwin::Link::NeedsTempPath(const InputInfoList &Inputs) const {
  // We only need to generate a temp path for LTO if we aren't compiling object
  // files. When compiling source files, we run 'dsymutil' after linking. We
  // don't run 'dsymutil' when compiling object files.
  for (const auto &Input : Inputs)
    if (Input.getType() != types::TY_Object)
      return true;

  return false;
}

void darwin::Link::AddLinkArgs(Compilation &C,
                               const ArgList &Args,
                               ArgStringList &CmdArgs,
                               const InputInfoList &Inputs) const {
  const Driver &D = getToolChain().getDriver();
  const toolchains::MachO &MachOTC = getMachOToolChain();

  unsigned Version[3] = { 0, 0, 0 };
  if (Arg *A = Args.getLastArg(options::OPT_mlinker_version_EQ)) {
    bool HadExtra;
    if (!Driver::GetReleaseVersion(A->getValue(), Version[0],
                                   Version[1], Version[2], HadExtra) ||
        HadExtra)
      D.Diag(diag::err_drv_invalid_version_number)
        << A->getAsString(Args);
  }

  // Newer linkers support -demangle. Pass it if supported and not disabled by
  // the user.
  if (Version[0] >= 100 && !Args.hasArg(options::OPT_Z_Xlinker__no_demangle))
    CmdArgs.push_back("-demangle");

  if (Args.hasArg(options::OPT_rdynamic) && Version[0] >= 137)
    CmdArgs.push_back("-export_dynamic");

  // If we are using LTO, then automatically create a temporary file path for
  // the linker to use, so that it's lifetime will extend past a possible
  // dsymutil step.
  if (Version[0] >= 116 && D.IsUsingLTO(Args) && NeedsTempPath(Inputs)) {
    const char *TmpPath = C.getArgs().MakeArgString(
      D.GetTemporaryPath("cc", types::getTypeTempSuffix(types::TY_Object)));
    C.addTempFile(TmpPath);
    CmdArgs.push_back("-object_path_lto");
    CmdArgs.push_back(TmpPath);
  }

  // Derived from the "link" spec.
  Args.AddAllArgs(CmdArgs, options::OPT_static);
  if (!Args.hasArg(options::OPT_static))
    CmdArgs.push_back("-dynamic");
  if (Args.hasArg(options::OPT_fgnu_runtime)) {
    // FIXME: gcc replaces -lobjc in forward args with -lobjc-gnu
    // here. How do we wish to handle such things?
  }

  if (!Args.hasArg(options::OPT_dynamiclib)) {
    AddMachOArch(Args, CmdArgs);
    // FIXME: Why do this only on this path?
    Args.AddLastArg(CmdArgs, options::OPT_force__cpusubtype__ALL);

    Args.AddLastArg(CmdArgs, options::OPT_bundle);
    Args.AddAllArgs(CmdArgs, options::OPT_bundle__loader);
    Args.AddAllArgs(CmdArgs, options::OPT_client__name);

    Arg *A;
    if ((A = Args.getLastArg(options::OPT_compatibility__version)) ||
        (A = Args.getLastArg(options::OPT_current__version)) ||
        (A = Args.getLastArg(options::OPT_install__name)))
      D.Diag(diag::err_drv_argument_only_allowed_with)
        << A->getAsString(Args) << "-dynamiclib";

    Args.AddLastArg(CmdArgs, options::OPT_force__flat__namespace);
    Args.AddLastArg(CmdArgs, options::OPT_keep__private__externs);
    Args.AddLastArg(CmdArgs, options::OPT_private__bundle);
  } else {
    CmdArgs.push_back("-dylib");

    Arg *A;
    if ((A = Args.getLastArg(options::OPT_bundle)) ||
        (A = Args.getLastArg(options::OPT_bundle__loader)) ||
        (A = Args.getLastArg(options::OPT_client__name)) ||
        (A = Args.getLastArg(options::OPT_force__flat__namespace)) ||
        (A = Args.getLastArg(options::OPT_keep__private__externs)) ||
        (A = Args.getLastArg(options::OPT_private__bundle)))
      D.Diag(diag::err_drv_argument_not_allowed_with)
        << A->getAsString(Args) << "-dynamiclib";

    Args.AddAllArgsTranslated(CmdArgs, options::OPT_compatibility__version,
                              "-dylib_compatibility_version");
    Args.AddAllArgsTranslated(CmdArgs, options::OPT_current__version,
                              "-dylib_current_version");

    AddMachOArch(Args, CmdArgs);

    Args.AddAllArgsTranslated(CmdArgs, options::OPT_install__name,
                              "-dylib_install_name");
  }

  Args.AddLastArg(CmdArgs, options::OPT_all__load);
  Args.AddAllArgs(CmdArgs, options::OPT_allowable__client);
  Args.AddLastArg(CmdArgs, options::OPT_bind__at__load);
  if (MachOTC.isTargetIOSBased())
    Args.AddLastArg(CmdArgs, options::OPT_arch__errors__fatal);
  Args.AddLastArg(CmdArgs, options::OPT_dead__strip);
  Args.AddLastArg(CmdArgs, options::OPT_no__dead__strip__inits__and__terms);
  Args.AddAllArgs(CmdArgs, options::OPT_dylib__file);
  Args.AddLastArg(CmdArgs, options::OPT_dynamic);
  Args.AddAllArgs(CmdArgs, options::OPT_exported__symbols__list);
  Args.AddLastArg(CmdArgs, options::OPT_flat__namespace);
  Args.AddAllArgs(CmdArgs, options::OPT_force__load);
  Args.AddAllArgs(CmdArgs, options::OPT_headerpad__max__install__names);
  Args.AddAllArgs(CmdArgs, options::OPT_image__base);
  Args.AddAllArgs(CmdArgs, options::OPT_init);

  // Add the deployment target.
  MachOTC.addMinVersionArgs(Args, CmdArgs);

  Args.AddLastArg(CmdArgs, options::OPT_nomultidefs);
  Args.AddLastArg(CmdArgs, options::OPT_multi__module);
  Args.AddLastArg(CmdArgs, options::OPT_single__module);
  Args.AddAllArgs(CmdArgs, options::OPT_multiply__defined);
  Args.AddAllArgs(CmdArgs, options::OPT_multiply__defined__unused);

  if (const Arg *A = Args.getLastArg(options::OPT_fpie, options::OPT_fPIE,
                                     options::OPT_fno_pie,
                                     options::OPT_fno_PIE)) {
    if (A->getOption().matches(options::OPT_fpie) ||
        A->getOption().matches(options::OPT_fPIE))
      CmdArgs.push_back("-pie");
    else
      CmdArgs.push_back("-no_pie");
  }

  Args.AddLastArg(CmdArgs, options::OPT_prebind);
  Args.AddLastArg(CmdArgs, options::OPT_noprebind);
  Args.AddLastArg(CmdArgs, options::OPT_nofixprebinding);
  Args.AddLastArg(CmdArgs, options::OPT_prebind__all__twolevel__modules);
  Args.AddLastArg(CmdArgs, options::OPT_read__only__relocs);
  Args.AddAllArgs(CmdArgs, options::OPT_sectcreate);
  Args.AddAllArgs(CmdArgs, options::OPT_sectorder);
  Args.AddAllArgs(CmdArgs, options::OPT_seg1addr);
  Args.AddAllArgs(CmdArgs, options::OPT_segprot);
  Args.AddAllArgs(CmdArgs, options::OPT_segaddr);
  Args.AddAllArgs(CmdArgs, options::OPT_segs__read__only__addr);
  Args.AddAllArgs(CmdArgs, options::OPT_segs__read__write__addr);
  Args.AddAllArgs(CmdArgs, options::OPT_seg__addr__table);
  Args.AddAllArgs(CmdArgs, options::OPT_seg__addr__table__filename);
  Args.AddAllArgs(CmdArgs, options::OPT_sub__library);
  Args.AddAllArgs(CmdArgs, options::OPT_sub__umbrella);

  // Give --sysroot= preference, over the Apple specific behavior to also use
  // --isysroot as the syslibroot.
  StringRef sysroot = C.getSysRoot();
  if (sysroot != "") {
    CmdArgs.push_back("-syslibroot");
    CmdArgs.push_back(C.getArgs().MakeArgString(sysroot));
  } else if (const Arg *A = Args.getLastArg(options::OPT_isysroot)) {
    CmdArgs.push_back("-syslibroot");
    CmdArgs.push_back(A->getValue());
  }

  Args.AddLastArg(CmdArgs, options::OPT_twolevel__namespace);
  Args.AddLastArg(CmdArgs, options::OPT_twolevel__namespace__hints);
  Args.AddAllArgs(CmdArgs, options::OPT_umbrella);
  Args.AddAllArgs(CmdArgs, options::OPT_undefined);
  Args.AddAllArgs(CmdArgs, options::OPT_unexported__symbols__list);
  Args.AddAllArgs(CmdArgs, options::OPT_weak__reference__mismatches);
  Args.AddLastArg(CmdArgs, options::OPT_X_Flag);
  Args.AddAllArgs(CmdArgs, options::OPT_y);
  Args.AddLastArg(CmdArgs, options::OPT_w);
  Args.AddAllArgs(CmdArgs, options::OPT_pagezero__size);
  Args.AddAllArgs(CmdArgs, options::OPT_segs__read__);
  Args.AddLastArg(CmdArgs, options::OPT_seglinkedit);
  Args.AddLastArg(CmdArgs, options::OPT_noseglinkedit);
  Args.AddAllArgs(CmdArgs, options::OPT_sectalign);
  Args.AddAllArgs(CmdArgs, options::OPT_sectobjectsymbols);
  Args.AddAllArgs(CmdArgs, options::OPT_segcreate);
  Args.AddLastArg(CmdArgs, options::OPT_whyload);
  Args.AddLastArg(CmdArgs, options::OPT_whatsloaded);
  Args.AddAllArgs(CmdArgs, options::OPT_dylinker__install__name);
  Args.AddLastArg(CmdArgs, options::OPT_dylinker);
  Args.AddLastArg(CmdArgs, options::OPT_Mach);
}

enum LibOpenMP {
  LibUnknown,
  LibGOMP,
  LibIOMP5
};

void darwin::Link::ConstructJob(Compilation &C, const JobAction &JA,
                                const InputInfo &Output,
                                const InputInfoList &Inputs,
                                const ArgList &Args,
                                const char *LinkingOutput) const {
  assert(Output.getType() == types::TY_Image && "Invalid linker output type.");

  // If the number of arguments surpasses the system limits, we will encode the
  // input files in a separate file, shortening the command line. To this end,
  // build a list of input file names that can be passed via a file with the
  // -filelist linker option.
  llvm::opt::ArgStringList InputFileList;

  // The logic here is derived from gcc's behavior; most of which
  // comes from specs (starting with link_command). Consult gcc for
  // more information.
  ArgStringList CmdArgs;

  /// Hack(tm) to ignore linking errors when we are doing ARC migration.
  if (Args.hasArg(options::OPT_ccc_arcmt_check,
                  options::OPT_ccc_arcmt_migrate)) {
    for (const auto &Arg : Args)
      Arg->claim();
    const char *Exec =
      Args.MakeArgString(getToolChain().GetProgramPath("touch"));
    CmdArgs.push_back(Output.getFilename());
    C.addCommand(llvm::make_unique<Command>(JA, *this, Exec, CmdArgs));
    return;
  }

  // I'm not sure why this particular decomposition exists in gcc, but
  // we follow suite for ease of comparison.
  AddLinkArgs(C, Args, CmdArgs, Inputs);

  Args.AddAllArgs(CmdArgs, options::OPT_d_Flag);
  Args.AddAllArgs(CmdArgs, options::OPT_s);
  Args.AddAllArgs(CmdArgs, options::OPT_t);
  Args.AddAllArgs(CmdArgs, options::OPT_Z_Flag);
  Args.AddAllArgs(CmdArgs, options::OPT_u_Group);
  Args.AddLastArg(CmdArgs, options::OPT_e);
  Args.AddAllArgs(CmdArgs, options::OPT_r);

  // Forward -ObjC when either -ObjC or -ObjC++ is used, to force loading
  // members of static archive libraries which implement Objective-C classes or
  // categories.
  if (Args.hasArg(options::OPT_ObjC) || Args.hasArg(options::OPT_ObjCXX))
    CmdArgs.push_back("-ObjC");

  CmdArgs.push_back("-o");
  CmdArgs.push_back(Output.getFilename());

  if (!Args.hasArg(options::OPT_nostdlib) &&
      !Args.hasArg(options::OPT_nostartfiles))
    getMachOToolChain().addStartObjectFileArgs(Args, CmdArgs);

  Args.AddAllArgs(CmdArgs, options::OPT_L);

  LibOpenMP UsedOpenMPLib = LibUnknown;
  if (Args.hasArg(options::OPT_fopenmp)) {
    UsedOpenMPLib = LibGOMP;
  } else if (const Arg *A = Args.getLastArg(options::OPT_fopenmp_EQ)) {
    UsedOpenMPLib = llvm::StringSwitch<LibOpenMP>(A->getValue())
        .Case("libgomp",  LibGOMP)
        .Case("libiomp5", LibIOMP5)
        .Default(LibUnknown);
    if (UsedOpenMPLib == LibUnknown)
      getToolChain().getDriver().Diag(diag::err_drv_unsupported_option_argument)
        << A->getOption().getName() << A->getValue();
  }
  switch (UsedOpenMPLib) {
  case LibGOMP:
    CmdArgs.push_back("-lgomp");
    break;
  case LibIOMP5:
    CmdArgs.push_back("-liomp5");
    break;
  case LibUnknown:
    break;
  }

  AddLinkerInputs(getToolChain(), Inputs, Args, CmdArgs);
  // Build the input file for -filelist (list of linker input files) in case we
  // need it later
  for (const auto &II : Inputs) {
    if (!II.isFilename()) {
      // This is a linker input argument.
      // We cannot mix input arguments and file names in a -filelist input, thus
      // we prematurely stop our list (remaining files shall be passed as
      // arguments).
      if (InputFileList.size() > 0)
        break;

      continue;
    }

    InputFileList.push_back(II.getFilename());
  }

  if (isObjCRuntimeLinked(Args) &&
      !Args.hasArg(options::OPT_nostdlib) &&
      !Args.hasArg(options::OPT_nodefaultlibs)) {
    // We use arclite library for both ARC and subscripting support.
    getMachOToolChain().AddLinkARCArgs(Args, CmdArgs);

    CmdArgs.push_back("-framework");
    CmdArgs.push_back("Foundation");
    // Link libobj.
    CmdArgs.push_back("-lobjc");
  }

  if (LinkingOutput) {
    CmdArgs.push_back("-arch_multiple");
    CmdArgs.push_back("-final_output");
    CmdArgs.push_back(LinkingOutput);
  }

  if (Args.hasArg(options::OPT_fnested_functions))
    CmdArgs.push_back("-allow_stack_execute");

  if (!Args.hasArg(options::OPT_nostdlib) &&
      !Args.hasArg(options::OPT_nodefaultlibs)) {
    if (getToolChain().getDriver().CCCIsCXX())
      getToolChain().AddCXXStdlibLibArgs(Args, CmdArgs);

    // link_ssp spec is empty.

    // Let the tool chain choose which runtime library to link.
    getMachOToolChain().AddLinkRuntimeLibArgs(Args, CmdArgs);
  }

  if (!Args.hasArg(options::OPT_nostdlib) &&
      !Args.hasArg(options::OPT_nostartfiles)) {
    // endfile_spec is empty.
  }

  Args.AddAllArgs(CmdArgs, options::OPT_T_Group);
  Args.AddAllArgs(CmdArgs, options::OPT_F);

  // -iframework should be forwarded as -F.
  for (auto it = Args.filtered_begin(options::OPT_iframework),
         ie = Args.filtered_end(); it != ie; ++it)
    CmdArgs.push_back(Args.MakeArgString(std::string("-F") +
                                         (*it)->getValue()));

  const char *Exec =
    Args.MakeArgString(getToolChain().GetLinkerPath());
  std::unique_ptr<Command> Cmd =
    llvm::make_unique<Command>(JA, *this, Exec, CmdArgs);
  Cmd->setInputFileList(std::move(InputFileList));
  C.addCommand(std::move(Cmd));
}

void darwin::Lipo::ConstructJob(Compilation &C, const JobAction &JA,
                                const InputInfo &Output,
                                const InputInfoList &Inputs,
                                const ArgList &Args,
                                const char *LinkingOutput) const {
  ArgStringList CmdArgs;

  CmdArgs.push_back("-create");
  assert(Output.isFilename() && "Unexpected lipo output.");

  CmdArgs.push_back("-output");
  CmdArgs.push_back(Output.getFilename());

  for (const auto &II : Inputs) {
    assert(II.isFilename() && "Unexpected lipo input.");
    CmdArgs.push_back(II.getFilename());
  }

  const char *Exec = Args.MakeArgString(getToolChain().GetProgramPath("lipo"));
  C.addCommand(llvm::make_unique<Command>(JA, *this, Exec, CmdArgs));
}

void darwin::Dsymutil::ConstructJob(Compilation &C, const JobAction &JA,
                                    const InputInfo &Output,
                                    const InputInfoList &Inputs,
                                    const ArgList &Args,
                                    const char *LinkingOutput) const {
  ArgStringList CmdArgs;

  CmdArgs.push_back("-o");
  CmdArgs.push_back(Output.getFilename());

  assert(Inputs.size() == 1 && "Unable to handle multiple inputs.");
  const InputInfo &Input = Inputs[0];
  assert(Input.isFilename() && "Unexpected dsymutil input.");
  CmdArgs.push_back(Input.getFilename());

  const char *Exec =
    Args.MakeArgString(getToolChain().GetProgramPath("dsymutil"));
  C.addCommand(llvm::make_unique<Command>(JA, *this, Exec, CmdArgs));
}

void darwin::VerifyDebug::ConstructJob(Compilation &C, const JobAction &JA,
                                       const InputInfo &Output,
                                       const InputInfoList &Inputs,
                                       const ArgList &Args,
                                       const char *LinkingOutput) const {
  ArgStringList CmdArgs;
  CmdArgs.push_back("--verify");
  CmdArgs.push_back("--debug-info");
  CmdArgs.push_back("--eh-frame");
  CmdArgs.push_back("--quiet");

  assert(Inputs.size() == 1 && "Unable to handle multiple inputs.");
  const InputInfo &Input = Inputs[0];
  assert(Input.isFilename() && "Unexpected verify input");

  // Grabbing the output of the earlier dsymutil run.
  CmdArgs.push_back(Input.getFilename());

  const char *Exec =
    Args.MakeArgString(getToolChain().GetProgramPath("dwarfdump"));
  C.addCommand(llvm::make_unique<Command>(JA, *this, Exec, CmdArgs));
}

void solaris::Assemble::ConstructJob(Compilation &C, const JobAction &JA,
                                      const InputInfo &Output,
                                      const InputInfoList &Inputs,
                                      const ArgList &Args,
                                      const char *LinkingOutput) const {
  claimNoWarnArgs(Args);
  ArgStringList CmdArgs;

  Args.AddAllArgValues(CmdArgs, options::OPT_Wa_COMMA,
                       options::OPT_Xassembler);

  CmdArgs.push_back("-o");
  CmdArgs.push_back(Output.getFilename());

  for (const auto &II : Inputs)
    CmdArgs.push_back(II.getFilename());

  const char *Exec = Args.MakeArgString(getToolChain().GetProgramPath("as"));
  C.addCommand(llvm::make_unique<Command>(JA, *this, Exec, CmdArgs));
}

void solaris::Link::ConstructJob(Compilation &C, const JobAction &JA,
                                  const InputInfo &Output,
                                  const InputInfoList &Inputs,
                                  const ArgList &Args,
                                  const char *LinkingOutput) const {
  // FIXME: Find a real GCC, don't hard-code versions here
  std::string GCCLibPath = "/usr/gcc/4.5/lib/gcc/";
  const llvm::Triple &T = getToolChain().getTriple();
  std::string LibPath = "/usr/lib/";
  llvm::Triple::ArchType Arch = T.getArch();
  switch (Arch) {
  case llvm::Triple::x86:
    GCCLibPath +=
        ("i386-" + T.getVendorName() + "-" + T.getOSName()).str() + "/4.5.2/";
    break;
  case llvm::Triple::x86_64:
    GCCLibPath += ("i386-" + T.getVendorName() + "-" + T.getOSName()).str();
    GCCLibPath += "/4.5.2/amd64/";
    LibPath += "amd64/";
    break;
  default:
    llvm_unreachable("Unsupported architecture");
  }

  ArgStringList CmdArgs;

  // Demangle C++ names in errors
  CmdArgs.push_back("-C");

  if ((!Args.hasArg(options::OPT_nostdlib)) &&
      (!Args.hasArg(options::OPT_shared))) {
    CmdArgs.push_back("-e");
    CmdArgs.push_back("_start");
  }

  if (Args.hasArg(options::OPT_static)) {
    CmdArgs.push_back("-Bstatic");
    CmdArgs.push_back("-dn");
  } else {
    CmdArgs.push_back("-Bdynamic");
    if (Args.hasArg(options::OPT_shared)) {
      CmdArgs.push_back("-shared");
    } else {
      CmdArgs.push_back("--dynamic-linker");
      CmdArgs.push_back(Args.MakeArgString(LibPath + "ld.so.1"));
    }
  }

  if (Output.isFilename()) {
    CmdArgs.push_back("-o");
    CmdArgs.push_back(Output.getFilename());
  } else {
    assert(Output.isNothing() && "Invalid output.");
  }

  if (!Args.hasArg(options::OPT_nostdlib) &&
      !Args.hasArg(options::OPT_nostartfiles)) {
    if (!Args.hasArg(options::OPT_shared)) {
      CmdArgs.push_back(Args.MakeArgString(LibPath + "crt1.o"));
      CmdArgs.push_back(Args.MakeArgString(LibPath + "crti.o"));
      CmdArgs.push_back(Args.MakeArgString(LibPath + "values-Xa.o"));
      CmdArgs.push_back(Args.MakeArgString(GCCLibPath + "crtbegin.o"));
    } else {
      CmdArgs.push_back(Args.MakeArgString(LibPath + "crti.o"));
      CmdArgs.push_back(Args.MakeArgString(LibPath + "values-Xa.o"));
      CmdArgs.push_back(Args.MakeArgString(GCCLibPath + "crtbegin.o"));
    }
    if (getToolChain().getDriver().CCCIsCXX())
      CmdArgs.push_back(Args.MakeArgString(LibPath + "cxa_finalize.o"));
  }

  CmdArgs.push_back(Args.MakeArgString("-L" + GCCLibPath));

  Args.AddAllArgs(CmdArgs, options::OPT_L);
  Args.AddAllArgs(CmdArgs, options::OPT_T_Group);
  Args.AddAllArgs(CmdArgs, options::OPT_e);
  Args.AddAllArgs(CmdArgs, options::OPT_r);

  AddLinkerInputs(getToolChain(), Inputs, Args, CmdArgs);

  if (!Args.hasArg(options::OPT_nostdlib) &&
      !Args.hasArg(options::OPT_nodefaultlibs)) {
    if (getToolChain().getDriver().CCCIsCXX())
      getToolChain().AddCXXStdlibLibArgs(Args, CmdArgs);
    CmdArgs.push_back("-lgcc_s");
    if (!Args.hasArg(options::OPT_shared)) {
      CmdArgs.push_back("-lgcc");
      CmdArgs.push_back("-lc");
      CmdArgs.push_back("-lm");
    }
  }

  if (!Args.hasArg(options::OPT_nostdlib) &&
      !Args.hasArg(options::OPT_nostartfiles)) {
    CmdArgs.push_back(Args.MakeArgString(GCCLibPath + "crtend.o"));
  }
  CmdArgs.push_back(Args.MakeArgString(LibPath + "crtn.o"));

  addProfileRT(getToolChain(), Args, CmdArgs);

  const char *Exec =
    Args.MakeArgString(getToolChain().GetLinkerPath());
  C.addCommand(llvm::make_unique<Command>(JA, *this, Exec, CmdArgs));
}

void openbsd::Assemble::ConstructJob(Compilation &C, const JobAction &JA,
                                     const InputInfo &Output,
                                     const InputInfoList &Inputs,
                                     const ArgList &Args,
                                     const char *LinkingOutput) const {
  claimNoWarnArgs(Args);
  ArgStringList CmdArgs;
  bool NeedsKPIC = false;

  switch (getToolChain().getArch()) {
  case llvm::Triple::x86:
    // When building 32-bit code on OpenBSD/amd64, we have to explicitly
    // instruct as in the base system to assemble 32-bit code.
    CmdArgs.push_back("--32");
    break;

  case llvm::Triple::ppc:
    CmdArgs.push_back("-mppc");
    CmdArgs.push_back("-many");
    break;

  case llvm::Triple::sparc:
    CmdArgs.push_back("-32");
    NeedsKPIC = true;
    break;

  case llvm::Triple::sparcv9:
    CmdArgs.push_back("-64");
    CmdArgs.push_back("-Av9a");
    NeedsKPIC = true;
    break;

  case llvm::Triple::mips64:
  case llvm::Triple::mips64el: {
    StringRef CPUName;
    StringRef ABIName;
    mips::getMipsCPUAndABI(Args, getToolChain().getTriple(), CPUName, ABIName);

    CmdArgs.push_back("-mabi");
    CmdArgs.push_back(getGnuCompatibleMipsABIName(ABIName).data());

    if (getToolChain().getArch() == llvm::Triple::mips64)
      CmdArgs.push_back("-EB");
    else
      CmdArgs.push_back("-EL");

    NeedsKPIC = true;
    break;
  }

  default:
    break;
  }

  if (NeedsKPIC)
    addAssemblerKPIC(Args, CmdArgs);

  Args.AddAllArgValues(CmdArgs, options::OPT_Wa_COMMA,
                       options::OPT_Xassembler);

  CmdArgs.push_back("-o");
  CmdArgs.push_back(Output.getFilename());

  for (const auto &II : Inputs)
    CmdArgs.push_back(II.getFilename());

  const char *Exec =
    Args.MakeArgString(getToolChain().GetProgramPath("as"));
  C.addCommand(llvm::make_unique<Command>(JA, *this, Exec, CmdArgs));
}

void openbsd::Link::ConstructJob(Compilation &C, const JobAction &JA,
                                 const InputInfo &Output,
                                 const InputInfoList &Inputs,
                                 const ArgList &Args,
                                 const char *LinkingOutput) const {
  const Driver &D = getToolChain().getDriver();
  ArgStringList CmdArgs;

  // Silence warning for "clang -g foo.o -o foo"
  Args.ClaimAllArgs(options::OPT_g_Group);
  // and "clang -emit-llvm foo.o -o foo"
  Args.ClaimAllArgs(options::OPT_emit_llvm);
  // and for "clang -w foo.o -o foo". Other warning options are already
  // handled somewhere else.
  Args.ClaimAllArgs(options::OPT_w);

  if (getToolChain().getArch() == llvm::Triple::mips64)
    CmdArgs.push_back("-EB");
  else if (getToolChain().getArch() == llvm::Triple::mips64el)
    CmdArgs.push_back("-EL");

  if ((!Args.hasArg(options::OPT_nostdlib)) &&
      (!Args.hasArg(options::OPT_shared))) {
    CmdArgs.push_back("-e");
    CmdArgs.push_back("__start");
  }

  if (Args.hasArg(options::OPT_static)) {
    CmdArgs.push_back("-Bstatic");
  } else {
    if (Args.hasArg(options::OPT_rdynamic))
      CmdArgs.push_back("-export-dynamic");
    CmdArgs.push_back("--eh-frame-hdr");
    CmdArgs.push_back("-Bdynamic");
    if (Args.hasArg(options::OPT_shared)) {
      CmdArgs.push_back("-shared");
    } else {
      CmdArgs.push_back("-dynamic-linker");
      CmdArgs.push_back("/usr/libexec/ld.so");
    }
  }

  if (Args.hasArg(options::OPT_nopie))
    CmdArgs.push_back("-nopie");

  if (Output.isFilename()) {
    CmdArgs.push_back("-o");
    CmdArgs.push_back(Output.getFilename());
  } else {
    assert(Output.isNothing() && "Invalid output.");
  }

  if (!Args.hasArg(options::OPT_nostdlib) &&
      !Args.hasArg(options::OPT_nostartfiles)) {
    if (!Args.hasArg(options::OPT_shared)) {
      if (Args.hasArg(options::OPT_pg))  
        CmdArgs.push_back(Args.MakeArgString(
                                getToolChain().GetFilePath("gcrt0.o")));
      else
        CmdArgs.push_back(Args.MakeArgString(
                                getToolChain().GetFilePath("crt0.o")));
      CmdArgs.push_back(Args.MakeArgString(
                              getToolChain().GetFilePath("crtbegin.o")));
    } else {
      CmdArgs.push_back(Args.MakeArgString(
                              getToolChain().GetFilePath("crtbeginS.o")));
    }
  }

  std::string Triple = getToolChain().getTripleString();
  if (Triple.substr(0, 6) == "x86_64")
    Triple.replace(0, 6, "amd64");
  CmdArgs.push_back(Args.MakeArgString("-L/usr/lib/gcc-lib/" + Triple +
                                       "/4.2.1"));

  Args.AddAllArgs(CmdArgs, options::OPT_L);
  Args.AddAllArgs(CmdArgs, options::OPT_T_Group);
  Args.AddAllArgs(CmdArgs, options::OPT_e);
  Args.AddAllArgs(CmdArgs, options::OPT_s);
  Args.AddAllArgs(CmdArgs, options::OPT_t);
  Args.AddAllArgs(CmdArgs, options::OPT_Z_Flag);
  Args.AddAllArgs(CmdArgs, options::OPT_r);

  AddLinkerInputs(getToolChain(), Inputs, Args, CmdArgs);

  if (!Args.hasArg(options::OPT_nostdlib) &&
      !Args.hasArg(options::OPT_nodefaultlibs)) {
    if (D.CCCIsCXX()) {
      getToolChain().AddCXXStdlibLibArgs(Args, CmdArgs);
      if (Args.hasArg(options::OPT_pg)) 
        CmdArgs.push_back("-lm_p");
      else
        CmdArgs.push_back("-lm");
    }

    // FIXME: For some reason GCC passes -lgcc before adding
    // the default system libraries. Just mimic this for now.
    CmdArgs.push_back("-lgcc");

    if (Args.hasArg(options::OPT_pthread)) {
      if (!Args.hasArg(options::OPT_shared) &&
          Args.hasArg(options::OPT_pg))
         CmdArgs.push_back("-lpthread_p");
      else
         CmdArgs.push_back("-lpthread");
    }

    if (!Args.hasArg(options::OPT_shared)) {
      if (Args.hasArg(options::OPT_pg))
         CmdArgs.push_back("-lc_p");
      else
         CmdArgs.push_back("-lc");
    }

    CmdArgs.push_back("-lgcc");
  }

  if (!Args.hasArg(options::OPT_nostdlib) &&
      !Args.hasArg(options::OPT_nostartfiles)) {
    if (!Args.hasArg(options::OPT_shared))
      CmdArgs.push_back(Args.MakeArgString(
                              getToolChain().GetFilePath("crtend.o")));
    else
      CmdArgs.push_back(Args.MakeArgString(
                              getToolChain().GetFilePath("crtendS.o")));
  }

  const char *Exec =
    Args.MakeArgString(getToolChain().GetLinkerPath());
  C.addCommand(llvm::make_unique<Command>(JA, *this, Exec, CmdArgs));
}

void bitrig::Assemble::ConstructJob(Compilation &C, const JobAction &JA,
                                    const InputInfo &Output,
                                    const InputInfoList &Inputs,
                                    const ArgList &Args,
                                    const char *LinkingOutput) const {
  claimNoWarnArgs(Args);
  ArgStringList CmdArgs;

  Args.AddAllArgValues(CmdArgs, options::OPT_Wa_COMMA,
                       options::OPT_Xassembler);

  CmdArgs.push_back("-o");
  CmdArgs.push_back(Output.getFilename());

  for (const auto &II : Inputs)
    CmdArgs.push_back(II.getFilename());

  const char *Exec = Args.MakeArgString(getToolChain().GetProgramPath("as"));
  C.addCommand(llvm::make_unique<Command>(JA, *this, Exec, CmdArgs));
}

void bitrig::Link::ConstructJob(Compilation &C, const JobAction &JA,
                                const InputInfo &Output,
                                const InputInfoList &Inputs,
                                const ArgList &Args,
                                const char *LinkingOutput) const {
  const Driver &D = getToolChain().getDriver();
  ArgStringList CmdArgs;

  if ((!Args.hasArg(options::OPT_nostdlib)) &&
      (!Args.hasArg(options::OPT_shared))) {
    CmdArgs.push_back("-e");
    CmdArgs.push_back("__start");
  }

  if (Args.hasArg(options::OPT_static)) {
    CmdArgs.push_back("-Bstatic");
  } else {
    if (Args.hasArg(options::OPT_rdynamic))
      CmdArgs.push_back("-export-dynamic");
    CmdArgs.push_back("--eh-frame-hdr");
    CmdArgs.push_back("-Bdynamic");
    if (Args.hasArg(options::OPT_shared)) {
      CmdArgs.push_back("-shared");
    } else {
      CmdArgs.push_back("-dynamic-linker");
      CmdArgs.push_back("/usr/libexec/ld.so");
    }
  }

  if (Output.isFilename()) {
    CmdArgs.push_back("-o");
    CmdArgs.push_back(Output.getFilename());
  } else {
    assert(Output.isNothing() && "Invalid output.");
  }

  if (!Args.hasArg(options::OPT_nostdlib) &&
      !Args.hasArg(options::OPT_nostartfiles)) {
    if (!Args.hasArg(options::OPT_shared)) {
      if (Args.hasArg(options::OPT_pg))
        CmdArgs.push_back(Args.MakeArgString(
                                getToolChain().GetFilePath("gcrt0.o")));
      else
        CmdArgs.push_back(Args.MakeArgString(
                                getToolChain().GetFilePath("crt0.o")));
      CmdArgs.push_back(Args.MakeArgString(
                              getToolChain().GetFilePath("crtbegin.o")));
    } else {
      CmdArgs.push_back(Args.MakeArgString(
                              getToolChain().GetFilePath("crtbeginS.o")));
    }
  }

  Args.AddAllArgs(CmdArgs, options::OPT_L);
  Args.AddAllArgs(CmdArgs, options::OPT_T_Group);
  Args.AddAllArgs(CmdArgs, options::OPT_e);

  AddLinkerInputs(getToolChain(), Inputs, Args, CmdArgs);

  if (!Args.hasArg(options::OPT_nostdlib) &&
      !Args.hasArg(options::OPT_nodefaultlibs)) {
    if (D.CCCIsCXX()) {
      getToolChain().AddCXXStdlibLibArgs(Args, CmdArgs);
      if (Args.hasArg(options::OPT_pg))
        CmdArgs.push_back("-lm_p");
      else
        CmdArgs.push_back("-lm");
    }

    if (Args.hasArg(options::OPT_pthread)) {
      if (!Args.hasArg(options::OPT_shared) &&
          Args.hasArg(options::OPT_pg))
        CmdArgs.push_back("-lpthread_p");
      else
        CmdArgs.push_back("-lpthread");
    }

    if (!Args.hasArg(options::OPT_shared)) {
      if (Args.hasArg(options::OPT_pg))
        CmdArgs.push_back("-lc_p");
      else
        CmdArgs.push_back("-lc");
    }

    StringRef MyArch;
    switch (getToolChain().getTriple().getArch()) {
    case llvm::Triple::arm:
      MyArch = "arm";
      break;
    case llvm::Triple::x86:
      MyArch = "i386";
      break;
    case llvm::Triple::x86_64:
      MyArch = "amd64";
      break;
    default:
      llvm_unreachable("Unsupported architecture");
    }
    CmdArgs.push_back(Args.MakeArgString("-lclang_rt." + MyArch));
  }

  if (!Args.hasArg(options::OPT_nostdlib) &&
      !Args.hasArg(options::OPT_nostartfiles)) {
    if (!Args.hasArg(options::OPT_shared))
      CmdArgs.push_back(Args.MakeArgString(
                              getToolChain().GetFilePath("crtend.o")));
    else
      CmdArgs.push_back(Args.MakeArgString(
                              getToolChain().GetFilePath("crtendS.o")));
  }

  const char *Exec =
    Args.MakeArgString(getToolChain().GetLinkerPath());
  C.addCommand(llvm::make_unique<Command>(JA, *this, Exec, CmdArgs));
}

void freebsd::Assemble::ConstructJob(Compilation &C, const JobAction &JA,
                                     const InputInfo &Output,
                                     const InputInfoList &Inputs,
                                     const ArgList &Args,
                                     const char *LinkingOutput) const {
  claimNoWarnArgs(Args);
  ArgStringList CmdArgs;

  // When building 32-bit code on FreeBSD/amd64, we have to explicitly
  // instruct as in the base system to assemble 32-bit code.
  if (getToolChain().getArch() == llvm::Triple::x86)
    CmdArgs.push_back("--32");
  else if (getToolChain().getArch() == llvm::Triple::ppc)
    CmdArgs.push_back("-a32");
  else if (getToolChain().getArch() == llvm::Triple::mips ||
           getToolChain().getArch() == llvm::Triple::mipsel ||
           getToolChain().getArch() == llvm::Triple::mips64 ||
           getToolChain().getArch() == llvm::Triple::mips64el) {
    StringRef CPUName;
    StringRef ABIName;
    mips::getMipsCPUAndABI(Args, getToolChain().getTriple(), CPUName, ABIName);

    CmdArgs.push_back("-march");
    CmdArgs.push_back(CPUName.data());

    CmdArgs.push_back("-mabi");
    CmdArgs.push_back(getGnuCompatibleMipsABIName(ABIName).data());

    if (getToolChain().getArch() == llvm::Triple::mips ||
        getToolChain().getArch() == llvm::Triple::mips64)
      CmdArgs.push_back("-EB");
    else
      CmdArgs.push_back("-EL");

    addAssemblerKPIC(Args, CmdArgs);
  } else if (getToolChain().getArch() == llvm::Triple::arm ||
             getToolChain().getArch() == llvm::Triple::armeb ||
             getToolChain().getArch() == llvm::Triple::thumb ||
             getToolChain().getArch() == llvm::Triple::thumbeb) {
    const Driver &D = getToolChain().getDriver();
    const llvm::Triple &Triple = getToolChain().getTriple();
    StringRef FloatABI = arm::getARMFloatABI(D, Args, Triple);

    if (FloatABI == "hard") {
      CmdArgs.push_back("-mfpu=vfp");
    } else {
      CmdArgs.push_back("-mfpu=softvfp");
    }

    switch(getToolChain().getTriple().getEnvironment()) {
    case llvm::Triple::GNUEABIHF:
    case llvm::Triple::GNUEABI:
    case llvm::Triple::EABI:
      CmdArgs.push_back("-meabi=5");
      break;

    default:
      CmdArgs.push_back("-matpcs");
    }
  } else if (getToolChain().getArch() == llvm::Triple::sparc ||
             getToolChain().getArch() == llvm::Triple::sparcv9) {
    if (getToolChain().getArch() == llvm::Triple::sparc)
      CmdArgs.push_back("-Av8plusa");
    else
      CmdArgs.push_back("-Av9a");

    addAssemblerKPIC(Args, CmdArgs);
  }

  Args.AddAllArgValues(CmdArgs, options::OPT_Wa_COMMA,
                       options::OPT_Xassembler);

  CmdArgs.push_back("-o");
  CmdArgs.push_back(Output.getFilename());

  for (const auto &II : Inputs)
    CmdArgs.push_back(II.getFilename());

  const char *Exec = Args.MakeArgString(getToolChain().GetProgramPath("as"));
  C.addCommand(llvm::make_unique<Command>(JA, *this, Exec, CmdArgs));
}

void freebsd::Link::ConstructJob(Compilation &C, const JobAction &JA,
                                 const InputInfo &Output,
                                 const InputInfoList &Inputs,
                                 const ArgList &Args,
                                 const char *LinkingOutput) const {
  const toolchains::FreeBSD& ToolChain = 
    static_cast<const toolchains::FreeBSD&>(getToolChain());
  const Driver &D = ToolChain.getDriver();
  const bool IsPIE =
    !Args.hasArg(options::OPT_shared) &&
    (Args.hasArg(options::OPT_pie) || ToolChain.isPIEDefault());
  ArgStringList CmdArgs;

  // Silence warning for "clang -g foo.o -o foo"
  Args.ClaimAllArgs(options::OPT_g_Group);
  // and "clang -emit-llvm foo.o -o foo"
  Args.ClaimAllArgs(options::OPT_emit_llvm);
  // and for "clang -w foo.o -o foo". Other warning options are already
  // handled somewhere else.
  Args.ClaimAllArgs(options::OPT_w);

  if (!D.SysRoot.empty())
    CmdArgs.push_back(Args.MakeArgString("--sysroot=" + D.SysRoot));

  if (IsPIE)
    CmdArgs.push_back("-pie");

  if (Args.hasArg(options::OPT_static)) {
    CmdArgs.push_back("-Bstatic");
  } else {
    if (Args.hasArg(options::OPT_rdynamic))
      CmdArgs.push_back("-export-dynamic");
    CmdArgs.push_back("--eh-frame-hdr");
    if (Args.hasArg(options::OPT_shared)) {
      CmdArgs.push_back("-Bshareable");
    } else {
      CmdArgs.push_back("-dynamic-linker");
      CmdArgs.push_back("/libexec/ld-elf.so.1");
    }
    if (ToolChain.getTriple().getOSMajorVersion() >= 9) {
      llvm::Triple::ArchType Arch = ToolChain.getArch();
      if (Arch == llvm::Triple::arm || Arch == llvm::Triple::sparc ||
          Arch == llvm::Triple::x86 || Arch == llvm::Triple::x86_64) {
        CmdArgs.push_back("--hash-style=both");
      }
    }
    CmdArgs.push_back("--enable-new-dtags");
  }

  // When building 32-bit code on FreeBSD/amd64, we have to explicitly
  // instruct ld in the base system to link 32-bit code.
  if (ToolChain.getArch() == llvm::Triple::x86) {
    CmdArgs.push_back("-m");
    CmdArgs.push_back("elf_i386_fbsd");
  }

  if (ToolChain.getArch() == llvm::Triple::ppc) {
    CmdArgs.push_back("-m");
    CmdArgs.push_back("elf32ppc_fbsd");
  }

  if (Output.isFilename()) {
    CmdArgs.push_back("-o");
    CmdArgs.push_back(Output.getFilename());
  } else {
    assert(Output.isNothing() && "Invalid output.");
  }

  if (!Args.hasArg(options::OPT_nostdlib) &&
      !Args.hasArg(options::OPT_nostartfiles)) {
    const char *crt1 = nullptr;
    if (!Args.hasArg(options::OPT_shared)) {
      if (Args.hasArg(options::OPT_pg))
        crt1 = "gcrt1.o";
      else if (IsPIE)
        crt1 = "Scrt1.o";
      else
        crt1 = "crt1.o";
    }
    if (crt1)
      CmdArgs.push_back(Args.MakeArgString(ToolChain.GetFilePath(crt1)));

    CmdArgs.push_back(Args.MakeArgString(ToolChain.GetFilePath("crti.o")));

    const char *crtbegin = nullptr;
    if (Args.hasArg(options::OPT_static))
      crtbegin = "crtbeginT.o";
    else if (Args.hasArg(options::OPT_shared) || IsPIE)
      crtbegin = "crtbeginS.o";
    else
      crtbegin = "crtbegin.o";

    CmdArgs.push_back(Args.MakeArgString(ToolChain.GetFilePath(crtbegin)));
  }

  Args.AddAllArgs(CmdArgs, options::OPT_L);
  const ToolChain::path_list &Paths = ToolChain.getFilePaths();
  for (const auto &Path : Paths)
    CmdArgs.push_back(Args.MakeArgString(StringRef("-L") + Path));
  Args.AddAllArgs(CmdArgs, options::OPT_T_Group);
  Args.AddAllArgs(CmdArgs, options::OPT_e);
  Args.AddAllArgs(CmdArgs, options::OPT_s);
  Args.AddAllArgs(CmdArgs, options::OPT_t);
  Args.AddAllArgs(CmdArgs, options::OPT_Z_Flag);
  Args.AddAllArgs(CmdArgs, options::OPT_r);

  if (D.IsUsingLTO(Args))
    AddGoldPlugin(ToolChain, Args, CmdArgs);

  bool NeedsSanitizerDeps = addSanitizerRuntimes(ToolChain, Args, CmdArgs);
  AddLinkerInputs(ToolChain, Inputs, Args, CmdArgs);

  if (!Args.hasArg(options::OPT_nostdlib) &&
      !Args.hasArg(options::OPT_nodefaultlibs)) {
    if (D.CCCIsCXX()) {
      ToolChain.AddCXXStdlibLibArgs(Args, CmdArgs);
      if (Args.hasArg(options::OPT_pg))
        CmdArgs.push_back("-lm_p");
      else
        CmdArgs.push_back("-lm");
    }
    if (NeedsSanitizerDeps)
      linkSanitizerRuntimeDeps(ToolChain, CmdArgs);
    // FIXME: For some reason GCC passes -lgcc and -lgcc_s before adding
    // the default system libraries. Just mimic this for now.
    if (Args.hasArg(options::OPT_pg))
      CmdArgs.push_back("-lgcc_p");
    else
      CmdArgs.push_back("-lgcc");
    if (Args.hasArg(options::OPT_static)) {
      CmdArgs.push_back("-lgcc_eh");
    } else if (Args.hasArg(options::OPT_pg)) {
      CmdArgs.push_back("-lgcc_eh_p");
    } else {
      CmdArgs.push_back("--as-needed");
      CmdArgs.push_back("-lgcc_s");
      CmdArgs.push_back("--no-as-needed");
    }

    if (Args.hasArg(options::OPT_pthread)) {
      if (Args.hasArg(options::OPT_pg))
        CmdArgs.push_back("-lpthread_p");
      else
        CmdArgs.push_back("-lpthread");
    }

    if (Args.hasArg(options::OPT_pg)) {
      if (Args.hasArg(options::OPT_shared))
        CmdArgs.push_back("-lc");
      else
        CmdArgs.push_back("-lc_p");
      CmdArgs.push_back("-lgcc_p");
    } else {
      CmdArgs.push_back("-lc");
      CmdArgs.push_back("-lgcc");
    }

    if (Args.hasArg(options::OPT_static)) {
      CmdArgs.push_back("-lgcc_eh");
    } else if (Args.hasArg(options::OPT_pg)) {
      CmdArgs.push_back("-lgcc_eh_p");
    } else {
      CmdArgs.push_back("--as-needed");
      CmdArgs.push_back("-lgcc_s");
      CmdArgs.push_back("--no-as-needed");
    }
  }

  if (!Args.hasArg(options::OPT_nostdlib) &&
      !Args.hasArg(options::OPT_nostartfiles)) {
    if (Args.hasArg(options::OPT_shared) || IsPIE)
      CmdArgs.push_back(Args.MakeArgString(ToolChain.GetFilePath("crtendS.o")));
    else
      CmdArgs.push_back(Args.MakeArgString(ToolChain.GetFilePath("crtend.o")));
    CmdArgs.push_back(Args.MakeArgString(ToolChain.GetFilePath("crtn.o")));
  }

  addProfileRT(ToolChain, Args, CmdArgs);

  const char *Exec =
    Args.MakeArgString(getToolChain().GetLinkerPath());
  C.addCommand(llvm::make_unique<Command>(JA, *this, Exec, CmdArgs));
}

void netbsd::Assemble::ConstructJob(Compilation &C, const JobAction &JA,
                                     const InputInfo &Output,
                                     const InputInfoList &Inputs,
                                     const ArgList &Args,
                                     const char *LinkingOutput) const {
  claimNoWarnArgs(Args);
  ArgStringList CmdArgs;

  // GNU as needs different flags for creating the correct output format
  // on architectures with different ABIs or optional feature sets.
  switch (getToolChain().getArch()) {
  case llvm::Triple::x86:
    CmdArgs.push_back("--32");
    break;
  case llvm::Triple::arm:
  case llvm::Triple::armeb:
  case llvm::Triple::thumb:
  case llvm::Triple::thumbeb: {
    std::string MArch(arm::getARMTargetCPU(Args, getToolChain().getTriple()));
    CmdArgs.push_back(Args.MakeArgString("-mcpu=" + MArch));
    break;
  }

  case llvm::Triple::mips:
  case llvm::Triple::mipsel:
  case llvm::Triple::mips64:
  case llvm::Triple::mips64el: {
    StringRef CPUName;
    StringRef ABIName;
    mips::getMipsCPUAndABI(Args, getToolChain().getTriple(), CPUName, ABIName);

    CmdArgs.push_back("-march");
    CmdArgs.push_back(CPUName.data());

    CmdArgs.push_back("-mabi");
    CmdArgs.push_back(getGnuCompatibleMipsABIName(ABIName).data());

    if (getToolChain().getArch() == llvm::Triple::mips ||
        getToolChain().getArch() == llvm::Triple::mips64)
      CmdArgs.push_back("-EB");
    else
      CmdArgs.push_back("-EL");

    addAssemblerKPIC(Args, CmdArgs);
    break;
  }

  case llvm::Triple::sparc:
    CmdArgs.push_back("-32");
    addAssemblerKPIC(Args, CmdArgs);
    break;

  case llvm::Triple::sparcv9:
    CmdArgs.push_back("-64");
    CmdArgs.push_back("-Av9");
    addAssemblerKPIC(Args, CmdArgs);
    break;

  default:
    break;  
  }

  Args.AddAllArgValues(CmdArgs, options::OPT_Wa_COMMA,
                       options::OPT_Xassembler);

  CmdArgs.push_back("-o");
  CmdArgs.push_back(Output.getFilename());

  for (const auto &II : Inputs)
    CmdArgs.push_back(II.getFilename());

  const char *Exec = Args.MakeArgString((getToolChain().GetProgramPath("as")));
  C.addCommand(llvm::make_unique<Command>(JA, *this, Exec, CmdArgs));
}

void netbsd::Link::ConstructJob(Compilation &C, const JobAction &JA,
                                 const InputInfo &Output,
                                 const InputInfoList &Inputs,
                                 const ArgList &Args,
                                 const char *LinkingOutput) const {
  const Driver &D = getToolChain().getDriver();
  ArgStringList CmdArgs;

  if (!D.SysRoot.empty())
    CmdArgs.push_back(Args.MakeArgString("--sysroot=" + D.SysRoot));

  CmdArgs.push_back("--eh-frame-hdr");
  if (Args.hasArg(options::OPT_static)) {
    CmdArgs.push_back("-Bstatic");
  } else {
    if (Args.hasArg(options::OPT_rdynamic))
      CmdArgs.push_back("-export-dynamic");
    if (Args.hasArg(options::OPT_shared)) {
      CmdArgs.push_back("-Bshareable");
    } else {
      CmdArgs.push_back("-dynamic-linker");
      CmdArgs.push_back("/libexec/ld.elf_so");
    }
  }

  // Many NetBSD architectures support more than one ABI.
  // Determine the correct emulation for ld.
  switch (getToolChain().getArch()) {
  case llvm::Triple::x86:
    CmdArgs.push_back("-m");
    CmdArgs.push_back("elf_i386");
    break;
  case llvm::Triple::arm:
  case llvm::Triple::thumb:
    CmdArgs.push_back("-m");
    switch (getToolChain().getTriple().getEnvironment()) {
    case llvm::Triple::EABI:
    case llvm::Triple::GNUEABI:
      CmdArgs.push_back("armelf_nbsd_eabi");
      break;
    case llvm::Triple::EABIHF:
    case llvm::Triple::GNUEABIHF:
      CmdArgs.push_back("armelf_nbsd_eabihf");
      break;
    default:
      CmdArgs.push_back("armelf_nbsd");
      break;
    }
    break;
  case llvm::Triple::armeb:
  case llvm::Triple::thumbeb:
    arm::appendEBLinkFlags(Args, CmdArgs, getToolChain().getTriple());
    CmdArgs.push_back("-m");
    switch (getToolChain().getTriple().getEnvironment()) {
    case llvm::Triple::EABI:
    case llvm::Triple::GNUEABI:
      CmdArgs.push_back("armelfb_nbsd_eabi");
      break;
    case llvm::Triple::EABIHF:
    case llvm::Triple::GNUEABIHF:
      CmdArgs.push_back("armelfb_nbsd_eabihf");
      break;
    default:
      CmdArgs.push_back("armelfb_nbsd");
      break;
    }
    break;
  case llvm::Triple::mips64:
  case llvm::Triple::mips64el:
    if (mips::hasMipsAbiArg(Args, "32")) {
      CmdArgs.push_back("-m");
      if (getToolChain().getArch() == llvm::Triple::mips64)
        CmdArgs.push_back("elf32btsmip");
      else
        CmdArgs.push_back("elf32ltsmip");
   } else if (mips::hasMipsAbiArg(Args, "64")) {
     CmdArgs.push_back("-m");
     if (getToolChain().getArch() == llvm::Triple::mips64)
       CmdArgs.push_back("elf64btsmip");
     else
       CmdArgs.push_back("elf64ltsmip");
   }
   break;
  case llvm::Triple::ppc:
    CmdArgs.push_back("-m");
    CmdArgs.push_back("elf32ppc_nbsd");
    break;

  case llvm::Triple::ppc64:
  case llvm::Triple::ppc64le:
    CmdArgs.push_back("-m");
    CmdArgs.push_back("elf64ppc");
    break;

  case llvm::Triple::sparc:
    CmdArgs.push_back("-m");
    CmdArgs.push_back("elf32_sparc");
    break;

  case llvm::Triple::sparcv9:
    CmdArgs.push_back("-m");
    CmdArgs.push_back("elf64_sparc");
    break;

  default:
    break;
  }

  if (Output.isFilename()) {
    CmdArgs.push_back("-o");
    CmdArgs.push_back(Output.getFilename());
  } else {
    assert(Output.isNothing() && "Invalid output.");
  }

  if (!Args.hasArg(options::OPT_nostdlib) &&
      !Args.hasArg(options::OPT_nostartfiles)) {
    if (!Args.hasArg(options::OPT_shared)) {
      CmdArgs.push_back(Args.MakeArgString(
                              getToolChain().GetFilePath("crt0.o")));
      CmdArgs.push_back(Args.MakeArgString(
                              getToolChain().GetFilePath("crti.o")));
      CmdArgs.push_back(Args.MakeArgString(
                              getToolChain().GetFilePath("crtbegin.o")));
    } else {
      CmdArgs.push_back(Args.MakeArgString(
                              getToolChain().GetFilePath("crti.o")));
      CmdArgs.push_back(Args.MakeArgString(
                              getToolChain().GetFilePath("crtbeginS.o")));
    }
  }

  Args.AddAllArgs(CmdArgs, options::OPT_L);
  Args.AddAllArgs(CmdArgs, options::OPT_T_Group);
  Args.AddAllArgs(CmdArgs, options::OPT_e);
  Args.AddAllArgs(CmdArgs, options::OPT_s);
  Args.AddAllArgs(CmdArgs, options::OPT_t);
  Args.AddAllArgs(CmdArgs, options::OPT_Z_Flag);
  Args.AddAllArgs(CmdArgs, options::OPT_r);

  AddLinkerInputs(getToolChain(), Inputs, Args, CmdArgs);

  unsigned Major, Minor, Micro;
  getToolChain().getTriple().getOSVersion(Major, Minor, Micro);
  bool useLibgcc = true;
  if (Major >= 7 || (Major == 6 && Minor == 99 && Micro >= 49) || Major == 0) {
    switch(getToolChain().getArch()) {
    case llvm::Triple::aarch64:
    case llvm::Triple::arm:
    case llvm::Triple::armeb:
    case llvm::Triple::thumb:
    case llvm::Triple::thumbeb:
    case llvm::Triple::ppc:
    case llvm::Triple::ppc64:
    case llvm::Triple::ppc64le:
    case llvm::Triple::x86:
    case llvm::Triple::x86_64:
      useLibgcc = false;
      break;
    default:
      break;
    }
  }

  if (!Args.hasArg(options::OPT_nostdlib) &&
      !Args.hasArg(options::OPT_nodefaultlibs)) {
    if (D.CCCIsCXX()) {
      getToolChain().AddCXXStdlibLibArgs(Args, CmdArgs);
      CmdArgs.push_back("-lm");
    }
    if (Args.hasArg(options::OPT_pthread))
      CmdArgs.push_back("-lpthread");
    CmdArgs.push_back("-lc");

    if (useLibgcc) {
      if (Args.hasArg(options::OPT_static)) {
        // libgcc_eh depends on libc, so resolve as much as possible,
        // pull in any new requirements from libc and then get the rest
        // of libgcc.
        CmdArgs.push_back("-lgcc_eh");
        CmdArgs.push_back("-lc");
        CmdArgs.push_back("-lgcc");
      } else {
        CmdArgs.push_back("-lgcc");
        CmdArgs.push_back("--as-needed");
        CmdArgs.push_back("-lgcc_s");
        CmdArgs.push_back("--no-as-needed");
      }
    }
  }

  if (!Args.hasArg(options::OPT_nostdlib) &&
      !Args.hasArg(options::OPT_nostartfiles)) {
    if (!Args.hasArg(options::OPT_shared))
      CmdArgs.push_back(Args.MakeArgString(getToolChain().GetFilePath(
                                                                  "crtend.o")));
    else
      CmdArgs.push_back(Args.MakeArgString(getToolChain().GetFilePath(
                                                                 "crtendS.o")));
    CmdArgs.push_back(Args.MakeArgString(getToolChain().GetFilePath(
                                                                    "crtn.o")));
  }

  addProfileRT(getToolChain(), Args, CmdArgs);

  const char *Exec = Args.MakeArgString(getToolChain().GetLinkerPath());
  C.addCommand(llvm::make_unique<Command>(JA, *this, Exec, CmdArgs));
}

void gnutools::Assemble::ConstructJob(Compilation &C, const JobAction &JA,
                                      const InputInfo &Output,
                                      const InputInfoList &Inputs,
                                      const ArgList &Args,
                                      const char *LinkingOutput) const {
  claimNoWarnArgs(Args);

  ArgStringList CmdArgs;
  bool NeedsKPIC = false;

  // Add --32/--64 to make sure we get the format we want.
  // This is incomplete
  if (getToolChain().getArch() == llvm::Triple::x86) {
    CmdArgs.push_back("--32");
  } else if (getToolChain().getArch() == llvm::Triple::x86_64) {
    if (getToolChain().getTriple().getEnvironment() == llvm::Triple::GNUX32)
      CmdArgs.push_back("--x32");
    else
      CmdArgs.push_back("--64");
  } else if (getToolChain().getArch() == llvm::Triple::ppc) {
    CmdArgs.push_back("-a32");
    CmdArgs.push_back("-mppc");
    CmdArgs.push_back("-many");
  } else if (getToolChain().getArch() == llvm::Triple::ppc64) {
    CmdArgs.push_back("-a64");
    CmdArgs.push_back("-mppc64");
    CmdArgs.push_back("-many");
  } else if (getToolChain().getArch() == llvm::Triple::ppc64le) {
    CmdArgs.push_back("-a64");
    CmdArgs.push_back("-mppc64");
    CmdArgs.push_back("-many");
    CmdArgs.push_back("-mlittle-endian");
  } else if (getToolChain().getArch() == llvm::Triple::sparc) {
    CmdArgs.push_back("-32");
    CmdArgs.push_back("-Av8plusa");
    NeedsKPIC = true;
  } else if (getToolChain().getArch() == llvm::Triple::sparcv9) {
    CmdArgs.push_back("-64");
    CmdArgs.push_back("-Av9a");
    NeedsKPIC = true;
  } else if (getToolChain().getArch() == llvm::Triple::arm ||
             getToolChain().getArch() == llvm::Triple::armeb) {
    StringRef MArch = getToolChain().getArchName();
    if (MArch == "armv7" || MArch == "armv7a" || MArch == "armv7-a")
      CmdArgs.push_back("-mfpu=neon");
    if (MArch == "armv8" || MArch == "armv8a" || MArch == "armv8-a" ||
        MArch == "armebv8" || MArch == "armebv8a" || MArch == "armebv8-a")
      CmdArgs.push_back("-mfpu=crypto-neon-fp-armv8");

    StringRef ARMFloatABI = tools::arm::getARMFloatABI(
        getToolChain().getDriver(), Args, getToolChain().getTriple());
    CmdArgs.push_back(Args.MakeArgString("-mfloat-abi=" + ARMFloatABI));

    Args.AddLastArg(CmdArgs, options::OPT_march_EQ);

    // FIXME: remove krait check when GNU tools support krait cpu
    // for now replace it with -march=armv7-a  to avoid a lower
    // march from being picked in the absence of a cpu flag.
    Arg *A;
    if ((A = Args.getLastArg(options::OPT_mcpu_EQ)) &&
      StringRef(A->getValue()) == "krait")
        CmdArgs.push_back("-march=armv7-a");
    else
      Args.AddLastArg(CmdArgs, options::OPT_mcpu_EQ);
    Args.AddLastArg(CmdArgs, options::OPT_mfpu_EQ);
  } else if (getToolChain().getArch() == llvm::Triple::mips ||
             getToolChain().getArch() == llvm::Triple::mipsel ||
             getToolChain().getArch() == llvm::Triple::mips64 ||
             getToolChain().getArch() == llvm::Triple::mips64el) {
    StringRef CPUName;
    StringRef ABIName;
    mips::getMipsCPUAndABI(Args, getToolChain().getTriple(), CPUName, ABIName);
    ABIName = getGnuCompatibleMipsABIName(ABIName);

    CmdArgs.push_back("-march");
    CmdArgs.push_back(CPUName.data());

    CmdArgs.push_back("-mabi");
    CmdArgs.push_back(ABIName.data());

    // -mno-shared should be emitted unless -fpic, -fpie, -fPIC, -fPIE,
    // or -mshared (not implemented) is in effect.
    bool IsPicOrPie = false;
    if (Arg *A = Args.getLastArg(options::OPT_fPIC, options::OPT_fno_PIC,
                                 options::OPT_fpic, options::OPT_fno_pic,
                                 options::OPT_fPIE, options::OPT_fno_PIE,
                                 options::OPT_fpie, options::OPT_fno_pie)) {
      if (A->getOption().matches(options::OPT_fPIC) ||
          A->getOption().matches(options::OPT_fpic) ||
          A->getOption().matches(options::OPT_fPIE) ||
          A->getOption().matches(options::OPT_fpie))
        IsPicOrPie = true;
    }
    if (!IsPicOrPie)
      CmdArgs.push_back("-mno-shared");

    // LLVM doesn't support -mplt yet and acts as if it is always given.
    // However, -mplt has no effect with the N64 ABI.
    CmdArgs.push_back(ABIName == "64" ? "-KPIC" : "-call_nonpic");

    if (getToolChain().getArch() == llvm::Triple::mips ||
        getToolChain().getArch() == llvm::Triple::mips64)
      CmdArgs.push_back("-EB");
    else
      CmdArgs.push_back("-EL");

    if (Arg *A = Args.getLastArg(options::OPT_mnan_EQ)) {
      if (StringRef(A->getValue()) == "2008")
        CmdArgs.push_back(Args.MakeArgString("-mnan=2008"));
    }

    // Add the last -mfp32/-mfpxx/-mfp64 or -mfpxx if it is enabled by default.
    if (Arg *A = Args.getLastArg(options::OPT_mfp32, options::OPT_mfpxx,
                                 options::OPT_mfp64)) {
      A->claim();
      A->render(Args, CmdArgs);
    } else if (mips::isFPXXDefault(getToolChain().getTriple(), CPUName,
                                   ABIName))
      CmdArgs.push_back("-mfpxx");

    // Pass on -mmips16 or -mno-mips16. However, the assembler equivalent of
    // -mno-mips16 is actually -no-mips16.
    if (Arg *A = Args.getLastArg(options::OPT_mips16,
                                 options::OPT_mno_mips16)) {
      if (A->getOption().matches(options::OPT_mips16)) {
        A->claim();
        A->render(Args, CmdArgs);
      } else {
        A->claim();
        CmdArgs.push_back("-no-mips16");
      }
    }

    Args.AddLastArg(CmdArgs, options::OPT_mmicromips,
                    options::OPT_mno_micromips);
    Args.AddLastArg(CmdArgs, options::OPT_mdsp, options::OPT_mno_dsp);
    Args.AddLastArg(CmdArgs, options::OPT_mdspr2, options::OPT_mno_dspr2);

    if (Arg *A = Args.getLastArg(options::OPT_mmsa, options::OPT_mno_msa)) {
      // Do not use AddLastArg because not all versions of MIPS assembler
      // support -mmsa / -mno-msa options.
      if (A->getOption().matches(options::OPT_mmsa))
        CmdArgs.push_back(Args.MakeArgString("-mmsa"));
    }

    Args.AddLastArg(CmdArgs, options::OPT_mhard_float,
                    options::OPT_msoft_float);

    Args.AddLastArg(CmdArgs, options::OPT_modd_spreg,
                    options::OPT_mno_odd_spreg);

    NeedsKPIC = true;
  } else if (getToolChain().getArch() == llvm::Triple::systemz) {
    // Always pass an -march option, since our default of z10 is later
    // than the GNU assembler's default.
    StringRef CPUName = getSystemZTargetCPU(Args);
    CmdArgs.push_back(Args.MakeArgString("-march=" + CPUName));
  }

  if (NeedsKPIC)
    addAssemblerKPIC(Args, CmdArgs);

  Args.AddAllArgValues(CmdArgs, options::OPT_Wa_COMMA,
                       options::OPT_Xassembler);

  CmdArgs.push_back("-o");
  CmdArgs.push_back(Output.getFilename());

  for (const auto &II : Inputs)
    CmdArgs.push_back(II.getFilename());

  const char *Exec = Args.MakeArgString(getToolChain().GetProgramPath("as"));
  C.addCommand(llvm::make_unique<Command>(JA, *this, Exec, CmdArgs));

  // Handle the debug info splitting at object creation time if we're
  // creating an object.
  // TODO: Currently only works on linux with newer objcopy.
  if (Args.hasArg(options::OPT_gsplit_dwarf) &&
      getToolChain().getTriple().isOSLinux())
    SplitDebugInfo(getToolChain(), C, *this, JA, Args, Output,
                   SplitDebugName(Args, Inputs));
}

static void AddLibgcc(const llvm::Triple &Triple, const Driver &D,
                      ArgStringList &CmdArgs, const ArgList &Args) {
  bool isAndroid = Triple.getEnvironment() == llvm::Triple::Android;
  bool StaticLibgcc = Args.hasArg(options::OPT_static_libgcc) ||
                      Args.hasArg(options::OPT_static);
  if (!D.CCCIsCXX())
    CmdArgs.push_back("-lgcc");

  if (StaticLibgcc || isAndroid) {
    if (D.CCCIsCXX())
      CmdArgs.push_back("-lgcc");
  } else {
    if (!D.CCCIsCXX())
      CmdArgs.push_back("--as-needed");
    CmdArgs.push_back("-lgcc_s");
    if (!D.CCCIsCXX())
      CmdArgs.push_back("--no-as-needed");
  }

  if (StaticLibgcc && !isAndroid)
    CmdArgs.push_back("-lgcc_eh");
  else if (!Args.hasArg(options::OPT_shared) && D.CCCIsCXX())
    CmdArgs.push_back("-lgcc");

  // According to Android ABI, we have to link with libdl if we are
  // linking with non-static libgcc.
  //
  // NOTE: This fixes a link error on Android MIPS as well.  The non-static
  // libgcc for MIPS relies on _Unwind_Find_FDE and dl_iterate_phdr from libdl.
  if (isAndroid && !StaticLibgcc)
    CmdArgs.push_back("-ldl");
}

static std::string getLinuxDynamicLinker(const ArgList &Args,
                                         const toolchains::Linux &ToolChain) {
  if (ToolChain.getTriple().getEnvironment() == llvm::Triple::Android) {
    if (ToolChain.getTriple().isArch64Bit())
      return "/system/bin/linker64";
    else
      return "/system/bin/linker";
  } else if (ToolChain.getArch() == llvm::Triple::x86 ||
             ToolChain.getArch() == llvm::Triple::sparc)
    return "/lib/ld-linux.so.2";
  else if (ToolChain.getArch() == llvm::Triple::aarch64)
    return "/lib/ld-linux-aarch64.so.1";
  else if (ToolChain.getArch() == llvm::Triple::aarch64_be)
    return "/lib/ld-linux-aarch64_be.so.1";
  else if (ToolChain.getArch() == llvm::Triple::arm ||
           ToolChain.getArch() == llvm::Triple::thumb) {
    if (ToolChain.getTriple().getEnvironment() == llvm::Triple::GNUEABIHF)
      return "/lib/ld-linux-armhf.so.3";
    else
      return "/lib/ld-linux.so.3";
  } else if (ToolChain.getArch() == llvm::Triple::armeb ||
             ToolChain.getArch() == llvm::Triple::thumbeb) {
    if (ToolChain.getTriple().getEnvironment() == llvm::Triple::GNUEABIHF)
      return "/lib/ld-linux-armhf.so.3";        /* TODO: check which dynamic linker name.  */
    else
      return "/lib/ld-linux.so.3";              /* TODO: check which dynamic linker name.  */
  } else if (ToolChain.getArch() == llvm::Triple::mips ||
             ToolChain.getArch() == llvm::Triple::mipsel ||
             ToolChain.getArch() == llvm::Triple::mips64 ||
             ToolChain.getArch() == llvm::Triple::mips64el) {
    StringRef CPUName;
    StringRef ABIName;
    mips::getMipsCPUAndABI(Args, ToolChain.getTriple(), CPUName, ABIName);
    bool IsNaN2008 = mips::isNaN2008(Args, ToolChain.getTriple());

    StringRef LibDir = llvm::StringSwitch<llvm::StringRef>(ABIName)
                           .Case("o32", "/lib")
                           .Case("n32", "/lib32")
                           .Case("n64", "/lib64")
                           .Default("/lib");
    StringRef LibName;
    if (mips::isUCLibc(Args))
      LibName = IsNaN2008 ? "ld-uClibc-mipsn8.so.0" : "ld-uClibc.so.0";
    else
      LibName = IsNaN2008 ? "ld-linux-mipsn8.so.1" : "ld.so.1";

    return (LibDir + "/" + LibName).str();
  } else if (ToolChain.getArch() == llvm::Triple::ppc)
    return "/lib/ld.so.1";
  else if (ToolChain.getArch() == llvm::Triple::ppc64) {
    if (ppc::hasPPCAbiArg(Args, "elfv2"))
      return "/lib64/ld64.so.2";
    return "/lib64/ld64.so.1";
  } else if (ToolChain.getArch() == llvm::Triple::ppc64le) {
    if (ppc::hasPPCAbiArg(Args, "elfv1"))
      return "/lib64/ld64.so.1";
    return "/lib64/ld64.so.2";
  } else if (ToolChain.getArch() == llvm::Triple::systemz)
    return "/lib64/ld64.so.1";
  else if (ToolChain.getArch() == llvm::Triple::sparcv9)
    return "/lib64/ld-linux.so.2";
  else if (ToolChain.getArch() == llvm::Triple::x86_64 &&
           ToolChain.getTriple().getEnvironment() == llvm::Triple::GNUX32)
    return "/libx32/ld-linux-x32.so.2";
  else
    return "/lib64/ld-linux-x86-64.so.2";
}

static void AddRunTimeLibs(const ToolChain &TC, const Driver &D,
                           ArgStringList &CmdArgs, const ArgList &Args) {
  // Make use of compiler-rt if --rtlib option is used
  ToolChain::RuntimeLibType RLT = TC.GetRuntimeLibType(Args);

  switch (RLT) {
  case ToolChain::RLT_CompilerRT:
    switch (TC.getTriple().getOS()) {
    default: llvm_unreachable("unsupported OS");
    case llvm::Triple::Win32:
    case llvm::Triple::Linux:
      addClangRT(TC, Args, CmdArgs);
      break;
    }
    break;
  case ToolChain::RLT_Libgcc:
    AddLibgcc(TC.getTriple(), D, CmdArgs, Args);
    break;
  }
}

static const char *getLDMOption(const llvm::Triple &T, const ArgList &Args) {
  switch (T.getArch()) {
  case llvm::Triple::x86:
    return "elf_i386";
  case llvm::Triple::aarch64:
    return "aarch64linux";
  case llvm::Triple::aarch64_be:
    return "aarch64_be_linux";
  case llvm::Triple::arm:
  case llvm::Triple::thumb:
    return "armelf_linux_eabi";
  case llvm::Triple::armeb:
  case llvm::Triple::thumbeb:
    return "armebelf_linux_eabi"; /* TODO: check which NAME.  */
  case llvm::Triple::ppc:
    return "elf32ppclinux";
  case llvm::Triple::ppc64:
    return "elf64ppc";
  case llvm::Triple::ppc64le:
    return "elf64lppc";
  case llvm::Triple::sparc:
    return "elf32_sparc";
  case llvm::Triple::sparcv9:
    return "elf64_sparc";
  case llvm::Triple::mips:
    return "elf32btsmip";
  case llvm::Triple::mipsel:
    return "elf32ltsmip";
  case llvm::Triple::mips64:
    if (mips::hasMipsAbiArg(Args, "n32"))
      return "elf32btsmipn32";
    return "elf64btsmip";
  case llvm::Triple::mips64el:
    if (mips::hasMipsAbiArg(Args, "n32"))
      return "elf32ltsmipn32";
    return "elf64ltsmip";
  case llvm::Triple::systemz:
    return "elf64_s390";
  case llvm::Triple::x86_64:
    if (T.getEnvironment() == llvm::Triple::GNUX32)
      return "elf32_x86_64";
    return "elf_x86_64";
  default:
    llvm_unreachable("Unexpected arch");
  }
}

void gnutools::Link::ConstructJob(Compilation &C, const JobAction &JA,
                                  const InputInfo &Output,
                                  const InputInfoList &Inputs,
                                  const ArgList &Args,
                                  const char *LinkingOutput) const {
  const toolchains::Linux& ToolChain =
    static_cast<const toolchains::Linux&>(getToolChain());
  const Driver &D = ToolChain.getDriver();
  const bool isAndroid =
    ToolChain.getTriple().getEnvironment() == llvm::Triple::Android;
  const bool IsPIE =
    !Args.hasArg(options::OPT_shared) &&
    !Args.hasArg(options::OPT_static) &&
    (Args.hasArg(options::OPT_pie) || ToolChain.isPIEDefault() ||
     // On Android every code is PIC so every executable is PIE
     // Cannot use isPIEDefault here since otherwise
     // PIE only logic will be enabled during compilation
     isAndroid);

  ArgStringList CmdArgs;

  // Silence warning for "clang -g foo.o -o foo"
  Args.ClaimAllArgs(options::OPT_g_Group);
  // and "clang -emit-llvm foo.o -o foo"
  Args.ClaimAllArgs(options::OPT_emit_llvm);
  // and for "clang -w foo.o -o foo". Other warning options are already
  // handled somewhere else.
  Args.ClaimAllArgs(options::OPT_w);

  if (!D.SysRoot.empty())
    CmdArgs.push_back(Args.MakeArgString("--sysroot=" + D.SysRoot));

  if (IsPIE)
    CmdArgs.push_back("-pie");

  if (Args.hasArg(options::OPT_rdynamic))
    CmdArgs.push_back("-export-dynamic");

  if (Args.hasArg(options::OPT_s))
    CmdArgs.push_back("-s");

  if (ToolChain.getArch() == llvm::Triple::armeb ||
      ToolChain.getArch() == llvm::Triple::thumbeb)
    arm::appendEBLinkFlags(Args, CmdArgs, getToolChain().getTriple());

  for (const auto &Opt : ToolChain.ExtraOpts)
    CmdArgs.push_back(Opt.c_str());

  if (!Args.hasArg(options::OPT_static)) {
    CmdArgs.push_back("--eh-frame-hdr");
  }

  CmdArgs.push_back("-m");
  CmdArgs.push_back(getLDMOption(ToolChain.getTriple(), Args));

  if (Args.hasArg(options::OPT_static)) {
    if (ToolChain.getArch() == llvm::Triple::arm ||
        ToolChain.getArch() == llvm::Triple::armeb ||
        ToolChain.getArch() == llvm::Triple::thumb ||
        ToolChain.getArch() == llvm::Triple::thumbeb)
      CmdArgs.push_back("-Bstatic");
    else
      CmdArgs.push_back("-static");
  } else if (Args.hasArg(options::OPT_shared)) {
    CmdArgs.push_back("-shared");
  }

  if (ToolChain.getArch() == llvm::Triple::arm ||
      ToolChain.getArch() == llvm::Triple::armeb ||
      ToolChain.getArch() == llvm::Triple::thumb ||
      ToolChain.getArch() == llvm::Triple::thumbeb ||
      (!Args.hasArg(options::OPT_static) &&
       !Args.hasArg(options::OPT_shared))) {
    CmdArgs.push_back("-dynamic-linker");
    CmdArgs.push_back(Args.MakeArgString(
        D.DyldPrefix + getLinuxDynamicLinker(Args, ToolChain)));
  }

  // Work around a bug in GNU ld (and gold) linker versions up to 2.25
  // that may mis-optimize code generated by this version of clang/LLVM
  // to access general-dynamic or local-dynamic TLS variables.
  if (ToolChain.getArch() == llvm::Triple::ppc64 ||
      ToolChain.getArch() == llvm::Triple::ppc64le)
    CmdArgs.push_back("--no-tls-optimize");

  CmdArgs.push_back("-o");
  CmdArgs.push_back(Output.getFilename());

  if (!Args.hasArg(options::OPT_nostdlib) &&
      !Args.hasArg(options::OPT_nostartfiles)) {
    if (!isAndroid) {
      const char *crt1 = nullptr;
      if (!Args.hasArg(options::OPT_shared)){
        if (Args.hasArg(options::OPT_pg))
          crt1 = "gcrt1.o";
        else if (IsPIE)
          crt1 = "Scrt1.o";
        else
          crt1 = "crt1.o";
      }
      if (crt1)
        CmdArgs.push_back(Args.MakeArgString(ToolChain.GetFilePath(crt1)));

      CmdArgs.push_back(Args.MakeArgString(ToolChain.GetFilePath("crti.o")));
    }

    const char *crtbegin;
    if (Args.hasArg(options::OPT_static))
      crtbegin = isAndroid ? "crtbegin_static.o" : "crtbeginT.o";
    else if (Args.hasArg(options::OPT_shared))
      crtbegin = isAndroid ? "crtbegin_so.o" : "crtbeginS.o";
    else if (IsPIE)
      crtbegin = isAndroid ? "crtbegin_dynamic.o" : "crtbeginS.o";
    else
      crtbegin = isAndroid ? "crtbegin_dynamic.o" : "crtbegin.o";
    CmdArgs.push_back(Args.MakeArgString(ToolChain.GetFilePath(crtbegin)));

    // Add crtfastmath.o if available and fast math is enabled.
    ToolChain.AddFastMathRuntimeIfAvailable(Args, CmdArgs);
  }

  Args.AddAllArgs(CmdArgs, options::OPT_L);
  Args.AddAllArgs(CmdArgs, options::OPT_u);

  const ToolChain::path_list &Paths = ToolChain.getFilePaths();

  for (const auto &Path : Paths)
    CmdArgs.push_back(Args.MakeArgString(StringRef("-L") + Path));

  if (D.IsUsingLTO(Args))
    AddGoldPlugin(ToolChain, Args, CmdArgs);

  if (Args.hasArg(options::OPT_Z_Xlinker__no_demangle))
    CmdArgs.push_back("--no-demangle");

  bool NeedsSanitizerDeps = addSanitizerRuntimes(ToolChain, Args, CmdArgs);
  AddLinkerInputs(ToolChain, Inputs, Args, CmdArgs);
  // The profile runtime also needs access to system libraries.
  addProfileRT(getToolChain(), Args, CmdArgs);

  if (D.CCCIsCXX() &&
      !Args.hasArg(options::OPT_nostdlib) &&
      !Args.hasArg(options::OPT_nodefaultlibs)) {
    bool OnlyLibstdcxxStatic = Args.hasArg(options::OPT_static_libstdcxx) &&
      !Args.hasArg(options::OPT_static);
    if (OnlyLibstdcxxStatic)
      CmdArgs.push_back("-Bstatic");
    ToolChain.AddCXXStdlibLibArgs(Args, CmdArgs);
    if (OnlyLibstdcxxStatic)
      CmdArgs.push_back("-Bdynamic");
    CmdArgs.push_back("-lm");
  }

  if (!Args.hasArg(options::OPT_nostdlib)) {
    if (!Args.hasArg(options::OPT_nodefaultlibs)) {
      if (Args.hasArg(options::OPT_static))
        CmdArgs.push_back("--start-group");

      if (NeedsSanitizerDeps)
        linkSanitizerRuntimeDeps(ToolChain, CmdArgs);

      LibOpenMP UsedOpenMPLib = LibUnknown;
      if (Args.hasArg(options::OPT_fopenmp)) {
        UsedOpenMPLib = LibGOMP;
      } else if (const Arg *A = Args.getLastArg(options::OPT_fopenmp_EQ)) {
        UsedOpenMPLib = llvm::StringSwitch<LibOpenMP>(A->getValue())
            .Case("libgomp",  LibGOMP)
            .Case("libiomp5", LibIOMP5)
            .Default(LibUnknown);
        if (UsedOpenMPLib == LibUnknown)
          D.Diag(diag::err_drv_unsupported_option_argument)
            << A->getOption().getName() << A->getValue();
      }
      switch (UsedOpenMPLib) {
      case LibGOMP:
        CmdArgs.push_back("-lgomp");

        // FIXME: Exclude this for platforms with libgomp that don't require
        // librt. Most modern Linux platforms require it, but some may not.
        CmdArgs.push_back("-lrt");
        break;
      case LibIOMP5:
        CmdArgs.push_back("-liomp5");
        break;
      case LibUnknown:
        break;
      }
      AddRunTimeLibs(ToolChain, D, CmdArgs, Args);

      if ((Args.hasArg(options::OPT_pthread) ||
           Args.hasArg(options::OPT_pthreads) || UsedOpenMPLib != LibUnknown) &&
          !isAndroid)
        CmdArgs.push_back("-lpthread");

      CmdArgs.push_back("-lc");

      if (Args.hasArg(options::OPT_static))
        CmdArgs.push_back("--end-group");
      else
        AddRunTimeLibs(ToolChain, D, CmdArgs, Args);
    }

    if (!Args.hasArg(options::OPT_nostartfiles)) {
      const char *crtend;
      if (Args.hasArg(options::OPT_shared))
        crtend = isAndroid ? "crtend_so.o" : "crtendS.o";
      else if (IsPIE)
        crtend = isAndroid ? "crtend_android.o" : "crtendS.o";
      else
        crtend = isAndroid ? "crtend_android.o" : "crtend.o";

      CmdArgs.push_back(Args.MakeArgString(ToolChain.GetFilePath(crtend)));
      if (!isAndroid)
        CmdArgs.push_back(Args.MakeArgString(ToolChain.GetFilePath("crtn.o")));
    }
  }

  C.addCommand(
      llvm::make_unique<Command>(JA, *this, ToolChain.Linker.c_str(), CmdArgs));
}

void minix::Assemble::ConstructJob(Compilation &C, const JobAction &JA,
                                   const InputInfo &Output,
                                   const InputInfoList &Inputs,
                                   const ArgList &Args,
                                   const char *LinkingOutput) const {
  claimNoWarnArgs(Args);
  ArgStringList CmdArgs;

  Args.AddAllArgValues(CmdArgs, options::OPT_Wa_COMMA, options::OPT_Xassembler);

  CmdArgs.push_back("-o");
  CmdArgs.push_back(Output.getFilename());

  for (const auto &II : Inputs)
    CmdArgs.push_back(II.getFilename());

  const char *Exec = Args.MakeArgString(getToolChain().GetProgramPath("as"));
  C.addCommand(llvm::make_unique<Command>(JA, *this, Exec, CmdArgs));
}

void minix::Link::ConstructJob(Compilation &C, const JobAction &JA,
                               const InputInfo &Output,
                               const InputInfoList &Inputs,
                               const ArgList &Args,
                               const char *LinkingOutput) const {
  const Driver &D = getToolChain().getDriver();
  ArgStringList CmdArgs;

  if (Output.isFilename()) {
    CmdArgs.push_back("-o");
    CmdArgs.push_back(Output.getFilename());
  } else {
    assert(Output.isNothing() && "Invalid output.");
  }

  if (!Args.hasArg(options::OPT_nostdlib) &&
      !Args.hasArg(options::OPT_nostartfiles)) {
      CmdArgs.push_back(Args.MakeArgString(getToolChain().GetFilePath("crt1.o")));
      CmdArgs.push_back(Args.MakeArgString(getToolChain().GetFilePath("crti.o")));
      CmdArgs.push_back(Args.MakeArgString(getToolChain().GetFilePath("crtbegin.o")));
      CmdArgs.push_back(Args.MakeArgString(getToolChain().GetFilePath("crtn.o")));
  }

  Args.AddAllArgs(CmdArgs, options::OPT_L);
  Args.AddAllArgs(CmdArgs, options::OPT_T_Group);
  Args.AddAllArgs(CmdArgs, options::OPT_e);

  AddLinkerInputs(getToolChain(), Inputs, Args, CmdArgs);

  addProfileRT(getToolChain(), Args, CmdArgs);

  if (!Args.hasArg(options::OPT_nostdlib) &&
      !Args.hasArg(options::OPT_nodefaultlibs)) {
    if (D.CCCIsCXX()) {
      getToolChain().AddCXXStdlibLibArgs(Args, CmdArgs);
      CmdArgs.push_back("-lm");
    }
  }

  if (!Args.hasArg(options::OPT_nostdlib) &&
      !Args.hasArg(options::OPT_nostartfiles)) {
    if (Args.hasArg(options::OPT_pthread))
      CmdArgs.push_back("-lpthread");
    CmdArgs.push_back("-lc");
    CmdArgs.push_back("-lCompilerRT-Generic");
    CmdArgs.push_back("-L/usr/pkg/compiler-rt/lib");
    CmdArgs.push_back(
         Args.MakeArgString(getToolChain().GetFilePath("crtend.o")));
  }

  const char *Exec = Args.MakeArgString(getToolChain().GetLinkerPath());
  C.addCommand(llvm::make_unique<Command>(JA, *this, Exec, CmdArgs));
}

/// DragonFly Tools

// For now, DragonFly Assemble does just about the same as for
// FreeBSD, but this may change soon.
void dragonfly::Assemble::ConstructJob(Compilation &C, const JobAction &JA,
                                       const InputInfo &Output,
                                       const InputInfoList &Inputs,
                                       const ArgList &Args,
                                       const char *LinkingOutput) const {
  claimNoWarnArgs(Args);
  ArgStringList CmdArgs;

  // When building 32-bit code on DragonFly/pc64, we have to explicitly
  // instruct as in the base system to assemble 32-bit code.
  if (getToolChain().getArch() == llvm::Triple::x86)
    CmdArgs.push_back("--32");

  Args.AddAllArgValues(CmdArgs, options::OPT_Wa_COMMA, options::OPT_Xassembler);

  CmdArgs.push_back("-o");
  CmdArgs.push_back(Output.getFilename());

  for (const auto &II : Inputs)
    CmdArgs.push_back(II.getFilename());

  const char *Exec = Args.MakeArgString(getToolChain().GetProgramPath("as"));
  C.addCommand(llvm::make_unique<Command>(JA, *this, Exec, CmdArgs));
}

void dragonfly::Link::ConstructJob(Compilation &C, const JobAction &JA,
                                   const InputInfo &Output,
                                   const InputInfoList &Inputs,
                                   const ArgList &Args,
                                   const char *LinkingOutput) const {
  const Driver &D = getToolChain().getDriver();
  ArgStringList CmdArgs;
  bool UseGCC47 = llvm::sys::fs::exists("/usr/lib/gcc47");

  if (!D.SysRoot.empty())
    CmdArgs.push_back(Args.MakeArgString("--sysroot=" + D.SysRoot));

  CmdArgs.push_back("--eh-frame-hdr");
  if (Args.hasArg(options::OPT_static)) {
    CmdArgs.push_back("-Bstatic");
  } else {
    if (Args.hasArg(options::OPT_rdynamic))
      CmdArgs.push_back("-export-dynamic");
    if (Args.hasArg(options::OPT_shared))
      CmdArgs.push_back("-Bshareable");
    else {
      CmdArgs.push_back("-dynamic-linker");
      CmdArgs.push_back("/usr/libexec/ld-elf.so.2");
    }
    CmdArgs.push_back("--hash-style=both");
  }

  // When building 32-bit code on DragonFly/pc64, we have to explicitly
  // instruct ld in the base system to link 32-bit code.
  if (getToolChain().getArch() == llvm::Triple::x86) {
    CmdArgs.push_back("-m");
    CmdArgs.push_back("elf_i386");
  }

  if (Output.isFilename()) {
    CmdArgs.push_back("-o");
    CmdArgs.push_back(Output.getFilename());
  } else {
    assert(Output.isNothing() && "Invalid output.");
  }

  if (!Args.hasArg(options::OPT_nostdlib) &&
      !Args.hasArg(options::OPT_nostartfiles)) {
    if (!Args.hasArg(options::OPT_shared)) {
      if (Args.hasArg(options::OPT_pg))
        CmdArgs.push_back(Args.MakeArgString(
                                getToolChain().GetFilePath("gcrt1.o")));
      else {
        if (Args.hasArg(options::OPT_pie))
          CmdArgs.push_back(Args.MakeArgString(
                                  getToolChain().GetFilePath("Scrt1.o")));
        else
          CmdArgs.push_back(Args.MakeArgString(
                                  getToolChain().GetFilePath("crt1.o")));
      }
    }
    CmdArgs.push_back(Args.MakeArgString(
                            getToolChain().GetFilePath("crti.o")));
    if (Args.hasArg(options::OPT_shared) || Args.hasArg(options::OPT_pie))
      CmdArgs.push_back(Args.MakeArgString(
                              getToolChain().GetFilePath("crtbeginS.o")));
    else
      CmdArgs.push_back(Args.MakeArgString(
                              getToolChain().GetFilePath("crtbegin.o")));
  }

  Args.AddAllArgs(CmdArgs, options::OPT_L);
  Args.AddAllArgs(CmdArgs, options::OPT_T_Group);
  Args.AddAllArgs(CmdArgs, options::OPT_e);

  AddLinkerInputs(getToolChain(), Inputs, Args, CmdArgs);

  if (!Args.hasArg(options::OPT_nostdlib) &&
      !Args.hasArg(options::OPT_nodefaultlibs)) {
    // FIXME: GCC passes on -lgcc, -lgcc_pic and a whole lot of
    //         rpaths
    if (UseGCC47)
      CmdArgs.push_back("-L/usr/lib/gcc47");
    else
      CmdArgs.push_back("-L/usr/lib/gcc44");

    if (!Args.hasArg(options::OPT_static)) {
      if (UseGCC47) {
        CmdArgs.push_back("-rpath");
        CmdArgs.push_back("/usr/lib/gcc47");
      } else {
        CmdArgs.push_back("-rpath");
        CmdArgs.push_back("/usr/lib/gcc44");
      }
    }

    if (D.CCCIsCXX()) {
      getToolChain().AddCXXStdlibLibArgs(Args, CmdArgs);
      CmdArgs.push_back("-lm");
    }

    if (Args.hasArg(options::OPT_pthread))
      CmdArgs.push_back("-lpthread");

    if (!Args.hasArg(options::OPT_nolibc)) {
      CmdArgs.push_back("-lc");
    }

    if (UseGCC47) {
      if (Args.hasArg(options::OPT_static) ||
          Args.hasArg(options::OPT_static_libgcc)) {
        CmdArgs.push_back("-lgcc");
        CmdArgs.push_back("-lgcc_eh");
      } else {
        if (Args.hasArg(options::OPT_shared_libgcc)) {
          CmdArgs.push_back("-lgcc_pic");
          if (!Args.hasArg(options::OPT_shared))
            CmdArgs.push_back("-lgcc");
        } else {
          CmdArgs.push_back("-lgcc");
          CmdArgs.push_back("--as-needed");
          CmdArgs.push_back("-lgcc_pic");
          CmdArgs.push_back("--no-as-needed");
        }
      }
    } else {
      if (Args.hasArg(options::OPT_shared)) {
        CmdArgs.push_back("-lgcc_pic");
      } else {
        CmdArgs.push_back("-lgcc");
      }
    }
  }

  if (!Args.hasArg(options::OPT_nostdlib) &&
      !Args.hasArg(options::OPT_nostartfiles)) {
    if (Args.hasArg(options::OPT_shared) || Args.hasArg(options::OPT_pie))
      CmdArgs.push_back(Args.MakeArgString(
                              getToolChain().GetFilePath("crtendS.o")));
    else
      CmdArgs.push_back(Args.MakeArgString(
                              getToolChain().GetFilePath("crtend.o")));
    CmdArgs.push_back(Args.MakeArgString(
                            getToolChain().GetFilePath("crtn.o")));
  }

  addProfileRT(getToolChain(), Args, CmdArgs);

  const char *Exec = Args.MakeArgString(getToolChain().GetLinkerPath());
  C.addCommand(llvm::make_unique<Command>(JA, *this, Exec, CmdArgs));
}

// Try to find Exe from a Visual Studio distribution.  This first tries to find
// an installed copy of Visual Studio and, failing that, looks in the PATH,
// making sure that whatever executable that's found is not a same-named exe
// from clang itself to prevent clang from falling back to itself.
static std::string FindVisualStudioExecutable(const ToolChain &TC,
                                              const char *Exe,
                                              const char *ClangProgramPath) {
  const auto &MSVC = static_cast<const toolchains::MSVCToolChain &>(TC);
  std::string visualStudioBinDir;
  if (MSVC.getVisualStudioBinariesFolder(ClangProgramPath,
                                         visualStudioBinDir)) {
    SmallString<128> FilePath(visualStudioBinDir);
    llvm::sys::path::append(FilePath, Exe);
    if (llvm::sys::fs::can_execute(FilePath.c_str()))
      return FilePath.str();
  }

  return Exe;
}

void visualstudio::Link::ConstructJob(Compilation &C, const JobAction &JA,
                                      const InputInfo &Output,
                                      const InputInfoList &Inputs,
                                      const ArgList &Args,
                                      const char *LinkingOutput) const {
  ArgStringList CmdArgs;
  const ToolChain &TC = getToolChain();

  assert((Output.isFilename() || Output.isNothing()) && "invalid output");
  if (Output.isFilename())
    CmdArgs.push_back(Args.MakeArgString(std::string("-out:") +
                                         Output.getFilename()));

  if (!Args.hasArg(options::OPT_nostdlib) &&
      !Args.hasArg(options::OPT_nostartfiles) && !C.getDriver().IsCLMode())
    CmdArgs.push_back("-defaultlib:libcmt");

  if (!llvm::sys::Process::GetEnv("LIB")) {
    // If the VC environment hasn't been configured (perhaps because the user
    // did not run vcvarsall), try to build a consistent link environment.  If
    // the environment variable is set however, assume the user knows what he's
    // doing.
    std::string VisualStudioDir;
    const auto &MSVC = static_cast<const toolchains::MSVCToolChain &>(TC);
    if (MSVC.getVisualStudioInstallDir(VisualStudioDir)) {
      SmallString<128> LibDir(VisualStudioDir);
      llvm::sys::path::append(LibDir, "VC", "lib");
      switch (MSVC.getArch()) {
      case llvm::Triple::x86:
        // x86 just puts the libraries directly in lib
        break;
      case llvm::Triple::x86_64:
        llvm::sys::path::append(LibDir, "amd64");
        break;
      case llvm::Triple::arm:
        llvm::sys::path::append(LibDir, "arm");
        break;
      default:
        break;
      }
      CmdArgs.push_back(
          Args.MakeArgString(std::string("-libpath:") + LibDir.c_str()));
    }

    std::string WindowsSdkLibPath;
    if (MSVC.getWindowsSDKLibraryPath(WindowsSdkLibPath))
      CmdArgs.push_back(Args.MakeArgString(std::string("-libpath:") +
                                           WindowsSdkLibPath.c_str()));
  }

  CmdArgs.push_back("-nologo");

  if (Args.hasArg(options::OPT_g_Group))
    CmdArgs.push_back("-debug");

  bool DLL = Args.hasArg(options::OPT__SLASH_LD, options::OPT__SLASH_LDd);
  if (DLL) {
    CmdArgs.push_back(Args.MakeArgString("-dll"));

    SmallString<128> ImplibName(Output.getFilename());
    llvm::sys::path::replace_extension(ImplibName, "lib");
    CmdArgs.push_back(Args.MakeArgString(std::string("-implib:") +
                                         ImplibName.str()));
  }

  if (TC.getSanitizerArgs().needsAsanRt()) {
    CmdArgs.push_back(Args.MakeArgString("-debug"));
    CmdArgs.push_back(Args.MakeArgString("-incremental:no"));
    if (Args.hasArg(options::OPT__SLASH_MD, options::OPT__SLASH_MDd)) {
      static const char *CompilerRTComponents[] = {
        "asan_dynamic",
        "asan_dynamic_runtime_thunk",
      };
      for (const auto &Component : CompilerRTComponents)
        CmdArgs.push_back(Args.MakeArgString(getCompilerRT(TC, Component)));
      // Make sure the dynamic runtime thunk is not optimized out at link time
      // to ensure proper SEH handling.
      CmdArgs.push_back(Args.MakeArgString("-include:___asan_seh_interceptor"));
    } else if (DLL) {
      CmdArgs.push_back(Args.MakeArgString(getCompilerRT(TC, "asan_dll_thunk")));
    } else {
      static const char *CompilerRTComponents[] = {
        "asan",
        "asan_cxx",
      };
      for (const auto &Component : CompilerRTComponents)
        CmdArgs.push_back(Args.MakeArgString(getCompilerRT(TC, Component)));
    }
  }

  Args.AddAllArgValues(CmdArgs, options::OPT__SLASH_link);

  // Add filenames, libraries, and other linker inputs.
  for (const auto &Input : Inputs) {
    if (Input.isFilename()) {
      CmdArgs.push_back(Input.getFilename());
      continue;
    }

    const Arg &A = Input.getInputArg();

    // Render -l options differently for the MSVC linker.
    if (A.getOption().matches(options::OPT_l)) {
      StringRef Lib = A.getValue();
      const char *LinkLibArg;
      if (Lib.endswith(".lib"))
        LinkLibArg = Args.MakeArgString(Lib);
      else
        LinkLibArg = Args.MakeArgString(Lib + ".lib");
      CmdArgs.push_back(LinkLibArg);
      continue;
    }

    // Otherwise, this is some other kind of linker input option like -Wl, -z,
    // or -L. Render it, even if MSVC doesn't understand it.
    A.renderAsInput(Args, CmdArgs);
  }

  // We need to special case some linker paths.  In the case of lld, we need to
  // translate 'lld' into 'lld-link', and in the case of the regular msvc
  // linker, we need to use a special search algorithm.
  llvm::SmallString<128> linkPath;
  StringRef Linker = Args.getLastArgValue(options::OPT_fuse_ld_EQ, "link");
  if (Linker.equals_lower("lld"))
    Linker = "lld-link";

  if (Linker.equals_lower("link")) {
    // If we're using the MSVC linker, it's not sufficient to just use link
    // from the program PATH, because other environments like GnuWin32 install
    // their own link.exe which may come first.
    linkPath = FindVisualStudioExecutable(TC, "link.exe",
                                          C.getDriver().getClangProgramPath());
  } else {
    linkPath = Linker;
    llvm::sys::path::replace_extension(linkPath, "exe");
    linkPath = TC.GetProgramPath(linkPath.c_str());
  }

  const char *Exec = Args.MakeArgString(linkPath);
  C.addCommand(llvm::make_unique<Command>(JA, *this, Exec, CmdArgs));
}

void visualstudio::Compile::ConstructJob(Compilation &C, const JobAction &JA,
                                         const InputInfo &Output,
                                         const InputInfoList &Inputs,
                                         const ArgList &Args,
                                         const char *LinkingOutput) const {
  C.addCommand(GetCommand(C, JA, Output, Inputs, Args, LinkingOutput));
}

std::unique_ptr<Command> visualstudio::Compile::GetCommand(
    Compilation &C, const JobAction &JA, const InputInfo &Output,
    const InputInfoList &Inputs, const ArgList &Args,
    const char *LinkingOutput) const {
  ArgStringList CmdArgs;
  CmdArgs.push_back("/nologo");
  CmdArgs.push_back("/c"); // Compile only.
  CmdArgs.push_back("/W0"); // No warnings.

  // The goal is to be able to invoke this tool correctly based on
  // any flag accepted by clang-cl.

  // These are spelled the same way in clang and cl.exe,.
  Args.AddAllArgs(CmdArgs, options::OPT_D, options::OPT_U);
  Args.AddAllArgs(CmdArgs, options::OPT_I);

  // Optimization level.
  if (Arg *A = Args.getLastArg(options::OPT_O, options::OPT_O0)) {
    if (A->getOption().getID() == options::OPT_O0) {
      CmdArgs.push_back("/Od");
    } else {
      StringRef OptLevel = A->getValue();
      if (OptLevel == "1" || OptLevel == "2" || OptLevel == "s")
        A->render(Args, CmdArgs);
      else if (OptLevel == "3")
        CmdArgs.push_back("/Ox");
    }
  }

  // Flags for which clang-cl have an alias.
  // FIXME: How can we ensure this stays in sync with relevant clang-cl options?

  if (Args.hasFlag(options::OPT__SLASH_GR_, options::OPT__SLASH_GR,
                   /*default=*/false))
    CmdArgs.push_back("/GR-");
  if (Arg *A = Args.getLastArg(options::OPT_ffunction_sections,
                               options::OPT_fno_function_sections))
    CmdArgs.push_back(A->getOption().getID() == options::OPT_ffunction_sections
                          ? "/Gy"
                          : "/Gy-");
  if (Arg *A = Args.getLastArg(options::OPT_fdata_sections,
                               options::OPT_fno_data_sections))
    CmdArgs.push_back(
        A->getOption().getID() == options::OPT_fdata_sections ? "/Gw" : "/Gw-");
  if (Args.hasArg(options::OPT_fsyntax_only))
    CmdArgs.push_back("/Zs");
  if (Args.hasArg(options::OPT_g_Flag, options::OPT_gline_tables_only))
    CmdArgs.push_back("/Z7");

  std::vector<std::string> Includes = Args.getAllArgValues(options::OPT_include);
  for (const auto &Include : Includes)
    CmdArgs.push_back(Args.MakeArgString(std::string("/FI") + Include));

  // Flags that can simply be passed through.
  Args.AddAllArgs(CmdArgs, options::OPT__SLASH_LD);
  Args.AddAllArgs(CmdArgs, options::OPT__SLASH_LDd);
  Args.AddAllArgs(CmdArgs, options::OPT__SLASH_EH);

  // The order of these flags is relevant, so pick the last one.
  if (Arg *A = Args.getLastArg(options::OPT__SLASH_MD, options::OPT__SLASH_MDd,
                               options::OPT__SLASH_MT, options::OPT__SLASH_MTd))
    A->render(Args, CmdArgs);


  // Input filename.
  assert(Inputs.size() == 1);
  const InputInfo &II = Inputs[0];
  assert(II.getType() == types::TY_C || II.getType() == types::TY_CXX);
  CmdArgs.push_back(II.getType() == types::TY_C ? "/Tc" : "/Tp");
  if (II.isFilename())
    CmdArgs.push_back(II.getFilename());
  else
    II.getInputArg().renderAsInput(Args, CmdArgs);

  // Output filename.
  assert(Output.getType() == types::TY_Object);
  const char *Fo = Args.MakeArgString(std::string("/Fo") +
                                      Output.getFilename());
  CmdArgs.push_back(Fo);

  const Driver &D = getToolChain().getDriver();
  std::string Exec = FindVisualStudioExecutable(getToolChain(), "cl.exe",
                                                D.getClangProgramPath());
  return llvm::make_unique<Command>(JA, *this, Args.MakeArgString(Exec),
                                    CmdArgs);
}


/// XCore Tools
// We pass assemble and link construction to the xcc tool.

void XCore::Assemble::ConstructJob(Compilation &C, const JobAction &JA,
                                       const InputInfo &Output,
                                       const InputInfoList &Inputs,
                                       const ArgList &Args,
                                       const char *LinkingOutput) const {
  claimNoWarnArgs(Args);
  ArgStringList CmdArgs;

  CmdArgs.push_back("-o");
  CmdArgs.push_back(Output.getFilename());

  CmdArgs.push_back("-c");

  if (Args.hasArg(options::OPT_v))
    CmdArgs.push_back("-v");

  if (Arg *A = Args.getLastArg(options::OPT_g_Group))
    if (!A->getOption().matches(options::OPT_g0))
      CmdArgs.push_back("-g");

  if (Args.hasFlag(options::OPT_fverbose_asm, options::OPT_fno_verbose_asm,
                   false))
    CmdArgs.push_back("-fverbose-asm");

  Args.AddAllArgValues(CmdArgs, options::OPT_Wa_COMMA,
                       options::OPT_Xassembler);

  for (const auto &II : Inputs)
    CmdArgs.push_back(II.getFilename());

  const char *Exec = Args.MakeArgString(getToolChain().GetProgramPath("xcc"));
  C.addCommand(llvm::make_unique<Command>(JA, *this, Exec, CmdArgs));
}

void XCore::Link::ConstructJob(Compilation &C, const JobAction &JA,
                                   const InputInfo &Output,
                                   const InputInfoList &Inputs,
                                   const ArgList &Args,
                                   const char *LinkingOutput) const {
  ArgStringList CmdArgs;

  if (Output.isFilename()) {
    CmdArgs.push_back("-o");
    CmdArgs.push_back(Output.getFilename());
  } else {
    assert(Output.isNothing() && "Invalid output.");
  }

  if (Args.hasArg(options::OPT_v))
    CmdArgs.push_back("-v");

  if (exceptionSettings(Args, getToolChain().getTriple()))
    CmdArgs.push_back("-fexceptions");

  AddLinkerInputs(getToolChain(), Inputs, Args, CmdArgs);

  const char *Exec = Args.MakeArgString(getToolChain().GetProgramPath("xcc"));
  C.addCommand(llvm::make_unique<Command>(JA, *this, Exec, CmdArgs));
}

// Nyuzi tools
void Nyuzi::Link::ConstructJob(Compilation &C, const JobAction &JA,
                                   const InputInfo &Output,
                                   const InputInfoList &Inputs,
                                   const ArgList &Args,
                                   const char *LinkingOutput) const {
  ArgStringList CmdArgs;

  if (Output.isFilename()) {
    CmdArgs.push_back("-o");
    CmdArgs.push_back(Output.getFilename());
  } else {
    assert(Output.isNothing() && "Invalid output.");
  }

  AddLinkerInputs(getToolChain(), Inputs, Args, CmdArgs);

  std::string Linker = std::string(LLVM_PREFIX) + "/bin/ld.mcld";
  C.addCommand(llvm::make_unique<Command>(JA, *this, Args.MakeArgString(Linker), CmdArgs));
}

void CrossWindows::Assemble::ConstructJob(Compilation &C, const JobAction &JA,
                                          const InputInfo &Output,
                                          const InputInfoList &Inputs,
                                          const ArgList &Args,
                                          const char *LinkingOutput) const {
  claimNoWarnArgs(Args);
  const auto &TC =
      static_cast<const toolchains::CrossWindowsToolChain &>(getToolChain());
  ArgStringList CmdArgs;
  const char *Exec;

  switch (TC.getArch()) {
  default: llvm_unreachable("unsupported architecture");
  case llvm::Triple::arm:
  case llvm::Triple::thumb:
    break;
  case llvm::Triple::x86:
    CmdArgs.push_back("--32");
    break;
  case llvm::Triple::x86_64:
    CmdArgs.push_back("--64");
    break;
  }

  Args.AddAllArgValues(CmdArgs, options::OPT_Wa_COMMA, options::OPT_Xassembler);

  CmdArgs.push_back("-o");
  CmdArgs.push_back(Output.getFilename());

  for (const auto &Input : Inputs)
    CmdArgs.push_back(Input.getFilename());

  const std::string Assembler = TC.GetProgramPath("as");
  Exec = Args.MakeArgString(Assembler);

  C.addCommand(llvm::make_unique<Command>(JA, *this, Exec, CmdArgs));
}

void CrossWindows::Link::ConstructJob(Compilation &C, const JobAction &JA,
                                      const InputInfo &Output,
                                      const InputInfoList &Inputs,
                                      const ArgList &Args,
                                      const char *LinkingOutput) const {
  const auto &TC =
      static_cast<const toolchains::CrossWindowsToolChain &>(getToolChain());
  const llvm::Triple &T = TC.getTriple();
  const Driver &D = TC.getDriver();
  SmallString<128> EntryPoint;
  ArgStringList CmdArgs;
  const char *Exec;

  // Silence warning for "clang -g foo.o -o foo"
  Args.ClaimAllArgs(options::OPT_g_Group);
  // and "clang -emit-llvm foo.o -o foo"
  Args.ClaimAllArgs(options::OPT_emit_llvm);
  // and for "clang -w foo.o -o foo"
  Args.ClaimAllArgs(options::OPT_w);
  // Other warning options are already handled somewhere else.

  if (!D.SysRoot.empty())
    CmdArgs.push_back(Args.MakeArgString("--sysroot=" + D.SysRoot));

  if (Args.hasArg(options::OPT_pie))
    CmdArgs.push_back("-pie");
  if (Args.hasArg(options::OPT_rdynamic))
    CmdArgs.push_back("-export-dynamic");
  if (Args.hasArg(options::OPT_s))
    CmdArgs.push_back("--strip-all");

  CmdArgs.push_back("-m");
  switch (TC.getArch()) {
  default: llvm_unreachable("unsupported architecture");
  case llvm::Triple::arm:
  case llvm::Triple::thumb:
    // FIXME: this is incorrect for WinCE
    CmdArgs.push_back("thumb2pe");
    break;
  case llvm::Triple::x86:
    CmdArgs.push_back("i386pe");
    EntryPoint.append("_");
    break;
  case llvm::Triple::x86_64:
    CmdArgs.push_back("i386pep");
    break;
  }

  if (Args.hasArg(options::OPT_shared)) {
    switch (T.getArch()) {
    default: llvm_unreachable("unsupported architecture");
    case llvm::Triple::arm:
    case llvm::Triple::thumb:
    case llvm::Triple::x86_64:
      EntryPoint.append("_DllMainCRTStartup");
      break;
    case llvm::Triple::x86:
      EntryPoint.append("_DllMainCRTStartup@12");
      break;
    }

    CmdArgs.push_back("-shared");
    CmdArgs.push_back("-Bdynamic");

    CmdArgs.push_back("--enable-auto-image-base");

    CmdArgs.push_back("--entry");
    CmdArgs.push_back(Args.MakeArgString(EntryPoint));
  } else {
    EntryPoint.append("mainCRTStartup");

    CmdArgs.push_back(Args.hasArg(options::OPT_static) ? "-Bstatic"
                                                       : "-Bdynamic");

    if (!Args.hasArg(options::OPT_nostdlib) &&
        !Args.hasArg(options::OPT_nostartfiles)) {
      CmdArgs.push_back("--entry");
      CmdArgs.push_back(Args.MakeArgString(EntryPoint));
    }

    // FIXME: handle subsystem
  }

  // NOTE: deal with multiple definitions on Windows (e.g. COMDAT)
  CmdArgs.push_back("--allow-multiple-definition");

  CmdArgs.push_back("-o");
  CmdArgs.push_back(Output.getFilename());

  if (Args.hasArg(options::OPT_shared) || Args.hasArg(options::OPT_rdynamic)) {
    SmallString<261> ImpLib(Output.getFilename());
    llvm::sys::path::replace_extension(ImpLib, ".lib");

    CmdArgs.push_back("--out-implib");
    CmdArgs.push_back(Args.MakeArgString(ImpLib));
  }

  if (!Args.hasArg(options::OPT_nostdlib) &&
      !Args.hasArg(options::OPT_nostartfiles)) {
    const std::string CRTPath(D.SysRoot + "/usr/lib/");
    const char *CRTBegin;

    CRTBegin =
        Args.hasArg(options::OPT_shared) ? "crtbeginS.obj" : "crtbegin.obj";
    CmdArgs.push_back(Args.MakeArgString(CRTPath + CRTBegin));
  }

  Args.AddAllArgs(CmdArgs, options::OPT_L);

  const auto &Paths = TC.getFilePaths();
  for (const auto &Path : Paths)
    CmdArgs.push_back(Args.MakeArgString(StringRef("-L") + Path));

  AddLinkerInputs(TC, Inputs, Args, CmdArgs);

  if (D.CCCIsCXX() && !Args.hasArg(options::OPT_nostdlib) &&
      !Args.hasArg(options::OPT_nodefaultlibs)) {
    bool StaticCXX = Args.hasArg(options::OPT_static_libstdcxx) &&
                     !Args.hasArg(options::OPT_static);
    if (StaticCXX)
      CmdArgs.push_back("-Bstatic");
    TC.AddCXXStdlibLibArgs(Args, CmdArgs);
    if (StaticCXX)
      CmdArgs.push_back("-Bdynamic");
  }

  if (!Args.hasArg(options::OPT_nostdlib)) {
    if (!Args.hasArg(options::OPT_nodefaultlibs)) {
      // TODO handle /MT[d] /MD[d]
      CmdArgs.push_back("-lmsvcrt");
      AddRunTimeLibs(TC, D, CmdArgs, Args);
    }
  }

  const std::string Linker = TC.GetProgramPath("ld");
  Exec = Args.MakeArgString(Linker);

  C.addCommand(llvm::make_unique<Command>(JA, *this, Exec, CmdArgs));
}<|MERGE_RESOLUTION|>--- conflicted
+++ resolved
@@ -2298,28 +2298,13 @@
 
 static bool shouldUseFramePointerForTarget(const ArgList &Args,
                                            const llvm::Triple &Triple) {
-<<<<<<< HEAD
-  switch (Triple.getArch()) {
-  // Don't use a frame pointer on linux if optimizing for certain targets.
-  case llvm::Triple::mips64:
-  case llvm::Triple::mips64el:
-  case llvm::Triple::mips:
-  case llvm::Triple::mipsel:
-  case llvm::Triple::systemz:
-  case llvm::Triple::x86:
-  case llvm::Triple::x86_64:
-    if (Triple.isOSLinux())
-      if (Arg *A = Args.getLastArg(options::OPT_O_Group))
-        if (!A->getOption().matches(options::OPT_O0))
-          return false;
-    return true;
-  case llvm::Triple::xcore:
-  case llvm::Triple::nyuzi:
-=======
   // XCore never wants frame pointers, regardless of OS.
   if (Triple.getArch() == llvm::Triple::xcore) {
->>>>>>> 81b3f02a
     return false;
+  }
+
+  if (Triple.getArch() == llvm::Triple::nyuzi) {
+    return !areOptimizationsEnabled(Args);
   }
 
   if (Triple.isOSLinux()) {
@@ -4446,17 +4431,15 @@
                    false))
     CmdArgs.push_back("-fasm-blocks");
 
-<<<<<<< HEAD
+  // -fgnu-inline-asm is default.
+  if (!Args.hasFlag(options::OPT_fgnu_inline_asm,
+                    options::OPT_fno_gnu_inline_asm, true))
+    CmdArgs.push_back("-fno-gnu-inline-asm");
+
 #if 0
   // XXX Nyuzi: disable loop vectorizer by default, because it does not
   // work correctly on this target.  This is a hack. I couldn't find an
   // easy way to do it in the target.
-=======
-  // -fgnu-inline-asm is default.
-  if (!Args.hasFlag(options::OPT_fgnu_inline_asm,
-                    options::OPT_fno_gnu_inline_asm, true))
-    CmdArgs.push_back("-fno-gnu-inline-asm");
->>>>>>> 81b3f02a
 
   // Enable vectorization per default according to the optimization level
   // selected. For optimization levels that want vectorization we use the alias
