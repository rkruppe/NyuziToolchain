//===--- Driver.cpp - Clang GCC Compatible Driver -------------------------===//
//
//                     The LLVM Compiler Infrastructure
//
// This file is distributed under the University of Illinois Open Source
// License. See LICENSE.TXT for details.
//
//===----------------------------------------------------------------------===//

#include "clang/Driver/Driver.h"
#include "InputInfo.h"
#include "ToolChains.h"
#include "clang/Basic/Version.h"
#include "clang/Basic/VirtualFileSystem.h"
#include "clang/Config/config.h"
#include "clang/Driver/Action.h"
#include "clang/Driver/Compilation.h"
#include "clang/Driver/DriverDiagnostic.h"
#include "clang/Driver/Job.h"
#include "clang/Driver/Options.h"
#include "clang/Driver/SanitizerArgs.h"
#include "clang/Driver/Tool.h"
#include "clang/Driver/ToolChain.h"
#include "llvm/ADT/ArrayRef.h"
#include "llvm/ADT/STLExtras.h"
#include "llvm/ADT/StringExtras.h"
#include "llvm/ADT/StringSet.h"
#include "llvm/ADT/StringSwitch.h"
#include "llvm/Option/Arg.h"
#include "llvm/Option/ArgList.h"
#include "llvm/Option/OptSpecifier.h"
#include "llvm/Option/OptTable.h"
#include "llvm/Option/Option.h"
#include "llvm/Support/Debug.h"
#include "llvm/Support/ErrorHandling.h"
#include "llvm/Support/FileSystem.h"
#include "llvm/Support/Path.h"
#include "llvm/Support/PrettyStackTrace.h"
#include "llvm/Support/Process.h"
#include "llvm/Support/Program.h"
#include "llvm/Support/raw_ostream.h"
#include <map>
#include <memory>

using namespace clang::driver;
using namespace clang;
using namespace llvm::opt;

Driver::Driver(StringRef ClangExecutable, StringRef DefaultTargetTriple,
               DiagnosticsEngine &Diags,
               IntrusiveRefCntPtr<vfs::FileSystem> VFS)
    : Opts(createDriverOptTable()), Diags(Diags), VFS(VFS), Mode(GCCMode),
      SaveTemps(SaveTempsNone), BitcodeEmbed(EmbedNone), LTOMode(LTOK_None),
      ClangExecutable(ClangExecutable),
      SysRoot(DEFAULT_SYSROOT), UseStdLib(true),
      DefaultTargetTriple(DefaultTargetTriple),
      DriverTitle("clang LLVM compiler"), CCPrintOptionsFilename(nullptr),
      CCPrintHeadersFilename(nullptr), CCLogDiagnosticsFilename(nullptr),
      CCCPrintBindings(false), CCPrintHeaders(false), CCLogDiagnostics(false),
      CCGenDiagnostics(false), CCCGenericGCCName(""), CheckInputsExist(true),
      CCCUsePCH(true), SuppressMissingInputWarning(false) {

  // Provide a sane fallback if no VFS is specified.
  if (!this->VFS)
    this->VFS = vfs::getRealFileSystem();

  Name = llvm::sys::path::filename(ClangExecutable);
  Dir = llvm::sys::path::parent_path(ClangExecutable);
  InstalledDir = Dir; // Provide a sensible default installed dir.

  // Compute the path to the resource directory.
  StringRef ClangResourceDir(CLANG_RESOURCE_DIR);
  SmallString<128> P(Dir);
  if (ClangResourceDir != "") {
    llvm::sys::path::append(P, ClangResourceDir);
  } else {
    StringRef ClangLibdirSuffix(CLANG_LIBDIR_SUFFIX);
    llvm::sys::path::append(P, "..", Twine("lib") + ClangLibdirSuffix, "clang",
                            CLANG_VERSION_STRING);
  }
  ResourceDir = P.str();
}

Driver::~Driver() {
  delete Opts;

  llvm::DeleteContainerSeconds(ToolChains);
}

void Driver::ParseDriverMode(ArrayRef<const char *> Args) {
  const std::string OptName =
      getOpts().getOption(options::OPT_driver_mode).getPrefixedName();

  for (const char *ArgPtr : Args) {
    // Ingore nullptrs, they are response file's EOL markers
    if (ArgPtr == nullptr)
      continue;
    const StringRef Arg = ArgPtr;
    if (!Arg.startswith(OptName))
      continue;

    const StringRef Value = Arg.drop_front(OptName.size());
    const unsigned M = llvm::StringSwitch<unsigned>(Value)
                           .Case("gcc", GCCMode)
                           .Case("g++", GXXMode)
                           .Case("cpp", CPPMode)
                           .Case("cl", CLMode)
                           .Default(~0U);

    if (M != ~0U)
      Mode = static_cast<DriverMode>(M);
    else
      Diag(diag::err_drv_unsupported_option_argument) << OptName << Value;
  }
}

InputArgList Driver::ParseArgStrings(ArrayRef<const char *> ArgStrings) {
  llvm::PrettyStackTraceString CrashInfo("Command line argument parsing");

  unsigned IncludedFlagsBitmask;
  unsigned ExcludedFlagsBitmask;
  std::tie(IncludedFlagsBitmask, ExcludedFlagsBitmask) =
      getIncludeExcludeOptionFlagMasks();

  unsigned MissingArgIndex, MissingArgCount;
  InputArgList Args =
      getOpts().ParseArgs(ArgStrings, MissingArgIndex, MissingArgCount,
                          IncludedFlagsBitmask, ExcludedFlagsBitmask);

  // Check for missing argument error.
  if (MissingArgCount)
    Diag(clang::diag::err_drv_missing_argument)
        << Args.getArgString(MissingArgIndex) << MissingArgCount;

  // Check for unsupported options.
  for (const Arg *A : Args) {
    if (A->getOption().hasFlag(options::Unsupported)) {
      Diag(clang::diag::err_drv_unsupported_opt) << A->getAsString(Args);
      continue;
    }

    // Warn about -mcpu= without an argument.
    if (A->getOption().matches(options::OPT_mcpu_EQ) && A->containsValue("")) {
      Diag(clang::diag::warn_drv_empty_joined_argument) << A->getAsString(Args);
    }
  }

  for (const Arg *A : Args.filtered(options::OPT_UNKNOWN))
    Diags.Report(IsCLMode() ? diag::warn_drv_unknown_argument_clang_cl :
                              diag::err_drv_unknown_argument)
      << A->getAsString(Args);

  return Args;
}

// Determine which compilation mode we are in. We look for options which
// affect the phase, starting with the earliest phases, and record which
// option we used to determine the final phase.
phases::ID Driver::getFinalPhase(const DerivedArgList &DAL,
                                 Arg **FinalPhaseArg) const {
  Arg *PhaseArg = nullptr;
  phases::ID FinalPhase;

  // -{E,EP,P,M,MM} only run the preprocessor.
  if (CCCIsCPP() || (PhaseArg = DAL.getLastArg(options::OPT_E)) ||
      (PhaseArg = DAL.getLastArg(options::OPT__SLASH_EP)) ||
      (PhaseArg = DAL.getLastArg(options::OPT_M, options::OPT_MM)) ||
      (PhaseArg = DAL.getLastArg(options::OPT__SLASH_P))) {
    FinalPhase = phases::Preprocess;

    // -{fsyntax-only,-analyze,emit-ast} only run up to the compiler.
  } else if ((PhaseArg = DAL.getLastArg(options::OPT_fsyntax_only)) ||
             (PhaseArg = DAL.getLastArg(options::OPT_module_file_info)) ||
             (PhaseArg = DAL.getLastArg(options::OPT_verify_pch)) ||
             (PhaseArg = DAL.getLastArg(options::OPT_rewrite_objc)) ||
             (PhaseArg = DAL.getLastArg(options::OPT_rewrite_legacy_objc)) ||
             (PhaseArg = DAL.getLastArg(options::OPT__migrate)) ||
             (PhaseArg = DAL.getLastArg(options::OPT__analyze,
                                        options::OPT__analyze_auto)) ||
             (PhaseArg = DAL.getLastArg(options::OPT_emit_ast))) {
    FinalPhase = phases::Compile;

    // -S only runs up to the backend.
  } else if ((PhaseArg = DAL.getLastArg(options::OPT_S))) {
    FinalPhase = phases::Backend;

    // -c compilation only runs up to the assembler.
  } else if ((PhaseArg = DAL.getLastArg(options::OPT_c))) {
    FinalPhase = phases::Assemble;

    // Otherwise do everything.
  } else
    FinalPhase = phases::Link;

  if (FinalPhaseArg)
    *FinalPhaseArg = PhaseArg;

  return FinalPhase;
}

static Arg *MakeInputArg(DerivedArgList &Args, OptTable *Opts,
                         StringRef Value) {
  Arg *A = new Arg(Opts->getOption(options::OPT_INPUT), Value,
                   Args.getBaseArgs().MakeIndex(Value), Value.data());
  Args.AddSynthesizedArg(A);
  A->claim();
  return A;
}

DerivedArgList *Driver::TranslateInputArgs(const InputArgList &Args) const {
  DerivedArgList *DAL = new DerivedArgList(Args);

  bool HasNostdlib = Args.hasArg(options::OPT_nostdlib);
  bool HasNodefaultlib = Args.hasArg(options::OPT_nodefaultlibs);
  for (Arg *A : Args) {
    // Unfortunately, we have to parse some forwarding options (-Xassembler,
    // -Xlinker, -Xpreprocessor) because we either integrate their functionality
    // (assembler and preprocessor), or bypass a previous driver ('collect2').

    // Rewrite linker options, to replace --no-demangle with a custom internal
    // option.
    if ((A->getOption().matches(options::OPT_Wl_COMMA) ||
         A->getOption().matches(options::OPT_Xlinker)) &&
        A->containsValue("--no-demangle")) {
      // Add the rewritten no-demangle argument.
      DAL->AddFlagArg(A, Opts->getOption(options::OPT_Z_Xlinker__no_demangle));

      // Add the remaining values as Xlinker arguments.
      for (StringRef Val : A->getValues())
        if (Val != "--no-demangle")
          DAL->AddSeparateArg(A, Opts->getOption(options::OPT_Xlinker), Val);

      continue;
    }

    // Rewrite preprocessor options, to replace -Wp,-MD,FOO which is used by
    // some build systems. We don't try to be complete here because we don't
    // care to encourage this usage model.
    if (A->getOption().matches(options::OPT_Wp_COMMA) &&
        (A->getValue(0) == StringRef("-MD") ||
         A->getValue(0) == StringRef("-MMD"))) {
      // Rewrite to -MD/-MMD along with -MF.
      if (A->getValue(0) == StringRef("-MD"))
        DAL->AddFlagArg(A, Opts->getOption(options::OPT_MD));
      else
        DAL->AddFlagArg(A, Opts->getOption(options::OPT_MMD));
      if (A->getNumValues() == 2)
        DAL->AddSeparateArg(A, Opts->getOption(options::OPT_MF),
                            A->getValue(1));
      continue;
    }

    // Rewrite reserved library names.
    if (A->getOption().matches(options::OPT_l)) {
      StringRef Value = A->getValue();

      // Rewrite unless -nostdlib is present.
      if (!HasNostdlib && !HasNodefaultlib && Value == "stdc++") {
        DAL->AddFlagArg(A, Opts->getOption(options::OPT_Z_reserved_lib_stdcxx));
        continue;
      }

      // Rewrite unconditionally.
      if (Value == "cc_kext") {
        DAL->AddFlagArg(A, Opts->getOption(options::OPT_Z_reserved_lib_cckext));
        continue;
      }
    }

    // Pick up inputs via the -- option.
    if (A->getOption().matches(options::OPT__DASH_DASH)) {
      A->claim();
      for (StringRef Val : A->getValues())
        DAL->append(MakeInputArg(*DAL, Opts, Val));
      continue;
    }

    DAL->append(A);
  }

// Add a default value of -mlinker-version=, if one was given and the user
// didn't specify one.
#if defined(HOST_LINK_VERSION)
  if (!Args.hasArg(options::OPT_mlinker_version_EQ) &&
      strlen(HOST_LINK_VERSION) > 0) {
    DAL->AddJoinedArg(0, Opts->getOption(options::OPT_mlinker_version_EQ),
                      HOST_LINK_VERSION);
    DAL->getLastArg(options::OPT_mlinker_version_EQ)->claim();
  }
#endif

  return DAL;
}

/// \brief Compute target triple from args.
///
/// This routine provides the logic to compute a target triple from various
/// args passed to the driver and the default triple string.
static llvm::Triple computeTargetTriple(StringRef DefaultTargetTriple,
                                        const ArgList &Args,
                                        StringRef DarwinArchName = "") {
  // FIXME: Already done in Compilation *Driver::BuildCompilation
  if (const Arg *A = Args.getLastArg(options::OPT_target))
    DefaultTargetTriple = A->getValue();

  llvm::Triple Target(llvm::Triple::normalize(DefaultTargetTriple));

  // Handle Apple-specific options available here.
  if (Target.isOSBinFormatMachO()) {
    // If an explict Darwin arch name is given, that trumps all.
    if (!DarwinArchName.empty()) {
      tools::darwin::setTripleTypeForMachOArchName(Target, DarwinArchName);
      return Target;
    }

    // Handle the Darwin '-arch' flag.
    if (Arg *A = Args.getLastArg(options::OPT_arch)) {
      StringRef ArchName = A->getValue();
      tools::darwin::setTripleTypeForMachOArchName(Target, ArchName);
    }
  }

  // Handle pseudo-target flags '-mlittle-endian'/'-EL' and
  // '-mbig-endian'/'-EB'.
  if (Arg *A = Args.getLastArg(options::OPT_mlittle_endian,
                               options::OPT_mbig_endian)) {
    if (A->getOption().matches(options::OPT_mlittle_endian)) {
      llvm::Triple LE = Target.getLittleEndianArchVariant();
      if (LE.getArch() != llvm::Triple::UnknownArch)
        Target = std::move(LE);
    } else {
      llvm::Triple BE = Target.getBigEndianArchVariant();
      if (BE.getArch() != llvm::Triple::UnknownArch)
        Target = std::move(BE);
    }
  }

  // Skip further flag support on OSes which don't support '-m32' or '-m64'.
  if (Target.getArch() == llvm::Triple::tce ||
      Target.getOS() == llvm::Triple::Minix)
    return Target;

  // Handle pseudo-target flags '-m64', '-mx32', '-m32' and '-m16'.
  if (Arg *A = Args.getLastArg(options::OPT_m64, options::OPT_mx32,
                               options::OPT_m32, options::OPT_m16)) {
    llvm::Triple::ArchType AT = llvm::Triple::UnknownArch;

    if (A->getOption().matches(options::OPT_m64)) {
      AT = Target.get64BitArchVariant().getArch();
      if (Target.getEnvironment() == llvm::Triple::GNUX32)
        Target.setEnvironment(llvm::Triple::GNU);
    } else if (A->getOption().matches(options::OPT_mx32) &&
               Target.get64BitArchVariant().getArch() == llvm::Triple::x86_64) {
      AT = llvm::Triple::x86_64;
      Target.setEnvironment(llvm::Triple::GNUX32);
    } else if (A->getOption().matches(options::OPT_m32)) {
      AT = Target.get32BitArchVariant().getArch();
      if (Target.getEnvironment() == llvm::Triple::GNUX32)
        Target.setEnvironment(llvm::Triple::GNU);
    } else if (A->getOption().matches(options::OPT_m16) &&
               Target.get32BitArchVariant().getArch() == llvm::Triple::x86) {
      AT = llvm::Triple::x86;
      Target.setEnvironment(llvm::Triple::CODE16);
    }

    if (AT != llvm::Triple::UnknownArch && AT != Target.getArch())
      Target.setArch(AT);
  }

  return Target;
}

// \brief Parse the LTO options and record the type of LTO compilation
// based on which -f(no-)?lto(=.*)? option occurs last.
void Driver::setLTOMode(const llvm::opt::ArgList &Args) {
  LTOMode = LTOK_None;
  if (!Args.hasFlag(options::OPT_flto, options::OPT_flto_EQ,
                    options::OPT_fno_lto, false))
    return;

  StringRef LTOName("full");

  const Arg *A = Args.getLastArg(options::OPT_flto_EQ);
  if (A)
    LTOName = A->getValue();

  LTOMode = llvm::StringSwitch<LTOKind>(LTOName)
                .Case("full", LTOK_Full)
                .Case("thin", LTOK_Thin)
                .Default(LTOK_Unknown);

  if (LTOMode == LTOK_Unknown) {
    assert(A);
    Diag(diag::err_drv_unsupported_option_argument) << A->getOption().getName()
                                                    << A->getValue();
  }
}

Compilation *Driver::BuildCompilation(ArrayRef<const char *> ArgList) {
  llvm::PrettyStackTraceString CrashInfo("Compilation construction");

  // FIXME: Handle environment options which affect driver behavior, somewhere
  // (client?). GCC_EXEC_PREFIX, LPATH, CC_PRINT_OPTIONS.

  if (char *env = ::getenv("COMPILER_PATH")) {
    StringRef CompilerPath = env;
    while (!CompilerPath.empty()) {
      std::pair<StringRef, StringRef> Split =
          CompilerPath.split(llvm::sys::EnvPathSeparator);
      PrefixDirs.push_back(Split.first);
      CompilerPath = Split.second;
    }
  }

  // We look for the driver mode option early, because the mode can affect
  // how other options are parsed.
  ParseDriverMode(ArgList.slice(1));

  // FIXME: What are we going to do with -V and -b?

  // FIXME: This stuff needs to go into the Compilation, not the driver.
  bool CCCPrintPhases;

  InputArgList Args = ParseArgStrings(ArgList.slice(1));

  // Silence driver warnings if requested
  Diags.setIgnoreAllWarnings(Args.hasArg(options::OPT_w));

  // -no-canonical-prefixes is used very early in main.
  Args.ClaimAllArgs(options::OPT_no_canonical_prefixes);

  // Ignore -pipe.
  Args.ClaimAllArgs(options::OPT_pipe);

  // Extract -ccc args.
  //
  // FIXME: We need to figure out where this behavior should live. Most of it
  // should be outside in the client; the parts that aren't should have proper
  // options, either by introducing new ones or by overloading gcc ones like -V
  // or -b.
  CCCPrintPhases = Args.hasArg(options::OPT_ccc_print_phases);
  CCCPrintBindings = Args.hasArg(options::OPT_ccc_print_bindings);
  if (const Arg *A = Args.getLastArg(options::OPT_ccc_gcc_name))
    CCCGenericGCCName = A->getValue();
  CCCUsePCH =
      Args.hasFlag(options::OPT_ccc_pch_is_pch, options::OPT_ccc_pch_is_pth);
  // FIXME: DefaultTargetTriple is used by the target-prefixed calls to as/ld
  // and getToolChain is const.
  if (IsCLMode()) {
    // clang-cl targets MSVC-style Win32.
    llvm::Triple T(DefaultTargetTriple);
    T.setOS(llvm::Triple::Win32);
    T.setVendor(llvm::Triple::PC);
    T.setEnvironment(llvm::Triple::MSVC);
    DefaultTargetTriple = T.str();
  }
  if (const Arg *A = Args.getLastArg(options::OPT_target))
    DefaultTargetTriple = A->getValue();
  if (const Arg *A = Args.getLastArg(options::OPT_ccc_install_dir))
    Dir = InstalledDir = A->getValue();
  for (const Arg *A : Args.filtered(options::OPT_B)) {
    A->claim();
    PrefixDirs.push_back(A->getValue(0));
  }
  if (const Arg *A = Args.getLastArg(options::OPT__sysroot_EQ))
    SysRoot = A->getValue();
  if (const Arg *A = Args.getLastArg(options::OPT__dyld_prefix_EQ))
    DyldPrefix = A->getValue();
  if (Args.hasArg(options::OPT_nostdlib))
    UseStdLib = false;

  if (const Arg *A = Args.getLastArg(options::OPT_resource_dir))
    ResourceDir = A->getValue();

  if (const Arg *A = Args.getLastArg(options::OPT_save_temps_EQ)) {
    SaveTemps = llvm::StringSwitch<SaveTempsMode>(A->getValue())
                    .Case("cwd", SaveTempsCwd)
                    .Case("obj", SaveTempsObj)
                    .Default(SaveTempsCwd);
  }

  // Ignore -fembed-bitcode options with LTO
  // since the output will be bitcode anyway.
  if (!Args.hasFlag(options::OPT_flto, options::OPT_fno_lto, false)) {
    if (Args.hasArg(options::OPT_fembed_bitcode))
      BitcodeEmbed = EmbedBitcode;
    else if (Args.hasArg(options::OPT_fembed_bitcode_marker))
      BitcodeEmbed = EmbedMarker;
  } else {
    // claim the bitcode option under LTO so no warning is issued.
    Args.ClaimAllArgs(options::OPT_fembed_bitcode);
    Args.ClaimAllArgs(options::OPT_fembed_bitcode_marker);
  }

  setLTOMode(Args);

  std::unique_ptr<llvm::opt::InputArgList> UArgs =
      llvm::make_unique<InputArgList>(std::move(Args));

  // Perform the default argument translations.
  DerivedArgList *TranslatedArgs = TranslateInputArgs(*UArgs);

  // Owned by the host.
  const ToolChain &TC =
      getToolChain(*UArgs, computeTargetTriple(DefaultTargetTriple, *UArgs));

  // The compilation takes ownership of Args.
  Compilation *C = new Compilation(*this, TC, UArgs.release(), TranslatedArgs);

  if (!HandleImmediateArgs(*C))
    return C;

  // Construct the list of inputs.
  InputList Inputs;
  BuildInputs(C->getDefaultToolChain(), *TranslatedArgs, Inputs);

  // Initialize the CUDA device TC only if we have any CUDA Inputs.  This is
  // necessary so that we don't break compilations that pass flags that are
  // incompatible with the NVPTX TC (e.g. -mthread-model single).
  if (llvm::any_of(Inputs, [](const std::pair<types::ID, const Arg *> &I) {
        return I.first == types::TY_CUDA || I.first == types::TY_PP_CUDA ||
               I.first == types::TY_CUDA_DEVICE;
      })) {
    C->setCudaDeviceToolChain(
        &getToolChain(C->getArgs(), llvm::Triple(TC.getTriple().isArch64Bit()
                                                     ? "nvptx64-nvidia-cuda"
                                                     : "nvptx-nvidia-cuda")));
  }

  // Construct the list of abstract actions to perform for this compilation. On
  // MachO targets this uses the driver-driver and universal actions.
  if (TC.getTriple().isOSBinFormatMachO())
    BuildUniversalActions(*C, C->getDefaultToolChain(), Inputs);
  else
    BuildActions(*C, C->getArgs(), Inputs, C->getActions());

  if (CCCPrintPhases) {
    PrintActions(*C);
    return C;
  }

  BuildJobs(*C);

  return C;
}

static void printArgList(raw_ostream &OS, const llvm::opt::ArgList &Args) {
  llvm::opt::ArgStringList ASL;
  for (const auto *A : Args)
    A->render(Args, ASL);

  for (auto I = ASL.begin(), E = ASL.end(); I != E; ++I) {
    if (I != ASL.begin())
      OS << ' ';
    Command::printArg(OS, *I, true);
  }
  OS << '\n';
}

// When clang crashes, produce diagnostic information including the fully
// preprocessed source file(s).  Request that the developer attach the
// diagnostic information to a bug report.
void Driver::generateCompilationDiagnostics(Compilation &C,
                                            const Command &FailingCommand) {
  if (C.getArgs().hasArg(options::OPT_fno_crash_diagnostics))
    return;

  // Don't try to generate diagnostics for link or dsymutil jobs.
  if (FailingCommand.getCreator().isLinkJob() ||
      FailingCommand.getCreator().isDsymutilJob())
    return;

  // Print the version of the compiler.
  PrintVersion(C, llvm::errs());

  Diag(clang::diag::note_drv_command_failed_diag_msg)
      << "PLEASE submit a bug report to " BUG_REPORT_URL " and include the "
         "crash backtrace, preprocessed source, and associated run script.";

  // Suppress driver output and emit preprocessor output to temp file.
  Mode = CPPMode;
  CCGenDiagnostics = true;

  // Save the original job command(s).
  Command Cmd = FailingCommand;

  // Keep track of whether we produce any errors while trying to produce
  // preprocessed sources.
  DiagnosticErrorTrap Trap(Diags);

  // Suppress tool output.
  C.initCompilationForDiagnostics();

  // Construct the list of inputs.
  InputList Inputs;
  BuildInputs(C.getDefaultToolChain(), C.getArgs(), Inputs);

  for (InputList::iterator it = Inputs.begin(), ie = Inputs.end(); it != ie;) {
    bool IgnoreInput = false;

    // Ignore input from stdin or any inputs that cannot be preprocessed.
    // Check type first as not all linker inputs have a value.
    if (types::getPreprocessedType(it->first) == types::TY_INVALID) {
      IgnoreInput = true;
    } else if (!strcmp(it->second->getValue(), "-")) {
      Diag(clang::diag::note_drv_command_failed_diag_msg)
          << "Error generating preprocessed source(s) - "
             "ignoring input from stdin.";
      IgnoreInput = true;
    }

    if (IgnoreInput) {
      it = Inputs.erase(it);
      ie = Inputs.end();
    } else {
      ++it;
    }
  }

  if (Inputs.empty()) {
    Diag(clang::diag::note_drv_command_failed_diag_msg)
        << "Error generating preprocessed source(s) - "
           "no preprocessable inputs.";
    return;
  }

  // Don't attempt to generate preprocessed files if multiple -arch options are
  // used, unless they're all duplicates.
  llvm::StringSet<> ArchNames;
  for (const Arg *A : C.getArgs()) {
    if (A->getOption().matches(options::OPT_arch)) {
      StringRef ArchName = A->getValue();
      ArchNames.insert(ArchName);
    }
  }
  if (ArchNames.size() > 1) {
    Diag(clang::diag::note_drv_command_failed_diag_msg)
        << "Error generating preprocessed source(s) - cannot generate "
           "preprocessed source with multiple -arch options.";
    return;
  }

  // Construct the list of abstract actions to perform for this compilation. On
  // Darwin OSes this uses the driver-driver and builds universal actions.
  const ToolChain &TC = C.getDefaultToolChain();
  if (TC.getTriple().isOSBinFormatMachO())
    BuildUniversalActions(C, TC, Inputs);
  else
    BuildActions(C, C.getArgs(), Inputs, C.getActions());

  BuildJobs(C);

  // If there were errors building the compilation, quit now.
  if (Trap.hasErrorOccurred()) {
    Diag(clang::diag::note_drv_command_failed_diag_msg)
        << "Error generating preprocessed source(s).";
    return;
  }

  // Generate preprocessed output.
  SmallVector<std::pair<int, const Command *>, 4> FailingCommands;
  C.ExecuteJobs(C.getJobs(), FailingCommands);

  // If any of the preprocessing commands failed, clean up and exit.
  if (!FailingCommands.empty()) {
    if (!isSaveTempsEnabled())
      C.CleanupFileList(C.getTempFiles(), true);

    Diag(clang::diag::note_drv_command_failed_diag_msg)
        << "Error generating preprocessed source(s).";
    return;
  }

  const ArgStringList &TempFiles = C.getTempFiles();
  if (TempFiles.empty()) {
    Diag(clang::diag::note_drv_command_failed_diag_msg)
        << "Error generating preprocessed source(s).";
    return;
  }

  Diag(clang::diag::note_drv_command_failed_diag_msg)
      << "\n********************\n\n"
         "PLEASE ATTACH THE FOLLOWING FILES TO THE BUG REPORT:\n"
         "Preprocessed source(s) and associated run script(s) are located at:";

  SmallString<128> VFS;
  for (const char *TempFile : TempFiles) {
    Diag(clang::diag::note_drv_command_failed_diag_msg) << TempFile;
    if (StringRef(TempFile).endswith(".cache")) {
      // In some cases (modules) we'll dump extra data to help with reproducing
      // the crash into a directory next to the output.
      VFS = llvm::sys::path::filename(TempFile);
      llvm::sys::path::append(VFS, "vfs", "vfs.yaml");
    }
  }

  // Assume associated files are based off of the first temporary file.
  CrashReportInfo CrashInfo(TempFiles[0], VFS);

  std::string Script = CrashInfo.Filename.rsplit('.').first.str() + ".sh";
  std::error_code EC;
  llvm::raw_fd_ostream ScriptOS(Script, EC, llvm::sys::fs::F_Excl);
  if (EC) {
    Diag(clang::diag::note_drv_command_failed_diag_msg)
        << "Error generating run script: " + Script + " " + EC.message();
  } else {
    ScriptOS << "# Crash reproducer for " << getClangFullVersion() << "\n"
             << "# Driver args: ";
    printArgList(ScriptOS, C.getInputArgs());
    ScriptOS << "# Original command: ";
    Cmd.Print(ScriptOS, "\n", /*Quote=*/true);
    Cmd.Print(ScriptOS, "\n", /*Quote=*/true, &CrashInfo);
    Diag(clang::diag::note_drv_command_failed_diag_msg) << Script;
  }

  for (const auto &A : C.getArgs().filtered(options::OPT_frewrite_map_file,
                                            options::OPT_frewrite_map_file_EQ))
    Diag(clang::diag::note_drv_command_failed_diag_msg) << A->getValue();

  Diag(clang::diag::note_drv_command_failed_diag_msg)
      << "\n\n********************";
}

void Driver::setUpResponseFiles(Compilation &C, Command &Cmd) {
  // Since commandLineFitsWithinSystemLimits() may underestimate system's capacity
  // if the tool does not support response files, there is a chance/ that things
  // will just work without a response file, so we silently just skip it.
  if (Cmd.getCreator().getResponseFilesSupport() == Tool::RF_None ||
      llvm::sys::commandLineFitsWithinSystemLimits(Cmd.getExecutable(), Cmd.getArguments()))
    return;

  std::string TmpName = GetTemporaryPath("response", "txt");
  Cmd.setResponseFile(
      C.addTempFile(C.getArgs().MakeArgString(TmpName.c_str())));
}

int Driver::ExecuteCompilation(
    Compilation &C,
    SmallVectorImpl<std::pair<int, const Command *>> &FailingCommands) {
  // Just print if -### was present.
  if (C.getArgs().hasArg(options::OPT__HASH_HASH_HASH)) {
    C.getJobs().Print(llvm::errs(), "\n", true);
    return 0;
  }

  // If there were errors building the compilation, quit now.
  if (Diags.hasErrorOccurred())
    return 1;

  // Set up response file names for each command, if necessary
  for (auto &Job : C.getJobs())
    setUpResponseFiles(C, Job);

  C.ExecuteJobs(C.getJobs(), FailingCommands);

  // Remove temp files.
  C.CleanupFileList(C.getTempFiles());

  // If the command succeeded, we are done.
  if (FailingCommands.empty())
    return 0;

  // Otherwise, remove result files and print extra information about abnormal
  // failures.
  for (const auto &CmdPair : FailingCommands) {
    int Res = CmdPair.first;
    const Command *FailingCommand = CmdPair.second;

    // Remove result files if we're not saving temps.
    if (!isSaveTempsEnabled()) {
      const JobAction *JA = cast<JobAction>(&FailingCommand->getSource());
      C.CleanupFileMap(C.getResultFiles(), JA, true);

      // Failure result files are valid unless we crashed.
      if (Res < 0)
        C.CleanupFileMap(C.getFailureResultFiles(), JA, true);
    }

    // Print extra information about abnormal failures, if possible.
    //
    // This is ad-hoc, but we don't want to be excessively noisy. If the result
    // status was 1, assume the command failed normally. In particular, if it
    // was the compiler then assume it gave a reasonable error code. Failures
    // in other tools are less common, and they generally have worse
    // diagnostics, so always print the diagnostic there.
    const Tool &FailingTool = FailingCommand->getCreator();

    if (!FailingCommand->getCreator().hasGoodDiagnostics() || Res != 1) {
      // FIXME: See FIXME above regarding result code interpretation.
      if (Res < 0)
        Diag(clang::diag::err_drv_command_signalled)
            << FailingTool.getShortName();
      else
        Diag(clang::diag::err_drv_command_failed) << FailingTool.getShortName()
                                                  << Res;
    }
  }
  return 0;
}

void Driver::PrintHelp(bool ShowHidden) const {
  unsigned IncludedFlagsBitmask;
  unsigned ExcludedFlagsBitmask;
  std::tie(IncludedFlagsBitmask, ExcludedFlagsBitmask) =
      getIncludeExcludeOptionFlagMasks();

  ExcludedFlagsBitmask |= options::NoDriverOption;
  if (!ShowHidden)
    ExcludedFlagsBitmask |= HelpHidden;

  getOpts().PrintHelp(llvm::outs(), Name.c_str(), DriverTitle.c_str(),
                      IncludedFlagsBitmask, ExcludedFlagsBitmask);
}

void Driver::PrintVersion(const Compilation &C, raw_ostream &OS) const {
  // FIXME: The following handlers should use a callback mechanism, we don't
  // know what the client would like to do.
  OS << getClangFullVersion() << '\n';
  const ToolChain &TC = C.getDefaultToolChain();
  OS << "Target: " << TC.getTripleString() << '\n';

  // Print the threading model.
  if (Arg *A = C.getArgs().getLastArg(options::OPT_mthread_model)) {
    // Don't print if the ToolChain would have barfed on it already
    if (TC.isThreadModelSupported(A->getValue()))
      OS << "Thread model: " << A->getValue();
  } else
    OS << "Thread model: " << TC.getThreadModel();
  OS << '\n';

  // Print out the install directory.
  OS << "InstalledDir: " << InstalledDir << '\n';
}

/// PrintDiagnosticCategories - Implement the --print-diagnostic-categories
/// option.
static void PrintDiagnosticCategories(raw_ostream &OS) {
  // Skip the empty category.
  for (unsigned i = 1, max = DiagnosticIDs::getNumberOfCategories(); i != max;
       ++i)
    OS << i << ',' << DiagnosticIDs::getCategoryNameFromID(i) << '\n';
}

bool Driver::HandleImmediateArgs(const Compilation &C) {
  // The order these options are handled in gcc is all over the place, but we
  // don't expect inconsistencies w.r.t. that to matter in practice.

  if (C.getArgs().hasArg(options::OPT_dumpmachine)) {
    llvm::outs() << C.getDefaultToolChain().getTripleString() << '\n';
    return false;
  }

  if (C.getArgs().hasArg(options::OPT_dumpversion)) {
    // Since -dumpversion is only implemented for pedantic GCC compatibility, we
    // return an answer which matches our definition of __VERSION__.
    //
    // If we want to return a more correct answer some day, then we should
    // introduce a non-pedantically GCC compatible mode to Clang in which we
    // provide sensible definitions for -dumpversion, __VERSION__, etc.
    llvm::outs() << "4.2.1\n";
    return false;
  }

  if (C.getArgs().hasArg(options::OPT__print_diagnostic_categories)) {
    PrintDiagnosticCategories(llvm::outs());
    return false;
  }

  if (C.getArgs().hasArg(options::OPT_help) ||
      C.getArgs().hasArg(options::OPT__help_hidden)) {
    PrintHelp(C.getArgs().hasArg(options::OPT__help_hidden));
    return false;
  }

  if (C.getArgs().hasArg(options::OPT__version)) {
    // Follow gcc behavior and use stdout for --version and stderr for -v.
    PrintVersion(C, llvm::outs());
    return false;
  }

  if (C.getArgs().hasArg(options::OPT_v) ||
      C.getArgs().hasArg(options::OPT__HASH_HASH_HASH)) {
    PrintVersion(C, llvm::errs());
    SuppressMissingInputWarning = true;
  }

  const ToolChain &TC = C.getDefaultToolChain();

  if (C.getArgs().hasArg(options::OPT_v))
    TC.printVerboseInfo(llvm::errs());

  if (C.getArgs().hasArg(options::OPT_print_search_dirs)) {
    llvm::outs() << "programs: =";
    bool separator = false;
    for (const std::string &Path : TC.getProgramPaths()) {
      if (separator)
        llvm::outs() << ':';
      llvm::outs() << Path;
      separator = true;
    }
    llvm::outs() << "\n";
    llvm::outs() << "libraries: =" << ResourceDir;

    StringRef sysroot = C.getSysRoot();

    for (const std::string &Path : TC.getFilePaths()) {
      // Always print a separator. ResourceDir was the first item shown.
      llvm::outs() << ':';
      // Interpretation of leading '=' is needed only for NetBSD.
      if (Path[0] == '=')
        llvm::outs() << sysroot << Path.substr(1);
      else
        llvm::outs() << Path;
    }
    llvm::outs() << "\n";
    return false;
  }

  // FIXME: The following handlers should use a callback mechanism, we don't
  // know what the client would like to do.
  if (Arg *A = C.getArgs().getLastArg(options::OPT_print_file_name_EQ)) {
    llvm::outs() << GetFilePath(A->getValue(), TC) << "\n";
    return false;
  }

  if (Arg *A = C.getArgs().getLastArg(options::OPT_print_prog_name_EQ)) {
    llvm::outs() << GetProgramPath(A->getValue(), TC) << "\n";
    return false;
  }

  if (C.getArgs().hasArg(options::OPT_print_libgcc_file_name)) {
    llvm::outs() << GetFilePath("libgcc.a", TC) << "\n";
    return false;
  }

  if (C.getArgs().hasArg(options::OPT_print_multi_lib)) {
    for (const Multilib &Multilib : TC.getMultilibs())
      llvm::outs() << Multilib << "\n";
    return false;
  }

  if (C.getArgs().hasArg(options::OPT_print_multi_directory)) {
    for (const Multilib &Multilib : TC.getMultilibs()) {
      if (Multilib.gccSuffix().empty())
        llvm::outs() << ".\n";
      else {
        StringRef Suffix(Multilib.gccSuffix());
        assert(Suffix.front() == '/');
        llvm::outs() << Suffix.substr(1) << "\n";
      }
    }
    return false;
  }
  return true;
}

// Display an action graph human-readably.  Action A is the "sink" node
// and latest-occuring action. Traversal is in pre-order, visiting the
// inputs to each action before printing the action itself.
static unsigned PrintActions1(const Compilation &C, Action *A,
                              std::map<Action *, unsigned> &Ids) {
  if (Ids.count(A)) // A was already visited.
    return Ids[A];

  std::string str;
  llvm::raw_string_ostream os(str);

  os << Action::getClassName(A->getKind()) << ", ";
  if (InputAction *IA = dyn_cast<InputAction>(A)) {
    os << "\"" << IA->getInputArg().getValue() << "\"";
  } else if (BindArchAction *BIA = dyn_cast<BindArchAction>(A)) {
    os << '"' << BIA->getArchName() << '"' << ", {"
       << PrintActions1(C, *BIA->input_begin(), Ids) << "}";
  } else if (CudaDeviceAction *CDA = dyn_cast<CudaDeviceAction>(A)) {
    os << '"'
       << (CDA->getGpuArchName() ? CDA->getGpuArchName() : "(multiple archs)")
       << '"' << ", {" << PrintActions1(C, *CDA->input_begin(), Ids) << "}";
  } else {
    const ActionList *AL;
    if (CudaHostAction *CHA = dyn_cast<CudaHostAction>(A)) {
      os << "{" << PrintActions1(C, *CHA->input_begin(), Ids) << "}"
         << ", gpu binaries ";
      AL = &CHA->getDeviceActions();
    } else
      AL = &A->getInputs();

    if (AL->size()) {
      const char *Prefix = "{";
      for (Action *PreRequisite : *AL) {
        os << Prefix << PrintActions1(C, PreRequisite, Ids);
        Prefix = ", ";
      }
      os << "}";
    } else
      os << "{}";
  }

  unsigned Id = Ids.size();
  Ids[A] = Id;
  llvm::errs() << Id << ": " << os.str() << ", "
               << types::getTypeName(A->getType()) << "\n";

  return Id;
}

// Print the action graphs in a compilation C.
// For example "clang -c file1.c file2.c" is composed of two subgraphs.
void Driver::PrintActions(const Compilation &C) const {
  std::map<Action *, unsigned> Ids;
  for (Action *A : C.getActions())
    PrintActions1(C, A, Ids);
}

/// \brief Check whether the given input tree contains any compilation or
/// assembly actions.
static bool ContainsCompileOrAssembleAction(const Action *A) {
  if (isa<CompileJobAction>(A) || isa<BackendJobAction>(A) ||
      isa<AssembleJobAction>(A))
    return true;

  for (const Action *Input : A->inputs())
    if (ContainsCompileOrAssembleAction(Input))
      return true;

  return false;
}

void Driver::BuildUniversalActions(Compilation &C, const ToolChain &TC,
                                   const InputList &BAInputs) const {
  DerivedArgList &Args = C.getArgs();
  ActionList &Actions = C.getActions();
  llvm::PrettyStackTraceString CrashInfo("Building universal build actions");
  // Collect the list of architectures. Duplicates are allowed, but should only
  // be handled once (in the order seen).
  llvm::StringSet<> ArchNames;
  SmallVector<const char *, 4> Archs;
  for (Arg *A : Args) {
    if (A->getOption().matches(options::OPT_arch)) {
      // Validate the option here; we don't save the type here because its
      // particular spelling may participate in other driver choices.
      llvm::Triple::ArchType Arch =
          tools::darwin::getArchTypeForMachOArchName(A->getValue());
      if (Arch == llvm::Triple::UnknownArch) {
        Diag(clang::diag::err_drv_invalid_arch_name) << A->getAsString(Args);
        continue;
      }

      A->claim();
      if (ArchNames.insert(A->getValue()).second)
        Archs.push_back(A->getValue());
    }
  }

  // When there is no explicit arch for this platform, make sure we still bind
  // the architecture (to the default) so that -Xarch_ is handled correctly.
  if (!Archs.size())
    Archs.push_back(Args.MakeArgString(TC.getDefaultUniversalArchName()));

  ActionList SingleActions;
  BuildActions(C, Args, BAInputs, SingleActions);

  // Add in arch bindings for every top level action, as well as lipo and
  // dsymutil steps if needed.
  for (Action* Act : SingleActions) {
    // Make sure we can lipo this kind of output. If not (and it is an actual
    // output) then we disallow, since we can't create an output file with the
    // right name without overwriting it. We could remove this oddity by just
    // changing the output names to include the arch, which would also fix
    // -save-temps. Compatibility wins for now.

    if (Archs.size() > 1 && !types::canLipoType(Act->getType()))
      Diag(clang::diag::err_drv_invalid_output_with_multiple_archs)
          << types::getTypeName(Act->getType());

    ActionList Inputs;
    for (unsigned i = 0, e = Archs.size(); i != e; ++i)
      Inputs.push_back(C.MakeAction<BindArchAction>(Act, Archs[i]));

    // Lipo if necessary, we do it this way because we need to set the arch flag
    // so that -Xarch_ gets overwritten.
    if (Inputs.size() == 1 || Act->getType() == types::TY_Nothing)
      Actions.append(Inputs.begin(), Inputs.end());
    else
      Actions.push_back(C.MakeAction<LipoJobAction>(Inputs, Act->getType()));

    // Handle debug info queries.
    Arg *A = Args.getLastArg(options::OPT_g_Group);
    if (A && !A->getOption().matches(options::OPT_g0) &&
        !A->getOption().matches(options::OPT_gstabs) &&
        ContainsCompileOrAssembleAction(Actions.back())) {

      // Add a 'dsymutil' step if necessary, when debug info is enabled and we
      // have a compile input. We need to run 'dsymutil' ourselves in such cases
      // because the debug info will refer to a temporary object file which
      // will be removed at the end of the compilation process.
      if (Act->getType() == types::TY_Image) {
        ActionList Inputs;
        Inputs.push_back(Actions.back());
        Actions.pop_back();
        Actions.push_back(
            C.MakeAction<DsymutilJobAction>(Inputs, types::TY_dSYM));
      }

      // Verify the debug info output.
      if (Args.hasArg(options::OPT_verify_debug_info)) {
        Action* LastAction = Actions.back();
        Actions.pop_back();
        Actions.push_back(C.MakeAction<VerifyDebugInfoJobAction>(
            LastAction, types::TY_Nothing));
      }
    }
  }
}

/// \brief Check that the file referenced by Value exists. If it doesn't,
/// issue a diagnostic and return false.
static bool DiagnoseInputExistence(const Driver &D, const DerivedArgList &Args,
                                   StringRef Value, types::ID Ty) {
  if (!D.getCheckInputsExist())
    return true;

  // stdin always exists.
  if (Value == "-")
    return true;

  SmallString<64> Path(Value);
  if (Arg *WorkDir = Args.getLastArg(options::OPT_working_directory)) {
    if (!llvm::sys::path::is_absolute(Path)) {
      SmallString<64> Directory(WorkDir->getValue());
      llvm::sys::path::append(Directory, Value);
      Path.assign(Directory);
    }
  }

  if (llvm::sys::fs::exists(Twine(Path)))
    return true;

  if (D.IsCLMode()) {
    if (!llvm::sys::path::is_absolute(Twine(Path)) &&
        llvm::sys::Process::FindInEnvPath("LIB", Value))
      return true;

    if (Args.hasArg(options::OPT__SLASH_link) && Ty == types::TY_Object) {
      // Arguments to the /link flag might cause the linker to search for object
      // and library files in paths we don't know about. Don't error in such
      // cases.
      return true;
    }
  }

  D.Diag(clang::diag::err_drv_no_such_file) << Path;
  return false;
}

// Construct a the list of inputs and their types.
void Driver::BuildInputs(const ToolChain &TC, DerivedArgList &Args,
                         InputList &Inputs) const {
  // Track the current user specified (-x) input. We also explicitly track the
  // argument used to set the type; we only want to claim the type when we
  // actually use it, so we warn about unused -x arguments.
  types::ID InputType = types::TY_Nothing;
  Arg *InputTypeArg = nullptr;

  // The last /TC or /TP option sets the input type to C or C++ globally.
  if (Arg *TCTP = Args.getLastArgNoClaim(options::OPT__SLASH_TC,
                                         options::OPT__SLASH_TP)) {
    InputTypeArg = TCTP;
    InputType = TCTP->getOption().matches(options::OPT__SLASH_TC)
                    ? types::TY_C
                    : types::TY_CXX;

    arg_iterator it =
        Args.filtered_begin(options::OPT__SLASH_TC, options::OPT__SLASH_TP);
    const arg_iterator ie = Args.filtered_end();
    Arg *Previous = *it++;
    bool ShowNote = false;
    while (it != ie) {
      Diag(clang::diag::warn_drv_overriding_flag_option)
          << Previous->getSpelling() << (*it)->getSpelling();
      Previous = *it++;
      ShowNote = true;
    }
    if (ShowNote)
      Diag(clang::diag::note_drv_t_option_is_global);

    // No driver mode exposes -x and /TC or /TP; we don't support mixing them.
    assert(!Args.hasArg(options::OPT_x) && "-x and /TC or /TP is not allowed");
  }

  for (Arg *A : Args) {
    if (A->getOption().getKind() == Option::InputClass) {
      const char *Value = A->getValue();
      types::ID Ty = types::TY_INVALID;

      // Infer the input type if necessary.
      if (InputType == types::TY_Nothing) {
        // If there was an explicit arg for this, claim it.
        if (InputTypeArg)
          InputTypeArg->claim();

        // stdin must be handled specially.
        if (memcmp(Value, "-", 2) == 0) {
          // If running with -E, treat as a C input (this changes the builtin
          // macros, for example). This may be overridden by -ObjC below.
          //
          // Otherwise emit an error but still use a valid type to avoid
          // spurious errors (e.g., no inputs).
          if (!Args.hasArgNoClaim(options::OPT_E) && !CCCIsCPP())
            Diag(IsCLMode() ? clang::diag::err_drv_unknown_stdin_type_clang_cl
                            : clang::diag::err_drv_unknown_stdin_type);
          Ty = types::TY_C;
        } else {
          // Otherwise lookup by extension.
          // Fallback is C if invoked as C preprocessor or Object otherwise.
          // We use a host hook here because Darwin at least has its own
          // idea of what .s is.
          if (const char *Ext = strrchr(Value, '.'))
            Ty = TC.LookupTypeForExtension(Ext + 1);

          if (Ty == types::TY_INVALID) {
            if (CCCIsCPP())
              Ty = types::TY_C;
            else
              Ty = types::TY_Object;
          }

          // If the driver is invoked as C++ compiler (like clang++ or c++) it
          // should autodetect some input files as C++ for g++ compatibility.
          if (CCCIsCXX()) {
            types::ID OldTy = Ty;
            Ty = types::lookupCXXTypeForCType(Ty);

            if (Ty != OldTy)
              Diag(clang::diag::warn_drv_treating_input_as_cxx)
                  << getTypeName(OldTy) << getTypeName(Ty);
          }
        }

        // -ObjC and -ObjC++ override the default language, but only for "source
        // files". We just treat everything that isn't a linker input as a
        // source file.
        //
        // FIXME: Clean this up if we move the phase sequence into the type.
        if (Ty != types::TY_Object) {
          if (Args.hasArg(options::OPT_ObjC))
            Ty = types::TY_ObjC;
          else if (Args.hasArg(options::OPT_ObjCXX))
            Ty = types::TY_ObjCXX;
        }
      } else {
        assert(InputTypeArg && "InputType set w/o InputTypeArg");
        if (!InputTypeArg->getOption().matches(options::OPT_x)) {
          // If emulating cl.exe, make sure that /TC and /TP don't affect input
          // object files.
          const char *Ext = strrchr(Value, '.');
          if (Ext && TC.LookupTypeForExtension(Ext + 1) == types::TY_Object)
            Ty = types::TY_Object;
        }
        if (Ty == types::TY_INVALID) {
          Ty = InputType;
          InputTypeArg->claim();
        }
      }

      if (DiagnoseInputExistence(*this, Args, Value, Ty))
        Inputs.push_back(std::make_pair(Ty, A));

    } else if (A->getOption().matches(options::OPT__SLASH_Tc)) {
      StringRef Value = A->getValue();
      if (DiagnoseInputExistence(*this, Args, Value, types::TY_C)) {
        Arg *InputArg = MakeInputArg(Args, Opts, A->getValue());
        Inputs.push_back(std::make_pair(types::TY_C, InputArg));
      }
      A->claim();
    } else if (A->getOption().matches(options::OPT__SLASH_Tp)) {
      StringRef Value = A->getValue();
      if (DiagnoseInputExistence(*this, Args, Value, types::TY_CXX)) {
        Arg *InputArg = MakeInputArg(Args, Opts, A->getValue());
        Inputs.push_back(std::make_pair(types::TY_CXX, InputArg));
      }
      A->claim();
    } else if (A->getOption().hasFlag(options::LinkerInput)) {
      // Just treat as object type, we could make a special type for this if
      // necessary.
      Inputs.push_back(std::make_pair(types::TY_Object, A));

    } else if (A->getOption().matches(options::OPT_x)) {
      InputTypeArg = A;
      InputType = types::lookupTypeForTypeSpecifier(A->getValue());
      A->claim();

      // Follow gcc behavior and treat as linker input for invalid -x
      // options. Its not clear why we shouldn't just revert to unknown; but
      // this isn't very important, we might as well be bug compatible.
      if (!InputType) {
        Diag(clang::diag::err_drv_unknown_language) << A->getValue();
        InputType = types::TY_Object;
      }
    }
  }
  if (CCCIsCPP() && Inputs.empty()) {
    // If called as standalone preprocessor, stdin is processed
    // if no other input is present.
    Arg *A = MakeInputArg(Args, Opts, "-");
    Inputs.push_back(std::make_pair(types::TY_C, A));
  }
}

// For each unique --cuda-gpu-arch= argument creates a TY_CUDA_DEVICE
// input action and then wraps each in CudaDeviceAction paired with
// appropriate GPU arch name. In case of partial (i.e preprocessing
// only) or device-only compilation, each device action is added to /p
// Actions and /p Current is released. Otherwise the function creates
// and returns a new CudaHostAction which wraps /p Current and device
// side actions.
static Action *buildCudaActions(Compilation &C, DerivedArgList &Args,
                                const Arg *InputArg, Action *HostAction,
                                ActionList &Actions) {
  Arg *PartialCompilationArg = Args.getLastArg(options::OPT_cuda_host_only,
                                               options::OPT_cuda_device_only);
  // Host-only compilation case.
  if (PartialCompilationArg &&
      PartialCompilationArg->getOption().matches(options::OPT_cuda_host_only))
    return C.MakeAction<CudaHostAction>(HostAction, ActionList());

  // Collect all cuda_gpu_arch parameters, removing duplicates.
  SmallVector<const char *, 4> GpuArchList;
  llvm::StringSet<> GpuArchNames;
  for (Arg *A : Args) {
    if (!A->getOption().matches(options::OPT_cuda_gpu_arch_EQ))
      continue;
    A->claim();

    const auto& Arch = A->getValue();
    if (!CudaDeviceAction::IsValidGpuArchName(Arch))
      C.getDriver().Diag(clang::diag::err_drv_cuda_bad_gpu_arch) << Arch;
    else if (GpuArchNames.insert(Arch).second)
      GpuArchList.push_back(Arch);
  }

  // Default to sm_20 which is the lowest common denominator for supported GPUs.
  // sm_20 code should work correctly, if suboptimally, on all newer GPUs.
  if (GpuArchList.empty())
    GpuArchList.push_back("sm_20");

  // Replicate inputs for each GPU architecture.
  Driver::InputList CudaDeviceInputs;
  for (unsigned I = 0, E = GpuArchList.size(); I != E; ++I)
    CudaDeviceInputs.push_back(std::make_pair(types::TY_CUDA_DEVICE, InputArg));

  // Build actions for all device inputs.
  assert(C.getCudaDeviceToolChain() &&
         "Missing toolchain for device-side compilation.");
  ActionList CudaDeviceActions;
  C.getDriver().BuildActions(C, Args, CudaDeviceInputs, CudaDeviceActions);
  assert(GpuArchList.size() == CudaDeviceActions.size() &&
         "Failed to create actions for all devices");

  // Check whether any of device actions stopped before they could generate PTX.
  bool PartialCompilation =
      llvm::any_of(CudaDeviceActions, [](const Action *a) {
        return a->getKind() != Action::AssembleJobClass;
      });

  // Figure out what to do with device actions -- pass them as inputs to the
  // host action or run each of them independently.
  bool DeviceOnlyCompilation = PartialCompilationArg != nullptr;
  if (PartialCompilation || DeviceOnlyCompilation) {
    // In case of partial or device-only compilation results of device actions
    // are not consumed by the host action device actions have to be added to
    // top-level actions list with AtTopLevel=true and run independently.

    // -o is ambiguous if we have more than one top-level action.
    if (Args.hasArg(options::OPT_o) &&
        (!DeviceOnlyCompilation || GpuArchList.size() > 1)) {
      C.getDriver().Diag(
          clang::diag::err_drv_output_argument_with_multiple_files);
      return nullptr;
    }

    for (unsigned I = 0, E = GpuArchList.size(); I != E; ++I)
      Actions.push_back(C.MakeAction<CudaDeviceAction>(CudaDeviceActions[I],
                                                       GpuArchList[I],
                                                       /* AtTopLevel */ true));
    // Kill host action in case of device-only compilation.
    if (DeviceOnlyCompilation)
      return nullptr;
    return HostAction;
  }

  // If we're not a partial or device-only compilation, we compile each arch to
  // ptx and assemble to cubin, then feed the cubin *and* the ptx into a device
  // "link" action, which uses fatbinary to combine these cubins into one
  // fatbin.  The fatbin is then an input to the host compilation.
  ActionList DeviceActions;
  for (unsigned I = 0, E = GpuArchList.size(); I != E; ++I) {
    Action* AssembleAction = CudaDeviceActions[I];
    assert(AssembleAction->getType() == types::TY_Object);
    assert(AssembleAction->getInputs().size() == 1);

    Action* BackendAction = AssembleAction->getInputs()[0];
    assert(BackendAction->getType() == types::TY_PP_Asm);

    for (const auto& A : {AssembleAction, BackendAction}) {
      DeviceActions.push_back(C.MakeAction<CudaDeviceAction>(
          A, GpuArchList[I], /* AtTopLevel */ false));
    }
  }
  auto FatbinAction = C.MakeAction<CudaDeviceAction>(
      C.MakeAction<LinkJobAction>(DeviceActions, types::TY_CUDA_FATBIN),
      /* GpuArchName = */ nullptr,
      /* AtTopLevel = */ false);
  // Return a new host action that incorporates original host action and all
  // device actions.
  return C.MakeAction<CudaHostAction>(std::move(HostAction),
                                      ActionList({FatbinAction}));
}

void Driver::BuildActions(Compilation &C, DerivedArgList &Args,
                          const InputList &Inputs, ActionList &Actions) const {
  llvm::PrettyStackTraceString CrashInfo("Building compilation actions");

  if (!SuppressMissingInputWarning && Inputs.empty()) {
    Diag(clang::diag::err_drv_no_input_files);
    return;
  }

  Arg *FinalPhaseArg;
  phases::ID FinalPhase = getFinalPhase(Args, &FinalPhaseArg);

  if (FinalPhase == phases::Link && Args.hasArg(options::OPT_emit_llvm)) {
    Diag(clang::diag::err_drv_emit_llvm_link);
  }

  // Reject -Z* at the top level, these options should never have been exposed
  // by gcc.
  if (Arg *A = Args.getLastArg(options::OPT_Z_Joined))
    Diag(clang::diag::err_drv_use_of_Z_option) << A->getAsString(Args);

  // Diagnose misuse of /Fo.
  if (Arg *A = Args.getLastArg(options::OPT__SLASH_Fo)) {
    StringRef V = A->getValue();
    if (Inputs.size() > 1 && !V.empty() &&
        !llvm::sys::path::is_separator(V.back())) {
      // Check whether /Fo tries to name an output file for multiple inputs.
      Diag(clang::diag::err_drv_out_file_argument_with_multiple_sources)
          << A->getSpelling() << V;
      Args.eraseArg(options::OPT__SLASH_Fo);
    }
  }

  // Diagnose misuse of /Fa.
  if (Arg *A = Args.getLastArg(options::OPT__SLASH_Fa)) {
    StringRef V = A->getValue();
    if (Inputs.size() > 1 && !V.empty() &&
        !llvm::sys::path::is_separator(V.back())) {
      // Check whether /Fa tries to name an asm file for multiple inputs.
      Diag(clang::diag::err_drv_out_file_argument_with_multiple_sources)
          << A->getSpelling() << V;
      Args.eraseArg(options::OPT__SLASH_Fa);
    }
  }

  // Diagnose misuse of /o.
  if (Arg *A = Args.getLastArg(options::OPT__SLASH_o)) {
    if (A->getValue()[0] == '\0') {
      // It has to have a value.
      Diag(clang::diag::err_drv_missing_argument) << A->getSpelling() << 1;
      Args.eraseArg(options::OPT__SLASH_o);
    }
  }

  // Diagnose unsupported forms of /Yc /Yu. Ignore /Yc/Yu for now if:
  // * no filename after it
  // * both /Yc and /Yu passed but with different filenames
  // * corresponding file not also passed as /FI
  Arg *YcArg = Args.getLastArg(options::OPT__SLASH_Yc);
  Arg *YuArg = Args.getLastArg(options::OPT__SLASH_Yu);
  if (YcArg && YcArg->getValue()[0] == '\0') {
    Diag(clang::diag::warn_drv_ycyu_no_arg_clang_cl) << YcArg->getSpelling();
    Args.eraseArg(options::OPT__SLASH_Yc);
    YcArg = nullptr;
  }
  if (YuArg && YuArg->getValue()[0] == '\0') {
    Diag(clang::diag::warn_drv_ycyu_no_arg_clang_cl) << YuArg->getSpelling();
    Args.eraseArg(options::OPT__SLASH_Yu);
    YuArg = nullptr;
  }
  if (YcArg && YuArg && strcmp(YcArg->getValue(), YuArg->getValue()) != 0) {
    Diag(clang::diag::warn_drv_ycyu_different_arg_clang_cl);
    Args.eraseArg(options::OPT__SLASH_Yc);
    Args.eraseArg(options::OPT__SLASH_Yu);
    YcArg = YuArg = nullptr;
  }
  if (YcArg || YuArg) {
    StringRef Val = YcArg ? YcArg->getValue() : YuArg->getValue();
    bool FoundMatchingInclude = false;
    for (const Arg *Inc : Args.filtered(options::OPT_include)) {
      // FIXME: Do case-insensitive matching and consider / and \ as equal.
      if (Inc->getValue() == Val)
        FoundMatchingInclude = true;
    }
    if (!FoundMatchingInclude) {
      Diag(clang::diag::warn_drv_ycyu_no_fi_arg_clang_cl)
          << (YcArg ? YcArg : YuArg)->getSpelling();
      Args.eraseArg(options::OPT__SLASH_Yc);
      Args.eraseArg(options::OPT__SLASH_Yu);
      YcArg = YuArg = nullptr;
    }
  }
  if (YcArg && Inputs.size() > 1) {
    Diag(clang::diag::warn_drv_yc_multiple_inputs_clang_cl);
    Args.eraseArg(options::OPT__SLASH_Yc);
    YcArg = nullptr;
  }
  if (Args.hasArg(options::OPT__SLASH_Y_)) {
    // /Y- disables all pch handling.  Rather than check for it everywhere,
    // just remove clang-cl pch-related flags here.
    Args.eraseArg(options::OPT__SLASH_Fp);
    Args.eraseArg(options::OPT__SLASH_Yc);
    Args.eraseArg(options::OPT__SLASH_Yu);
    YcArg = YuArg = nullptr;
  }

  // Construct the actions to perform.
  ActionList LinkerInputs;

  llvm::SmallVector<phases::ID, phases::MaxNumberOfPhases> PL;
  for (auto &I : Inputs) {
    types::ID InputType = I.first;
    const Arg *InputArg = I.second;

    PL.clear();
    types::getCompilationPhases(InputType, PL);

    if (YcArg) {
      // Add a separate precompile phase for the compile phase.
      if (FinalPhase >= phases::Compile) {
        llvm::SmallVector<phases::ID, phases::MaxNumberOfPhases> PCHPL;
        types::getCompilationPhases(types::TY_CXXHeader, PCHPL);
        Arg *PchInputArg = MakeInputArg(Args, Opts, YcArg->getValue());

        // Build the pipeline for the pch file.
        Action *ClangClPch = C.MakeAction<InputAction>(*PchInputArg, InputType);
        for (phases::ID Phase : PCHPL)
          ClangClPch = ConstructPhaseAction(C, Args, Phase, ClangClPch);
        assert(ClangClPch);
        Actions.push_back(ClangClPch);
        // The driver currently exits after the first failed command.  This
        // relies on that behavior, to make sure if the pch generation fails,
        // the main compilation won't run.
      }
    }

    // If the first step comes after the final phase we are doing as part of
    // this compilation, warn the user about it.
    phases::ID InitialPhase = PL[0];
    if (InitialPhase > FinalPhase) {
      // Claim here to avoid the more general unused warning.
      InputArg->claim();

      // Suppress all unused style warnings with -Qunused-arguments
      if (Args.hasArg(options::OPT_Qunused_arguments))
        continue;

      // Special case when final phase determined by binary name, rather than
      // by a command-line argument with a corresponding Arg.
      if (CCCIsCPP())
        Diag(clang::diag::warn_drv_input_file_unused_by_cpp)
            << InputArg->getAsString(Args) << getPhaseName(InitialPhase);
      // Special case '-E' warning on a previously preprocessed file to make
      // more sense.
      else if (InitialPhase == phases::Compile &&
               FinalPhase == phases::Preprocess &&
               getPreprocessedType(InputType) == types::TY_INVALID)
        Diag(clang::diag::warn_drv_preprocessed_input_file_unused)
            << InputArg->getAsString(Args) << !!FinalPhaseArg
            << (FinalPhaseArg ? FinalPhaseArg->getOption().getName() : "");
      else
        Diag(clang::diag::warn_drv_input_file_unused)
            << InputArg->getAsString(Args) << getPhaseName(InitialPhase)
            << !!FinalPhaseArg
            << (FinalPhaseArg ? FinalPhaseArg->getOption().getName() : "");
      continue;
    }

    phases::ID CudaInjectionPhase =
        (phases::Compile < FinalPhase &&
         llvm::find(PL, phases::Compile) != PL.end())
            ? phases::Compile
            : FinalPhase;

    // Build the pipeline for this file.
    Action *Current = C.MakeAction<InputAction>(*InputArg, InputType);
    for (SmallVectorImpl<phases::ID>::iterator i = PL.begin(), e = PL.end();
         i != e; ++i) {
      phases::ID Phase = *i;

      // We are done if this step is past what the user requested.
      if (Phase > FinalPhase)
        break;

      // Queue linker inputs.
      if (Phase == phases::Link) {
        assert((i + 1) == e && "linking must be final compilation step.");
        LinkerInputs.push_back(Current);
        Current = nullptr;
        break;
      }

      // Some types skip the assembler phase (e.g., llvm-bc), but we can't
      // encode this in the steps because the intermediate type depends on
      // arguments. Just special case here.
      if (Phase == phases::Assemble && Current->getType() != types::TY_PP_Asm)
        continue;

      // Otherwise construct the appropriate action.
      Current = ConstructPhaseAction(C, Args, Phase, Current);

      if (InputType == types::TY_CUDA && Phase == CudaInjectionPhase) {
        Current = buildCudaActions(C, Args, InputArg, Current, Actions);
        if (!Current)
          break;
      }

      if (Current->getType() == types::TY_Nothing)
        break;
    }

    // If we ended with something, add to the output list.
    if (Current)
      Actions.push_back(Current);
  }

  // Add a link action if necessary.
  if (!LinkerInputs.empty())
    Actions.push_back(
        C.MakeAction<LinkJobAction>(LinkerInputs, types::TY_Image));

  // If we are linking, claim any options which are obviously only used for
  // compilation.
  if (FinalPhase == phases::Link && PL.size() == 1) {
    Args.ClaimAllArgs(options::OPT_CompileOnly_Group);
    Args.ClaimAllArgs(options::OPT_cl_compile_Group);
  }

  // Claim ignored clang-cl options.
  Args.ClaimAllArgs(options::OPT_cl_ignored_Group);

  // Claim --cuda-host-only arg which may be passed to non-CUDA
  // compilations and should not trigger warnings there.
  Args.ClaimAllArgs(options::OPT_cuda_host_only);
}

Action *Driver::ConstructPhaseAction(Compilation &C, const ArgList &Args,
                                     phases::ID Phase, Action *Input) const {
  llvm::PrettyStackTraceString CrashInfo("Constructing phase actions");
  // Build the appropriate action.
  switch (Phase) {
  case phases::Link:
    llvm_unreachable("link action invalid here.");
  case phases::Preprocess: {
    types::ID OutputTy;
    // -{M, MM} alter the output type.
    if (Args.hasArg(options::OPT_M, options::OPT_MM)) {
      OutputTy = types::TY_Dependencies;
    } else {
      OutputTy = Input->getType();
      if (!Args.hasFlag(options::OPT_frewrite_includes,
                        options::OPT_fno_rewrite_includes, false) &&
          !CCGenDiagnostics)
        OutputTy = types::getPreprocessedType(OutputTy);
      assert(OutputTy != types::TY_INVALID &&
             "Cannot preprocess this input type!");
    }
    return C.MakeAction<PreprocessJobAction>(Input, OutputTy);
  }
  case phases::Precompile: {
    types::ID OutputTy = types::TY_PCH;
    if (Args.hasArg(options::OPT_fsyntax_only)) {
      // Syntax checks should not emit a PCH file
      OutputTy = types::TY_Nothing;
    }
    return C.MakeAction<PrecompileJobAction>(Input, OutputTy);
  }
  case phases::Compile: {
    if (Args.hasArg(options::OPT_fsyntax_only))
      return C.MakeAction<CompileJobAction>(Input, types::TY_Nothing);
    if (Args.hasArg(options::OPT_rewrite_objc))
      return C.MakeAction<CompileJobAction>(Input, types::TY_RewrittenObjC);
    if (Args.hasArg(options::OPT_rewrite_legacy_objc))
      return C.MakeAction<CompileJobAction>(Input,
                                            types::TY_RewrittenLegacyObjC);
    if (Args.hasArg(options::OPT__analyze, options::OPT__analyze_auto))
      return C.MakeAction<AnalyzeJobAction>(Input, types::TY_Plist);
    if (Args.hasArg(options::OPT__migrate))
      return C.MakeAction<MigrateJobAction>(Input, types::TY_Remap);
    if (Args.hasArg(options::OPT_emit_ast))
      return C.MakeAction<CompileJobAction>(Input, types::TY_AST);
    if (Args.hasArg(options::OPT_module_file_info))
      return C.MakeAction<CompileJobAction>(Input, types::TY_ModuleFile);
    if (Args.hasArg(options::OPT_verify_pch))
      return C.MakeAction<VerifyPCHJobAction>(Input, types::TY_Nothing);
    return C.MakeAction<CompileJobAction>(Input, types::TY_LLVM_BC);
  }
  case phases::Backend: {
    if (isUsingLTO()) {
      types::ID Output =
          Args.hasArg(options::OPT_S) ? types::TY_LTO_IR : types::TY_LTO_BC;
      return C.MakeAction<BackendJobAction>(Input, Output);
    }
    if (Args.hasArg(options::OPT_emit_llvm)) {
      types::ID Output =
          Args.hasArg(options::OPT_S) ? types::TY_LLVM_IR : types::TY_LLVM_BC;
      return C.MakeAction<BackendJobAction>(Input, Output);
    }
    return C.MakeAction<BackendJobAction>(Input, types::TY_PP_Asm);
  }
  case phases::Assemble:
    return C.MakeAction<AssembleJobAction>(std::move(Input), types::TY_Object);
  }

  llvm_unreachable("invalid phase in ConstructPhaseAction");
}

void Driver::BuildJobs(Compilation &C) const {
  llvm::PrettyStackTraceString CrashInfo("Building compilation jobs");

  Arg *FinalOutput = C.getArgs().getLastArg(options::OPT_o);

  // It is an error to provide a -o option if we are making multiple output
  // files.
  if (FinalOutput) {
    unsigned NumOutputs = 0;
    for (const Action *A : C.getActions())
      if (A->getType() != types::TY_Nothing)
        ++NumOutputs;

    if (NumOutputs > 1) {
      Diag(clang::diag::err_drv_output_argument_with_multiple_files);
      FinalOutput = nullptr;
    }
  }

  // Collect the list of architectures.
  llvm::StringSet<> ArchNames;
  if (C.getDefaultToolChain().getTriple().isOSBinFormatMachO())
    for (const Arg *A : C.getArgs())
      if (A->getOption().matches(options::OPT_arch))
        ArchNames.insert(A->getValue());

  // Set of (Action, canonical ToolChain triple) pairs we've built jobs for.
  std::map<std::pair<const Action *, std::string>, InputInfo> CachedResults;
  for (Action *A : C.getActions()) {
    // If we are linking an image for multiple archs then the linker wants
    // -arch_multiple and -final_output <final image name>. Unfortunately, this
    // doesn't fit in cleanly because we have to pass this information down.
    //
    // FIXME: This is a hack; find a cleaner way to integrate this into the
    // process.
    const char *LinkingOutput = nullptr;
    if (isa<LipoJobAction>(A)) {
      if (FinalOutput)
        LinkingOutput = FinalOutput->getValue();
      else
        LinkingOutput = getDefaultImageName();
    }

    BuildJobsForAction(C, A, &C.getDefaultToolChain(),
                       /*BoundArch*/ nullptr,
                       /*AtTopLevel*/ true,
                       /*MultipleArchs*/ ArchNames.size() > 1,
                       /*LinkingOutput*/ LinkingOutput, CachedResults);
  }

  // If the user passed -Qunused-arguments or there were errors, don't warn
  // about any unused arguments.
  if (Diags.hasErrorOccurred() ||
      C.getArgs().hasArg(options::OPT_Qunused_arguments))
    return;

  // Claim -### here.
  (void)C.getArgs().hasArg(options::OPT__HASH_HASH_HASH);

  // Claim --driver-mode, it was handled earlier.
  (void)C.getArgs().hasArg(options::OPT_driver_mode);

  for (Arg *A : C.getArgs()) {
    // FIXME: It would be nice to be able to send the argument to the
    // DiagnosticsEngine, so that extra values, position, and so on could be
    // printed.
    if (!A->isClaimed()) {
      if (A->getOption().hasFlag(options::NoArgumentUnused))
        continue;

      // Suppress the warning automatically if this is just a flag, and it is an
      // instance of an argument we already claimed.
      const Option &Opt = A->getOption();
      if (Opt.getKind() == Option::FlagClass) {
        bool DuplicateClaimed = false;

        for (const Arg *AA : C.getArgs().filtered(&Opt)) {
          if (AA->isClaimed()) {
            DuplicateClaimed = true;
            break;
          }
        }

        if (DuplicateClaimed)
          continue;
      }

      // In clang-cl, don't mention unknown arguments here since they have
      // already been warned about.
      if (!IsCLMode() || !A->getOption().matches(options::OPT_UNKNOWN))
        Diag(clang::diag::warn_drv_unused_argument)
            << A->getAsString(C.getArgs());
    }
  }
}

// Returns a Tool for a given JobAction.  In case the action and its
// predecessors can be combined, updates Inputs with the inputs of the
// first combined action. If one of the collapsed actions is a
// CudaHostAction, updates CollapsedCHA with the pointer to it so the
// caller can deal with extra handling such action requires.
static const Tool *selectToolForJob(Compilation &C, bool SaveTemps,
                                    bool EmbedBitcode, const ToolChain *TC,
                                    const JobAction *JA,
                                    const ActionList *&Inputs,
                                    const CudaHostAction *&CollapsedCHA) {
  const Tool *ToolForJob = nullptr;
  CollapsedCHA = nullptr;

  // See if we should look for a compiler with an integrated assembler. We match
  // bottom up, so what we are actually looking for is an assembler job with a
  // compiler input.

  if (TC->useIntegratedAs() && !SaveTemps &&
      !C.getArgs().hasArg(options::OPT_via_file_asm) &&
      !C.getArgs().hasArg(options::OPT__SLASH_FA) &&
      !C.getArgs().hasArg(options::OPT__SLASH_Fa) &&
      isa<AssembleJobAction>(JA) && Inputs->size() == 1 &&
      isa<BackendJobAction>(*Inputs->begin())) {
    // A BackendJob is always preceded by a CompileJob, and without -save-temps
    // or -fembed-bitcode, they will always get combined together, so instead of
    // checking the backend tool, check if the tool for the CompileJob has an
    // integrated assembler. For -fembed-bitcode, CompileJob is still used to
    // look up tools for BackendJob, but they need to match before we can split
    // them.
    const ActionList *BackendInputs = &(*Inputs)[0]->getInputs();
    // Compile job may be wrapped in CudaHostAction, extract it if
    // that's the case and update CollapsedCHA if we combine phases.
    CudaHostAction *CHA = dyn_cast<CudaHostAction>(*BackendInputs->begin());
    JobAction *CompileJA = cast<CompileJobAction>(
        CHA ? *CHA->input_begin() : *BackendInputs->begin());
    assert(CompileJA && "Backend job is not preceeded by compile job.");
    const Tool *Compiler = TC->SelectTool(*CompileJA);
    if (!Compiler)
      return nullptr;
    // When using -fembed-bitcode, it is required to have the same tool (clang)
    // for both CompilerJA and BackendJA. Otherwise, combine two stages.
    if (EmbedBitcode) {
      JobAction *InputJA = cast<JobAction>(*Inputs->begin());
      const Tool *BackendTool = TC->SelectTool(*InputJA);
      if (BackendTool == Compiler)
        CompileJA = InputJA;
    }
    if (Compiler->hasIntegratedAssembler()) {
      Inputs = &CompileJA->getInputs();
      ToolForJob = Compiler;
      CollapsedCHA = CHA;
    }
  }

  // A backend job should always be combined with the preceding compile job
  // unless OPT_save_temps or OPT_fembed_bitcode is enabled and the compiler is
  // capable of emitting LLVM IR as an intermediate output.
  if (isa<BackendJobAction>(JA)) {
    // Check if the compiler supports emitting LLVM IR.
    assert(Inputs->size() == 1);
    // Compile job may be wrapped in CudaHostAction, extract it if
    // that's the case and update CollapsedCHA if we combine phases.
    CudaHostAction *CHA = dyn_cast<CudaHostAction>(*Inputs->begin());
    JobAction *CompileJA =
        cast<CompileJobAction>(CHA ? *CHA->input_begin() : *Inputs->begin());
    assert(CompileJA && "Backend job is not preceeded by compile job.");
    const Tool *Compiler = TC->SelectTool(*CompileJA);
    if (!Compiler)
      return nullptr;
    if (!Compiler->canEmitIR() ||
        (!SaveTemps && !EmbedBitcode)) {
      Inputs = &CompileJA->getInputs();
      ToolForJob = Compiler;
      CollapsedCHA = CHA;
    }
  }

  // Otherwise use the tool for the current job.
  if (!ToolForJob)
    ToolForJob = TC->SelectTool(*JA);

  // See if we should use an integrated preprocessor. We do so when we have
  // exactly one input, since this is the only use case we care about
  // (irrelevant since we don't support combine yet).
  if (Inputs->size() == 1 && isa<PreprocessJobAction>(*Inputs->begin()) &&
      !C.getArgs().hasArg(options::OPT_no_integrated_cpp) &&
      !C.getArgs().hasArg(options::OPT_traditional_cpp) && !SaveTemps &&
      !C.getArgs().hasArg(options::OPT_rewrite_objc) &&
      ToolForJob->hasIntegratedCPP())
    Inputs = &(*Inputs)[0]->getInputs();

  return ToolForJob;
}

InputInfo Driver::BuildJobsForAction(
    Compilation &C, const Action *A, const ToolChain *TC, const char *BoundArch,
    bool AtTopLevel, bool MultipleArchs, const char *LinkingOutput,
    std::map<std::pair<const Action *, std::string>, InputInfo> &CachedResults)
    const {
  // The bound arch is not necessarily represented in the toolchain's triple --
  // for example, armv7 and armv7s both map to the same triple -- so we need
  // both in our map.
  std::string TriplePlusArch = TC->getTriple().normalize();
  if (BoundArch) {
    TriplePlusArch += "-";
    TriplePlusArch += BoundArch;
  }
  std::pair<const Action *, std::string> ActionTC = {A, TriplePlusArch};
  auto CachedResult = CachedResults.find(ActionTC);
  if (CachedResult != CachedResults.end()) {
    return CachedResult->second;
  }
  InputInfo Result =
      BuildJobsForActionNoCache(C, A, TC, BoundArch, AtTopLevel, MultipleArchs,
                                LinkingOutput, CachedResults);
  CachedResults[ActionTC] = Result;
  return Result;
}

InputInfo Driver::BuildJobsForActionNoCache(
    Compilation &C, const Action *A, const ToolChain *TC, const char *BoundArch,
    bool AtTopLevel, bool MultipleArchs, const char *LinkingOutput,
    std::map<std::pair<const Action *, std::string>, InputInfo> &CachedResults)
    const {
  llvm::PrettyStackTraceString CrashInfo("Building compilation jobs");

  InputInfoList CudaDeviceInputInfos;
  if (const CudaHostAction *CHA = dyn_cast<CudaHostAction>(A)) {
    // Append outputs of device jobs to the input list.
    for (const Action *DA : CHA->getDeviceActions()) {
      CudaDeviceInputInfos.push_back(BuildJobsForAction(
          C, DA, TC, nullptr, AtTopLevel,
          /*MultipleArchs*/ false, LinkingOutput, CachedResults));
    }
    // Override current action with a real host compile action and continue
    // processing it.
    A = *CHA->input_begin();
  }

  if (const InputAction *IA = dyn_cast<InputAction>(A)) {
    // FIXME: It would be nice to not claim this here; maybe the old scheme of
    // just using Args was better?
    const Arg &Input = IA->getInputArg();
    Input.claim();
    if (Input.getOption().matches(options::OPT_INPUT)) {
      const char *Name = Input.getValue();
      return InputInfo(A, Name, /* BaseInput = */ Name);
    }
    return InputInfo(A, &Input, /* BaseInput = */ "");
  }

  if (const BindArchAction *BAA = dyn_cast<BindArchAction>(A)) {
    const ToolChain *TC;
    const char *ArchName = BAA->getArchName();

    if (ArchName)
      TC = &getToolChain(
          C.getArgs(),
          computeTargetTriple(DefaultTargetTriple, C.getArgs(), ArchName));
    else
      TC = &C.getDefaultToolChain();

    return BuildJobsForAction(C, *BAA->input_begin(), TC, ArchName, AtTopLevel,
                              MultipleArchs, LinkingOutput, CachedResults);
  }

  if (const CudaDeviceAction *CDA = dyn_cast<CudaDeviceAction>(A)) {
    // Initial processing of CudaDeviceAction carries host params.
    // Call BuildJobsForAction() again, now with correct device parameters.
    InputInfo II = BuildJobsForAction(
        C, *CDA->input_begin(), C.getCudaDeviceToolChain(),
        CDA->getGpuArchName(), CDA->isAtTopLevel(), /*MultipleArchs=*/true,
        LinkingOutput, CachedResults);
    // Currently II's Action is *CDA->input_begin().  Set it to CDA instead, so
    // that one can retrieve II's GPU arch.
    II.setAction(A);
    return II;
  }

  const ActionList *Inputs = &A->getInputs();

  const JobAction *JA = cast<JobAction>(A);
  const CudaHostAction *CollapsedCHA = nullptr;
  const Tool *T =
      selectToolForJob(C, isSaveTempsEnabled(), embedBitcodeEnabled(), TC, JA,
                       Inputs, CollapsedCHA);
  if (!T)
    return InputInfo();

  // If we've collapsed action list that contained CudaHostAction we
  // need to build jobs for device-side inputs it may have held.
  if (CollapsedCHA) {
    for (const Action *DA : CollapsedCHA->getDeviceActions()) {
      CudaDeviceInputInfos.push_back(BuildJobsForAction(
          C, DA, TC, "", AtTopLevel,
          /*MultipleArchs*/ false, LinkingOutput, CachedResults));
    }
  }

  // Only use pipes when there is exactly one input.
  InputInfoList InputInfos;
  for (const Action *Input : *Inputs) {
    // Treat dsymutil and verify sub-jobs as being at the top-level too, they
    // shouldn't get temporary output names.
    // FIXME: Clean this up.
    bool SubJobAtTopLevel =
        AtTopLevel && (isa<DsymutilJobAction>(A) || isa<VerifyJobAction>(A));
    InputInfos.push_back(BuildJobsForAction(C, Input, TC, BoundArch,
                                            SubJobAtTopLevel, MultipleArchs,
                                            LinkingOutput, CachedResults));
  }

  // Always use the first input as the base input.
  const char *BaseInput = InputInfos[0].getBaseInput();

  // ... except dsymutil actions, which use their actual input as the base
  // input.
  if (JA->getType() == types::TY_dSYM)
    BaseInput = InputInfos[0].getFilename();

  // Append outputs of cuda device jobs to the input list
  if (CudaDeviceInputInfos.size())
    InputInfos.append(CudaDeviceInputInfos.begin(), CudaDeviceInputInfos.end());

  // Determine the place to write output to, if any.
  InputInfo Result;
  if (JA->getType() == types::TY_Nothing)
    Result = InputInfo(A, BaseInput);
  else
    Result = InputInfo(A, GetNamedOutputPath(C, *JA, BaseInput, BoundArch,
                                             AtTopLevel, MultipleArchs),
                       BaseInput);

  if (CCCPrintBindings && !CCGenDiagnostics) {
    llvm::errs() << "# \"" << T->getToolChain().getTripleString() << '"'
                 << " - \"" << T->getName() << "\", inputs: [";
    for (unsigned i = 0, e = InputInfos.size(); i != e; ++i) {
      llvm::errs() << InputInfos[i].getAsString();
      if (i + 1 != e)
        llvm::errs() << ", ";
    }
    llvm::errs() << "], output: " << Result.getAsString() << "\n";
  } else {
    T->ConstructJob(C, *JA, Result, InputInfos,
                    C.getArgsForToolChain(TC, BoundArch), LinkingOutput);
  }
  return Result;
}

const char *Driver::getDefaultImageName() const {
  llvm::Triple Target(llvm::Triple::normalize(DefaultTargetTriple));
  return Target.isOSWindows() ? "a.exe" : "a.out";
}

/// \brief Create output filename based on ArgValue, which could either be a
/// full filename, filename without extension, or a directory. If ArgValue
/// does not provide a filename, then use BaseName, and use the extension
/// suitable for FileType.
static const char *MakeCLOutputFilename(const ArgList &Args, StringRef ArgValue,
                                        StringRef BaseName,
                                        types::ID FileType) {
  SmallString<128> Filename = ArgValue;

  if (ArgValue.empty()) {
    // If the argument is empty, output to BaseName in the current dir.
    Filename = BaseName;
  } else if (llvm::sys::path::is_separator(Filename.back())) {
    // If the argument is a directory, output to BaseName in that dir.
    llvm::sys::path::append(Filename, BaseName);
  }

  if (!llvm::sys::path::has_extension(ArgValue)) {
    // If the argument didn't provide an extension, then set it.
    const char *Extension = types::getTypeTempSuffix(FileType, true);

    if (FileType == types::TY_Image &&
        Args.hasArg(options::OPT__SLASH_LD, options::OPT__SLASH_LDd)) {
      // The output file is a dll.
      Extension = "dll";
    }

    llvm::sys::path::replace_extension(Filename, Extension);
  }

  return Args.MakeArgString(Filename.c_str());
}

const char *Driver::GetNamedOutputPath(Compilation &C, const JobAction &JA,
                                       const char *BaseInput,
                                       const char *BoundArch, bool AtTopLevel,
                                       bool MultipleArchs) const {
  llvm::PrettyStackTraceString CrashInfo("Computing output path");
  // Output to a user requested destination?
  if (AtTopLevel && !isa<DsymutilJobAction>(JA) && !isa<VerifyJobAction>(JA)) {
    if (Arg *FinalOutput = C.getArgs().getLastArg(options::OPT_o))
      return C.addResultFile(FinalOutput->getValue(), &JA);
  }

  // For /P, preprocess to file named after BaseInput.
  if (C.getArgs().hasArg(options::OPT__SLASH_P)) {
    assert(AtTopLevel && isa<PreprocessJobAction>(JA));
    StringRef BaseName = llvm::sys::path::filename(BaseInput);
    StringRef NameArg;
    if (Arg *A = C.getArgs().getLastArg(options::OPT__SLASH_Fi))
      NameArg = A->getValue();
    return C.addResultFile(
        MakeCLOutputFilename(C.getArgs(), NameArg, BaseName, types::TY_PP_C),
        &JA);
  }

  // Default to writing to stdout?
  if (AtTopLevel && !CCGenDiagnostics &&
      (isa<PreprocessJobAction>(JA) || JA.getType() == types::TY_ModuleFile))
    return "-";

  // Is this the assembly listing for /FA?
  if (JA.getType() == types::TY_PP_Asm &&
      (C.getArgs().hasArg(options::OPT__SLASH_FA) ||
       C.getArgs().hasArg(options::OPT__SLASH_Fa))) {
    // Use /Fa and the input filename to determine the asm file name.
    StringRef BaseName = llvm::sys::path::filename(BaseInput);
    StringRef FaValue = C.getArgs().getLastArgValue(options::OPT__SLASH_Fa);
    return C.addResultFile(
        MakeCLOutputFilename(C.getArgs(), FaValue, BaseName, JA.getType()),
        &JA);
  }

  // Output to a temporary file?
  if ((!AtTopLevel && !isSaveTempsEnabled() &&
       !C.getArgs().hasArg(options::OPT__SLASH_Fo)) ||
      CCGenDiagnostics) {
    StringRef Name = llvm::sys::path::filename(BaseInput);
    std::pair<StringRef, StringRef> Split = Name.split('.');
    std::string TmpName = GetTemporaryPath(
        Split.first, types::getTypeTempSuffix(JA.getType(), IsCLMode()));
    return C.addTempFile(C.getArgs().MakeArgString(TmpName.c_str()));
  }

  SmallString<128> BasePath(BaseInput);
  StringRef BaseName;

  // Dsymutil actions should use the full path.
  if (isa<DsymutilJobAction>(JA) || isa<VerifyJobAction>(JA))
    BaseName = BasePath;
  else
    BaseName = llvm::sys::path::filename(BasePath);

  // Determine what the derived output name should be.
  const char *NamedOutput;

  if (JA.getType() == types::TY_Object &&
      C.getArgs().hasArg(options::OPT__SLASH_Fo, options::OPT__SLASH_o)) {
    // The /Fo or /o flag decides the object filename.
    StringRef Val =
        C.getArgs()
            .getLastArg(options::OPT__SLASH_Fo, options::OPT__SLASH_o)
            ->getValue();
    NamedOutput =
        MakeCLOutputFilename(C.getArgs(), Val, BaseName, types::TY_Object);
  } else if (JA.getType() == types::TY_Image &&
             C.getArgs().hasArg(options::OPT__SLASH_Fe,
                                options::OPT__SLASH_o)) {
    // The /Fe or /o flag names the linked file.
    StringRef Val =
        C.getArgs()
            .getLastArg(options::OPT__SLASH_Fe, options::OPT__SLASH_o)
            ->getValue();
    NamedOutput =
        MakeCLOutputFilename(C.getArgs(), Val, BaseName, types::TY_Image);
  } else if (JA.getType() == types::TY_Image) {
    if (IsCLMode()) {
      // clang-cl uses BaseName for the executable name.
      NamedOutput =
          MakeCLOutputFilename(C.getArgs(), "", BaseName, types::TY_Image);
    } else if (MultipleArchs && BoundArch) {
      SmallString<128> Output(getDefaultImageName());
      Output += "-";
      Output.append(BoundArch);
      NamedOutput = C.getArgs().MakeArgString(Output.c_str());
    } else {
      NamedOutput = getDefaultImageName();
    }
  } else if (JA.getType() == types::TY_PCH && IsCLMode()) {
    NamedOutput = C.getArgs().MakeArgString(GetClPchPath(C, BaseName).c_str());
  } else {
    const char *Suffix = types::getTypeTempSuffix(JA.getType(), IsCLMode());
    assert(Suffix && "All types used for output should have a suffix.");

    std::string::size_type End = std::string::npos;
    if (!types::appendSuffixForType(JA.getType()))
      End = BaseName.rfind('.');
    SmallString<128> Suffixed(BaseName.substr(0, End));
    if (MultipleArchs && BoundArch) {
      Suffixed += "-";
      Suffixed.append(BoundArch);
    }
    // When using both -save-temps and -emit-llvm, use a ".tmp.bc" suffix for
    // the unoptimized bitcode so that it does not get overwritten by the ".bc"
    // optimized bitcode output.
    if (!AtTopLevel && C.getArgs().hasArg(options::OPT_emit_llvm) &&
        JA.getType() == types::TY_LLVM_BC)
      Suffixed += ".tmp";
    Suffixed += '.';
    Suffixed += Suffix;
    NamedOutput = C.getArgs().MakeArgString(Suffixed.c_str());
  }

  // Prepend object file path if -save-temps=obj
  if (!AtTopLevel && isSaveTempsObj() && C.getArgs().hasArg(options::OPT_o) &&
      JA.getType() != types::TY_PCH) {
    Arg *FinalOutput = C.getArgs().getLastArg(options::OPT_o);
    SmallString<128> TempPath(FinalOutput->getValue());
    llvm::sys::path::remove_filename(TempPath);
    StringRef OutputFileName = llvm::sys::path::filename(NamedOutput);
    llvm::sys::path::append(TempPath, OutputFileName);
    NamedOutput = C.getArgs().MakeArgString(TempPath.c_str());
  }

  // If we're saving temps and the temp file conflicts with the input file,
  // then avoid overwriting input file.
  if (!AtTopLevel && isSaveTempsEnabled() && NamedOutput == BaseName) {
    bool SameFile = false;
    SmallString<256> Result;
    llvm::sys::fs::current_path(Result);
    llvm::sys::path::append(Result, BaseName);
    llvm::sys::fs::equivalent(BaseInput, Result.c_str(), SameFile);
    // Must share the same path to conflict.
    if (SameFile) {
      StringRef Name = llvm::sys::path::filename(BaseInput);
      std::pair<StringRef, StringRef> Split = Name.split('.');
      std::string TmpName = GetTemporaryPath(
          Split.first, types::getTypeTempSuffix(JA.getType(), IsCLMode()));
      return C.addTempFile(C.getArgs().MakeArgString(TmpName.c_str()));
    }
  }

  // As an annoying special case, PCH generation doesn't strip the pathname.
  if (JA.getType() == types::TY_PCH && !IsCLMode()) {
    llvm::sys::path::remove_filename(BasePath);
    if (BasePath.empty())
      BasePath = NamedOutput;
    else
      llvm::sys::path::append(BasePath, NamedOutput);
    return C.addResultFile(C.getArgs().MakeArgString(BasePath.c_str()), &JA);
  } else {
    return C.addResultFile(NamedOutput, &JA);
  }
}

std::string Driver::GetFilePath(const char *Name, const ToolChain &TC) const {
  // Respect a limited subset of the '-Bprefix' functionality in GCC by
  // attempting to use this prefix when looking for file paths.
  for (const std::string &Dir : PrefixDirs) {
    if (Dir.empty())
      continue;
    SmallString<128> P(Dir[0] == '=' ? SysRoot + Dir.substr(1) : Dir);
    llvm::sys::path::append(P, Name);
    if (llvm::sys::fs::exists(Twine(P)))
      return P.str();
  }

  SmallString<128> P(ResourceDir);
  llvm::sys::path::append(P, Name);
  if (llvm::sys::fs::exists(Twine(P)))
    return P.str();

  for (const std::string &Dir : TC.getFilePaths()) {
    if (Dir.empty())
      continue;
    SmallString<128> P(Dir[0] == '=' ? SysRoot + Dir.substr(1) : Dir);
    llvm::sys::path::append(P, Name);
    if (llvm::sys::fs::exists(Twine(P)))
      return P.str();
  }

  return Name;
}

void Driver::generatePrefixedToolNames(
    const char *Tool, const ToolChain &TC,
    SmallVectorImpl<std::string> &Names) const {
  // FIXME: Needs a better variable than DefaultTargetTriple
  Names.emplace_back(DefaultTargetTriple + "-" + Tool);
  Names.emplace_back(Tool);

  // Allow the discovery of tools prefixed with LLVM's default target triple.
  std::string LLVMDefaultTargetTriple = llvm::sys::getDefaultTargetTriple();
  if (LLVMDefaultTargetTriple != DefaultTargetTriple)
    Names.emplace_back(LLVMDefaultTargetTriple + "-" + Tool);
}

static bool ScanDirForExecutable(SmallString<128> &Dir,
                                 ArrayRef<std::string> Names) {
  for (const auto &Name : Names) {
    llvm::sys::path::append(Dir, Name);
    if (llvm::sys::fs::can_execute(Twine(Dir)))
      return true;
    llvm::sys::path::remove_filename(Dir);
  }
  return false;
}

std::string Driver::GetProgramPath(const char *Name,
                                   const ToolChain &TC) const {
  SmallVector<std::string, 2> TargetSpecificExecutables;
  generatePrefixedToolNames(Name, TC, TargetSpecificExecutables);

  // Respect a limited subset of the '-Bprefix' functionality in GCC by
  // attempting to use this prefix when looking for program paths.
  for (const auto &PrefixDir : PrefixDirs) {
    if (llvm::sys::fs::is_directory(PrefixDir)) {
      SmallString<128> P(PrefixDir);
      if (ScanDirForExecutable(P, TargetSpecificExecutables))
        return P.str();
    } else {
      SmallString<128> P(PrefixDir + Name);
      if (llvm::sys::fs::can_execute(Twine(P)))
        return P.str();
    }
  }

  const ToolChain::path_list &List = TC.getProgramPaths();
  for (const auto &Path : List) {
    SmallString<128> P(Path);
    if (ScanDirForExecutable(P, TargetSpecificExecutables))
      return P.str();
  }

  // If all else failed, search the path.
  for (const auto &TargetSpecificExecutable : TargetSpecificExecutables)
    if (llvm::ErrorOr<std::string> P =
            llvm::sys::findProgramByName(TargetSpecificExecutable))
      return *P;

  return Name;
}

std::string Driver::GetTemporaryPath(StringRef Prefix,
                                     const char *Suffix) const {
  SmallString<128> Path;
  std::error_code EC = llvm::sys::fs::createTemporaryFile(Prefix, Suffix, Path);
  if (EC) {
    Diag(clang::diag::err_unable_to_make_temp) << EC.message();
    return "";
  }

  return Path.str();
}

std::string Driver::GetClPchPath(Compilation &C, StringRef BaseName) const {
  SmallString<128> Output;
  if (Arg *FpArg = C.getArgs().getLastArg(options::OPT__SLASH_Fp)) {
    // FIXME: If anybody needs it, implement this obscure rule:
    // "If you specify a directory without a file name, the default file name
    // is VCx0.pch., where x is the major version of Visual C++ in use."
    Output = FpArg->getValue();

    // "If you do not specify an extension as part of the path name, an
    // extension of .pch is assumed. "
    if (!llvm::sys::path::has_extension(Output))
      Output += ".pch";
  } else {
    Output = BaseName;
    llvm::sys::path::replace_extension(Output, ".pch");
  }
  return Output.str();
}

const ToolChain &Driver::getToolChain(const ArgList &Args,
                                      const llvm::Triple &Target) const {

  ToolChain *&TC = ToolChains[Target.str()];
  if (!TC) {
    switch (Target.getOS()) {
    case llvm::Triple::CloudABI:
      TC = new toolchains::CloudABI(*this, Target, Args);
      break;
    case llvm::Triple::Darwin:
    case llvm::Triple::MacOSX:
    case llvm::Triple::IOS:
    case llvm::Triple::TvOS:
    case llvm::Triple::WatchOS:
      TC = new toolchains::DarwinClang(*this, Target, Args);
      break;
    case llvm::Triple::DragonFly:
      TC = new toolchains::DragonFly(*this, Target, Args);
      break;
    case llvm::Triple::OpenBSD:
      TC = new toolchains::OpenBSD(*this, Target, Args);
      break;
    case llvm::Triple::Bitrig:
      TC = new toolchains::Bitrig(*this, Target, Args);
      break;
    case llvm::Triple::NetBSD:
      TC = new toolchains::NetBSD(*this, Target, Args);
      break;
    case llvm::Triple::FreeBSD:
      TC = new toolchains::FreeBSD(*this, Target, Args);
      break;
    case llvm::Triple::Minix:
      TC = new toolchains::Minix(*this, Target, Args);
      break;
    case llvm::Triple::Linux:
      if (Target.getArch() == llvm::Triple::hexagon)
        TC = new toolchains::HexagonToolChain(*this, Target, Args);
      else if ((Target.getVendor() == llvm::Triple::MipsTechnologies) &&
               !Target.hasEnvironment())
        TC = new toolchains::MipsLLVMToolChain(*this, Target, Args);
      else
        TC = new toolchains::Linux(*this, Target, Args);
      break;
    case llvm::Triple::NaCl:
      TC = new toolchains::NaClToolChain(*this, Target, Args);
      break;
    case llvm::Triple::Solaris:
      TC = new toolchains::Solaris(*this, Target, Args);
      break;
    case llvm::Triple::AMDHSA:
      TC = new toolchains::AMDGPUToolChain(*this, Target, Args);
      break;
    case llvm::Triple::Win32:
      switch (Target.getEnvironment()) {
      default:
        if (Target.isOSBinFormatELF())
          TC = new toolchains::Generic_ELF(*this, Target, Args);
        else if (Target.isOSBinFormatMachO())
          TC = new toolchains::MachO(*this, Target, Args);
        else
          TC = new toolchains::Generic_GCC(*this, Target, Args);
        break;
      case llvm::Triple::GNU:
        TC = new toolchains::MinGW(*this, Target, Args);
        break;
      case llvm::Triple::Itanium:
        TC = new toolchains::CrossWindowsToolChain(*this, Target, Args);
        break;
      case llvm::Triple::MSVC:
      case llvm::Triple::UnknownEnvironment:
        TC = new toolchains::MSVCToolChain(*this, Target, Args);
        break;
      }
      break;
    case llvm::Triple::CUDA:
      TC = new toolchains::CudaToolChain(*this, Target, Args);
      break;
    case llvm::Triple::PS4:
      TC = new toolchains::PS4CPU(*this, Target, Args);
      break;
    default:
      // Of these targets, Hexagon is the only one that might have
      // an OS of Linux, in which case it got handled above already.
      switch (Target.getArch()) {
      case llvm::Triple::tce:
        TC = new toolchains::TCEToolChain(*this, Target, Args);
        break;
      case llvm::Triple::hexagon:
        TC = new toolchains::HexagonToolChain(*this, Target, Args);
        break;
<<<<<<< HEAD
      case llvm::Triple::nyuzi:
        TC = new toolchains::NyuziToolChain(*this, Target, Args);
=======
      case llvm::Triple::lanai:
        TC = new toolchains::LanaiToolChain(*this, Target, Args);
>>>>>>> 74d46bde
        break;
      case llvm::Triple::xcore:
        TC = new toolchains::XCoreToolChain(*this, Target, Args);
        break;
      case llvm::Triple::wasm32:
      case llvm::Triple::wasm64:
        TC = new toolchains::WebAssembly(*this, Target, Args);
        break;
      default:
        if (Target.getVendor() == llvm::Triple::Myriad)
          TC = new toolchains::MyriadToolChain(*this, Target, Args);
        else if (Target.isOSBinFormatELF())
          TC = new toolchains::Generic_ELF(*this, Target, Args);
        else if (Target.isOSBinFormatMachO())
          TC = new toolchains::MachO(*this, Target, Args);
        else
          TC = new toolchains::Generic_GCC(*this, Target, Args);
      }
    }
  }
  return *TC;
}

bool Driver::ShouldUseClangCompiler(const JobAction &JA) const {
  // Say "no" if there is not exactly one input of a type clang understands.
  if (JA.size() != 1 ||
      !types::isAcceptedByClang((*JA.input_begin())->getType()))
    return false;

  // And say "no" if this is not a kind of action clang understands.
  if (!isa<PreprocessJobAction>(JA) && !isa<PrecompileJobAction>(JA) &&
      !isa<CompileJobAction>(JA) && !isa<BackendJobAction>(JA))
    return false;

  return true;
}

/// GetReleaseVersion - Parse (([0-9]+)(.([0-9]+)(.([0-9]+)?))?)? and return the
/// grouped values as integers. Numbers which are not provided are set to 0.
///
/// \return True if the entire string was parsed (9.2), or all groups were
/// parsed (10.3.5extrastuff).
bool Driver::GetReleaseVersion(const char *Str, unsigned &Major,
                               unsigned &Minor, unsigned &Micro,
                               bool &HadExtra) {
  HadExtra = false;

  Major = Minor = Micro = 0;
  if (*Str == '\0')
    return false;

  char *End;
  Major = (unsigned)strtol(Str, &End, 10);
  if (*Str != '\0' && *End == '\0')
    return true;
  if (*End != '.')
    return false;

  Str = End + 1;
  Minor = (unsigned)strtol(Str, &End, 10);
  if (*Str != '\0' && *End == '\0')
    return true;
  if (*End != '.')
    return false;

  Str = End + 1;
  Micro = (unsigned)strtol(Str, &End, 10);
  if (*Str != '\0' && *End == '\0')
    return true;
  if (Str == End)
    return false;
  HadExtra = true;
  return true;
}

/// Parse digits from a string \p Str and fulfill \p Digits with
/// the parsed numbers. This method assumes that the max number of
/// digits to look for is equal to Digits.size().
///
/// \return True if the entire string was parsed and there are
/// no extra characters remaining at the end.
bool Driver::GetReleaseVersion(const char *Str,
                               MutableArrayRef<unsigned> Digits) {
  if (*Str == '\0')
    return false;

  char *End;
  unsigned CurDigit = 0;
  while (CurDigit < Digits.size()) {
    unsigned Digit = (unsigned)strtol(Str, &End, 10);
    Digits[CurDigit] = Digit;
    if (*Str != '\0' && *End == '\0')
      return true;
    if (*End != '.' || Str == End)
      return false;
    Str = End + 1;
    CurDigit++;
  }

  // More digits than requested, bail out...
  return false;
}

std::pair<unsigned, unsigned> Driver::getIncludeExcludeOptionFlagMasks() const {
  unsigned IncludedFlagsBitmask = 0;
  unsigned ExcludedFlagsBitmask = options::NoDriverOption;

  if (Mode == CLMode) {
    // Include CL and Core options.
    IncludedFlagsBitmask |= options::CLOption;
    IncludedFlagsBitmask |= options::CoreOption;
  } else {
    ExcludedFlagsBitmask |= options::CLOption;
  }

  return std::make_pair(IncludedFlagsBitmask, ExcludedFlagsBitmask);
}

bool clang::driver::isOptimizationLevelFast(const ArgList &Args) {
  return Args.hasFlag(options::OPT_Ofast, options::OPT_O_Group, false);
}<|MERGE_RESOLUTION|>--- conflicted
+++ resolved
@@ -2477,13 +2477,11 @@
       case llvm::Triple::hexagon:
         TC = new toolchains::HexagonToolChain(*this, Target, Args);
         break;
-<<<<<<< HEAD
       case llvm::Triple::nyuzi:
         TC = new toolchains::NyuziToolChain(*this, Target, Args);
-=======
+        break;
       case llvm::Triple::lanai:
         TC = new toolchains::LanaiToolChain(*this, Target, Args);
->>>>>>> 74d46bde
         break;
       case llvm::Triple::xcore:
         TC = new toolchains::XCoreToolChain(*this, Target, Args);
