--- conflicted
+++ resolved
@@ -2232,13 +2232,9 @@
       if (Target.getArchName() == "tce")
         TC = new toolchains::TCEToolChain(*this, Target, Args);
       else if (Target.getArch() == llvm::Triple::hexagon)
-<<<<<<< HEAD
-        TC = new toolchains::Hexagon_TC(*this, Target, Args);
+        TC = new toolchains::HexagonToolChain(*this, Target, Args);
       else if (Target.getArch() == llvm::Triple::nyuzi)
         TC = new toolchains::NyuziToolChain(*this, Target, Args);
-=======
-        TC = new toolchains::HexagonToolChain(*this, Target, Args);
->>>>>>> 8f043453
       else if (Target.getArch() == llvm::Triple::xcore)
         TC = new toolchains::XCoreToolChain(*this, Target, Args);
       else if (Target.getArch() == llvm::Triple::shave)
