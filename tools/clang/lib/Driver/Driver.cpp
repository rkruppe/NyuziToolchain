--- conflicted
+++ resolved
@@ -1952,19 +1952,14 @@
         TC = new toolchains::Hexagon_TC(*this, Target, Args);
         break;
       }
-<<<<<<< HEAD
-      // VectorProc is an OSless target
       if (Target.getArch() == llvm::Triple::vectorproc) {
         TC = new toolchains::VectorProcToolChain(*this, Target, Args);
         break;
       }
-      
-=======
       if (Target.getArch() == llvm::Triple::xcore) {
         TC = new toolchains::XCore(*this, Target, Args);
         break;
       }
->>>>>>> 1514e62b
       TC = new toolchains::Generic_GCC(*this, Target, Args);
       break;
     }
