--- conflicted
+++ resolved
@@ -645,7 +645,6 @@
   };
 } // end namespace XCore.
 
-<<<<<<< HEAD
 namespace Nyuzi {
   class LLVM_LIBRARY_VISIBILITY Link : public Tool {
   public:
@@ -662,7 +661,6 @@
   };
 } // end namespace Nyuzi.
 
-=======
 namespace CrossWindows {
 class LLVM_LIBRARY_VISIBILITY Assemble : public Tool {
 public:
@@ -689,7 +687,6 @@
                     const char *LinkingOutput) const override;
 };
 }
->>>>>>> 1bf76397
 
 } // end namespace toolchains
 } // end namespace driver
