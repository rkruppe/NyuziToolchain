--- conflicted
+++ resolved
@@ -1099,7 +1099,6 @@
   bool isPICDefaultForced() const override;
 };
 
-<<<<<<< HEAD
 class LLVM_LIBRARY_VISIBILITY NyuziToolChain : public ToolChain {
 public:
   NyuziToolChain(const Driver &D, const llvm::Triple &Triple,
@@ -1115,14 +1114,14 @@
 
 protected:
   virtual Tool *buildLinker() const;
-=======
+};
+
 /// Toolchain for little endian TCE cores.
 class LLVM_LIBRARY_VISIBILITY TCELEToolChain : public TCEToolChain {
 public:
   TCELEToolChain(const Driver &D, const llvm::Triple &Triple,
                  const llvm::opt::ArgList &Args);
   ~TCELEToolChain() override;
->>>>>>> dc96db9a
 };
 
 class LLVM_LIBRARY_VISIBILITY MSVCToolChain : public ToolChain {
