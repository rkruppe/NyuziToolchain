--- conflicted
+++ resolved
@@ -6299,107 +6299,104 @@
   }
 };
 
-<<<<<<< HEAD
-
-namespace {
-  class NyuziTargetInfo : public TargetInfo {
-    static const char *const GCCRegNames[];
-	static const Builtin::Info BuiltinInfo[];
-  public:
-    NyuziTargetInfo(const llvm::Triple &Triple) : TargetInfo(Triple) {
-      BigEndian = false;
-      TLSSupported = false;
-      IntWidth = IntAlign = 32;
-      PointerWidth = PointerAlign = 32;
-      SizeType = UnsignedInt;
-      PtrDiffType = SignedInt;
-      MaxAtomicPromoteWidth = MaxAtomicInlineWidth = 32;
-      DescriptionString = "e-m:e-p:32:32";
-      LongDoubleWidth = 32;
-      LongDoubleAlign = 32;
-      DoubleWidth = 32;
-      DoubleAlign = 32;
-      DoubleFormat = &llvm::APFloat::IEEEsingle;
-      LongDoubleFormat = &llvm::APFloat::IEEEsingle;
-    }
-
-    virtual void getTargetDefines(const LangOptions &Opts,
-                                  MacroBuilder &Builder) const override {
-      Builder.defineMacro("__NYUZI__");
-    }
-
-  	virtual void getTargetBuiltins(const Builtin::Info *&Records,
-  		                             unsigned &NumRecords) const override
-  	{
-  		Records = BuiltinInfo;
-  		NumRecords = clang::Nyuzi::LastTSBuiltin - Builtin::FirstTSBuiltin;
-  	}
-
-    virtual void getGCCRegNames(const char *const *&Names,
-                                unsigned &NumNames) const override;
-
-    virtual void getGCCRegAliases(const GCCRegAlias *&Aliases,
-                                    unsigned &NumAliases) const override {
-      // No aliases.
-      Aliases = 0;
-      NumAliases = 0;
-    }
-
-    virtual bool validateAsmConstraint(const char *&Name,
-                                       TargetInfo::ConstraintInfo &info) const override;
-    virtual const char *getClobbers() const override {
-      return "";
-    }
-
-  	virtual BuiltinVaListKind getBuiltinVaListKind() const override {
-  		return TargetInfo::VoidPtrBuiltinVaList;
-  	}
-  };
-
-  const char *const NyuziTargetInfo::GCCRegNames[] = {
-    "s0",  "s1",  "s2",  "s3",  "s4",  "s5",  "s6",  "s7",
-    "s8",  "s9",  "s10", "s11", "s12", "s13", "s14", "s15",
-    "s16",  "s17",  "s18",  "s19",  "s20",  "s21",  "s22",  "s23",
-    "s24",  "s25",  "s26", "s27", "fp", "sp", "link", "pc",
-    "v0",  "v1",  "v2",  "v3",  "v4",  "v5",  "v6",  "v7",
-    "v8",  "v9",  "v10", "v11", "v12", "v13", "v14", "v15",
-    "v16",  "v17",  "v18",  "v19",  "v20",  "v21",  "v22",  "v23",
-    "v24",  "v25",  "v26", "v27", "v28", "v29", "v30", "v31",
-  };
-
-  void NyuziTargetInfo::getGCCRegNames(const char *const *&Names,
-                                         unsigned &NumNames) const {
-    Names = GCCRegNames;
-    NumNames = llvm::array_lengthof(GCCRegNames);
-  }
-
-  bool NyuziTargetInfo::
-  validateAsmConstraint(const char *&Name,
-                        TargetInfo::ConstraintInfo &Info) const {
-    switch (*Name) {
-    default:
-      return false;
-
-    case 's': 
-    case 'v': 
-      Info.setAllowsRegister();
-      return true;
-
-    case 'I': // Unsigned 8-bit constant
-    case 'J': // Unsigned 12-bit constant
-    case 'K': // Signed 16-bit constant
-    case 'L': // Signed 20-bit displacement (on all targets we support)
-    case 'M': // 0x7fffffff
-      return true;
-
-    case 'Q': // Memory with base and unsigned 12-bit displacement
-    case 'R': // Likewise, plus an index
-    case 'S': // Memory with base and signed 20-bit displacement
-    case 'T': // Likewise, plus an index
-      Info.setAllowsMemory();
-      return true;
-    }
-  }
+class NyuziTargetInfo : public TargetInfo {
+  static const char *const GCCRegNames[];
+static const Builtin::Info BuiltinInfo[];
+public:
+  NyuziTargetInfo(const llvm::Triple &Triple) : TargetInfo(Triple) {
+    BigEndian = false;
+    TLSSupported = false;
+    IntWidth = IntAlign = 32;
+    PointerWidth = PointerAlign = 32;
+    SizeType = UnsignedInt;
+    PtrDiffType = SignedInt;
+    MaxAtomicPromoteWidth = MaxAtomicInlineWidth = 32;
+    DescriptionString = "e-m:e-p:32:32";
+    LongDoubleWidth = 32;
+    LongDoubleAlign = 32;
+    DoubleWidth = 32;
+    DoubleAlign = 32;
+    DoubleFormat = &llvm::APFloat::IEEEsingle;
+    LongDoubleFormat = &llvm::APFloat::IEEEsingle;
+  }
+
+  virtual void getTargetDefines(const LangOptions &Opts,
+                                MacroBuilder &Builder) const override {
+    Builder.defineMacro("__NYUZI__");
+  }
+
+	virtual void getTargetBuiltins(const Builtin::Info *&Records,
+		                             unsigned &NumRecords) const override
+	{
+		Records = BuiltinInfo;
+		NumRecords = clang::Nyuzi::LastTSBuiltin - Builtin::FirstTSBuiltin;
+	}
+
+  virtual void getGCCRegNames(const char *const *&Names,
+                              unsigned &NumNames) const override;
+
+  virtual void getGCCRegAliases(const GCCRegAlias *&Aliases,
+                                  unsigned &NumAliases) const override {
+    // No aliases.
+    Aliases = 0;
+    NumAliases = 0;
+  }
+
+  virtual bool validateAsmConstraint(const char *&Name,
+                                     TargetInfo::ConstraintInfo &info) const override;
+  virtual const char *getClobbers() const override {
+    return "";
+  }
+
+	virtual BuiltinVaListKind getBuiltinVaListKind() const override {
+		return TargetInfo::VoidPtrBuiltinVaList;
+	}
+};
+
+const char *const NyuziTargetInfo::GCCRegNames[] = {
+  "s0",  "s1",  "s2",  "s3",  "s4",  "s5",  "s6",  "s7",
+  "s8",  "s9",  "s10", "s11", "s12", "s13", "s14", "s15",
+  "s16",  "s17",  "s18",  "s19",  "s20",  "s21",  "s22",  "s23",
+  "s24",  "s25",  "s26", "s27", "fp", "sp", "link", "pc",
+  "v0",  "v1",  "v2",  "v3",  "v4",  "v5",  "v6",  "v7",
+  "v8",  "v9",  "v10", "v11", "v12", "v13", "v14", "v15",
+  "v16",  "v17",  "v18",  "v19",  "v20",  "v21",  "v22",  "v23",
+  "v24",  "v25",  "v26", "v27", "v28", "v29", "v30", "v31",
+};
+
+void NyuziTargetInfo::getGCCRegNames(const char *const *&Names,
+                                       unsigned &NumNames) const {
+  Names = GCCRegNames;
+  NumNames = llvm::array_lengthof(GCCRegNames);
+}
+
+bool NyuziTargetInfo::
+validateAsmConstraint(const char *&Name,
+                      TargetInfo::ConstraintInfo &Info) const {
+  switch (*Name) {
+  default:
+    return false;
+
+  case 's': 
+  case 'v': 
+    Info.setAllowsRegister();
+    return true;
+
+  case 'I': // Unsigned 8-bit constant
+  case 'J': // Unsigned 12-bit constant
+  case 'K': // Signed 16-bit constant
+  case 'L': // Signed 20-bit displacement (on all targets we support)
+  case 'M': // 0x7fffffff
+    return true;
+
+  case 'Q': // Memory with base and unsigned 12-bit displacement
+  case 'R': // Likewise, plus an index
+  case 'S': // Memory with base and signed 20-bit displacement
+  case 'T': // Likewise, plus an index
+    Info.setAllowsMemory();
+    return true;
+  }
+}
 
 const Builtin::Info NyuziTargetInfo::BuiltinInfo[] = {
 #define BUILTIN(ID, TYPE, ATTRS) { #ID, TYPE, ATTRS, 0, ALL_LANGUAGES },
@@ -6408,12 +6405,6 @@
 #include "clang/Basic/BuiltinsNyuzi.def"
 };
 
-}
-
-
-namespace {
-=======
->>>>>>> 8dbaeb3d
 class PNaClTargetInfo : public TargetInfo {
 public:
   PNaClTargetInfo(const llvm::Triple &Triple) : TargetInfo(Triple) {
