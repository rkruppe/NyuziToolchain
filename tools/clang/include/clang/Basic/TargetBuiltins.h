--- conflicted
+++ resolved
@@ -132,21 +132,22 @@
     };
   }
 
-<<<<<<< HEAD
   /// \brief VectorProc builtins
   namespace VectorProc {
     enum {
         LastTIBuiltin = clang::Builtin::FirstTSBuiltin-1,
 #define BUILTIN(ID, TYPE, ATTRS) BI##ID,
 #include "clang/Basic/BuiltinsVectorProc.def"
-=======
+        LastTSBuiltin
+    };
+  }
+
   /// \brief XCore builtins
   namespace XCore {
     enum {
         LastTIBuiltin = clang::Builtin::FirstTSBuiltin-1,
 #define BUILTIN(ID, TYPE, ATTRS) BI##ID,
 #include "clang/Basic/BuiltinsXCore.def"
->>>>>>> a39e6da6
         LastTSBuiltin
     };
   }
