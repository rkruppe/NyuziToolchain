--- conflicted
+++ resolved
@@ -637,17 +637,8 @@
 
   object::Archive::Kind Kind;
   switch (FormatOpt) {
-<<<<<<< HEAD
-  case Default: {
-    Triple T(sys::getProcessTriple());
-// XXX jeff: This is a bad assumption if you are cross compiling.
-//  if (T.isOSDarwin() && !Thin)
-//    Kind = object::Archive::K_BSD;
-//  else
-=======
   case Default:
     if (Thin)
->>>>>>> d9a35407
       Kind = object::Archive::K_GNU;
     else if (OldArchive)
       Kind = OldArchive->kind();
