//===-- llvm-ar.cpp - LLVM archive librarian utility ----------------------===//
//
//                     The LLVM Compiler Infrastructure
//
// This file is distributed under the University of Illinois Open Source
// License. See LICENSE.TXT for details.
//
//===----------------------------------------------------------------------===//
//
// Builds up (relatively) standard unix archive files (.a) containing LLVM
// bitcode or other files.
//
//===----------------------------------------------------------------------===//

#include "llvm/ADT/StringSwitch.h"
#include "llvm/ADT/Triple.h"
#include "llvm/IR/LLVMContext.h"
#include "llvm/IR/Module.h"
#include "llvm/LibDriver/LibDriver.h"
#include "llvm/Object/Archive.h"
#include "llvm/Object/ArchiveWriter.h"
#include "llvm/Object/ObjectFile.h"
#include "llvm/Support/CommandLine.h"
#include "llvm/Support/Errc.h"
#include "llvm/Support/FileSystem.h"
#include "llvm/Support/Format.h"
#include "llvm/Support/LineIterator.h"
#include "llvm/Support/ManagedStatic.h"
#include "llvm/Support/MemoryBuffer.h"
#include "llvm/Support/Path.h"
#include "llvm/Support/PrettyStackTrace.h"
#include "llvm/Support/Signals.h"
#include "llvm/Support/TargetSelect.h"
#include "llvm/Support/ToolOutputFile.h"
#include "llvm/Support/raw_ostream.h"
#include <algorithm>
#include <cstdlib>
#include <memory>

#if !defined(_MSC_VER) && !defined(__MINGW32__)
#include <unistd.h>
#else
#include <io.h>
#endif

using namespace llvm;

// The name this program was invoked as.
static StringRef ToolName;

// Show the error message and exit.
LLVM_ATTRIBUTE_NORETURN static void fail(Twine Error) {
  outs() << ToolName << ": " << Error << ".\n";
  exit(1);
}

static void failIfError(std::error_code EC, Twine Context = "") {
  if (!EC)
    return;

  std::string ContextStr = Context.str();
  if (ContextStr == "")
    fail(EC.message());
  fail(Context + ": " + EC.message());
}

// llvm-ar/llvm-ranlib remaining positional arguments.
static cl::list<std::string>
    RestOfArgs(cl::Positional, cl::ZeroOrMore,
               cl::desc("[relpos] [count] <archive-file> [members]..."));

static cl::opt<bool> MRI("M", cl::desc(""));

namespace {
enum Format { Default, GNU, BSD };
}

static cl::opt<Format>
    FormatOpt("format", cl::desc("Archive format to create"),
              cl::values(clEnumValN(Default, "defalut", "default"),
                         clEnumValN(GNU, "gnu", "gnu"),
                         clEnumValN(BSD, "bsd", "bsd"), clEnumValEnd));

static std::string Options;

// Provide additional help output explaining the operations and modifiers of
// llvm-ar. This object instructs the CommandLine library to print the text of
// the constructor when the --help option is given.
static cl::extrahelp MoreHelp(
  "\nOPERATIONS:\n"
  "  d[NsS]       - delete file(s) from the archive\n"
  "  m[abiSs]     - move file(s) in the archive\n"
  "  p[kN]        - print file(s) found in the archive\n"
  "  q[ufsS]      - quick append file(s) to the archive\n"
  "  r[abfiuRsS]  - replace or insert file(s) into the archive\n"
  "  t            - display contents of archive\n"
  "  x[No]        - extract file(s) from the archive\n"
  "\nMODIFIERS (operation specific):\n"
  "  [a] - put file(s) after [relpos]\n"
  "  [b] - put file(s) before [relpos] (same as [i])\n"
  "  [i] - put file(s) before [relpos] (same as [b])\n"
  "  [o] - preserve original dates\n"
  "  [s] - create an archive index (cf. ranlib)\n"
  "  [S] - do not build a symbol table\n"
  "  [u] - update only files newer than archive contents\n"
  "\nMODIFIERS (generic):\n"
  "  [c] - do not warn if the library had to be created\n"
  "  [v] - be verbose about actions taken\n"
);

// This enumeration delineates the kinds of operations on an archive
// that are permitted.
enum ArchiveOperation {
  Print,            ///< Print the contents of the archive
  Delete,           ///< Delete the specified members
  Move,             ///< Move members to end or as given by {a,b,i} modifiers
  QuickAppend,      ///< Quickly append to end of archive
  ReplaceOrInsert,  ///< Replace or Insert members
  DisplayTable,     ///< Display the table of contents
  Extract,          ///< Extract files back to file system
  CreateSymTab      ///< Create a symbol table in an existing archive
};

// Modifiers to follow operation to vary behavior
static bool AddAfter = false;      ///< 'a' modifier
static bool AddBefore = false;     ///< 'b' modifier
static bool Create = false;        ///< 'c' modifier
static bool OriginalDates = false; ///< 'o' modifier
static bool OnlyUpdate = false;    ///< 'u' modifier
static bool Verbose = false;       ///< 'v' modifier
static bool Symtab = true;         ///< 's' modifier
static bool Deterministic = true;  ///< 'D' and 'U' modifiers
static bool Thin = false;          ///< 'T' modifier

// Relative Positional Argument (for insert/move). This variable holds
// the name of the archive member to which the 'a', 'b' or 'i' modifier
// refers. Only one of 'a', 'b' or 'i' can be specified so we only need
// one variable.
static std::string RelPos;

// This variable holds the name of the archive file as given on the
// command line.
static std::string ArchiveName;

// This variable holds the list of member files to proecess, as given
// on the command line.
static std::vector<StringRef> Members;

// Show the error message, the help message and exit.
LLVM_ATTRIBUTE_NORETURN static void
show_help(const std::string &msg) {
  errs() << ToolName << ": " << msg << "\n\n";
  cl::PrintHelpMessage();
  std::exit(1);
}

// Extract the member filename from the command line for the [relpos] argument
// associated with a, b, and i modifiers
static void getRelPos() {
  if(RestOfArgs.size() == 0)
    show_help("Expected [relpos] for a, b, or i modifier");
  RelPos = RestOfArgs[0];
  RestOfArgs.erase(RestOfArgs.begin());
}

static void getOptions() {
  if(RestOfArgs.size() == 0)
    show_help("Expected options");
  Options = RestOfArgs[0];
  RestOfArgs.erase(RestOfArgs.begin());
}

// Get the archive file name from the command line
static void getArchive() {
  if(RestOfArgs.size() == 0)
    show_help("An archive name must be specified");
  ArchiveName = RestOfArgs[0];
  RestOfArgs.erase(RestOfArgs.begin());
}

// Copy over remaining items in RestOfArgs to our Members vector
static void getMembers() {
  for (auto &Arg : RestOfArgs)
    Members.push_back(Arg);
}

static void runMRIScript();

// Parse the command line options as presented and return the operation
// specified. Process all modifiers and check to make sure that constraints on
// modifier/operation pairs have not been violated.
static ArchiveOperation parseCommandLine() {
  if (MRI) {
    if (!RestOfArgs.empty())
      fail("Cannot mix -M and other options");
    runMRIScript();
  }

  getOptions();

  // Keep track of number of operations. We can only specify one
  // per execution.
  unsigned NumOperations = 0;

  // Keep track of the number of positional modifiers (a,b,i). Only
  // one can be specified.
  unsigned NumPositional = 0;

  // Keep track of which operation was requested
  ArchiveOperation Operation;

  bool MaybeJustCreateSymTab = false;

  for(unsigned i=0; i<Options.size(); ++i) {
    switch(Options[i]) {
    case 'd': ++NumOperations; Operation = Delete; break;
    case 'm': ++NumOperations; Operation = Move ; break;
    case 'p': ++NumOperations; Operation = Print; break;
    case 'q': ++NumOperations; Operation = QuickAppend; break;
    case 'r': ++NumOperations; Operation = ReplaceOrInsert; break;
    case 't': ++NumOperations; Operation = DisplayTable; break;
    case 'x': ++NumOperations; Operation = Extract; break;
    case 'c': Create = true; break;
    case 'l': /* accepted but unused */ break;
    case 'o': OriginalDates = true; break;
    case 's':
      Symtab = true;
      MaybeJustCreateSymTab = true;
      break;
    case 'S':
      Symtab = false;
      break;
    case 'u': OnlyUpdate = true; break;
    case 'v': Verbose = true; break;
    case 'a':
      getRelPos();
      AddAfter = true;
      NumPositional++;
      break;
    case 'b':
      getRelPos();
      AddBefore = true;
      NumPositional++;
      break;
    case 'i':
      getRelPos();
      AddBefore = true;
      NumPositional++;
      break;
    case 'D':
      Deterministic = true;
      break;
    case 'U':
      Deterministic = false;
      break;
    case 'T':
      Thin = true;
      break;
    default:
      cl::PrintHelpMessage();
    }
  }

  // At this point, the next thing on the command line must be
  // the archive name.
  getArchive();

  // Everything on the command line at this point is a member.
  getMembers();

 if (NumOperations == 0 && MaybeJustCreateSymTab) {
    NumOperations = 1;
    Operation = CreateSymTab;
    if (!Members.empty())
      show_help("The s operation takes only an archive as argument");
  }

  // Perform various checks on the operation/modifier specification
  // to make sure we are dealing with a legal request.
  if (NumOperations == 0)
    show_help("You must specify at least one of the operations");
  if (NumOperations > 1)
    show_help("Only one operation may be specified");
  if (NumPositional > 1)
    show_help("You may only specify one of a, b, and i modifiers");
  if (AddAfter || AddBefore) {
    if (Operation != Move && Operation != ReplaceOrInsert)
      show_help("The 'a', 'b' and 'i' modifiers can only be specified with "
            "the 'm' or 'r' operations");
  }
  if (OriginalDates && Operation != Extract)
    show_help("The 'o' modifier is only applicable to the 'x' operation");
  if (OnlyUpdate && Operation != ReplaceOrInsert)
    show_help("The 'u' modifier is only applicable to the 'r' operation");

  // Return the parsed operation to the caller
  return Operation;
}

// Implements the 'p' operation. This function traverses the archive
// looking for members that match the path list.
static void doPrint(StringRef Name, const object::Archive::Child &C) {
  if (Verbose)
    outs() << "Printing " << Name << "\n";

  ErrorOr<StringRef> DataOrErr = C.getBuffer();
  failIfError(DataOrErr.getError());
  StringRef Data = *DataOrErr;
  outs().write(Data.data(), Data.size());
}

// Utility function for printing out the file mode when the 't' operation is in
// verbose mode.
static void printMode(unsigned mode) {
  outs() << ((mode & 004) ? "r" : "-");
  outs() << ((mode & 002) ? "w" : "-");
  outs() << ((mode & 001) ? "x" : "-");
}

// Implement the 't' operation. This function prints out just
// the file names of each of the members. However, if verbose mode is requested
// ('v' modifier) then the file type, permission mode, user, group, size, and
// modification time are also printed.
static void doDisplayTable(StringRef Name, const object::Archive::Child &C) {
  if (Verbose) {
    sys::fs::perms Mode = C.getAccessMode();
    printMode((Mode >> 6) & 007);
    printMode((Mode >> 3) & 007);
    printMode(Mode & 007);
    outs() << ' ' << C.getUID();
    outs() << '/' << C.getGID();
    ErrorOr<uint64_t> Size = C.getSize();
    failIfError(Size.getError());
    outs() << ' ' << format("%6llu", Size.get());
    outs() << ' ' << C.getLastModified().str();
    outs() << ' ';
  }
  outs() << Name << "\n";
}

// Implement the 'x' operation. This function extracts files back to the file
// system.
static void doExtract(StringRef Name, const object::Archive::Child &C) {
  // Retain the original mode.
  sys::fs::perms Mode = C.getAccessMode();

  int FD;
  failIfError(sys::fs::openFileForWrite(Name, FD, sys::fs::F_None, Mode), Name);

  {
    raw_fd_ostream file(FD, false);

    // Get the data and its length
    StringRef Data = *C.getBuffer();

    // Write the data.
    file.write(Data.data(), Data.size());
  }

  // If we're supposed to retain the original modification times, etc. do so
  // now.
  if (OriginalDates)
    failIfError(
        sys::fs::setLastModificationAndAccessTime(FD, C.getLastModified()));

  if (close(FD))
    fail("Could not close the file");
}

static bool shouldCreateArchive(ArchiveOperation Op) {
  switch (Op) {
  case Print:
  case Delete:
  case Move:
  case DisplayTable:
  case Extract:
  case CreateSymTab:
    return false;

  case QuickAppend:
  case ReplaceOrInsert:
    return true;
  }

  llvm_unreachable("Missing entry in covered switch.");
}

static void performReadOperation(ArchiveOperation Operation,
                                 object::Archive *OldArchive) {
  if (Operation == Extract && OldArchive->isThin())
    fail("extracting from a thin archive is not supported");

  bool Filter = !Members.empty();
  for (auto &ChildOrErr : OldArchive->children()) {
    failIfError(ChildOrErr.getError());
    const object::Archive::Child &C = *ChildOrErr;

    ErrorOr<StringRef> NameOrErr = C.getName();
    failIfError(NameOrErr.getError());
    StringRef Name = NameOrErr.get();

    if (Filter) {
      auto I = std::find(Members.begin(), Members.end(), Name);
      if (I == Members.end())
        continue;
      Members.erase(I);
    }

    switch (Operation) {
    default:
      llvm_unreachable("Not a read operation");
    case Print:
      doPrint(Name, C);
      break;
    case DisplayTable:
      doDisplayTable(Name, C);
      break;
    case Extract:
      doExtract(Name, C);
      break;
    }
  }
  if (Members.empty())
    return;
  for (StringRef Name : Members)
    errs() << Name << " was not found\n";
  std::exit(1);
}

static void addMember(std::vector<NewArchiveIterator> &Members,
                      StringRef FileName, int Pos = -1) {
  NewArchiveIterator NI(FileName);
  if (Pos == -1)
    Members.push_back(NI);
  else
    Members[Pos] = NI;
}

static void addMember(std::vector<NewArchiveIterator> &Members,
                      const object::Archive::Child &M, StringRef Name,
                      int Pos = -1) {
  if (Thin && !M.getParent()->isThin())
    fail("Cannot convert a regular archive to a thin one");
  NewArchiveIterator NI(M, Name);
  if (Pos == -1)
    Members.push_back(NI);
  else
    Members[Pos] = NI;
}

enum InsertAction {
  IA_AddOldMember,
  IA_AddNewMeber,
  IA_Delete,
  IA_MoveOldMember,
  IA_MoveNewMember
};

static InsertAction computeInsertAction(ArchiveOperation Operation,
                                        const object::Archive::Child &Member,
                                        StringRef Name,
                                        std::vector<StringRef>::iterator &Pos) {
  if (Operation == QuickAppend || Members.empty())
    return IA_AddOldMember;

  auto MI =
      std::find_if(Members.begin(), Members.end(), [Name](StringRef Path) {
        return Name == sys::path::filename(Path);
      });

  if (MI == Members.end())
    return IA_AddOldMember;

  Pos = MI;

  if (Operation == Delete)
    return IA_Delete;

  if (Operation == Move)
    return IA_MoveOldMember;

  if (Operation == ReplaceOrInsert) {
    StringRef PosName = sys::path::filename(RelPos);
    if (!OnlyUpdate) {
      if (PosName.empty())
        return IA_AddNewMeber;
      return IA_MoveNewMember;
    }

    // We could try to optimize this to a fstat, but it is not a common
    // operation.
    sys::fs::file_status Status;
    failIfError(sys::fs::status(*MI, Status), *MI);
    if (Status.getLastModificationTime() < Member.getLastModified()) {
      if (PosName.empty())
        return IA_AddOldMember;
      return IA_MoveOldMember;
    }

    if (PosName.empty())
      return IA_AddNewMeber;
    return IA_MoveNewMember;
  }
  llvm_unreachable("No such operation");
}

// We have to walk this twice and computing it is not trivial, so creating an
// explicit std::vector is actually fairly efficient.
static std::vector<NewArchiveIterator>
computeNewArchiveMembers(ArchiveOperation Operation,
                         object::Archive *OldArchive) {
  std::vector<NewArchiveIterator> Ret;
  std::vector<NewArchiveIterator> Moved;
  int InsertPos = -1;
  StringRef PosName = sys::path::filename(RelPos);
  if (OldArchive) {
    for (auto &ChildOrErr : OldArchive->children()) {
      failIfError(ChildOrErr.getError());
      auto &Child = ChildOrErr.get();
      int Pos = Ret.size();
      ErrorOr<StringRef> NameOrErr = Child.getName();
      failIfError(NameOrErr.getError());
      StringRef Name = NameOrErr.get();
      if (Name == PosName) {
        assert(AddAfter || AddBefore);
        if (AddBefore)
          InsertPos = Pos;
        else
          InsertPos = Pos + 1;
      }

      std::vector<StringRef>::iterator MemberI = Members.end();
      InsertAction Action =
          computeInsertAction(Operation, Child, Name, MemberI);
      switch (Action) {
      case IA_AddOldMember:
        addMember(Ret, Child, Name);
        break;
      case IA_AddNewMeber:
        addMember(Ret, *MemberI);
        break;
      case IA_Delete:
        break;
      case IA_MoveOldMember:
        addMember(Moved, Child, Name);
        break;
      case IA_MoveNewMember:
        addMember(Moved, *MemberI);
        break;
      }
      if (MemberI != Members.end())
        Members.erase(MemberI);
    }
  }

  if (Operation == Delete)
    return Ret;

  if (!RelPos.empty() && InsertPos == -1)
    fail("Insertion point not found");

  if (RelPos.empty())
    InsertPos = Ret.size();

  assert(unsigned(InsertPos) <= Ret.size());
  Ret.insert(Ret.begin() + InsertPos, Moved.begin(), Moved.end());

  Ret.insert(Ret.begin() + InsertPos, Members.size(), NewArchiveIterator(""));
  int Pos = InsertPos;
  for (auto &Member : Members) {
    addMember(Ret, Member, Pos);
    ++Pos;
  }

  return Ret;
}

static void
performWriteOperation(ArchiveOperation Operation,
                      object::Archive *OldArchive,
                      std::unique_ptr<MemoryBuffer> OldArchiveBuf,
                      std::vector<NewArchiveIterator> *NewMembersP) {
  object::Archive::Kind Kind;
  switch (FormatOpt) {
  case Default: {
    Triple T(sys::getProcessTriple());
<<<<<<< HEAD

// XXX jeff: This is a bad assumption if you are cross compiling.
//    if (T.isOSDarwin())
//      Kind = object::Archive::K_BSD;
//    else
=======
    if (T.isOSDarwin() && !Thin)
      Kind = object::Archive::K_BSD;
    else
>>>>>>> f24dab3a
      Kind = object::Archive::K_GNU;
    break;
  }
  case GNU:
    Kind = object::Archive::K_GNU;
    break;
  case BSD:
    if (Thin)
      fail("Only the gnu format has a thin mode");
    Kind = object::Archive::K_BSD;
    break;
  }
  if (NewMembersP) {
    std::pair<StringRef, std::error_code> Result = writeArchive(
        ArchiveName, *NewMembersP, Symtab, Kind, Deterministic, Thin,
        std::move(OldArchiveBuf));
    failIfError(Result.second, Result.first);
    return;
  }
  std::vector<NewArchiveIterator> NewMembers =
      computeNewArchiveMembers(Operation, OldArchive);
  auto Result =
      writeArchive(ArchiveName, NewMembers, Symtab, Kind, Deterministic, Thin,
      std::move(OldArchiveBuf));
  failIfError(Result.second, Result.first);
}

static void createSymbolTable(object::Archive *OldArchive) {
  // When an archive is created or modified, if the s option is given, the
  // resulting archive will have a current symbol table. If the S option
  // is given, it will have no symbol table.
  // In summary, we only need to update the symbol table if we have none.
  // This is actually very common because of broken build systems that think
  // they have to run ranlib.
  if (OldArchive->hasSymbolTable())
    return;

  performWriteOperation(CreateSymTab, OldArchive, nullptr, nullptr);
}

static void performOperation(ArchiveOperation Operation,
                             object::Archive *OldArchive,
                             std::unique_ptr<MemoryBuffer> OldArchiveBuf,
                             std::vector<NewArchiveIterator> *NewMembers) {
  switch (Operation) {
  case Print:
  case DisplayTable:
  case Extract:
    performReadOperation(Operation, OldArchive);
    return;

  case Delete:
  case Move:
  case QuickAppend:
  case ReplaceOrInsert:
    performWriteOperation(Operation, OldArchive, std::move(OldArchiveBuf),
                          NewMembers);
    return;
  case CreateSymTab:
    createSymbolTable(OldArchive);
    return;
  }
  llvm_unreachable("Unknown operation.");
}

static int performOperation(ArchiveOperation Operation,
                            std::vector<NewArchiveIterator> *NewMembers) {
  // Create or open the archive object.
  ErrorOr<std::unique_ptr<MemoryBuffer>> Buf =
      MemoryBuffer::getFile(ArchiveName, -1, false);
  std::error_code EC = Buf.getError();
  if (EC && EC != errc::no_such_file_or_directory)
    fail("error opening '" + ArchiveName + "': " + EC.message() + "!");

  if (!EC) {
    object::Archive Archive(Buf.get()->getMemBufferRef(), EC);
    failIfError(EC,
                "error loading '" + ArchiveName + "': " + EC.message() + "!");
    performOperation(Operation, &Archive, std::move(Buf.get()), NewMembers);
    return 0;
  }

  assert(EC == errc::no_such_file_or_directory);

  if (!shouldCreateArchive(Operation)) {
    failIfError(EC, Twine("error loading '") + ArchiveName + "'");
  } else {
    if (!Create) {
      // Produce a warning if we should and we're creating the archive
      errs() << ToolName << ": creating " << ArchiveName << "\n";
    }
  }

  performOperation(Operation, nullptr, nullptr, NewMembers);
  return 0;
}

static void runMRIScript() {
  enum class MRICommand { AddLib, AddMod, Create, Save, End, Invalid };

  ErrorOr<std::unique_ptr<MemoryBuffer>> Buf = MemoryBuffer::getSTDIN();
  failIfError(Buf.getError());
  const MemoryBuffer &Ref = *Buf.get();
  bool Saved = false;
  std::vector<NewArchiveIterator> NewMembers;
  std::vector<std::unique_ptr<MemoryBuffer>> ArchiveBuffers;
  std::vector<std::unique_ptr<object::Archive>> Archives;

  for (line_iterator I(Ref, /*SkipBlanks*/ true, ';'), E; I != E; ++I) {
    StringRef Line = *I;
    StringRef CommandStr, Rest;
    std::tie(CommandStr, Rest) = Line.split(' ');
    Rest = Rest.trim();
    if (!Rest.empty() && Rest.front() == '"' && Rest.back() == '"')
      Rest = Rest.drop_front().drop_back();
    auto Command = StringSwitch<MRICommand>(CommandStr.lower())
                       .Case("addlib", MRICommand::AddLib)
                       .Case("addmod", MRICommand::AddMod)
                       .Case("create", MRICommand::Create)
                       .Case("save", MRICommand::Save)
                       .Case("end", MRICommand::End)
                       .Default(MRICommand::Invalid);

    switch (Command) {
    case MRICommand::AddLib: {
      auto BufOrErr = MemoryBuffer::getFile(Rest, -1, false);
      failIfError(BufOrErr.getError(), "Could not open library");
      ArchiveBuffers.push_back(std::move(*BufOrErr));
      auto LibOrErr =
          object::Archive::create(ArchiveBuffers.back()->getMemBufferRef());
      failIfError(LibOrErr.getError(), "Could not parse library");
      Archives.push_back(std::move(*LibOrErr));
      object::Archive &Lib = *Archives.back();
      for (auto &MemberOrErr : Lib.children()) {
        failIfError(MemberOrErr.getError());
        auto &Member = MemberOrErr.get();
        ErrorOr<StringRef> NameOrErr = Member.getName();
        failIfError(NameOrErr.getError());
        addMember(NewMembers, Member, *NameOrErr);
      }
      break;
    }
    case MRICommand::AddMod:
      addMember(NewMembers, Rest);
      break;
    case MRICommand::Create:
      Create = true;
      if (!ArchiveName.empty())
        fail("Editing multiple archives not supported");
      if (Saved)
        fail("File already saved");
      ArchiveName = Rest;
      break;
    case MRICommand::Save:
      Saved = true;
      break;
    case MRICommand::End:
      break;
    case MRICommand::Invalid:
      fail("Unknown command: " + CommandStr);
    }
  }

  // Nothing to do if not saved.
  if (Saved)
    performOperation(ReplaceOrInsert, &NewMembers);
  exit(0);
}

static int ar_main() {
  // Do our own parsing of the command line because the CommandLine utility
  // can't handle the grouped positional parameters without a dash.
  ArchiveOperation Operation = parseCommandLine();
  return performOperation(Operation, nullptr);
}

static int ranlib_main() {
  if (RestOfArgs.size() != 1)
    fail(ToolName + " takes just one archive as an argument");
  ArchiveName = RestOfArgs[0];
  return performOperation(CreateSymTab, nullptr);
}

int main(int argc, char **argv) {
  ToolName = argv[0];
  // Print a stack trace if we signal out.
  sys::PrintStackTraceOnErrorSignal();
  PrettyStackTraceProgram X(argc, argv);
  llvm_shutdown_obj Y;  // Call llvm_shutdown() on exit.

  llvm::InitializeAllTargetInfos();
  llvm::InitializeAllTargetMCs();
  llvm::InitializeAllAsmParsers();

  StringRef Stem = sys::path::stem(ToolName);
  if (Stem.find("ranlib") == StringRef::npos &&
      Stem.find("lib") != StringRef::npos)
    return libDriverMain(makeArrayRef(argv, argc));

  // Have the command line options parsed and handle things
  // like --help and --version.
  cl::ParseCommandLineOptions(argc, argv,
    "LLVM Archiver (llvm-ar)\n\n"
    "  This program archives bitcode files into single libraries\n"
  );

  if (Stem.find("ranlib") != StringRef::npos)
    return ranlib_main();
  if (Stem.find("ar") != StringRef::npos)
    return ar_main();
  fail("Not ranlib, ar or lib!");
}<|MERGE_RESOLUTION|>--- conflicted
+++ resolved
@@ -584,17 +584,10 @@
   switch (FormatOpt) {
   case Default: {
     Triple T(sys::getProcessTriple());
-<<<<<<< HEAD
-
 // XXX jeff: This is a bad assumption if you are cross compiling.
-//    if (T.isOSDarwin())
-//      Kind = object::Archive::K_BSD;
-//    else
-=======
-    if (T.isOSDarwin() && !Thin)
-      Kind = object::Archive::K_BSD;
-    else
->>>>>>> f24dab3a
+//  if (T.isOSDarwin() && !Thin)
+//    Kind = object::Archive::K_BSD;
+//  else
       Kind = object::Archive::K_GNU;
     break;
   }
