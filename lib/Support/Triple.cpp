//===--- Triple.cpp - Target triple helper class --------------------------===//
//
//                     The LLVM Compiler Infrastructure
//
// This file is distributed under the University of Illinois Open Source
// License. See LICENSE.TXT for details.
//
//===----------------------------------------------------------------------===//

#include "llvm/ADT/Triple.h"
#include "llvm/ADT/STLExtras.h"
#include "llvm/ADT/SmallString.h"
#include "llvm/ADT/StringSwitch.h"
#include "llvm/Support/ErrorHandling.h"
#include "llvm/Support/TargetParser.h"
#include "llvm/Support/Host.h"
#include <cstring>
using namespace llvm;

StringRef Triple::getArchTypeName(ArchType Kind) {
  switch (Kind) {
  case UnknownArch:    return "unknown";

  case aarch64:        return "aarch64";
  case aarch64_be:     return "aarch64_be";
  case arm:            return "arm";
  case armeb:          return "armeb";
  case avr:            return "avr";
  case bpfel:          return "bpfel";
  case bpfeb:          return "bpfeb";
  case hexagon:        return "hexagon";
  case mips:           return "mips";
  case mipsel:         return "mipsel";
  case mips64:         return "mips64";
  case mips64el:       return "mips64el";
  case msp430:         return "msp430";
  case ppc64:          return "powerpc64";
  case ppc64le:        return "powerpc64le";
  case ppc:            return "powerpc";
  case r600:           return "r600";
  case amdgcn:         return "amdgcn";
  case riscv32:        return "riscv32";
  case riscv64:        return "riscv64";
  case sparc:          return "sparc";
  case sparcv9:        return "sparcv9";
  case sparcel:        return "sparcel";
  case systemz:        return "s390x";
  case tce:            return "tce";
  case tcele:          return "tcele";
  case thumb:          return "thumb";
  case thumbeb:        return "thumbeb";
  case x86:            return "i386";
  case x86_64:         return "x86_64";
  case xcore:          return "xcore";
  case nvptx:          return "nvptx";
  case nvptx64:        return "nvptx64";
  case le32:           return "le32";
  case le64:           return "le64";
  case amdil:          return "amdil";
  case amdil64:        return "amdil64";
  case hsail:          return "hsail";
  case hsail64:        return "hsail64";
  case spir:           return "spir";
  case spir64:         return "spir64";
  case nyuzi:          return "nyuzi";
  case kalimba:        return "kalimba";
  case lanai:          return "lanai";
  case shave:          return "shave";
  case wasm32:         return "wasm32";
  case wasm64:         return "wasm64";
  case renderscript32: return "renderscript32";
  case renderscript64: return "renderscript64";
  }

  llvm_unreachable("Invalid ArchType!");
}

StringRef Triple::getArchTypePrefix(ArchType Kind) {
  switch (Kind) {
  default:
    return StringRef();

  case aarch64:
  case aarch64_be:  return "aarch64";

  case arm:
  case armeb:
  case thumb:
  case thumbeb:     return "arm";

  case avr:         return "avr";

  case ppc64:
  case ppc64le:
  case ppc:         return "ppc";

  case mips:
  case mipsel:
  case mips64:
  case mips64el:    return "mips";

  case hexagon:     return "hexagon";

  case amdgcn:      return "amdgcn";
  case r600:        return "r600";

  case bpfel:
  case bpfeb:       return "bpf";

  case sparcv9:
  case sparcel:
  case sparc:       return "sparc";

  case systemz:     return "s390";

  case x86:
  case x86_64:      return "x86";

  case xcore:       return "xcore";

  // NVPTX intrinsics are namespaced under nvvm.
  case nvptx:       return "nvvm";
  case nvptx64:     return "nvvm";

  case le32:        return "le32";
  case le64:        return "le64";

  case amdil:
  case amdil64:     return "amdil";

  case hsail:
  case hsail64:     return "hsail";

  case spir:
  case spir64:      return "spir";
  case nyuzi:       return "nyuzi";
  case kalimba:     return "kalimba";
  case lanai:       return "lanai";
  case shave:       return "shave";
  case wasm32:
  case wasm64:      return "wasm";

  case riscv32:
  case riscv64:     return "riscv";
  }
}

StringRef Triple::getVendorTypeName(VendorType Kind) {
  switch (Kind) {
  case UnknownVendor: return "unknown";

  case Apple: return "apple";
  case PC: return "pc";
  case SCEI: return "scei";
  case BGP: return "bgp";
  case BGQ: return "bgq";
  case Freescale: return "fsl";
  case IBM: return "ibm";
  case ImaginationTechnologies: return "img";
  case MipsTechnologies: return "mti";
  case NVIDIA: return "nvidia";
  case CSR: return "csr";
  case Myriad: return "myriad";
  case AMD: return "amd";
  case Mesa: return "mesa";
  }

  llvm_unreachable("Invalid VendorType!");
}

StringRef Triple::getOSTypeName(OSType Kind) {
  switch (Kind) {
  case UnknownOS: return "unknown";

  case CloudABI: return "cloudabi";
  case Darwin: return "darwin";
  case DragonFly: return "dragonfly";
  case FreeBSD: return "freebsd";
  case Fuchsia: return "fuchsia";
  case IOS: return "ios";
  case KFreeBSD: return "kfreebsd";
  case Linux: return "linux";
  case Lv2: return "lv2";
  case MacOSX: return "macosx";
  case NetBSD: return "netbsd";
  case OpenBSD: return "openbsd";
  case Solaris: return "solaris";
  case Win32: return "windows";
  case Haiku: return "haiku";
  case Minix: return "minix";
  case RTEMS: return "rtems";
  case NaCl: return "nacl";
  case CNK: return "cnk";
  case Bitrig: return "bitrig";
  case AIX: return "aix";
  case CUDA: return "cuda";
  case NVCL: return "nvcl";
  case AMDHSA: return "amdhsa";
  case PS4: return "ps4";
  case ELFIAMCU: return "elfiamcu";
  case TvOS: return "tvos";
  case WatchOS: return "watchos";
  case Mesa3D: return "mesa3d";
  case Contiki: return "contiki";
  }

  llvm_unreachable("Invalid OSType");
}

StringRef Triple::getEnvironmentTypeName(EnvironmentType Kind) {
  switch (Kind) {
  case UnknownEnvironment: return "unknown";
  case GNU: return "gnu";
  case GNUABI64: return "gnuabi64";
  case GNUEABIHF: return "gnueabihf";
  case GNUEABI: return "gnueabi";
  case GNUX32: return "gnux32";
  case CODE16: return "code16";
  case EABI: return "eabi";
  case EABIHF: return "eabihf";
  case Android: return "android";
  case Musl: return "musl";
  case MuslEABI: return "musleabi";
  case MuslEABIHF: return "musleabihf";
  case MSVC: return "msvc";
  case Itanium: return "itanium";
  case Cygnus: return "cygnus";
  case AMDOpenCL: return "amdopencl";
  case CoreCLR: return "coreclr";
  case OpenCL: return "opencl";
  }

  llvm_unreachable("Invalid EnvironmentType!");
}

static Triple::ArchType parseBPFArch(StringRef ArchName) {
  if (ArchName.equals("bpf")) {
    if (sys::IsLittleEndianHost)
      return Triple::bpfel;
    else
      return Triple::bpfeb;
  } else if (ArchName.equals("bpf_be") || ArchName.equals("bpfeb")) {
    return Triple::bpfeb;
  } else if (ArchName.equals("bpf_le") || ArchName.equals("bpfel")) {
    return Triple::bpfel;
  } else {
    return Triple::UnknownArch;
  }
}

Triple::ArchType Triple::getArchTypeForLLVMName(StringRef Name) {
  Triple::ArchType BPFArch(parseBPFArch(Name));
  return StringSwitch<Triple::ArchType>(Name)
    .Case("aarch64", aarch64)
    .Case("aarch64_be", aarch64_be)
    .Case("arm64", aarch64) // "arm64" is an alias for "aarch64"
    .Case("arm", arm)
    .Case("armeb", armeb)
    .Case("avr", avr)
    .StartsWith("bpf", BPFArch)
    .Case("mips", mips)
    .Case("mipsel", mipsel)
    .Case("mips64", mips64)
    .Case("mips64el", mips64el)
    .Case("msp430", msp430)
    .Case("ppc64", ppc64)
    .Case("ppc32", ppc)
    .Case("ppc", ppc)
    .Case("ppc64le", ppc64le)
    .Case("r600", r600)
    .Case("amdgcn", amdgcn)
    .Case("riscv32", riscv32)
    .Case("riscv64", riscv64)
    .Case("hexagon", hexagon)
    .Case("sparc", sparc)
    .Case("sparcel", sparcel)
    .Case("sparcv9", sparcv9)
    .Case("systemz", systemz)
    .Case("tce", tce)
    .Case("tcele", tcele)
    .Case("thumb", thumb)
    .Case("thumbeb", thumbeb)
    .Case("x86", x86)
    .Case("x86-64", x86_64)
    .Case("xcore", xcore)
    .Case("nvptx", nvptx)
    .Case("nvptx64", nvptx64)
    .Case("le32", le32)
    .Case("le64", le64)
    .Case("amdil", amdil)
    .Case("amdil64", amdil64)
    .Case("hsail", hsail)
    .Case("hsail64", hsail64)
    .Case("spir", spir)
    .Case("spir64", spir64)
    .Case("nyuzi", nyuzi)
    .Case("kalimba", kalimba)
    .Case("lanai", lanai)
    .Case("shave", shave)
    .Case("wasm32", wasm32)
    .Case("wasm64", wasm64)
    .Case("renderscript32", renderscript32)
    .Case("renderscript64", renderscript64)
    .Default(UnknownArch);
}

static Triple::ArchType parseARMArch(StringRef ArchName) {
  unsigned ISA = ARM::parseArchISA(ArchName);
  unsigned ENDIAN = ARM::parseArchEndian(ArchName);

  Triple::ArchType arch = Triple::UnknownArch;
  switch (ENDIAN) {
  case ARM::EK_LITTLE: {
    switch (ISA) {
    case ARM::IK_ARM:
      arch = Triple::arm;
      break;
    case ARM::IK_THUMB:
      arch = Triple::thumb;
      break;
    case ARM::IK_AARCH64:
      arch = Triple::aarch64;
      break;
    }
    break;
  }
  case ARM::EK_BIG: {
    switch (ISA) {
    case ARM::IK_ARM:
      arch = Triple::armeb;
      break;
    case ARM::IK_THUMB:
      arch = Triple::thumbeb;
      break;
    case ARM::IK_AARCH64:
      arch = Triple::aarch64_be;
      break;
    }
    break;
  }
  }

  ArchName = ARM::getCanonicalArchName(ArchName);
  if (ArchName.empty())
    return Triple::UnknownArch;

  // Thumb only exists in v4+
  if (ISA == ARM::IK_THUMB &&
      (ArchName.startswith("v2") || ArchName.startswith("v3")))
    return Triple::UnknownArch;

  // Thumb only for v6m
  unsigned Profile = ARM::parseArchProfile(ArchName);
  unsigned Version = ARM::parseArchVersion(ArchName);
  if (Profile == ARM::PK_M && Version == 6) {
    if (ENDIAN == ARM::EK_BIG)
      return Triple::thumbeb;
    else
      return Triple::thumb;
  }

  return arch;
}

static Triple::ArchType parseArch(StringRef ArchName) {
  auto AT = StringSwitch<Triple::ArchType>(ArchName)
    .Cases("i386", "i486", "i586", "i686", Triple::x86)
    // FIXME: Do we need to support these?
    .Cases("i786", "i886", "i986", Triple::x86)
    .Cases("amd64", "x86_64", "x86_64h", Triple::x86_64)
    .Cases("powerpc", "ppc32", Triple::ppc)
    .Cases("powerpc64", "ppu", "ppc64", Triple::ppc64)
    .Cases("powerpc64le", "ppc64le", Triple::ppc64le)
    .Case("xscale", Triple::arm)
    .Case("xscaleeb", Triple::armeb)
    .Case("aarch64", Triple::aarch64)
    .Case("aarch64_be", Triple::aarch64_be)
    .Case("arm64", Triple::aarch64)
    .Case("arm", Triple::arm)
    .Case("armeb", Triple::armeb)
    .Case("thumb", Triple::thumb)
    .Case("thumbeb", Triple::thumbeb)
    .Case("avr", Triple::avr)
    .Case("msp430", Triple::msp430)
    .Cases("mips", "mipseb", "mipsallegrex", Triple::mips)
    .Cases("mipsel", "mipsallegrexel", Triple::mipsel)
    .Cases("mips64", "mips64eb", Triple::mips64)
    .Case("mips64el", Triple::mips64el)
    .Case("r600", Triple::r600)
    .Case("amdgcn", Triple::amdgcn)
    .Case("riscv32", Triple::riscv32)
    .Case("riscv64", Triple::riscv64)
    .Case("hexagon", Triple::hexagon)
    .Cases("s390x", "systemz", Triple::systemz)
    .Case("sparc", Triple::sparc)
    .Case("sparcel", Triple::sparcel)
    .Cases("sparcv9", "sparc64", Triple::sparcv9)
    .Case("tce", Triple::tce)
    .Case("tcele", Triple::tcele)
    .Case("xcore", Triple::xcore)
    .Case("nvptx", Triple::nvptx)
    .Case("nvptx64", Triple::nvptx64)
    .Case("le32", Triple::le32)
    .Case("le64", Triple::le64)
    .Case("amdil", Triple::amdil)
    .Case("amdil64", Triple::amdil64)
    .Case("hsail", Triple::hsail)
    .Case("hsail64", Triple::hsail64)
    .Case("spir", Triple::spir)
    .Case("spir64", Triple::spir64)
    .Case("nyuzi", Triple::nyuzi)
    .StartsWith("kalimba", Triple::kalimba)
    .Case("lanai", Triple::lanai)
    .Case("shave", Triple::shave)
    .Case("wasm32", Triple::wasm32)
    .Case("wasm64", Triple::wasm64)
    .Case("renderscript32", Triple::renderscript32)
    .Case("renderscript64", Triple::renderscript64)
    .Default(Triple::UnknownArch);

  // Some architectures require special parsing logic just to compute the
  // ArchType result.
  if (AT == Triple::UnknownArch) {
    if (ArchName.startswith("arm") || ArchName.startswith("thumb") ||
        ArchName.startswith("aarch64"))
      return parseARMArch(ArchName);
    if (ArchName.startswith("bpf"))
      return parseBPFArch(ArchName);
  }

  return AT;
}

static Triple::VendorType parseVendor(StringRef VendorName) {
  return StringSwitch<Triple::VendorType>(VendorName)
    .Case("apple", Triple::Apple)
    .Case("pc", Triple::PC)
    .Case("scei", Triple::SCEI)
    .Case("bgp", Triple::BGP)
    .Case("bgq", Triple::BGQ)
    .Case("fsl", Triple::Freescale)
    .Case("ibm", Triple::IBM)
    .Case("img", Triple::ImaginationTechnologies)
    .Case("mti", Triple::MipsTechnologies)
    .Case("nvidia", Triple::NVIDIA)
    .Case("csr", Triple::CSR)
    .Case("myriad", Triple::Myriad)
    .Case("amd", Triple::AMD)
    .Case("mesa", Triple::Mesa)
    .Default(Triple::UnknownVendor);
}

static Triple::OSType parseOS(StringRef OSName) {
  return StringSwitch<Triple::OSType>(OSName)
    .StartsWith("cloudabi", Triple::CloudABI)
    .StartsWith("darwin", Triple::Darwin)
    .StartsWith("dragonfly", Triple::DragonFly)
    .StartsWith("freebsd", Triple::FreeBSD)
    .StartsWith("fuchsia", Triple::Fuchsia)
    .StartsWith("ios", Triple::IOS)
    .StartsWith("kfreebsd", Triple::KFreeBSD)
    .StartsWith("linux", Triple::Linux)
    .StartsWith("lv2", Triple::Lv2)
    .StartsWith("macosx", Triple::MacOSX)
    .StartsWith("netbsd", Triple::NetBSD)
    .StartsWith("openbsd", Triple::OpenBSD)
    .StartsWith("solaris", Triple::Solaris)
    .StartsWith("win32", Triple::Win32)
    .StartsWith("windows", Triple::Win32)
    .StartsWith("haiku", Triple::Haiku)
    .StartsWith("minix", Triple::Minix)
    .StartsWith("rtems", Triple::RTEMS)
    .StartsWith("nacl", Triple::NaCl)
    .StartsWith("cnk", Triple::CNK)
    .StartsWith("bitrig", Triple::Bitrig)
    .StartsWith("aix", Triple::AIX)
    .StartsWith("cuda", Triple::CUDA)
    .StartsWith("nvcl", Triple::NVCL)
    .StartsWith("amdhsa", Triple::AMDHSA)
    .StartsWith("ps4", Triple::PS4)
    .StartsWith("elfiamcu", Triple::ELFIAMCU)
    .StartsWith("tvos", Triple::TvOS)
    .StartsWith("watchos", Triple::WatchOS)
    .StartsWith("mesa3d", Triple::Mesa3D)
    .StartsWith("contiki", Triple::Contiki)
    .Default(Triple::UnknownOS);
}

static Triple::EnvironmentType parseEnvironment(StringRef EnvironmentName) {
  return StringSwitch<Triple::EnvironmentType>(EnvironmentName)
    .StartsWith("eabihf", Triple::EABIHF)
    .StartsWith("eabi", Triple::EABI)
    .StartsWith("gnuabi64", Triple::GNUABI64)
    .StartsWith("gnueabihf", Triple::GNUEABIHF)
    .StartsWith("gnueabi", Triple::GNUEABI)
    .StartsWith("gnux32", Triple::GNUX32)
    .StartsWith("code16", Triple::CODE16)
    .StartsWith("gnu", Triple::GNU)
    .StartsWith("android", Triple::Android)
    .StartsWith("musleabihf", Triple::MuslEABIHF)
    .StartsWith("musleabi", Triple::MuslEABI)
    .StartsWith("musl", Triple::Musl)
    .StartsWith("msvc", Triple::MSVC)
    .StartsWith("itanium", Triple::Itanium)
    .StartsWith("cygnus", Triple::Cygnus)
    .StartsWith("amdopencl", Triple::AMDOpenCL)
    .StartsWith("coreclr", Triple::CoreCLR)
    .StartsWith("opencl", Triple::OpenCL)
    .Default(Triple::UnknownEnvironment);
}

static Triple::ObjectFormatType parseFormat(StringRef EnvironmentName) {
  return StringSwitch<Triple::ObjectFormatType>(EnvironmentName)
    .EndsWith("coff", Triple::COFF)
    .EndsWith("elf", Triple::ELF)
    .EndsWith("macho", Triple::MachO)
    .Default(Triple::UnknownObjectFormat);
}

static Triple::SubArchType parseSubArch(StringRef SubArchName) {
  StringRef ARMSubArch = ARM::getCanonicalArchName(SubArchName);

  // For now, this is the small part. Early return.
  if (ARMSubArch.empty())
    return StringSwitch<Triple::SubArchType>(SubArchName)
      .EndsWith("kalimba3", Triple::KalimbaSubArch_v3)
      .EndsWith("kalimba4", Triple::KalimbaSubArch_v4)
      .EndsWith("kalimba5", Triple::KalimbaSubArch_v5)
      .Default(Triple::NoSubArch);

  // ARM sub arch.
  switch(ARM::parseArch(ARMSubArch)) {
  case ARM::AK_ARMV4:
    return Triple::NoSubArch;
  case ARM::AK_ARMV4T:
    return Triple::ARMSubArch_v4t;
  case ARM::AK_ARMV5T:
    return Triple::ARMSubArch_v5;
  case ARM::AK_ARMV5TE:
  case ARM::AK_IWMMXT:
  case ARM::AK_IWMMXT2:
  case ARM::AK_XSCALE:
  case ARM::AK_ARMV5TEJ:
    return Triple::ARMSubArch_v5te;
  case ARM::AK_ARMV6:
    return Triple::ARMSubArch_v6;
  case ARM::AK_ARMV6K:
  case ARM::AK_ARMV6KZ:
    return Triple::ARMSubArch_v6k;
  case ARM::AK_ARMV6T2:
    return Triple::ARMSubArch_v6t2;
  case ARM::AK_ARMV6M:
    return Triple::ARMSubArch_v6m;
  case ARM::AK_ARMV7A:
  case ARM::AK_ARMV7R:
    return Triple::ARMSubArch_v7;
  case ARM::AK_ARMV7K:
    return Triple::ARMSubArch_v7k;
  case ARM::AK_ARMV7M:
    return Triple::ARMSubArch_v7m;
  case ARM::AK_ARMV7S:
    return Triple::ARMSubArch_v7s;
  case ARM::AK_ARMV7EM:
    return Triple::ARMSubArch_v7em;
  case ARM::AK_ARMV8A:
    return Triple::ARMSubArch_v8;
  case ARM::AK_ARMV8_1A:
    return Triple::ARMSubArch_v8_1a;
  case ARM::AK_ARMV8_2A:
    return Triple::ARMSubArch_v8_2a;
  case ARM::AK_ARMV8R:
    return Triple::ARMSubArch_v8r;
  case ARM::AK_ARMV8MBaseline:
    return Triple::ARMSubArch_v8m_baseline;
  case ARM::AK_ARMV8MMainline:
    return Triple::ARMSubArch_v8m_mainline;
  default:
    return Triple::NoSubArch;
  }
}

static StringRef getObjectFormatTypeName(Triple::ObjectFormatType Kind) {
  switch (Kind) {
  case Triple::UnknownObjectFormat: return "";
  case Triple::COFF: return "coff";
  case Triple::ELF: return "elf";
  case Triple::MachO: return "macho";
  }
  llvm_unreachable("unknown object format type");
}

static Triple::ObjectFormatType getDefaultFormat(const Triple &T) {
  switch (T.getArch()) {
  case Triple::UnknownArch:
  case Triple::aarch64:
  case Triple::arm:
  case Triple::thumb:
  case Triple::x86:
  case Triple::x86_64:
    if (T.isOSDarwin())
      return Triple::MachO;
    else if (T.isOSWindows())
      return Triple::COFF;
    return Triple::ELF;

  case Triple::aarch64_be:
  case Triple::amdgcn:
  case Triple::amdil:
  case Triple::amdil64:
  case Triple::armeb:
  case Triple::avr:
  case Triple::bpfeb:
  case Triple::bpfel:
  case Triple::hexagon:
  case Triple::lanai:
  case Triple::hsail:
  case Triple::hsail64:
  case Triple::kalimba:
  case Triple::le32:
  case Triple::le64:
  case Triple::mips:
  case Triple::mips64:
  case Triple::mips64el:
  case Triple::mipsel:
  case Triple::msp430:
  case Triple::nvptx:
  case Triple::nvptx64:
  case Triple::ppc64le:
  case Triple::r600:
  case Triple::renderscript32:
  case Triple::renderscript64:
  case Triple::riscv32:
  case Triple::riscv64:
  case Triple::shave:
  case Triple::sparc:
  case Triple::sparcel:
  case Triple::sparcv9:
  case Triple::spir:
  case Triple::spir64:
  case Triple::systemz:
  case Triple::tce:
  case Triple::tcele:
  case Triple::thumbeb:
  case Triple::wasm32:
  case Triple::wasm64:
  case Triple::xcore:
  case Triple::nyuzi:
    return Triple::ELF;

  case Triple::ppc:
  case Triple::ppc64:
    if (T.isOSDarwin())
      return Triple::MachO;
    return Triple::ELF;
  }
  llvm_unreachable("unknown architecture");
}

/// \brief Construct a triple from the string representation provided.
///
/// This stores the string representation and parses the various pieces into
/// enum members.
Triple::Triple(const Twine &Str)
    : Data(Str.str()), Arch(UnknownArch), SubArch(NoSubArch),
      Vendor(UnknownVendor), OS(UnknownOS), Environment(UnknownEnvironment),
      ObjectFormat(UnknownObjectFormat) {
  // Do minimal parsing by hand here.
  SmallVector<StringRef, 4> Components;
  StringRef(Data).split(Components, '-', /*MaxSplit*/ 3);
  if (Components.size() > 0) {
    Arch = parseArch(Components[0]);
    SubArch = parseSubArch(Components[0]);
    if (Components.size() > 1) {
      Vendor = parseVendor(Components[1]);
      if (Components.size() > 2) {
        OS = parseOS(Components[2]);
        if (Components.size() > 3) {
          Environment = parseEnvironment(Components[3]);
          ObjectFormat = parseFormat(Components[3]);
        }
      }
    }
  }
  if (ObjectFormat == UnknownObjectFormat)
    ObjectFormat = getDefaultFormat(*this);
}

/// \brief Construct a triple from string representations of the architecture,
/// vendor, and OS.
///
/// This joins each argument into a canonical string representation and parses
/// them into enum members. It leaves the environment unknown and omits it from
/// the string representation.
Triple::Triple(const Twine &ArchStr, const Twine &VendorStr, const Twine &OSStr)
    : Data((ArchStr + Twine('-') + VendorStr + Twine('-') + OSStr).str()),
      Arch(parseArch(ArchStr.str())),
      SubArch(parseSubArch(ArchStr.str())),
      Vendor(parseVendor(VendorStr.str())),
      OS(parseOS(OSStr.str())),
      Environment(), ObjectFormat(Triple::UnknownObjectFormat) {
  ObjectFormat = getDefaultFormat(*this);
}

/// \brief Construct a triple from string representations of the architecture,
/// vendor, OS, and environment.
///
/// This joins each argument into a canonical string representation and parses
/// them into enum members.
Triple::Triple(const Twine &ArchStr, const Twine &VendorStr, const Twine &OSStr,
               const Twine &EnvironmentStr)
    : Data((ArchStr + Twine('-') + VendorStr + Twine('-') + OSStr + Twine('-') +
            EnvironmentStr).str()),
      Arch(parseArch(ArchStr.str())),
      SubArch(parseSubArch(ArchStr.str())),
      Vendor(parseVendor(VendorStr.str())),
      OS(parseOS(OSStr.str())),
      Environment(parseEnvironment(EnvironmentStr.str())),
      ObjectFormat(parseFormat(EnvironmentStr.str())) {
  if (ObjectFormat == Triple::UnknownObjectFormat)
    ObjectFormat = getDefaultFormat(*this);
}

std::string Triple::normalize(StringRef Str) {
  bool IsMinGW32 = false;
  bool IsCygwin = false;

  // Parse into components.
  SmallVector<StringRef, 4> Components;
  Str.split(Components, '-');

  // If the first component corresponds to a known architecture, preferentially
  // use it for the architecture.  If the second component corresponds to a
  // known vendor, preferentially use it for the vendor, etc.  This avoids silly
  // component movement when a component parses as (eg) both a valid arch and a
  // valid os.
  ArchType Arch = UnknownArch;
  if (Components.size() > 0)
    Arch = parseArch(Components[0]);
  VendorType Vendor = UnknownVendor;
  if (Components.size() > 1)
    Vendor = parseVendor(Components[1]);
  OSType OS = UnknownOS;
  if (Components.size() > 2) {
    OS = parseOS(Components[2]);
    IsCygwin = Components[2].startswith("cygwin");
    IsMinGW32 = Components[2].startswith("mingw");
  }
  EnvironmentType Environment = UnknownEnvironment;
  if (Components.size() > 3)
    Environment = parseEnvironment(Components[3]);
  ObjectFormatType ObjectFormat = UnknownObjectFormat;
  if (Components.size() > 4)
    ObjectFormat = parseFormat(Components[4]);

  // Note which components are already in their final position.  These will not
  // be moved.
  bool Found[4];
  Found[0] = Arch != UnknownArch;
  Found[1] = Vendor != UnknownVendor;
  Found[2] = OS != UnknownOS;
  Found[3] = Environment != UnknownEnvironment;

  // If they are not there already, permute the components into their canonical
  // positions by seeing if they parse as a valid architecture, and if so moving
  // the component to the architecture position etc.
  for (unsigned Pos = 0; Pos != array_lengthof(Found); ++Pos) {
    if (Found[Pos])
      continue; // Already in the canonical position.

    for (unsigned Idx = 0; Idx != Components.size(); ++Idx) {
      // Do not reparse any components that already matched.
      if (Idx < array_lengthof(Found) && Found[Idx])
        continue;

      // Does this component parse as valid for the target position?
      bool Valid = false;
      StringRef Comp = Components[Idx];
      switch (Pos) {
      default: llvm_unreachable("unexpected component type!");
      case 0:
        Arch = parseArch(Comp);
        Valid = Arch != UnknownArch;
        break;
      case 1:
        Vendor = parseVendor(Comp);
        Valid = Vendor != UnknownVendor;
        break;
      case 2:
        OS = parseOS(Comp);
        IsCygwin = Comp.startswith("cygwin");
        IsMinGW32 = Comp.startswith("mingw");
        Valid = OS != UnknownOS || IsCygwin || IsMinGW32;
        break;
      case 3:
        Environment = parseEnvironment(Comp);
        Valid = Environment != UnknownEnvironment;
        if (!Valid) {
          ObjectFormat = parseFormat(Comp);
          Valid = ObjectFormat != UnknownObjectFormat;
        }
        break;
      }
      if (!Valid)
        continue; // Nope, try the next component.

      // Move the component to the target position, pushing any non-fixed
      // components that are in the way to the right.  This tends to give
      // good results in the common cases of a forgotten vendor component
      // or a wrongly positioned environment.
      if (Pos < Idx) {
        // Insert left, pushing the existing components to the right.  For
        // example, a-b-i386 -> i386-a-b when moving i386 to the front.
        StringRef CurrentComponent(""); // The empty component.
        // Replace the component we are moving with an empty component.
        std::swap(CurrentComponent, Components[Idx]);
        // Insert the component being moved at Pos, displacing any existing
        // components to the right.
        for (unsigned i = Pos; !CurrentComponent.empty(); ++i) {
          // Skip over any fixed components.
          while (i < array_lengthof(Found) && Found[i])
            ++i;
          // Place the component at the new position, getting the component
          // that was at this position - it will be moved right.
          std::swap(CurrentComponent, Components[i]);
        }
      } else if (Pos > Idx) {
        // Push right by inserting empty components until the component at Idx
        // reaches the target position Pos.  For example, pc-a -> -pc-a when
        // moving pc to the second position.
        do {
          // Insert one empty component at Idx.
          StringRef CurrentComponent(""); // The empty component.
          for (unsigned i = Idx; i < Components.size();) {
            // Place the component at the new position, getting the component
            // that was at this position - it will be moved right.
            std::swap(CurrentComponent, Components[i]);
            // If it was placed on top of an empty component then we are done.
            if (CurrentComponent.empty())
              break;
            // Advance to the next component, skipping any fixed components.
            while (++i < array_lengthof(Found) && Found[i])
              ;
          }
          // The last component was pushed off the end - append it.
          if (!CurrentComponent.empty())
            Components.push_back(CurrentComponent);

          // Advance Idx to the component's new position.
          while (++Idx < array_lengthof(Found) && Found[Idx])
            ;
        } while (Idx < Pos); // Add more until the final position is reached.
      }
      assert(Pos < Components.size() && Components[Pos] == Comp &&
             "Component moved wrong!");
      Found[Pos] = true;
      break;
    }
  }

  // Special case logic goes here.  At this point Arch, Vendor and OS have the
  // correct values for the computed components.
  std::string NormalizedEnvironment;
  if (Environment == Triple::Android && Components[3].startswith("androideabi")) {
    StringRef AndroidVersion = Components[3].drop_front(strlen("androideabi"));
    if (AndroidVersion.empty()) {
      Components[3] = "android";
    } else {
      NormalizedEnvironment = Twine("android", AndroidVersion).str();
      Components[3] = NormalizedEnvironment;
    }
  }

  if (OS == Triple::Win32) {
    Components.resize(4);
    Components[2] = "windows";
    if (Environment == UnknownEnvironment) {
      if (ObjectFormat == UnknownObjectFormat || ObjectFormat == Triple::COFF)
        Components[3] = "msvc";
      else
        Components[3] = getObjectFormatTypeName(ObjectFormat);
    }
  } else if (IsMinGW32) {
    Components.resize(4);
    Components[2] = "windows";
    Components[3] = "gnu";
  } else if (IsCygwin) {
    Components.resize(4);
    Components[2] = "windows";
    Components[3] = "cygnus";
  }
  if (IsMinGW32 || IsCygwin ||
      (OS == Triple::Win32 && Environment != UnknownEnvironment)) {
    if (ObjectFormat != UnknownObjectFormat && ObjectFormat != Triple::COFF) {
      Components.resize(5);
      Components[4] = getObjectFormatTypeName(ObjectFormat);
    }
  }

  // Stick the corrected components back together to form the normalized string.
  std::string Normalized;
  for (unsigned i = 0, e = Components.size(); i != e; ++i) {
    if (i) Normalized += '-';
    Normalized += Components[i];
  }
  return Normalized;
}

StringRef Triple::getArchName() const {
  return StringRef(Data).split('-').first;           // Isolate first component
}

StringRef Triple::getVendorName() const {
  StringRef Tmp = StringRef(Data).split('-').second; // Strip first component
  return Tmp.split('-').first;                       // Isolate second component
}

StringRef Triple::getOSName() const {
  StringRef Tmp = StringRef(Data).split('-').second; // Strip first component
  Tmp = Tmp.split('-').second;                       // Strip second component
  return Tmp.split('-').first;                       // Isolate third component
}

StringRef Triple::getEnvironmentName() const {
  StringRef Tmp = StringRef(Data).split('-').second; // Strip first component
  Tmp = Tmp.split('-').second;                       // Strip second component
  return Tmp.split('-').second;                      // Strip third component
}

StringRef Triple::getOSAndEnvironmentName() const {
  StringRef Tmp = StringRef(Data).split('-').second; // Strip first component
  return Tmp.split('-').second;                      // Strip second component
}

static unsigned EatNumber(StringRef &Str) {
  assert(!Str.empty() && Str[0] >= '0' && Str[0] <= '9' && "Not a number");
  unsigned Result = 0;

  do {
    // Consume the leading digit.
    Result = Result*10 + (Str[0] - '0');

    // Eat the digit.
    Str = Str.substr(1);
  } while (!Str.empty() && Str[0] >= '0' && Str[0] <= '9');

  return Result;
}

static void parseVersionFromName(StringRef Name, unsigned &Major,
                                 unsigned &Minor, unsigned &Micro) {
  // Any unset version defaults to 0.
  Major = Minor = Micro = 0;

  // Parse up to three components.
  unsigned *Components[3] = {&Major, &Minor, &Micro};
  for (unsigned i = 0; i != 3; ++i) {
    if (Name.empty() || Name[0] < '0' || Name[0] > '9')
      break;

    // Consume the leading number.
    *Components[i] = EatNumber(Name);

    // Consume the separator, if present.
    if (Name.startswith("."))
      Name = Name.substr(1);
  }
}

void Triple::getEnvironmentVersion(unsigned &Major, unsigned &Minor,
                                   unsigned &Micro) const {
  StringRef EnvironmentName = getEnvironmentName();
  StringRef EnvironmentTypeName = getEnvironmentTypeName(getEnvironment());
  if (EnvironmentName.startswith(EnvironmentTypeName))
    EnvironmentName = EnvironmentName.substr(EnvironmentTypeName.size());

  parseVersionFromName(EnvironmentName, Major, Minor, Micro);
}

void Triple::getOSVersion(unsigned &Major, unsigned &Minor,
                          unsigned &Micro) const {
  StringRef OSName = getOSName();
  // Assume that the OS portion of the triple starts with the canonical name.
  StringRef OSTypeName = getOSTypeName(getOS());
  if (OSName.startswith(OSTypeName))
    OSName = OSName.substr(OSTypeName.size());

  parseVersionFromName(OSName, Major, Minor, Micro);
}

bool Triple::getMacOSXVersion(unsigned &Major, unsigned &Minor,
                              unsigned &Micro) const {
  getOSVersion(Major, Minor, Micro);

  switch (getOS()) {
  default: llvm_unreachable("unexpected OS for Darwin triple");
  case Darwin:
    // Default to darwin8, i.e., MacOSX 10.4.
    if (Major == 0)
      Major = 8;
    // Darwin version numbers are skewed from OS X versions.
    if (Major < 4)
      return false;
    Micro = 0;
    Minor = Major - 4;
    Major = 10;
    break;
  case MacOSX:
    // Default to 10.4.
    if (Major == 0) {
      Major = 10;
      Minor = 4;
    }
    if (Major != 10)
      return false;
    break;
  case IOS:
  case TvOS:
  case WatchOS:
    // Ignore the version from the triple.  This is only handled because the
    // the clang driver combines OS X and IOS support into a common Darwin
    // toolchain that wants to know the OS X version number even when targeting
    // IOS.
    Major = 10;
    Minor = 4;
    Micro = 0;
    break;
  }
  return true;
}

void Triple::getiOSVersion(unsigned &Major, unsigned &Minor,
                           unsigned &Micro) const {
  switch (getOS()) {
  default: llvm_unreachable("unexpected OS for Darwin triple");
  case Darwin:
  case MacOSX:
    // Ignore the version from the triple.  This is only handled because the
    // the clang driver combines OS X and IOS support into a common Darwin
    // toolchain that wants to know the iOS version number even when targeting
    // OS X.
    Major = 5;
    Minor = 0;
    Micro = 0;
    break;
  case IOS:
  case TvOS:
    getOSVersion(Major, Minor, Micro);
    // Default to 5.0 (or 7.0 for arm64).
    if (Major == 0)
      Major = (getArch() == aarch64) ? 7 : 5;
    break;
  case WatchOS:
    llvm_unreachable("conflicting triple info");
  }
}

void Triple::getWatchOSVersion(unsigned &Major, unsigned &Minor,
                               unsigned &Micro) const {
  switch (getOS()) {
  default: llvm_unreachable("unexpected OS for Darwin triple");
  case Darwin:
  case MacOSX:
    // Ignore the version from the triple.  This is only handled because the
    // the clang driver combines OS X and IOS support into a common Darwin
    // toolchain that wants to know the iOS version number even when targeting
    // OS X.
    Major = 2;
    Minor = 0;
    Micro = 0;
    break;
  case WatchOS:
    getOSVersion(Major, Minor, Micro);
    if (Major == 0)
      Major = 2;
    break;
  case IOS:
    llvm_unreachable("conflicting triple info");
  }
}

void Triple::setTriple(const Twine &Str) {
  *this = Triple(Str);
}

void Triple::setArch(ArchType Kind) {
  setArchName(getArchTypeName(Kind));
}

void Triple::setVendor(VendorType Kind) {
  setVendorName(getVendorTypeName(Kind));
}

void Triple::setOS(OSType Kind) {
  setOSName(getOSTypeName(Kind));
}

void Triple::setEnvironment(EnvironmentType Kind) {
  if (ObjectFormat == getDefaultFormat(*this))
    return setEnvironmentName(getEnvironmentTypeName(Kind));

  setEnvironmentName((getEnvironmentTypeName(Kind) + Twine("-") +
                      getObjectFormatTypeName(ObjectFormat)).str());
}

void Triple::setObjectFormat(ObjectFormatType Kind) {
  if (Environment == UnknownEnvironment)
    return setEnvironmentName(getObjectFormatTypeName(Kind));

  setEnvironmentName((getEnvironmentTypeName(Environment) + Twine("-") +
                      getObjectFormatTypeName(Kind)).str());
}

void Triple::setArchName(StringRef Str) {
  // Work around a miscompilation bug for Twines in gcc 4.0.3.
  SmallString<64> Triple;
  Triple += Str;
  Triple += "-";
  Triple += getVendorName();
  Triple += "-";
  Triple += getOSAndEnvironmentName();
  setTriple(Triple);
}

void Triple::setVendorName(StringRef Str) {
  setTriple(getArchName() + "-" + Str + "-" + getOSAndEnvironmentName());
}

void Triple::setOSName(StringRef Str) {
  if (hasEnvironment())
    setTriple(getArchName() + "-" + getVendorName() + "-" + Str +
              "-" + getEnvironmentName());
  else
    setTriple(getArchName() + "-" + getVendorName() + "-" + Str);
}

void Triple::setEnvironmentName(StringRef Str) {
  setTriple(getArchName() + "-" + getVendorName() + "-" + getOSName() +
            "-" + Str);
}

void Triple::setOSAndEnvironmentName(StringRef Str) {
  setTriple(getArchName() + "-" + getVendorName() + "-" + Str);
}

static unsigned getArchPointerBitWidth(llvm::Triple::ArchType Arch) {
  switch (Arch) {
  case llvm::Triple::UnknownArch:
    return 0;

  case llvm::Triple::avr:
  case llvm::Triple::msp430:
    return 16;

  case llvm::Triple::arm:
  case llvm::Triple::armeb:
  case llvm::Triple::hexagon:
  case llvm::Triple::le32:
  case llvm::Triple::mips:
  case llvm::Triple::mipsel:
  case llvm::Triple::nvptx:
  case llvm::Triple::ppc:
  case llvm::Triple::r600:
  case llvm::Triple::riscv32:
  case llvm::Triple::sparc:
  case llvm::Triple::sparcel:
  case llvm::Triple::tce:
  case llvm::Triple::tcele:
  case llvm::Triple::thumb:
  case llvm::Triple::thumbeb:
  case llvm::Triple::x86:
  case llvm::Triple::xcore:
  case llvm::Triple::amdil:
  case llvm::Triple::hsail:
  case llvm::Triple::spir:
  case llvm::Triple::nyuzi:
  case llvm::Triple::kalimba:
  case llvm::Triple::lanai:
  case llvm::Triple::shave:
  case llvm::Triple::wasm32:
  case llvm::Triple::renderscript32:
    return 32;

  case llvm::Triple::aarch64:
  case llvm::Triple::aarch64_be:
  case llvm::Triple::amdgcn:
  case llvm::Triple::bpfel:
  case llvm::Triple::bpfeb:
  case llvm::Triple::le64:
  case llvm::Triple::mips64:
  case llvm::Triple::mips64el:
  case llvm::Triple::nvptx64:
  case llvm::Triple::ppc64:
  case llvm::Triple::ppc64le:
  case llvm::Triple::riscv64:
  case llvm::Triple::sparcv9:
  case llvm::Triple::systemz:
  case llvm::Triple::x86_64:
  case llvm::Triple::amdil64:
  case llvm::Triple::hsail64:
  case llvm::Triple::spir64:
  case llvm::Triple::wasm64:
  case llvm::Triple::renderscript64:
    return 64;
  }
  llvm_unreachable("Invalid architecture value");
}

bool Triple::isArch64Bit() const {
  return getArchPointerBitWidth(getArch()) == 64;
}

bool Triple::isArch32Bit() const {
  return getArchPointerBitWidth(getArch()) == 32;
}

bool Triple::isArch16Bit() const {
  return getArchPointerBitWidth(getArch()) == 16;
}

Triple Triple::get32BitArchVariant() const {
  Triple T(*this);
  switch (getArch()) {
  case Triple::UnknownArch:
  case Triple::amdgcn:
  case Triple::avr:
  case Triple::bpfel:
  case Triple::bpfeb:
  case Triple::msp430:
  case Triple::systemz:
  case Triple::ppc64le:
    T.setArch(UnknownArch);
    break;

  case Triple::amdil:
  case Triple::hsail:
  case Triple::spir:
  case Triple::nyuzi:
  case Triple::arm:
  case Triple::armeb:
  case Triple::hexagon:
  case Triple::kalimba:
  case Triple::le32:
  case Triple::mips:
  case Triple::mipsel:
  case Triple::nvptx:
  case Triple::ppc:
  case Triple::r600:
  case Triple::riscv32:
  case Triple::sparc:
  case Triple::sparcel:
  case Triple::tce:
  case Triple::tcele:
  case Triple::thumb:
  case Triple::thumbeb:
  case Triple::x86:
  case Triple::xcore:
  case Triple::lanai:
  case Triple::shave:
  case Triple::wasm32:
  case Triple::renderscript32:
    // Already 32-bit.
    break;

  case Triple::aarch64:        T.setArch(Triple::arm);     break;
  case Triple::aarch64_be:     T.setArch(Triple::armeb);   break;
  case Triple::le64:           T.setArch(Triple::le32);    break;
  case Triple::mips64:         T.setArch(Triple::mips);    break;
  case Triple::mips64el:       T.setArch(Triple::mipsel);  break;
  case Triple::nvptx64:        T.setArch(Triple::nvptx);   break;
  case Triple::ppc64:          T.setArch(Triple::ppc);     break;
  case Triple::sparcv9:        T.setArch(Triple::sparc);   break;
  case Triple::riscv64:        T.setArch(Triple::riscv32); break;
  case Triple::x86_64:         T.setArch(Triple::x86);     break;
  case Triple::amdil64:        T.setArch(Triple::amdil);   break;
  case Triple::hsail64:        T.setArch(Triple::hsail);   break;
  case Triple::spir64:         T.setArch(Triple::spir);    break;
  case Triple::wasm64:         T.setArch(Triple::wasm32);  break;
  case Triple::renderscript64: T.setArch(Triple::renderscript32); break;
  }
  return T;
}

Triple Triple::get64BitArchVariant() const {
  Triple T(*this);
  switch (getArch()) {
  case Triple::UnknownArch:
  case Triple::avr:
  case Triple::hexagon:
  case Triple::kalimba:
  case Triple::lanai:
  case Triple::msp430:
  case Triple::r600:
  case Triple::tce:
  case Triple::tcele:
  case Triple::xcore:
  case Triple::sparcel:
  case Triple::shave:
  case Triple::nyuzi:
    T.setArch(UnknownArch);
    break;

  case Triple::aarch64:
  case Triple::aarch64_be:
  case Triple::bpfel:
  case Triple::bpfeb:
  case Triple::le64:
  case Triple::amdil64:
  case Triple::amdgcn:
  case Triple::hsail64:
  case Triple::spir64:
  case Triple::mips64:
  case Triple::mips64el:
  case Triple::nvptx64:
  case Triple::ppc64:
  case Triple::ppc64le:
  case Triple::riscv64:
  case Triple::sparcv9:
  case Triple::systemz:
  case Triple::x86_64:
  case Triple::wasm64:
  case Triple::renderscript64:
    // Already 64-bit.
    break;

  case Triple::arm:             T.setArch(Triple::aarch64);    break;
  case Triple::armeb:           T.setArch(Triple::aarch64_be); break;
  case Triple::le32:            T.setArch(Triple::le64);       break;
  case Triple::mips:            T.setArch(Triple::mips64);     break;
  case Triple::mipsel:          T.setArch(Triple::mips64el);   break;
  case Triple::nvptx:           T.setArch(Triple::nvptx64);    break;
  case Triple::ppc:             T.setArch(Triple::ppc64);      break;
  case Triple::sparc:           T.setArch(Triple::sparcv9);    break;
  case Triple::riscv32:         T.setArch(Triple::riscv64);    break;
  case Triple::x86:             T.setArch(Triple::x86_64);     break;
  case Triple::amdil:           T.setArch(Triple::amdil64);    break;
  case Triple::hsail:           T.setArch(Triple::hsail64);    break;
  case Triple::spir:            T.setArch(Triple::spir64);     break;
  case Triple::thumb:           T.setArch(Triple::aarch64);    break;
  case Triple::thumbeb:         T.setArch(Triple::aarch64_be); break;
  case Triple::wasm32:          T.setArch(Triple::wasm64);     break;
  case Triple::renderscript32:  T.setArch(Triple::renderscript64);     break;
  }
  return T;
}

Triple Triple::getBigEndianArchVariant() const {
  Triple T(*this);
  // Already big endian.
  if (!isLittleEndian())
    return T;
  switch (getArch()) {
  case Triple::UnknownArch:
  case Triple::amdgcn:
  case Triple::amdil64:
  case Triple::amdil:
  case Triple::avr:
  case Triple::hexagon:
  case Triple::hsail64:
  case Triple::hsail:
  case Triple::kalimba:
  case Triple::le32:
  case Triple::le64:
  case Triple::msp430:
  case Triple::nvptx64:
  case Triple::nvptx:
  case Triple::r600:
  case Triple::riscv32:
  case Triple::riscv64:
  case Triple::shave:
  case Triple::spir64:
  case Triple::spir:
  case Triple::nyuzi:
  case Triple::wasm32:
  case Triple::wasm64:
  case Triple::x86:
  case Triple::x86_64:
  case Triple::xcore:
  case Triple::renderscript32:
  case Triple::renderscript64:

  // ARM is intentionally unsupported here, changing the architecture would
  // drop any arch suffixes.
  case Triple::arm:
  case Triple::thumb:
    T.setArch(UnknownArch);
    break;

  case Triple::tcele:   T.setArch(Triple::tce);        break;
  case Triple::aarch64: T.setArch(Triple::aarch64_be); break;
  case Triple::bpfel:   T.setArch(Triple::bpfeb);      break;
  case Triple::mips64el:T.setArch(Triple::mips64);     break;
  case Triple::mipsel:  T.setArch(Triple::mips);       break;
  case Triple::ppc64le: T.setArch(Triple::ppc64);      break;
  case Triple::sparcel: T.setArch(Triple::sparc);      break;
  default:
    llvm_unreachable("getBigEndianArchVariant: unknown triple.");
  }
  return T;
}

Triple Triple::getLittleEndianArchVariant() const {
  Triple T(*this);
  if (isLittleEndian())
    return T;

  switch (getArch()) {
  case Triple::UnknownArch:
  case Triple::lanai:
  case Triple::ppc:
  case Triple::sparcv9:
  case Triple::systemz:

  // ARM is intentionally unsupported here, changing the architecture would
  // drop any arch suffixes.
  case Triple::armeb:
  case Triple::thumbeb:
    T.setArch(UnknownArch);
    break;

  case Triple::tce:        T.setArch(Triple::tcele);    break;
  case Triple::aarch64_be: T.setArch(Triple::aarch64);  break;
  case Triple::bpfeb:      T.setArch(Triple::bpfel);    break;
  case Triple::mips64:     T.setArch(Triple::mips64el); break;
  case Triple::mips:       T.setArch(Triple::mipsel);   break;
  case Triple::ppc64:      T.setArch(Triple::ppc64le);  break;
  case Triple::sparc:      T.setArch(Triple::sparcel);  break;
  default:
    llvm_unreachable("getLittleEndianArchVariant: unknown triple.");
  }
  return T;
}

bool Triple::isLittleEndian() const {
  switch (getArch()) {
  case Triple::aarch64:
  case Triple::amdgcn:
  case Triple::amdil64:
  case Triple::amdil:
  case Triple::arm:
  case Triple::avr:
  case Triple::bpfel:
  case Triple::hexagon:
  case Triple::hsail64:
  case Triple::hsail:
  case Triple::kalimba:
  case Triple::le32:
  case Triple::le64:
  case Triple::mips64el:
  case Triple::mipsel:
  case Triple::msp430:
  case Triple::nvptx64:
  case Triple::nvptx:
  case Triple::ppc64le:
  case Triple::r600:
  case Triple::riscv32:
  case Triple::riscv64:
  case Triple::shave:
  case Triple::sparcel:
  case Triple::spir64:
  case Triple::spir:
  case Triple::thumb:
  case Triple::wasm32:
  case Triple::wasm64:
  case Triple::x86:
  case Triple::x86_64:
  case Triple::xcore:
<<<<<<< HEAD
  case Triple::nyuzi:
=======
  case Triple::tcele:
>>>>>>> dc96db9a
  case Triple::renderscript32:
  case Triple::renderscript64:
    return true;
  default:
    return false;
  }
}

StringRef Triple::getARMCPUForArch(StringRef MArch) const {
  if (MArch.empty())
    MArch = getArchName();
  MArch = ARM::getCanonicalArchName(MArch);

  // Some defaults are forced.
  switch (getOS()) {
  case llvm::Triple::FreeBSD:
  case llvm::Triple::NetBSD:
    if (!MArch.empty() && MArch == "v6")
      return "arm1176jzf-s";
    break;
  case llvm::Triple::Win32:
    // FIXME: this is invalid for WindowsCE
    return "cortex-a9";
  case llvm::Triple::MacOSX:
  case llvm::Triple::IOS:
  case llvm::Triple::WatchOS:
  case llvm::Triple::TvOS:
    if (MArch == "v7k")
      return "cortex-a7";
    break;
  default:
    break;
  }

  if (MArch.empty())
    return StringRef();

  StringRef CPU = ARM::getDefaultCPU(MArch);
  if (!CPU.empty())
    return CPU;

  // If no specific architecture version is requested, return the minimum CPU
  // required by the OS and environment.
  switch (getOS()) {
  case llvm::Triple::NetBSD:
    switch (getEnvironment()) {
    case llvm::Triple::GNUEABIHF:
    case llvm::Triple::GNUEABI:
    case llvm::Triple::EABIHF:
    case llvm::Triple::EABI:
      return "arm926ej-s";
    default:
      return "strongarm";
    }
  case llvm::Triple::NaCl:
    return "cortex-a8";
  default:
    switch (getEnvironment()) {
    case llvm::Triple::EABIHF:
    case llvm::Triple::GNUEABIHF:
    case llvm::Triple::MuslEABIHF:
      return "arm1176jzf-s";
    default:
      return "arm7tdmi";
    }
  }

  llvm_unreachable("invalid arch name");
}<|MERGE_RESOLUTION|>--- conflicted
+++ resolved
@@ -1464,11 +1464,8 @@
   case Triple::x86:
   case Triple::x86_64:
   case Triple::xcore:
-<<<<<<< HEAD
   case Triple::nyuzi:
-=======
   case Triple::tcele:
->>>>>>> dc96db9a
   case Triple::renderscript32:
   case Triple::renderscript64:
     return true;
