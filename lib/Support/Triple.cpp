//===--- Triple.cpp - Target triple helper class --------------------------===//
//
//                     The LLVM Compiler Infrastructure
//
// This file is distributed under the University of Illinois Open Source
// License. See LICENSE.TXT for details.
//
//===----------------------------------------------------------------------===//

#include "llvm/ADT/Triple.h"
#include "llvm/ADT/STLExtras.h"
#include "llvm/ADT/SmallString.h"
#include "llvm/ADT/StringSwitch.h"
#include "llvm/Support/ErrorHandling.h"
#include <cstring>
using namespace llvm;

const char *Triple::getArchTypeName(ArchType Kind) {
  switch (Kind) {
  case UnknownArch: return "unknown";
  case aarch64:     return "aarch64";
  case aarch64_be:  return "aarch64_be";
  case arm:         return "arm";
  case armeb:       return "armeb";
  case hexagon:     return "hexagon";
  case mips:        return "mips";
  case mipsel:      return "mipsel";
  case mips64:      return "mips64";
  case mips64el:    return "mips64el";
  case msp430:      return "msp430";
  case ppc64:       return "powerpc64";
  case ppc64le:     return "powerpc64le";
  case ppc:         return "powerpc";
  case r600:        return "r600";
  case sparc:       return "sparc";
  case sparcv9:     return "sparcv9";
  case systemz:     return "s390x";
  case tce:         return "tce";
  case thumb:       return "thumb";
  case thumbeb:     return "thumbeb";
  case x86:         return "i386";
  case x86_64:      return "x86_64";
  case xcore:       return "xcore";
  case nvptx:       return "nvptx";
  case nvptx64:     return "nvptx64";
  case le32:        return "le32";
  case amdil:       return "amdil";
  case spir:        return "spir";
  case spir64:      return "spir64";
<<<<<<< HEAD
  case vectorproc: return "vectorproc";
=======
  case kalimba:     return "kalimba";
>>>>>>> 26ea3bdc
  }

  llvm_unreachable("Invalid ArchType!");
}

const char *Triple::getArchTypePrefix(ArchType Kind) {
  switch (Kind) {
  default:
    return nullptr;

  case aarch64:
  case aarch64_be:  return "aarch64";

  case arm:
  case armeb:
  case thumb:
  case thumbeb:     return "arm";

  case ppc64:
  case ppc64le:
  case ppc:         return "ppc";

  case mips:
  case mipsel:
  case mips64:
  case mips64el:    return "mips";

  case hexagon:     return "hexagon";

  case r600:        return "r600";

  case sparcv9:
  case sparc:       return "sparc";

  case systemz:     return "systemz";

  case x86:
  case x86_64:      return "x86";

  case xcore:       return "xcore";

  case nvptx:       return "nvptx";
  case nvptx64:     return "nvptx";

  case le32:        return "le32";
  case amdil:       return "amdil";
  case spir:        return "spir";
  case spir64:      return "spir";
<<<<<<< HEAD
  case vectorproc: return "vectorproc";
=======
  case kalimba:     return "kalimba";
>>>>>>> 26ea3bdc
  }
}

const char *Triple::getVendorTypeName(VendorType Kind) {
  switch (Kind) {
  case UnknownVendor: return "unknown";

  case Apple: return "apple";
  case PC: return "pc";
  case SCEI: return "scei";
  case BGP: return "bgp";
  case BGQ: return "bgq";
  case Freescale: return "fsl";
  case IBM: return "ibm";
  case ImaginationTechnologies: return "img";
  case MipsTechnologies: return "mti";
  case NVIDIA: return "nvidia";
  case CSR: return "csr";
  }

  llvm_unreachable("Invalid VendorType!");
}

const char *Triple::getOSTypeName(OSType Kind) {
  switch (Kind) {
  case UnknownOS: return "unknown";

  case Darwin: return "darwin";
  case DragonFly: return "dragonfly";
  case FreeBSD: return "freebsd";
  case IOS: return "ios";
  case KFreeBSD: return "kfreebsd";
  case Linux: return "linux";
  case Lv2: return "lv2";
  case MacOSX: return "macosx";
  case NetBSD: return "netbsd";
  case OpenBSD: return "openbsd";
  case Solaris: return "solaris";
  case Win32: return "windows";
  case Haiku: return "haiku";
  case Minix: return "minix";
  case RTEMS: return "rtems";
  case NaCl: return "nacl";
  case CNK: return "cnk";
  case Bitrig: return "bitrig";
  case AIX: return "aix";
  case CUDA: return "cuda";
  case NVCL: return "nvcl";
  }

  llvm_unreachable("Invalid OSType");
}

const char *Triple::getEnvironmentTypeName(EnvironmentType Kind) {
  switch (Kind) {
  case UnknownEnvironment: return "unknown";
  case GNU: return "gnu";
  case GNUEABIHF: return "gnueabihf";
  case GNUEABI: return "gnueabi";
  case GNUX32: return "gnux32";
  case CODE16: return "code16";
  case EABI: return "eabi";
  case EABIHF: return "eabihf";
  case Android: return "android";
  case MSVC: return "msvc";
  case Itanium: return "itanium";
  case Cygnus: return "cygnus";
  }

  llvm_unreachable("Invalid EnvironmentType!");
}

Triple::ArchType Triple::getArchTypeForLLVMName(StringRef Name) {
  return StringSwitch<Triple::ArchType>(Name)
    .Case("aarch64", aarch64)
    .Case("aarch64_be", aarch64_be)
    .Case("arm64", aarch64) // "arm64" is an alias for "aarch64"
    .Case("arm", arm)
    .Case("armeb", armeb)
    .Case("mips", mips)
    .Case("mipsel", mipsel)
    .Case("mips64", mips64)
    .Case("mips64el", mips64el)
    .Case("msp430", msp430)
    .Case("ppc64", ppc64)
    .Case("ppc32", ppc)
    .Case("ppc", ppc)
    .Case("ppc64le", ppc64le)
    .Case("r600", r600)
    .Case("hexagon", hexagon)
    .Case("sparc", sparc)
    .Case("sparcv9", sparcv9)
    .Case("systemz", systemz)
    .Case("tce", tce)
    .Case("thumb", thumb)
    .Case("thumbeb", thumbeb)
    .Case("x86", x86)
    .Case("x86-64", x86_64)
    .Case("xcore", xcore)
    .Case("nvptx", nvptx)
    .Case("nvptx64", nvptx64)
    .Case("le32", le32)
    .Case("amdil", amdil)
    .Case("spir", spir)
    .Case("spir64", spir64)
<<<<<<< HEAD
    .Case("vectorproc", vectorproc)
=======
    .Case("kalimba", kalimba)
>>>>>>> 26ea3bdc
    .Default(UnknownArch);
}

static Triple::ArchType parseArch(StringRef ArchName) {
  return StringSwitch<Triple::ArchType>(ArchName)
    .Cases("i386", "i486", "i586", "i686", Triple::x86)
    // FIXME: Do we need to support these?
    .Cases("i786", "i886", "i986", Triple::x86)
    .Cases("amd64", "x86_64", "x86_64h", Triple::x86_64)
    .Case("powerpc", Triple::ppc)
    .Cases("powerpc64", "ppu", Triple::ppc64)
    .Case("powerpc64le", Triple::ppc64le)
    .Case("aarch64", Triple::aarch64)
    .Case("aarch64_be", Triple::aarch64_be)
    .Case("arm64", Triple::aarch64)
    .Cases("arm", "xscale", Triple::arm)
    // FIXME: It would be good to replace these with explicit names for all the
    // various suffixes supported.
    .StartsWith("armv", Triple::arm)
    .Case("armeb", Triple::armeb)
    .StartsWith("armebv", Triple::armeb)
    .Case("thumb", Triple::thumb)
    .StartsWith("thumbv", Triple::thumb)
    .Case("thumbeb", Triple::thumbeb)
    .StartsWith("thumbebv", Triple::thumbeb)
    .Case("msp430", Triple::msp430)
    .Cases("mips", "mipseb", "mipsallegrex", Triple::mips)
    .Cases("mipsel", "mipsallegrexel", Triple::mipsel)
    .Cases("mips64", "mips64eb", Triple::mips64)
    .Case("mips64el", Triple::mips64el)
    .Case("r600", Triple::r600)
    .Case("hexagon", Triple::hexagon)
    .Case("s390x", Triple::systemz)
    .Case("sparc", Triple::sparc)
    .Cases("sparcv9", "sparc64", Triple::sparcv9)
    .Case("tce", Triple::tce)
    .Case("xcore", Triple::xcore)
    .Case("nvptx", Triple::nvptx)
    .Case("nvptx64", Triple::nvptx64)
    .Case("le32", Triple::le32)
    .Case("amdil", Triple::amdil)
    .Case("spir", Triple::spir)
    .Case("spir64", Triple::spir64)
<<<<<<< HEAD
    .Case("vectorproc", Triple::vectorproc)
=======
    .Case("kalimba", Triple::kalimba)
>>>>>>> 26ea3bdc
    .Default(Triple::UnknownArch);
}

static Triple::VendorType parseVendor(StringRef VendorName) {
  return StringSwitch<Triple::VendorType>(VendorName)
    .Case("apple", Triple::Apple)
    .Case("pc", Triple::PC)
    .Case("scei", Triple::SCEI)
    .Case("bgp", Triple::BGP)
    .Case("bgq", Triple::BGQ)
    .Case("fsl", Triple::Freescale)
    .Case("ibm", Triple::IBM)
    .Case("img", Triple::ImaginationTechnologies)
    .Case("mti", Triple::MipsTechnologies)
    .Case("nvidia", Triple::NVIDIA)
    .Case("csr", Triple::CSR)
    .Default(Triple::UnknownVendor);
}

static Triple::OSType parseOS(StringRef OSName) {
  return StringSwitch<Triple::OSType>(OSName)
    .StartsWith("darwin", Triple::Darwin)
    .StartsWith("dragonfly", Triple::DragonFly)
    .StartsWith("freebsd", Triple::FreeBSD)
    .StartsWith("ios", Triple::IOS)
    .StartsWith("kfreebsd", Triple::KFreeBSD)
    .StartsWith("linux", Triple::Linux)
    .StartsWith("lv2", Triple::Lv2)
    .StartsWith("macosx", Triple::MacOSX)
    .StartsWith("netbsd", Triple::NetBSD)
    .StartsWith("openbsd", Triple::OpenBSD)
    .StartsWith("solaris", Triple::Solaris)
    .StartsWith("win32", Triple::Win32)
    .StartsWith("windows", Triple::Win32)
    .StartsWith("haiku", Triple::Haiku)
    .StartsWith("minix", Triple::Minix)
    .StartsWith("rtems", Triple::RTEMS)
    .StartsWith("nacl", Triple::NaCl)
    .StartsWith("cnk", Triple::CNK)
    .StartsWith("bitrig", Triple::Bitrig)
    .StartsWith("aix", Triple::AIX)
    .StartsWith("cuda", Triple::CUDA)
    .StartsWith("nvcl", Triple::NVCL)
    .Default(Triple::UnknownOS);
}

static Triple::EnvironmentType parseEnvironment(StringRef EnvironmentName) {
  return StringSwitch<Triple::EnvironmentType>(EnvironmentName)
    .StartsWith("eabihf", Triple::EABIHF)
    .StartsWith("eabi", Triple::EABI)
    .StartsWith("gnueabihf", Triple::GNUEABIHF)
    .StartsWith("gnueabi", Triple::GNUEABI)
    .StartsWith("gnux32", Triple::GNUX32)
    .StartsWith("code16", Triple::CODE16)
    .StartsWith("gnu", Triple::GNU)
    .StartsWith("android", Triple::Android)
    .StartsWith("msvc", Triple::MSVC)
    .StartsWith("itanium", Triple::Itanium)
    .StartsWith("cygnus", Triple::Cygnus)
    .Default(Triple::UnknownEnvironment);
}

static Triple::ObjectFormatType parseFormat(StringRef EnvironmentName) {
  return StringSwitch<Triple::ObjectFormatType>(EnvironmentName)
    .EndsWith("coff", Triple::COFF)
    .EndsWith("elf", Triple::ELF)
    .EndsWith("macho", Triple::MachO)
    .Default(Triple::UnknownObjectFormat);
}

static Triple::SubArchType parseSubArch(StringRef SubArchName) {
  return StringSwitch<Triple::SubArchType>(SubArchName)
    .EndsWith("v8", Triple::ARMSubArch_v8)
    .EndsWith("v8a", Triple::ARMSubArch_v8)
    .EndsWith("v7", Triple::ARMSubArch_v7)
    .EndsWith("v7a", Triple::ARMSubArch_v7)
    .EndsWith("v7em", Triple::ARMSubArch_v7em)
    .EndsWith("v7l", Triple::ARMSubArch_v7)
    .EndsWith("v7m", Triple::ARMSubArch_v7m)
    .EndsWith("v7r", Triple::ARMSubArch_v7)
    .EndsWith("v7s", Triple::ARMSubArch_v7s)
    .EndsWith("v6", Triple::ARMSubArch_v6)
    .EndsWith("v6m", Triple::ARMSubArch_v6m)
    .EndsWith("v6t2", Triple::ARMSubArch_v6t2)
    .EndsWith("v5", Triple::ARMSubArch_v5)
    .EndsWith("v5e", Triple::ARMSubArch_v5)
    .EndsWith("v5t", Triple::ARMSubArch_v5)
    .EndsWith("v5te", Triple::ARMSubArch_v5te)
    .EndsWith("v4t", Triple::ARMSubArch_v4t)
    .Default(Triple::NoSubArch);
}

static const char *getObjectFormatTypeName(Triple::ObjectFormatType Kind) {
  switch (Kind) {
  case Triple::UnknownObjectFormat: return "";
  case Triple::COFF: return "coff";
  case Triple::ELF: return "elf";
  case Triple::MachO: return "macho";
  }
  llvm_unreachable("unknown object format type");
}

static Triple::ObjectFormatType getDefaultFormat(const Triple &T) {
  if (T.isOSDarwin())
    return Triple::MachO;
  else if (T.isOSWindows())
    return Triple::COFF;
  return Triple::ELF;
}

/// \brief Construct a triple from the string representation provided.
///
/// This stores the string representation and parses the various pieces into
/// enum members.
Triple::Triple(const Twine &Str)
    : Data(Str.str()),
      Arch(parseArch(getArchName())),
      SubArch(parseSubArch(getArchName())),
      Vendor(parseVendor(getVendorName())),
      OS(parseOS(getOSName())),
      Environment(parseEnvironment(getEnvironmentName())),
      ObjectFormat(parseFormat(getEnvironmentName())) {
  if (ObjectFormat == Triple::UnknownObjectFormat)
    ObjectFormat = getDefaultFormat(*this);
}

/// \brief Construct a triple from string representations of the architecture,
/// vendor, and OS.
///
/// This joins each argument into a canonical string representation and parses
/// them into enum members. It leaves the environment unknown and omits it from
/// the string representation.
Triple::Triple(const Twine &ArchStr, const Twine &VendorStr, const Twine &OSStr)
    : Data((ArchStr + Twine('-') + VendorStr + Twine('-') + OSStr).str()),
      Arch(parseArch(ArchStr.str())),
      SubArch(parseSubArch(ArchStr.str())),
      Vendor(parseVendor(VendorStr.str())),
      OS(parseOS(OSStr.str())),
      Environment(), ObjectFormat(Triple::UnknownObjectFormat) {
  ObjectFormat = getDefaultFormat(*this);
}

/// \brief Construct a triple from string representations of the architecture,
/// vendor, OS, and environment.
///
/// This joins each argument into a canonical string representation and parses
/// them into enum members.
Triple::Triple(const Twine &ArchStr, const Twine &VendorStr, const Twine &OSStr,
               const Twine &EnvironmentStr)
    : Data((ArchStr + Twine('-') + VendorStr + Twine('-') + OSStr + Twine('-') +
            EnvironmentStr).str()),
      Arch(parseArch(ArchStr.str())),
      SubArch(parseSubArch(ArchStr.str())),
      Vendor(parseVendor(VendorStr.str())),
      OS(parseOS(OSStr.str())),
      Environment(parseEnvironment(EnvironmentStr.str())),
      ObjectFormat(parseFormat(EnvironmentStr.str())) {
  if (ObjectFormat == Triple::UnknownObjectFormat)
    ObjectFormat = getDefaultFormat(*this);
}

std::string Triple::normalize(StringRef Str) {
  bool IsMinGW32 = false;
  bool IsCygwin = false;

  // Parse into components.
  SmallVector<StringRef, 4> Components;
  Str.split(Components, "-");

  // If the first component corresponds to a known architecture, preferentially
  // use it for the architecture.  If the second component corresponds to a
  // known vendor, preferentially use it for the vendor, etc.  This avoids silly
  // component movement when a component parses as (eg) both a valid arch and a
  // valid os.
  ArchType Arch = UnknownArch;
  if (Components.size() > 0)
    Arch = parseArch(Components[0]);
  VendorType Vendor = UnknownVendor;
  if (Components.size() > 1)
    Vendor = parseVendor(Components[1]);
  OSType OS = UnknownOS;
  if (Components.size() > 2) {
    OS = parseOS(Components[2]);
    IsCygwin = Components[2].startswith("cygwin");
    IsMinGW32 = Components[2].startswith("mingw");
  }
  EnvironmentType Environment = UnknownEnvironment;
  if (Components.size() > 3)
    Environment = parseEnvironment(Components[3]);
  ObjectFormatType ObjectFormat = UnknownObjectFormat;
  if (Components.size() > 4)
    ObjectFormat = parseFormat(Components[4]);

  // Note which components are already in their final position.  These will not
  // be moved.
  bool Found[4];
  Found[0] = Arch != UnknownArch;
  Found[1] = Vendor != UnknownVendor;
  Found[2] = OS != UnknownOS;
  Found[3] = Environment != UnknownEnvironment;

  // If they are not there already, permute the components into their canonical
  // positions by seeing if they parse as a valid architecture, and if so moving
  // the component to the architecture position etc.
  for (unsigned Pos = 0; Pos != array_lengthof(Found); ++Pos) {
    if (Found[Pos])
      continue; // Already in the canonical position.

    for (unsigned Idx = 0; Idx != Components.size(); ++Idx) {
      // Do not reparse any components that already matched.
      if (Idx < array_lengthof(Found) && Found[Idx])
        continue;

      // Does this component parse as valid for the target position?
      bool Valid = false;
      StringRef Comp = Components[Idx];
      switch (Pos) {
      default: llvm_unreachable("unexpected component type!");
      case 0:
        Arch = parseArch(Comp);
        Valid = Arch != UnknownArch;
        break;
      case 1:
        Vendor = parseVendor(Comp);
        Valid = Vendor != UnknownVendor;
        break;
      case 2:
        OS = parseOS(Comp);
        IsCygwin = Comp.startswith("cygwin");
        IsMinGW32 = Comp.startswith("mingw");
        Valid = OS != UnknownOS || IsCygwin || IsMinGW32;
        break;
      case 3:
        Environment = parseEnvironment(Comp);
        Valid = Environment != UnknownEnvironment;
        if (!Valid) {
          ObjectFormat = parseFormat(Comp);
          Valid = ObjectFormat != UnknownObjectFormat;
        }
        break;
      }
      if (!Valid)
        continue; // Nope, try the next component.

      // Move the component to the target position, pushing any non-fixed
      // components that are in the way to the right.  This tends to give
      // good results in the common cases of a forgotten vendor component
      // or a wrongly positioned environment.
      if (Pos < Idx) {
        // Insert left, pushing the existing components to the right.  For
        // example, a-b-i386 -> i386-a-b when moving i386 to the front.
        StringRef CurrentComponent(""); // The empty component.
        // Replace the component we are moving with an empty component.
        std::swap(CurrentComponent, Components[Idx]);
        // Insert the component being moved at Pos, displacing any existing
        // components to the right.
        for (unsigned i = Pos; !CurrentComponent.empty(); ++i) {
          // Skip over any fixed components.
          while (i < array_lengthof(Found) && Found[i])
            ++i;
          // Place the component at the new position, getting the component
          // that was at this position - it will be moved right.
          std::swap(CurrentComponent, Components[i]);
        }
      } else if (Pos > Idx) {
        // Push right by inserting empty components until the component at Idx
        // reaches the target position Pos.  For example, pc-a -> -pc-a when
        // moving pc to the second position.
        do {
          // Insert one empty component at Idx.
          StringRef CurrentComponent(""); // The empty component.
          for (unsigned i = Idx; i < Components.size();) {
            // Place the component at the new position, getting the component
            // that was at this position - it will be moved right.
            std::swap(CurrentComponent, Components[i]);
            // If it was placed on top of an empty component then we are done.
            if (CurrentComponent.empty())
              break;
            // Advance to the next component, skipping any fixed components.
            while (++i < array_lengthof(Found) && Found[i])
              ;
          }
          // The last component was pushed off the end - append it.
          if (!CurrentComponent.empty())
            Components.push_back(CurrentComponent);

          // Advance Idx to the component's new position.
          while (++Idx < array_lengthof(Found) && Found[Idx])
            ;
        } while (Idx < Pos); // Add more until the final position is reached.
      }
      assert(Pos < Components.size() && Components[Pos] == Comp &&
             "Component moved wrong!");
      Found[Pos] = true;
      break;
    }
  }

  // Special case logic goes here.  At this point Arch, Vendor and OS have the
  // correct values for the computed components.

  if (OS == Triple::Win32) {
    Components.resize(4);
    Components[2] = "windows";
    if (Environment == UnknownEnvironment) {
      if (ObjectFormat == UnknownObjectFormat || ObjectFormat == Triple::COFF)
        Components[3] = "msvc";
      else
        Components[3] = getObjectFormatTypeName(ObjectFormat);
    }
  } else if (IsMinGW32) {
    Components.resize(4);
    Components[2] = "windows";
    Components[3] = "gnu";
  } else if (IsCygwin) {
    Components.resize(4);
    Components[2] = "windows";
    Components[3] = "cygnus";
  }
  if (IsMinGW32 || IsCygwin ||
      (OS == Triple::Win32 && Environment != UnknownEnvironment)) {
    if (ObjectFormat != UnknownObjectFormat && ObjectFormat != Triple::COFF) {
      Components.resize(5);
      Components[4] = getObjectFormatTypeName(ObjectFormat);
    }
  }

  // Stick the corrected components back together to form the normalized string.
  std::string Normalized;
  for (unsigned i = 0, e = Components.size(); i != e; ++i) {
    if (i) Normalized += '-';
    Normalized += Components[i];
  }
  return Normalized;
}

StringRef Triple::getArchName() const {
  return StringRef(Data).split('-').first;           // Isolate first component
}

StringRef Triple::getVendorName() const {
  StringRef Tmp = StringRef(Data).split('-').second; // Strip first component
  return Tmp.split('-').first;                       // Isolate second component
}

StringRef Triple::getOSName() const {
  StringRef Tmp = StringRef(Data).split('-').second; // Strip first component
  Tmp = Tmp.split('-').second;                       // Strip second component
  return Tmp.split('-').first;                       // Isolate third component
}

StringRef Triple::getEnvironmentName() const {
  StringRef Tmp = StringRef(Data).split('-').second; // Strip first component
  Tmp = Tmp.split('-').second;                       // Strip second component
  return Tmp.split('-').second;                      // Strip third component
}

StringRef Triple::getOSAndEnvironmentName() const {
  StringRef Tmp = StringRef(Data).split('-').second; // Strip first component
  return Tmp.split('-').second;                      // Strip second component
}

static unsigned EatNumber(StringRef &Str) {
  assert(!Str.empty() && Str[0] >= '0' && Str[0] <= '9' && "Not a number");
  unsigned Result = 0;

  do {
    // Consume the leading digit.
    Result = Result*10 + (Str[0] - '0');

    // Eat the digit.
    Str = Str.substr(1);
  } while (!Str.empty() && Str[0] >= '0' && Str[0] <= '9');

  return Result;
}

void Triple::getOSVersion(unsigned &Major, unsigned &Minor,
                          unsigned &Micro) const {
  StringRef OSName = getOSName();

  // Assume that the OS portion of the triple starts with the canonical name.
  StringRef OSTypeName = getOSTypeName(getOS());
  if (OSName.startswith(OSTypeName))
    OSName = OSName.substr(OSTypeName.size());

  // Any unset version defaults to 0.
  Major = Minor = Micro = 0;

  // Parse up to three components.
  unsigned *Components[3] = { &Major, &Minor, &Micro };
  for (unsigned i = 0; i != 3; ++i) {
    if (OSName.empty() || OSName[0] < '0' || OSName[0] > '9')
      break;

    // Consume the leading number.
    *Components[i] = EatNumber(OSName);

    // Consume the separator, if present.
    if (OSName.startswith("."))
      OSName = OSName.substr(1);
  }
}

bool Triple::getMacOSXVersion(unsigned &Major, unsigned &Minor,
                              unsigned &Micro) const {
  getOSVersion(Major, Minor, Micro);

  switch (getOS()) {
  default: llvm_unreachable("unexpected OS for Darwin triple");
  case Darwin:
    // Default to darwin8, i.e., MacOSX 10.4.
    if (Major == 0)
      Major = 8;
    // Darwin version numbers are skewed from OS X versions.
    if (Major < 4)
      return false;
    Micro = 0;
    Minor = Major - 4;
    Major = 10;
    break;
  case MacOSX:
    // Default to 10.4.
    if (Major == 0) {
      Major = 10;
      Minor = 4;
    }
    if (Major != 10)
      return false;
    break;
  case IOS:
    // Ignore the version from the triple.  This is only handled because the
    // the clang driver combines OS X and IOS support into a common Darwin
    // toolchain that wants to know the OS X version number even when targeting
    // IOS.
    Major = 10;
    Minor = 4;
    Micro = 0;
    break;
  }
  return true;
}

void Triple::getiOSVersion(unsigned &Major, unsigned &Minor,
                           unsigned &Micro) const {
  switch (getOS()) {
  default: llvm_unreachable("unexpected OS for Darwin triple");
  case Darwin:
  case MacOSX:
    // Ignore the version from the triple.  This is only handled because the
    // the clang driver combines OS X and IOS support into a common Darwin
    // toolchain that wants to know the iOS version number even when targeting
    // OS X.
    Major = 5;
    Minor = 0;
    Micro = 0;
    break;
  case IOS:
    getOSVersion(Major, Minor, Micro);
    // Default to 5.0 (or 7.0 for arm64).
    if (Major == 0)
      Major = (getArch() == aarch64) ? 7 : 5;
    break;
  }
}

void Triple::setTriple(const Twine &Str) {
  *this = Triple(Str);
}

void Triple::setArch(ArchType Kind) {
  setArchName(getArchTypeName(Kind));
}

void Triple::setVendor(VendorType Kind) {
  setVendorName(getVendorTypeName(Kind));
}

void Triple::setOS(OSType Kind) {
  setOSName(getOSTypeName(Kind));
}

void Triple::setEnvironment(EnvironmentType Kind) {
  setEnvironmentName(getEnvironmentTypeName(Kind));
}

void Triple::setObjectFormat(ObjectFormatType Kind) {
  if (Environment == UnknownEnvironment)
    return setEnvironmentName(getObjectFormatTypeName(Kind));

  setEnvironmentName((getEnvironmentTypeName(Environment) + Twine("-") +
                      getObjectFormatTypeName(Kind)).str());
}

void Triple::setArchName(StringRef Str) {
  // Work around a miscompilation bug for Twines in gcc 4.0.3.
  SmallString<64> Triple;
  Triple += Str;
  Triple += "-";
  Triple += getVendorName();
  Triple += "-";
  Triple += getOSAndEnvironmentName();
  setTriple(Triple.str());
}

void Triple::setVendorName(StringRef Str) {
  setTriple(getArchName() + "-" + Str + "-" + getOSAndEnvironmentName());
}

void Triple::setOSName(StringRef Str) {
  if (hasEnvironment())
    setTriple(getArchName() + "-" + getVendorName() + "-" + Str +
              "-" + getEnvironmentName());
  else
    setTriple(getArchName() + "-" + getVendorName() + "-" + Str);
}

void Triple::setEnvironmentName(StringRef Str) {
  setTriple(getArchName() + "-" + getVendorName() + "-" + getOSName() +
            "-" + Str);
}

void Triple::setOSAndEnvironmentName(StringRef Str) {
  setTriple(getArchName() + "-" + getVendorName() + "-" + Str);
}

static unsigned getArchPointerBitWidth(llvm::Triple::ArchType Arch) {
  switch (Arch) {
  case llvm::Triple::UnknownArch:
    return 0;

  case llvm::Triple::msp430:
    return 16;

  case llvm::Triple::amdil:
  case llvm::Triple::arm:
  case llvm::Triple::armeb:
  case llvm::Triple::hexagon:
  case llvm::Triple::le32:
  case llvm::Triple::mips:
  case llvm::Triple::mipsel:
  case llvm::Triple::nvptx:
  case llvm::Triple::ppc:
  case llvm::Triple::r600:
  case llvm::Triple::sparc:
  case llvm::Triple::tce:
  case llvm::Triple::thumb:
  case llvm::Triple::thumbeb:
  case llvm::Triple::x86:
  case llvm::Triple::xcore:
  case llvm::Triple::spir:
<<<<<<< HEAD
  case llvm::Triple::vectorproc:
=======
  case llvm::Triple::kalimba:
>>>>>>> 26ea3bdc
    return 32;

  case llvm::Triple::aarch64:
  case llvm::Triple::aarch64_be:
  case llvm::Triple::mips64:
  case llvm::Triple::mips64el:
  case llvm::Triple::nvptx64:
  case llvm::Triple::ppc64:
  case llvm::Triple::ppc64le:
  case llvm::Triple::sparcv9:
  case llvm::Triple::systemz:
  case llvm::Triple::x86_64:
  case llvm::Triple::spir64:
    return 64;
  }
  llvm_unreachable("Invalid architecture value");
}

bool Triple::isArch64Bit() const {
  return getArchPointerBitWidth(getArch()) == 64;
}

bool Triple::isArch32Bit() const {
  return getArchPointerBitWidth(getArch()) == 32;
}

bool Triple::isArch16Bit() const {
  return getArchPointerBitWidth(getArch()) == 16;
}

Triple Triple::get32BitArchVariant() const {
  Triple T(*this);
  switch (getArch()) {
  case Triple::UnknownArch:
  case Triple::aarch64:
  case Triple::aarch64_be:
  case Triple::msp430:
  case Triple::systemz:
  case Triple::ppc64le:
    T.setArch(UnknownArch);
    break;

  case Triple::amdil:
  case Triple::spir:
  case Triple::arm:
  case Triple::armeb:
  case Triple::hexagon:
  case Triple::kalimba:
  case Triple::le32:
  case Triple::mips:
  case Triple::mipsel:
  case Triple::nvptx:
  case Triple::ppc:
  case Triple::r600:
  case Triple::sparc:
  case Triple::tce:
  case Triple::thumb:
  case Triple::thumbeb:
  case Triple::x86:
  case Triple::xcore:
  case Triple::vectorproc:
    // Already 32-bit.
    break;

  case Triple::mips64:    T.setArch(Triple::mips);    break;
  case Triple::mips64el:  T.setArch(Triple::mipsel);  break;
  case Triple::nvptx64:   T.setArch(Triple::nvptx);   break;
  case Triple::ppc64:     T.setArch(Triple::ppc);     break;
  case Triple::sparcv9:   T.setArch(Triple::sparc);   break;
  case Triple::x86_64:    T.setArch(Triple::x86);     break;
  case Triple::spir64:    T.setArch(Triple::spir);    break;
  }
  return T;
}

Triple Triple::get64BitArchVariant() const {
  Triple T(*this);
  switch (getArch()) {
  case Triple::UnknownArch:
  case Triple::amdil:
  case Triple::arm:
  case Triple::armeb:
  case Triple::hexagon:
  case Triple::kalimba:
  case Triple::le32:
  case Triple::msp430:
  case Triple::r600:
  case Triple::tce:
  case Triple::thumb:
  case Triple::thumbeb:
  case Triple::xcore:
    T.setArch(UnknownArch);
    break;

  case Triple::aarch64:
  case Triple::aarch64_be:
  case Triple::spir64:
  case Triple::mips64:
  case Triple::mips64el:
  case Triple::nvptx64:
  case Triple::ppc64:
  case Triple::ppc64le:
  case Triple::sparcv9:
  case Triple::systemz:
  case Triple::x86_64:
    // Already 64-bit.
    break;

  case Triple::mips:    T.setArch(Triple::mips64);    break;
  case Triple::mipsel:  T.setArch(Triple::mips64el);  break;
  case Triple::nvptx:   T.setArch(Triple::nvptx64);   break;
  case Triple::ppc:     T.setArch(Triple::ppc64);     break;
  case Triple::sparc:   T.setArch(Triple::sparcv9);   break;
  case Triple::x86:     T.setArch(Triple::x86_64);    break;
  case Triple::spir:    T.setArch(Triple::spir64);    break;
  case Triple::vectorproc: T.setArch(Triple::vectorproc);  break;
  }
  return T;
}

// FIXME: tblgen this.
const char *Triple::getARMCPUForArch(StringRef MArch) const {
  if (MArch.empty())
    MArch = getArchName();

  switch (getOS()) {
  case llvm::Triple::NetBSD:
    if (MArch == "armv6")
      return "arm1176jzf-s";
    break;
  case llvm::Triple::Win32:
    // FIXME: this is invalid for WindowsCE
    return "cortex-a9";
  default:
    break;
  }

  const char *result = nullptr;
  size_t offset = StringRef::npos;
  if (MArch.startswith("arm"))
    offset = 3;
  if (MArch.startswith("thumb"))
    offset = 5;
  if (offset != StringRef::npos && MArch.substr(offset, 2) == "eb")
    offset += 2;
  if (offset != StringRef::npos)
    result = llvm::StringSwitch<const char *>(MArch.substr(offset))
      .Cases("v2", "v2a", "arm2")
      .Case("v3", "arm6")
      .Case("v3m", "arm7m")
      .Case("v4", "strongarm")
      .Case("v4t", "arm7tdmi")
      .Cases("v5", "v5t", "arm10tdmi")
      .Cases("v5e", "v5te", "arm1022e")
      .Case("v5tej", "arm926ej-s")
      .Cases("v6", "v6k", "arm1136jf-s")
      .Case("v6j", "arm1136j-s")
      .Cases("v6z", "v6zk", "arm1176jzf-s")
      .Case("v6t2", "arm1156t2-s")
      .Cases("v6m", "v6-m", "cortex-m0")
      .Cases("v7", "v7a", "v7-a", "v7l", "v7-l", "cortex-a8")
      .Cases("v7s", "v7-s", "swift")
      .Cases("v7r", "v7-r", "cortex-r4")
      .Cases("v7m", "v7-m", "cortex-m3")
      .Cases("v7em", "v7e-m", "cortex-m4")
      .Cases("v8", "v8a", "v8-a", "cortex-a53")
      .Default(nullptr);
  else
    result = llvm::StringSwitch<const char *>(MArch)
      .Case("ep9312", "ep9312")
      .Case("iwmmxt", "iwmmxt")
      .Case("xscale", "xscale")
      .Default(nullptr);

  if (result)
    return result;

  // If all else failed, return the most base CPU with thumb interworking
  // supported by LLVM.
  // FIXME: Should warn once that we're falling back.
  switch (getOS()) {
  case llvm::Triple::NetBSD:
    switch (getEnvironment()) {
    case llvm::Triple::GNUEABIHF:
    case llvm::Triple::GNUEABI:
    case llvm::Triple::EABIHF:
    case llvm::Triple::EABI:
      return "arm926ej-s";
    default:
      return "strongarm";
    }
  default:
    switch (getEnvironment()) {
    case llvm::Triple::EABIHF:
    case llvm::Triple::GNUEABIHF:
      return "arm1176jzf-s";
    default:
      return "arm7tdmi";
    }
  }
}<|MERGE_RESOLUTION|>--- conflicted
+++ resolved
@@ -47,11 +47,8 @@
   case amdil:       return "amdil";
   case spir:        return "spir";
   case spir64:      return "spir64";
-<<<<<<< HEAD
-  case vectorproc: return "vectorproc";
-=======
+  case vectorproc:  return "vectorproc";
   case kalimba:     return "kalimba";
->>>>>>> 26ea3bdc
   }
 
   llvm_unreachable("Invalid ArchType!");
@@ -100,11 +97,8 @@
   case amdil:       return "amdil";
   case spir:        return "spir";
   case spir64:      return "spir";
-<<<<<<< HEAD
-  case vectorproc: return "vectorproc";
-=======
+  case vectorproc:  return "vectorproc";
   case kalimba:     return "kalimba";
->>>>>>> 26ea3bdc
   }
 }
 
@@ -210,11 +204,8 @@
     .Case("amdil", amdil)
     .Case("spir", spir)
     .Case("spir64", spir64)
-<<<<<<< HEAD
     .Case("vectorproc", vectorproc)
-=======
     .Case("kalimba", kalimba)
->>>>>>> 26ea3bdc
     .Default(UnknownArch);
 }
 
@@ -258,11 +249,8 @@
     .Case("amdil", Triple::amdil)
     .Case("spir", Triple::spir)
     .Case("spir64", Triple::spir64)
-<<<<<<< HEAD
     .Case("vectorproc", Triple::vectorproc)
-=======
     .Case("kalimba", Triple::kalimba)
->>>>>>> 26ea3bdc
     .Default(Triple::UnknownArch);
 }
 
@@ -814,11 +802,8 @@
   case llvm::Triple::x86:
   case llvm::Triple::xcore:
   case llvm::Triple::spir:
-<<<<<<< HEAD
   case llvm::Triple::vectorproc:
-=======
   case llvm::Triple::kalimba:
->>>>>>> 26ea3bdc
     return 32;
 
   case llvm::Triple::aarch64:
