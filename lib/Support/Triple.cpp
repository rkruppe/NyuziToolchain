//===--- Triple.cpp - Target triple helper class --------------------------===//
//
//                     The LLVM Compiler Infrastructure
//
// This file is distributed under the University of Illinois Open Source
// License. See LICENSE.TXT for details.
//
//===----------------------------------------------------------------------===//

#include "llvm/ADT/Triple.h"
#include "llvm/ADT/STLExtras.h"
#include "llvm/ADT/SmallString.h"
#include "llvm/ADT/StringSwitch.h"
#include "llvm/Support/ErrorHandling.h"
#include <cstring>
using namespace llvm;

const char *Triple::getArchTypeName(ArchType Kind) {
  switch (Kind) {
  case UnknownArch: return "unknown";

<<<<<<< HEAD
  case aarch64: return "aarch64";
  case arm:     return "arm";
  case hexagon: return "hexagon";
  case mips:    return "mips";
  case mipsel:  return "mipsel";
  case mips64:  return "mips64";
  case mips64el:return "mips64el";
  case msp430:  return "msp430";
  case ppc64:   return "powerpc64";
  case ppc64le: return "powerpc64le";
  case ppc:     return "powerpc";
  case r600:    return "r600";
  case sparc:   return "sparc";
  case sparcv9: return "sparcv9";
  case systemz: return "s390x";
  case tce:     return "tce";
  case thumb:   return "thumb";
  case x86:     return "i386";
  case x86_64:  return "x86_64";
  case xcore:   return "xcore";
  case nvptx:   return "nvptx";
  case nvptx64: return "nvptx64";
  case le32:    return "le32";
  case amdil:   return "amdil";
  case spir:    return "spir";
  case spir64:  return "spir64";
  case vectorproc: return "vectorproc";
=======
  case aarch64:     return "aarch64";
  case aarch64_be:  return "aarch64_be";
  case arm:         return "arm";
  case hexagon:     return "hexagon";
  case mips:        return "mips";
  case mipsel:      return "mipsel";
  case mips64:      return "mips64";
  case mips64el:    return "mips64el";
  case msp430:      return "msp430";
  case ppc64:       return "powerpc64";
  case ppc64le:     return "powerpc64le";
  case ppc:         return "powerpc";
  case r600:        return "r600";
  case sparc:       return "sparc";
  case sparcv9:     return "sparcv9";
  case systemz:     return "s390x";
  case tce:         return "tce";
  case thumb:       return "thumb";
  case x86:         return "i386";
  case x86_64:      return "x86_64";
  case xcore:       return "xcore";
  case nvptx:       return "nvptx";
  case nvptx64:     return "nvptx64";
  case le32:        return "le32";
  case amdil:       return "amdil";
  case spir:        return "spir";
  case spir64:      return "spir64";
>>>>>>> 89be41e3
  }

  llvm_unreachable("Invalid ArchType!");
}

const char *Triple::getArchTypePrefix(ArchType Kind) {
  switch (Kind) {
  default:
    return 0;

  case aarch64:
  case aarch64_be:  return "aarch64";

  case arm:
  case thumb:       return "arm";

  case ppc64:
  case ppc64le:
  case ppc:         return "ppc";

  case mips:
  case mipsel:
  case mips64:
  case mips64el:    return "mips";

  case hexagon:     return "hexagon";

  case r600:        return "r600";

  case sparcv9:
  case sparc:       return "sparc";

  case systemz:     return "systemz";

  case x86:
  case x86_64:      return "x86";

  case xcore:       return "xcore";

<<<<<<< HEAD
  case nvptx:   return "nvptx";
  case nvptx64: return "nvptx";
  case le32:    return "le32";
  case amdil:   return "amdil";
  case spir:    return "spir";
  case spir64:  return "spir";
  case vectorproc: return "vectorproc";
=======
  case nvptx:       return "nvptx";
  case nvptx64:     return "nvptx";
  case le32:        return "le32";
  case amdil:       return "amdil";
  case spir:        return "spir";
  case spir64:      return "spir";
>>>>>>> 89be41e3
  }
}

const char *Triple::getVendorTypeName(VendorType Kind) {
  switch (Kind) {
  case UnknownVendor: return "unknown";

  case Apple: return "apple";
  case PC: return "pc";
  case SCEI: return "scei";
  case BGP: return "bgp";
  case BGQ: return "bgq";
  case Freescale: return "fsl";
  case IBM: return "ibm";
  case NVIDIA: return "nvidia";
  }

  llvm_unreachable("Invalid VendorType!");
}

const char *Triple::getOSTypeName(OSType Kind) {
  switch (Kind) {
  case UnknownOS: return "unknown";

  case AuroraUX: return "auroraux";
  case Cygwin: return "cygwin";
  case Darwin: return "darwin";
  case DragonFly: return "dragonfly";
  case FreeBSD: return "freebsd";
  case IOS: return "ios";
  case KFreeBSD: return "kfreebsd";
  case Linux: return "linux";
  case Lv2: return "lv2";
  case MacOSX: return "macosx";
  case MinGW32: return "mingw32";
  case NetBSD: return "netbsd";
  case OpenBSD: return "openbsd";
  case Solaris: return "solaris";
  case Win32: return "win32";
  case Haiku: return "haiku";
  case Minix: return "minix";
  case RTEMS: return "rtems";
  case NaCl: return "nacl";
  case CNK: return "cnk";
  case Bitrig: return "bitrig";
  case AIX: return "aix";
  case CUDA: return "cuda";
  case NVCL: return "nvcl";
  }

  llvm_unreachable("Invalid OSType");
}

const char *Triple::getEnvironmentTypeName(EnvironmentType Kind) {
  switch (Kind) {
  case UnknownEnvironment: return "unknown";
  case GNU: return "gnu";
  case GNUEABIHF: return "gnueabihf";
  case GNUEABI: return "gnueabi";
  case GNUX32: return "gnux32";
  case CODE16: return "code16";
  case EABI: return "eabi";
  case EABIHF: return "eabihf";
  case MachO: return "macho";
  case Android: return "android";
  case ELF: return "elf";
  }

  llvm_unreachable("Invalid EnvironmentType!");
}

Triple::ArchType Triple::getArchTypeForLLVMName(StringRef Name) {
  return StringSwitch<Triple::ArchType>(Name)
    .Case("aarch64", aarch64)
    .Case("aarch64_be", aarch64_be)
    .Case("arm", arm)
    .Case("mips", mips)
    .Case("mipsel", mipsel)
    .Case("mips64", mips64)
    .Case("mips64el", mips64el)
    .Case("msp430", msp430)
    .Case("ppc64", ppc64)
    .Case("ppc32", ppc)
    .Case("ppc", ppc)
    .Case("ppc64le", ppc64le)
    .Case("r600", r600)
    .Case("hexagon", hexagon)
    .Case("sparc", sparc)
    .Case("sparcv9", sparcv9)
    .Case("systemz", systemz)
    .Case("tce", tce)
    .Case("thumb", thumb)
    .Case("x86", x86)
    .Case("x86-64", x86_64)
    .Case("xcore", xcore)
    .Case("nvptx", nvptx)
    .Case("nvptx64", nvptx64)
    .Case("le32", le32)
    .Case("amdil", amdil)
    .Case("spir", spir)
    .Case("spir64", spir64)
    .Case("vectorproc", vectorproc)
    .Default(UnknownArch);
}

// Returns architecture name that is understood by the target assembler.
const char *Triple::getArchNameForAssembler() {
  if (!isOSDarwin() && getVendor() != Triple::Apple)
    return NULL;

  return StringSwitch<const char*>(getArchName())
    .Case("i386", "i386")
    .Case("x86_64", "x86_64")
    .Case("powerpc", "ppc")
    .Case("powerpc64", "ppc64")
    .Case("powerpc64le", "ppc64le")
    .Case("arm", "arm")
    .Cases("armv4t", "thumbv4t", "armv4t")
    .Cases("armv5", "armv5e", "thumbv5", "thumbv5e", "armv5")
    .Cases("armv6", "thumbv6", "armv6")
    .Cases("armv7", "thumbv7", "armv7")
    .Case("r600", "r600")
    .Case("nvptx", "nvptx")
    .Case("nvptx64", "nvptx64")
    .Case("le32", "le32")
    .Case("amdil", "amdil")
    .Case("spir", "spir")
    .Case("spir64", "spir64")
    .Default(NULL);
}

static Triple::ArchType parseArch(StringRef ArchName) {
  return StringSwitch<Triple::ArchType>(ArchName)
    .Cases("i386", "i486", "i586", "i686", Triple::x86)
    // FIXME: Do we need to support these?
    .Cases("i786", "i886", "i986", Triple::x86)
    .Cases("amd64", "x86_64", "x86_64h", Triple::x86_64)
    .Case("powerpc", Triple::ppc)
    .Cases("powerpc64", "ppu", Triple::ppc64)
    .Case("powerpc64le", Triple::ppc64le)
    .Case("aarch64", Triple::aarch64)
    .Case("aarch64_be", Triple::aarch64_be)
    .Cases("arm", "xscale", Triple::arm)
    // FIXME: It would be good to replace these with explicit names for all the
    // various suffixes supported.
    .StartsWith("armv", Triple::arm)
    .Case("thumb", Triple::thumb)
    .StartsWith("thumbv", Triple::thumb)
    .Case("msp430", Triple::msp430)
    .Cases("mips", "mipseb", "mipsallegrex", Triple::mips)
    .Cases("mipsel", "mipsallegrexel", Triple::mipsel)
    .Cases("mips64", "mips64eb", Triple::mips64)
    .Case("mips64el", Triple::mips64el)
    .Case("r600", Triple::r600)
    .Case("hexagon", Triple::hexagon)
    .Case("s390x", Triple::systemz)
    .Case("sparc", Triple::sparc)
    .Cases("sparcv9", "sparc64", Triple::sparcv9)
    .Case("tce", Triple::tce)
    .Case("xcore", Triple::xcore)
    .Case("nvptx", Triple::nvptx)
    .Case("nvptx64", Triple::nvptx64)
    .Case("le32", Triple::le32)
    .Case("amdil", Triple::amdil)
    .Case("spir", Triple::spir)
    .Case("spir64", Triple::spir64)
    .Case("vectorproc", Triple::vectorproc)
    .Default(Triple::UnknownArch);
}

static Triple::VendorType parseVendor(StringRef VendorName) {
  return StringSwitch<Triple::VendorType>(VendorName)
    .Case("apple", Triple::Apple)
    .Case("pc", Triple::PC)
    .Case("scei", Triple::SCEI)
    .Case("bgp", Triple::BGP)
    .Case("bgq", Triple::BGQ)
    .Case("fsl", Triple::Freescale)
    .Case("ibm", Triple::IBM)
    .Case("nvidia", Triple::NVIDIA)
    .Default(Triple::UnknownVendor);
}

static Triple::OSType parseOS(StringRef OSName) {
  return StringSwitch<Triple::OSType>(OSName)
    .StartsWith("auroraux", Triple::AuroraUX)
    .StartsWith("cygwin", Triple::Cygwin)
    .StartsWith("darwin", Triple::Darwin)
    .StartsWith("dragonfly", Triple::DragonFly)
    .StartsWith("freebsd", Triple::FreeBSD)
    .StartsWith("ios", Triple::IOS)
    .StartsWith("kfreebsd", Triple::KFreeBSD)
    .StartsWith("linux", Triple::Linux)
    .StartsWith("lv2", Triple::Lv2)
    .StartsWith("macosx", Triple::MacOSX)
    .StartsWith("mingw32", Triple::MinGW32)
    .StartsWith("netbsd", Triple::NetBSD)
    .StartsWith("openbsd", Triple::OpenBSD)
    .StartsWith("solaris", Triple::Solaris)
    .StartsWith("win32", Triple::Win32)
    .StartsWith("haiku", Triple::Haiku)
    .StartsWith("minix", Triple::Minix)
    .StartsWith("rtems", Triple::RTEMS)
    .StartsWith("nacl", Triple::NaCl)
    .StartsWith("cnk", Triple::CNK)
    .StartsWith("bitrig", Triple::Bitrig)
    .StartsWith("aix", Triple::AIX)
    .StartsWith("cuda", Triple::CUDA)
    .StartsWith("nvcl", Triple::NVCL)
    .Default(Triple::UnknownOS);
}

static Triple::EnvironmentType parseEnvironment(StringRef EnvironmentName) {
  return StringSwitch<Triple::EnvironmentType>(EnvironmentName)
    .StartsWith("eabihf", Triple::EABIHF)
    .StartsWith("eabi", Triple::EABI)
    .StartsWith("gnueabihf", Triple::GNUEABIHF)
    .StartsWith("gnueabi", Triple::GNUEABI)
    .StartsWith("gnux32", Triple::GNUX32)
    .StartsWith("code16", Triple::CODE16)
    .StartsWith("gnu", Triple::GNU)
    .StartsWith("macho", Triple::MachO)
    .StartsWith("android", Triple::Android)
    .StartsWith("elf", Triple::ELF)
    .Default(Triple::UnknownEnvironment);
}

/// \brief Construct a triple from the string representation provided.
///
/// This stores the string representation and parses the various pieces into
/// enum members.
Triple::Triple(const Twine &Str)
    : Data(Str.str()),
      Arch(parseArch(getArchName())),
      Vendor(parseVendor(getVendorName())),
      OS(parseOS(getOSName())),
      Environment(parseEnvironment(getEnvironmentName())) {
}

/// \brief Construct a triple from string representations of the architecture,
/// vendor, and OS.
///
/// This joins each argument into a canonical string representation and parses
/// them into enum members. It leaves the environment unknown and omits it from
/// the string representation.
Triple::Triple(const Twine &ArchStr, const Twine &VendorStr, const Twine &OSStr)
    : Data((ArchStr + Twine('-') + VendorStr + Twine('-') + OSStr).str()),
      Arch(parseArch(ArchStr.str())),
      Vendor(parseVendor(VendorStr.str())),
      OS(parseOS(OSStr.str())),
      Environment() {
}

/// \brief Construct a triple from string representations of the architecture,
/// vendor, OS, and environment.
///
/// This joins each argument into a canonical string representation and parses
/// them into enum members.
Triple::Triple(const Twine &ArchStr, const Twine &VendorStr, const Twine &OSStr,
               const Twine &EnvironmentStr)
    : Data((ArchStr + Twine('-') + VendorStr + Twine('-') + OSStr + Twine('-') +
            EnvironmentStr).str()),
      Arch(parseArch(ArchStr.str())),
      Vendor(parseVendor(VendorStr.str())),
      OS(parseOS(OSStr.str())),
      Environment(parseEnvironment(EnvironmentStr.str())) {
}

std::string Triple::normalize(StringRef Str) {
  // Parse into components.
  SmallVector<StringRef, 4> Components;
  Str.split(Components, "-");

  // If the first component corresponds to a known architecture, preferentially
  // use it for the architecture.  If the second component corresponds to a
  // known vendor, preferentially use it for the vendor, etc.  This avoids silly
  // component movement when a component parses as (eg) both a valid arch and a
  // valid os.
  ArchType Arch = UnknownArch;
  if (Components.size() > 0)
    Arch = parseArch(Components[0]);
  VendorType Vendor = UnknownVendor;
  if (Components.size() > 1)
    Vendor = parseVendor(Components[1]);
  OSType OS = UnknownOS;
  if (Components.size() > 2)
    OS = parseOS(Components[2]);
  EnvironmentType Environment = UnknownEnvironment;
  if (Components.size() > 3)
    Environment = parseEnvironment(Components[3]);

  // Note which components are already in their final position.  These will not
  // be moved.
  bool Found[4];
  Found[0] = Arch != UnknownArch;
  Found[1] = Vendor != UnknownVendor;
  Found[2] = OS != UnknownOS;
  Found[3] = Environment != UnknownEnvironment;

  // If they are not there already, permute the components into their canonical
  // positions by seeing if they parse as a valid architecture, and if so moving
  // the component to the architecture position etc.
  for (unsigned Pos = 0; Pos != array_lengthof(Found); ++Pos) {
    if (Found[Pos])
      continue; // Already in the canonical position.

    for (unsigned Idx = 0; Idx != Components.size(); ++Idx) {
      // Do not reparse any components that already matched.
      if (Idx < array_lengthof(Found) && Found[Idx])
        continue;

      // Does this component parse as valid for the target position?
      bool Valid = false;
      StringRef Comp = Components[Idx];
      switch (Pos) {
      default: llvm_unreachable("unexpected component type!");
      case 0:
        Arch = parseArch(Comp);
        Valid = Arch != UnknownArch;
        break;
      case 1:
        Vendor = parseVendor(Comp);
        Valid = Vendor != UnknownVendor;
        break;
      case 2:
        OS = parseOS(Comp);
        Valid = OS != UnknownOS;
        break;
      case 3:
        Environment = parseEnvironment(Comp);
        Valid = Environment != UnknownEnvironment;
        break;
      }
      if (!Valid)
        continue; // Nope, try the next component.

      // Move the component to the target position, pushing any non-fixed
      // components that are in the way to the right.  This tends to give
      // good results in the common cases of a forgotten vendor component
      // or a wrongly positioned environment.
      if (Pos < Idx) {
        // Insert left, pushing the existing components to the right.  For
        // example, a-b-i386 -> i386-a-b when moving i386 to the front.
        StringRef CurrentComponent(""); // The empty component.
        // Replace the component we are moving with an empty component.
        std::swap(CurrentComponent, Components[Idx]);
        // Insert the component being moved at Pos, displacing any existing
        // components to the right.
        for (unsigned i = Pos; !CurrentComponent.empty(); ++i) {
          // Skip over any fixed components.
          while (i < array_lengthof(Found) && Found[i])
            ++i;
          // Place the component at the new position, getting the component
          // that was at this position - it will be moved right.
          std::swap(CurrentComponent, Components[i]);
        }
      } else if (Pos > Idx) {
        // Push right by inserting empty components until the component at Idx
        // reaches the target position Pos.  For example, pc-a -> -pc-a when
        // moving pc to the second position.
        do {
          // Insert one empty component at Idx.
          StringRef CurrentComponent(""); // The empty component.
          for (unsigned i = Idx; i < Components.size();) {
            // Place the component at the new position, getting the component
            // that was at this position - it will be moved right.
            std::swap(CurrentComponent, Components[i]);
            // If it was placed on top of an empty component then we are done.
            if (CurrentComponent.empty())
              break;
            // Advance to the next component, skipping any fixed components.
            while (++i < array_lengthof(Found) && Found[i])
              ;
          }
          // The last component was pushed off the end - append it.
          if (!CurrentComponent.empty())
            Components.push_back(CurrentComponent);

          // Advance Idx to the component's new position.
          while (++Idx < array_lengthof(Found) && Found[Idx])
            ;
        } while (Idx < Pos); // Add more until the final position is reached.
      }
      assert(Pos < Components.size() && Components[Pos] == Comp &&
             "Component moved wrong!");
      Found[Pos] = true;
      break;
    }
  }

  // Special case logic goes here.  At this point Arch, Vendor and OS have the
  // correct values for the computed components.

  // Stick the corrected components back together to form the normalized string.
  std::string Normalized;
  for (unsigned i = 0, e = Components.size(); i != e; ++i) {
    if (i) Normalized += '-';
    Normalized += Components[i];
  }
  return Normalized;
}

StringRef Triple::getArchName() const {
  return StringRef(Data).split('-').first;           // Isolate first component
}

StringRef Triple::getVendorName() const {
  StringRef Tmp = StringRef(Data).split('-').second; // Strip first component
  return Tmp.split('-').first;                       // Isolate second component
}

StringRef Triple::getOSName() const {
  StringRef Tmp = StringRef(Data).split('-').second; // Strip first component
  Tmp = Tmp.split('-').second;                       // Strip second component
  return Tmp.split('-').first;                       // Isolate third component
}

StringRef Triple::getEnvironmentName() const {
  StringRef Tmp = StringRef(Data).split('-').second; // Strip first component
  Tmp = Tmp.split('-').second;                       // Strip second component
  return Tmp.split('-').second;                      // Strip third component
}

StringRef Triple::getOSAndEnvironmentName() const {
  StringRef Tmp = StringRef(Data).split('-').second; // Strip first component
  return Tmp.split('-').second;                      // Strip second component
}

static unsigned EatNumber(StringRef &Str) {
  assert(!Str.empty() && Str[0] >= '0' && Str[0] <= '9' && "Not a number");
  unsigned Result = 0;

  do {
    // Consume the leading digit.
    Result = Result*10 + (Str[0] - '0');

    // Eat the digit.
    Str = Str.substr(1);
  } while (!Str.empty() && Str[0] >= '0' && Str[0] <= '9');

  return Result;
}

void Triple::getOSVersion(unsigned &Major, unsigned &Minor,
                          unsigned &Micro) const {
  StringRef OSName = getOSName();

  // Assume that the OS portion of the triple starts with the canonical name.
  StringRef OSTypeName = getOSTypeName(getOS());
  if (OSName.startswith(OSTypeName))
    OSName = OSName.substr(OSTypeName.size());

  // Any unset version defaults to 0.
  Major = Minor = Micro = 0;

  // Parse up to three components.
  unsigned *Components[3] = { &Major, &Minor, &Micro };
  for (unsigned i = 0; i != 3; ++i) {
    if (OSName.empty() || OSName[0] < '0' || OSName[0] > '9')
      break;

    // Consume the leading number.
    *Components[i] = EatNumber(OSName);

    // Consume the separator, if present.
    if (OSName.startswith("."))
      OSName = OSName.substr(1);
  }
}

bool Triple::getMacOSXVersion(unsigned &Major, unsigned &Minor,
                              unsigned &Micro) const {
  getOSVersion(Major, Minor, Micro);

  switch (getOS()) {
  default: llvm_unreachable("unexpected OS for Darwin triple");
  case Darwin:
    // Default to darwin8, i.e., MacOSX 10.4.
    if (Major == 0)
      Major = 8;
    // Darwin version numbers are skewed from OS X versions.
    if (Major < 4)
      return false;
    Micro = 0;
    Minor = Major - 4;
    Major = 10;
    break;
  case MacOSX:
    // Default to 10.4.
    if (Major == 0) {
      Major = 10;
      Minor = 4;
    }
    if (Major != 10)
      return false;
    break;
  case IOS:
    // Ignore the version from the triple.  This is only handled because the
    // the clang driver combines OS X and IOS support into a common Darwin
    // toolchain that wants to know the OS X version number even when targeting
    // IOS.
    Major = 10;
    Minor = 4;
    Micro = 0;
    break;
  }
  return true;
}

void Triple::getiOSVersion(unsigned &Major, unsigned &Minor,
                           unsigned &Micro) const {
  switch (getOS()) {
  default: llvm_unreachable("unexpected OS for Darwin triple");
  case Darwin:
  case MacOSX:
    // Ignore the version from the triple.  This is only handled because the
    // the clang driver combines OS X and IOS support into a common Darwin
    // toolchain that wants to know the iOS version number even when targeting
    // OS X.
    Major = 5;
    Minor = 0;
    Micro = 0;
    break;
  case IOS:
    getOSVersion(Major, Minor, Micro);
    // Default to 5.0.
    if (Major == 0)
      Major = 5;
    break;
  }
}

void Triple::setTriple(const Twine &Str) {
  *this = Triple(Str);
}

void Triple::setArch(ArchType Kind) {
  setArchName(getArchTypeName(Kind));
}

void Triple::setVendor(VendorType Kind) {
  setVendorName(getVendorTypeName(Kind));
}

void Triple::setOS(OSType Kind) {
  setOSName(getOSTypeName(Kind));
}

void Triple::setEnvironment(EnvironmentType Kind) {
  setEnvironmentName(getEnvironmentTypeName(Kind));
}

void Triple::setArchName(StringRef Str) {
  // Work around a miscompilation bug for Twines in gcc 4.0.3.
  SmallString<64> Triple;
  Triple += Str;
  Triple += "-";
  Triple += getVendorName();
  Triple += "-";
  Triple += getOSAndEnvironmentName();
  setTriple(Triple.str());
}

void Triple::setVendorName(StringRef Str) {
  setTriple(getArchName() + "-" + Str + "-" + getOSAndEnvironmentName());
}

void Triple::setOSName(StringRef Str) {
  if (hasEnvironment())
    setTriple(getArchName() + "-" + getVendorName() + "-" + Str +
              "-" + getEnvironmentName());
  else
    setTriple(getArchName() + "-" + getVendorName() + "-" + Str);
}

void Triple::setEnvironmentName(StringRef Str) {
  setTriple(getArchName() + "-" + getVendorName() + "-" + getOSName() +
            "-" + Str);
}

void Triple::setOSAndEnvironmentName(StringRef Str) {
  setTriple(getArchName() + "-" + getVendorName() + "-" + Str);
}

static unsigned getArchPointerBitWidth(llvm::Triple::ArchType Arch) {
  switch (Arch) {
  case llvm::Triple::UnknownArch:
    return 0;

  case llvm::Triple::msp430:
    return 16;

  case llvm::Triple::amdil:
  case llvm::Triple::arm:
  case llvm::Triple::hexagon:
  case llvm::Triple::le32:
  case llvm::Triple::mips:
  case llvm::Triple::mipsel:
  case llvm::Triple::nvptx:
  case llvm::Triple::ppc:
  case llvm::Triple::r600:
  case llvm::Triple::sparc:
  case llvm::Triple::tce:
  case llvm::Triple::thumb:
  case llvm::Triple::x86:
  case llvm::Triple::xcore:
  case llvm::Triple::spir:
  case llvm::Triple::vectorproc:
    return 32;

  case llvm::Triple::aarch64:
  case llvm::Triple::aarch64_be:
  case llvm::Triple::mips64:
  case llvm::Triple::mips64el:
  case llvm::Triple::nvptx64:
  case llvm::Triple::ppc64:
  case llvm::Triple::ppc64le:
  case llvm::Triple::sparcv9:
  case llvm::Triple::systemz:
  case llvm::Triple::x86_64:
  case llvm::Triple::spir64:
    return 64;
  }
  llvm_unreachable("Invalid architecture value");
}

bool Triple::isArch64Bit() const {
  return getArchPointerBitWidth(getArch()) == 64;
}

bool Triple::isArch32Bit() const {
  return getArchPointerBitWidth(getArch()) == 32;
}

bool Triple::isArch16Bit() const {
  return getArchPointerBitWidth(getArch()) == 16;
}

Triple Triple::get32BitArchVariant() const {
  Triple T(*this);
  switch (getArch()) {
  case Triple::UnknownArch:
  case Triple::aarch64:
  case Triple::aarch64_be:
  case Triple::msp430:
  case Triple::systemz:
  case Triple::ppc64le:
    T.setArch(UnknownArch);
    break;

  case Triple::amdil:
  case Triple::spir:
  case Triple::arm:
  case Triple::hexagon:
  case Triple::le32:
  case Triple::mips:
  case Triple::mipsel:
  case Triple::nvptx:
  case Triple::ppc:
  case Triple::r600:
  case Triple::sparc:
  case Triple::tce:
  case Triple::thumb:
  case Triple::x86:
  case Triple::xcore:
  case Triple::vectorproc:
    // Already 32-bit.
    break;

  case Triple::mips64:    T.setArch(Triple::mips);    break;
  case Triple::mips64el:  T.setArch(Triple::mipsel);  break;
  case Triple::nvptx64:   T.setArch(Triple::nvptx);   break;
  case Triple::ppc64:     T.setArch(Triple::ppc);   break;
  case Triple::sparcv9:   T.setArch(Triple::sparc);   break;
  case Triple::x86_64:    T.setArch(Triple::x86);     break;
  case Triple::spir64:    T.setArch(Triple::spir);    break;
  }
  return T;
}

Triple Triple::get64BitArchVariant() const {
  Triple T(*this);
  switch (getArch()) {
  case Triple::UnknownArch:
  case Triple::amdil:
  case Triple::arm:
  case Triple::hexagon:
  case Triple::le32:
  case Triple::msp430:
  case Triple::r600:
  case Triple::tce:
  case Triple::thumb:
  case Triple::xcore:
    T.setArch(UnknownArch);
    break;

  case Triple::aarch64:
  case Triple::aarch64_be:
  case Triple::spir64:
  case Triple::mips64:
  case Triple::mips64el:
  case Triple::nvptx64:
  case Triple::ppc64:
  case Triple::ppc64le:
  case Triple::sparcv9:
  case Triple::systemz:
  case Triple::x86_64:
    // Already 64-bit.
    break;

  case Triple::mips:    T.setArch(Triple::mips64);    break;
  case Triple::mipsel:  T.setArch(Triple::mips64el);  break;
  case Triple::nvptx:   T.setArch(Triple::nvptx64);   break;
  case Triple::ppc:     T.setArch(Triple::ppc64);     break;
  case Triple::sparc:   T.setArch(Triple::sparcv9);   break;
  case Triple::x86:     T.setArch(Triple::x86_64);    break;
  case Triple::spir:    T.setArch(Triple::spir64);    break;
  case Triple::vectorproc: T.setArch(Triple::vectorproc);  break;
  }
  return T;
}<|MERGE_RESOLUTION|>--- conflicted
+++ resolved
@@ -18,36 +18,6 @@
 const char *Triple::getArchTypeName(ArchType Kind) {
   switch (Kind) {
   case UnknownArch: return "unknown";
-
-<<<<<<< HEAD
-  case aarch64: return "aarch64";
-  case arm:     return "arm";
-  case hexagon: return "hexagon";
-  case mips:    return "mips";
-  case mipsel:  return "mipsel";
-  case mips64:  return "mips64";
-  case mips64el:return "mips64el";
-  case msp430:  return "msp430";
-  case ppc64:   return "powerpc64";
-  case ppc64le: return "powerpc64le";
-  case ppc:     return "powerpc";
-  case r600:    return "r600";
-  case sparc:   return "sparc";
-  case sparcv9: return "sparcv9";
-  case systemz: return "s390x";
-  case tce:     return "tce";
-  case thumb:   return "thumb";
-  case x86:     return "i386";
-  case x86_64:  return "x86_64";
-  case xcore:   return "xcore";
-  case nvptx:   return "nvptx";
-  case nvptx64: return "nvptx64";
-  case le32:    return "le32";
-  case amdil:   return "amdil";
-  case spir:    return "spir";
-  case spir64:  return "spir64";
-  case vectorproc: return "vectorproc";
-=======
   case aarch64:     return "aarch64";
   case aarch64_be:  return "aarch64_be";
   case arm:         return "arm";
@@ -75,7 +45,7 @@
   case amdil:       return "amdil";
   case spir:        return "spir";
   case spir64:      return "spir64";
->>>>>>> 89be41e3
+  case vectorproc: return "vectorproc";
   }
 
   llvm_unreachable("Invalid ArchType!");
@@ -115,22 +85,13 @@
 
   case xcore:       return "xcore";
 
-<<<<<<< HEAD
-  case nvptx:   return "nvptx";
-  case nvptx64: return "nvptx";
-  case le32:    return "le32";
-  case amdil:   return "amdil";
-  case spir:    return "spir";
-  case spir64:  return "spir";
-  case vectorproc: return "vectorproc";
-=======
   case nvptx:       return "nvptx";
   case nvptx64:     return "nvptx";
   case le32:        return "le32";
   case amdil:       return "amdil";
   case spir:        return "spir";
   case spir64:      return "spir";
->>>>>>> 89be41e3
+  case vectorproc: return "vectorproc";
   }
 }
 
