//===--- Triple.cpp - Target triple helper class --------------------------===//
//
//                     The LLVM Compiler Infrastructure
//
// This file is distributed under the University of Illinois Open Source
// License. See LICENSE.TXT for details.
//
//===----------------------------------------------------------------------===//

#include "llvm/ADT/Triple.h"
#include "llvm/ADT/STLExtras.h"
#include "llvm/ADT/SmallString.h"
#include "llvm/ADT/StringSwitch.h"
#include "llvm/Support/ErrorHandling.h"
#include "llvm/Support/TargetParser.h"
#include "llvm/Support/Host.h"
#include <cstring>
using namespace llvm;

const char *Triple::getArchTypeName(ArchType Kind) {
  switch (Kind) {
  case UnknownArch: return "unknown";
  case aarch64:     return "aarch64";
  case aarch64_be:  return "aarch64_be";
  case arm:         return "arm";
  case armeb:       return "armeb";
  case bpfel:       return "bpfel";
  case bpfeb:       return "bpfeb";
  case hexagon:     return "hexagon";
  case mips:        return "mips";
  case mipsel:      return "mipsel";
  case mips64:      return "mips64";
  case mips64el:    return "mips64el";
  case msp430:      return "msp430";
  case ppc64:       return "powerpc64";
  case ppc64le:     return "powerpc64le";
  case ppc:         return "powerpc";
  case r600:        return "r600";
  case amdgcn:      return "amdgcn";
  case sparc:       return "sparc";
  case sparcv9:     return "sparcv9";
  case sparcel:     return "sparcel";
  case systemz:     return "s390x";
  case tce:         return "tce";
  case thumb:       return "thumb";
  case thumbeb:     return "thumbeb";
  case x86:         return "i386";
  case x86_64:      return "x86_64";
  case xcore:       return "xcore";
  case nvptx:       return "nvptx";
  case nvptx64:     return "nvptx64";
  case le32:        return "le32";
  case le64:        return "le64";
  case amdil:       return "amdil";
  case amdil64:     return "amdil64";
  case hsail:       return "hsail";
  case hsail64:     return "hsail64";
  case spir:        return "spir";
  case spir64:      return "spir64";
  case nyuzi:  return "nyuzi";
  case kalimba:     return "kalimba";
  case shave:       return "shave";
  case wasm32:      return "wasm32";
  case wasm64:      return "wasm64";
  }

  llvm_unreachable("Invalid ArchType!");
}

const char *Triple::getArchTypePrefix(ArchType Kind) {
  switch (Kind) {
  default:
    return nullptr;

  case aarch64:
  case aarch64_be:  return "aarch64";

  case arm:
  case armeb:
  case thumb:
  case thumbeb:     return "arm";

  case ppc64:
  case ppc64le:
  case ppc:         return "ppc";

  case mips:
  case mipsel:
  case mips64:
  case mips64el:    return "mips";

  case hexagon:     return "hexagon";

  case amdgcn:
  case r600:        return "amdgpu";

  case bpfel:
  case bpfeb:       return "bpf";

  case sparcv9:
  case sparcel:
  case sparc:       return "sparc";

  case systemz:     return "s390";

  case x86:
  case x86_64:      return "x86";

  case xcore:       return "xcore";

  case nvptx:       return "nvptx";
  case nvptx64:     return "nvptx";

  case le32:        return "le32";
  case le64:        return "le64";

  case amdil:
  case amdil64:     return "amdil";

  case hsail:
  case hsail64:     return "hsail";

  case spir:
  case spir64:      return "spir";
  case nyuzi:  return "nyuzi";
  case kalimba:     return "kalimba";
  case shave:       return "shave";
  case wasm32:      return "wasm32";
  case wasm64:      return "wasm64";
  }
}

const char *Triple::getVendorTypeName(VendorType Kind) {
  switch (Kind) {
  case UnknownVendor: return "unknown";

  case Apple: return "apple";
  case PC: return "pc";
  case SCEI: return "scei";
  case BGP: return "bgp";
  case BGQ: return "bgq";
  case Freescale: return "fsl";
  case IBM: return "ibm";
  case ImaginationTechnologies: return "img";
  case MipsTechnologies: return "mti";
  case NVIDIA: return "nvidia";
  case CSR: return "csr";
  }

  llvm_unreachable("Invalid VendorType!");
}

const char *Triple::getOSTypeName(OSType Kind) {
  switch (Kind) {
  case UnknownOS: return "unknown";

  case CloudABI: return "cloudabi";
  case Darwin: return "darwin";
  case DragonFly: return "dragonfly";
  case FreeBSD: return "freebsd";
  case IOS: return "ios";
  case KFreeBSD: return "kfreebsd";
  case Linux: return "linux";
  case Lv2: return "lv2";
  case MacOSX: return "macosx";
  case NetBSD: return "netbsd";
  case OpenBSD: return "openbsd";
  case Solaris: return "solaris";
  case Win32: return "windows";
  case Haiku: return "haiku";
  case Minix: return "minix";
  case RTEMS: return "rtems";
  case NaCl: return "nacl";
  case CNK: return "cnk";
  case Bitrig: return "bitrig";
  case AIX: return "aix";
  case CUDA: return "cuda";
  case NVCL: return "nvcl";
  case AMDHSA: return "amdhsa";
  case PS4: return "ps4";
  }

  llvm_unreachable("Invalid OSType");
}

const char *Triple::getEnvironmentTypeName(EnvironmentType Kind) {
  switch (Kind) {
  case UnknownEnvironment: return "unknown";
  case GNU: return "gnu";
  case GNUEABIHF: return "gnueabihf";
  case GNUEABI: return "gnueabi";
  case GNUX32: return "gnux32";
  case CODE16: return "code16";
  case EABI: return "eabi";
  case EABIHF: return "eabihf";
  case Android: return "android";
  case MSVC: return "msvc";
  case Itanium: return "itanium";
  case Cygnus: return "cygnus";
  }

  llvm_unreachable("Invalid EnvironmentType!");
}

static Triple::ArchType parseBPFArch(StringRef ArchName) {
  if (ArchName.equals("bpf")) {
    if (sys::IsLittleEndianHost)
      return Triple::bpfel;
    else
      return Triple::bpfeb;
  } else if (ArchName.equals("bpf_be") || ArchName.equals("bpfeb")) {
    return Triple::bpfeb;
  } else if (ArchName.equals("bpf_le") || ArchName.equals("bpfel")) {
    return Triple::bpfel;
  } else {
    return Triple::UnknownArch;
  }
}

Triple::ArchType Triple::getArchTypeForLLVMName(StringRef Name) {
  Triple::ArchType BPFArch(parseBPFArch(Name));
  return StringSwitch<Triple::ArchType>(Name)
    .Case("aarch64", aarch64)
    .Case("aarch64_be", aarch64_be)
    .Case("arm64", aarch64) // "arm64" is an alias for "aarch64"
    .Case("arm", arm)
    .Case("armeb", armeb)
    .StartsWith("bpf", BPFArch)
    .Case("mips", mips)
    .Case("mipsel", mipsel)
    .Case("mips64", mips64)
    .Case("mips64el", mips64el)
    .Case("msp430", msp430)
    .Case("ppc64", ppc64)
    .Case("ppc32", ppc)
    .Case("ppc", ppc)
    .Case("ppc64le", ppc64le)
    .Case("r600", r600)
    .Case("amdgcn", amdgcn)
    .Case("hexagon", hexagon)
    .Case("sparc", sparc)
    .Case("sparcel", sparcel)
    .Case("sparcv9", sparcv9)
    .Case("systemz", systemz)
    .Case("tce", tce)
    .Case("thumb", thumb)
    .Case("thumbeb", thumbeb)
    .Case("x86", x86)
    .Case("x86-64", x86_64)
    .Case("xcore", xcore)
    .Case("nvptx", nvptx)
    .Case("nvptx64", nvptx64)
    .Case("le32", le32)
    .Case("le64", le64)
    .Case("amdil", amdil)
    .Case("amdil64", amdil64)
    .Case("hsail", hsail)
    .Case("hsail64", hsail64)
    .Case("spir", spir)
    .Case("spir64", spir64)
    .Case("nyuzi", nyuzi)
    .Case("kalimba", kalimba)
    .Case("shave", shave)
    .Case("wasm32", wasm32)
    .Case("wasm64", wasm64)
    .Default(UnknownArch);
}

static Triple::ArchType parseARMArch(StringRef ArchName) {
  unsigned ISA = ARMTargetParser::parseArchISA(ArchName);
  unsigned ENDIAN = ARMTargetParser::parseArchEndian(ArchName);

  Triple::ArchType arch = Triple::UnknownArch;
  switch (ENDIAN) {
  case ARM::EK_LITTLE: {
    switch (ISA) {
    case ARM::IK_ARM:
      arch = Triple::arm;
      break;
    case ARM::IK_THUMB:
      arch = Triple::thumb;
      break;
    case ARM::IK_AARCH64:
      arch = Triple::aarch64;
      break;
    }
    break;
  }
  case ARM::EK_BIG: {
    switch (ISA) {
    case ARM::IK_ARM:
      arch = Triple::armeb;
      break;
    case ARM::IK_THUMB:
      arch = Triple::thumbeb;
      break;
    case ARM::IK_AARCH64:
      arch = Triple::aarch64_be;
      break;
    }
    break;
  }
  }

  ArchName = ARMTargetParser::getCanonicalArchName(ArchName);
  if (ArchName.empty())
    return Triple::UnknownArch;

  // Thumb only exists in v4+
  if (ISA == ARM::IK_THUMB &&
      (ArchName.startswith("v2") || ArchName.startswith("v3")))
    return Triple::UnknownArch;

  // Thumb only for v6m
  unsigned Profile = ARMTargetParser::parseArchProfile(ArchName);
  unsigned Version = ARMTargetParser::parseArchVersion(ArchName);
  if (Profile == ARM::PK_M && Version == 6) {
    if (ENDIAN == ARM::EK_BIG)
      return Triple::thumbeb;
    else
      return Triple::thumb;
  }

  return arch;
}

static Triple::ArchType parseArch(StringRef ArchName) {
  Triple::ArchType ARMArch(parseARMArch(ArchName));
  Triple::ArchType BPFArch(parseBPFArch(ArchName));

  return StringSwitch<Triple::ArchType>(ArchName)
    .Cases("i386", "i486", "i586", "i686", Triple::x86)
    // FIXME: Do we need to support these?
    .Cases("i786", "i886", "i986", Triple::x86)
    .Cases("amd64", "x86_64", "x86_64h", Triple::x86_64)
    .Case("powerpc", Triple::ppc)
    .Cases("powerpc64", "ppu", Triple::ppc64)
    .Case("powerpc64le", Triple::ppc64le)
    .Case("xscale", Triple::arm)
    .Case("xscaleeb", Triple::armeb)
    .StartsWith("arm", ARMArch)
    .StartsWith("thumb", ARMArch)
    .StartsWith("aarch64", ARMArch)
    .Case("msp430", Triple::msp430)
    .Cases("mips", "mipseb", "mipsallegrex", Triple::mips)
    .Cases("mipsel", "mipsallegrexel", Triple::mipsel)
    .Cases("mips64", "mips64eb", Triple::mips64)
    .Case("mips64el", Triple::mips64el)
    .Case("r600", Triple::r600)
    .Case("amdgcn", Triple::amdgcn)
    .StartsWith("bpf", BPFArch)
    .Case("hexagon", Triple::hexagon)
    .Case("s390x", Triple::systemz)
    .Case("sparc", Triple::sparc)
    .Case("sparcel", Triple::sparcel)
    .Cases("sparcv9", "sparc64", Triple::sparcv9)
    .Case("tce", Triple::tce)
    .Case("xcore", Triple::xcore)
    .Case("nvptx", Triple::nvptx)
    .Case("nvptx64", Triple::nvptx64)
    .Case("le32", Triple::le32)
    .Case("le64", Triple::le64)
    .Case("amdil", Triple::amdil)
    .Case("amdil64", Triple::amdil64)
    .Case("hsail", Triple::hsail)
    .Case("hsail64", Triple::hsail64)
    .Case("spir", Triple::spir)
    .Case("spir64", Triple::spir64)
    .Case("nyuzi", Triple::nyuzi)
    .StartsWith("kalimba", Triple::kalimba)
    .Case("shave", Triple::shave)
    .Case("wasm32", Triple::wasm32)
    .Case("wasm64", Triple::wasm64)
    .Default(Triple::UnknownArch);
}

static Triple::VendorType parseVendor(StringRef VendorName) {
  return StringSwitch<Triple::VendorType>(VendorName)
    .Case("apple", Triple::Apple)
    .Case("pc", Triple::PC)
    .Case("scei", Triple::SCEI)
    .Case("bgp", Triple::BGP)
    .Case("bgq", Triple::BGQ)
    .Case("fsl", Triple::Freescale)
    .Case("ibm", Triple::IBM)
    .Case("img", Triple::ImaginationTechnologies)
    .Case("mti", Triple::MipsTechnologies)
    .Case("nvidia", Triple::NVIDIA)
    .Case("csr", Triple::CSR)
    .Default(Triple::UnknownVendor);
}

static Triple::OSType parseOS(StringRef OSName) {
  return StringSwitch<Triple::OSType>(OSName)
    .StartsWith("cloudabi", Triple::CloudABI)
    .StartsWith("darwin", Triple::Darwin)
    .StartsWith("dragonfly", Triple::DragonFly)
    .StartsWith("freebsd", Triple::FreeBSD)
    .StartsWith("ios", Triple::IOS)
    .StartsWith("kfreebsd", Triple::KFreeBSD)
    .StartsWith("linux", Triple::Linux)
    .StartsWith("lv2", Triple::Lv2)
    .StartsWith("macosx", Triple::MacOSX)
    .StartsWith("netbsd", Triple::NetBSD)
    .StartsWith("openbsd", Triple::OpenBSD)
    .StartsWith("solaris", Triple::Solaris)
    .StartsWith("win32", Triple::Win32)
    .StartsWith("windows", Triple::Win32)
    .StartsWith("haiku", Triple::Haiku)
    .StartsWith("minix", Triple::Minix)
    .StartsWith("rtems", Triple::RTEMS)
    .StartsWith("nacl", Triple::NaCl)
    .StartsWith("cnk", Triple::CNK)
    .StartsWith("bitrig", Triple::Bitrig)
    .StartsWith("aix", Triple::AIX)
    .StartsWith("cuda", Triple::CUDA)
    .StartsWith("nvcl", Triple::NVCL)
    .StartsWith("amdhsa", Triple::AMDHSA)
    .StartsWith("ps4", Triple::PS4)
    .Default(Triple::UnknownOS);
}

static Triple::EnvironmentType parseEnvironment(StringRef EnvironmentName) {
  return StringSwitch<Triple::EnvironmentType>(EnvironmentName)
    .StartsWith("eabihf", Triple::EABIHF)
    .StartsWith("eabi", Triple::EABI)
    .StartsWith("gnueabihf", Triple::GNUEABIHF)
    .StartsWith("gnueabi", Triple::GNUEABI)
    .StartsWith("gnux32", Triple::GNUX32)
    .StartsWith("code16", Triple::CODE16)
    .StartsWith("gnu", Triple::GNU)
    .StartsWith("android", Triple::Android)
    .StartsWith("msvc", Triple::MSVC)
    .StartsWith("itanium", Triple::Itanium)
    .StartsWith("cygnus", Triple::Cygnus)
    .Default(Triple::UnknownEnvironment);
}

static Triple::ObjectFormatType parseFormat(StringRef EnvironmentName) {
  return StringSwitch<Triple::ObjectFormatType>(EnvironmentName)
    .EndsWith("coff", Triple::COFF)
    .EndsWith("elf", Triple::ELF)
    .EndsWith("macho", Triple::MachO)
    .Default(Triple::UnknownObjectFormat);
}

static Triple::SubArchType parseSubArch(StringRef SubArchName) {
  StringRef ARMSubArch = ARMTargetParser::getCanonicalArchName(SubArchName);

  // For now, this is the small part. Early return.
  if (ARMSubArch.empty())
    return StringSwitch<Triple::SubArchType>(SubArchName)
      .EndsWith("kalimba3", Triple::KalimbaSubArch_v3)
      .EndsWith("kalimba4", Triple::KalimbaSubArch_v4)
      .EndsWith("kalimba5", Triple::KalimbaSubArch_v5)
      .Default(Triple::NoSubArch);

  // ARM sub arch.
  switch(ARMTargetParser::parseArch(ARMSubArch)) {
  case ARM::AK_ARMV4:
    return Triple::NoSubArch;
  case ARM::AK_ARMV4T:
    return Triple::ARMSubArch_v4t;
  case ARM::AK_ARMV5:
  case ARM::AK_ARMV5T:
  case ARM::AK_ARMV5E:
    return Triple::ARMSubArch_v5;
  case ARM::AK_ARMV5TE:
  case ARM::AK_IWMMXT:
  case ARM::AK_IWMMXT2:
  case ARM::AK_XSCALE:
  case ARM::AK_ARMV5TEJ:
    return Triple::ARMSubArch_v5te;
  case ARM::AK_ARMV6:
  case ARM::AK_ARMV6J:
  case ARM::AK_ARMV6Z:
    return Triple::ARMSubArch_v6;
  case ARM::AK_ARMV6K:
  case ARM::AK_ARMV6ZK:
  case ARM::AK_ARMV6HL:
    return Triple::ARMSubArch_v6k;
  case ARM::AK_ARMV6T2:
    return Triple::ARMSubArch_v6t2;
  case ARM::AK_ARMV6M:
  case ARM::AK_ARMV6SM:
    return Triple::ARMSubArch_v6m;
  case ARM::AK_ARMV7:
  case ARM::AK_ARMV7A:
  case ARM::AK_ARMV7R:
  case ARM::AK_ARMV7L:
  case ARM::AK_ARMV7HL:
    return Triple::ARMSubArch_v7;
  case ARM::AK_ARMV7M:
    return Triple::ARMSubArch_v7m;
  case ARM::AK_ARMV7S:
    return Triple::ARMSubArch_v7s;
  case ARM::AK_ARMV7EM:
    return Triple::ARMSubArch_v7em;
  case ARM::AK_ARMV8A:
    return Triple::ARMSubArch_v8;
  case ARM::AK_ARMV8_1A:
    return Triple::ARMSubArch_v8_1a;
  default:
    return Triple::NoSubArch;
  }
}

static const char *getObjectFormatTypeName(Triple::ObjectFormatType Kind) {
  switch (Kind) {
  case Triple::UnknownObjectFormat: return "";
  case Triple::COFF: return "coff";
  case Triple::ELF: return "elf";
  case Triple::MachO: return "macho";
  }
  llvm_unreachable("unknown object format type");
}

static Triple::ObjectFormatType getDefaultFormat(const Triple &T) {
  switch (T.getArch()) {
  default:
    break;
  case Triple::hexagon:
  case Triple::mips:
  case Triple::mipsel:
  case Triple::mips64:
  case Triple::mips64el:
  case Triple::r600:
  case Triple::amdgcn:
  case Triple::sparc:
  case Triple::sparcv9:
  case Triple::systemz:
  case Triple::xcore:
  case Triple::ppc64le:
    return Triple::ELF;

  case Triple::ppc:
  case Triple::ppc64:
    if (T.isOSDarwin())
      return Triple::MachO;
    return Triple::ELF;
  }

  if (T.isOSDarwin())
    return Triple::MachO;
  else if (T.isOSWindows())
    return Triple::COFF;
  return Triple::ELF;
}

/// \brief Construct a triple from the string representation provided.
///
/// This stores the string representation and parses the various pieces into
/// enum members.
Triple::Triple(const Twine &Str)
    : Data(Str.str()),
      Arch(parseArch(getArchName())),
      SubArch(parseSubArch(getArchName())),
      Vendor(parseVendor(getVendorName())),
      OS(parseOS(getOSName())),
      Environment(parseEnvironment(getEnvironmentName())),
      ObjectFormat(parseFormat(getEnvironmentName())) {
  if (ObjectFormat == Triple::UnknownObjectFormat)
    ObjectFormat = getDefaultFormat(*this);
}

/// \brief Construct a triple from string representations of the architecture,
/// vendor, and OS.
///
/// This joins each argument into a canonical string representation and parses
/// them into enum members. It leaves the environment unknown and omits it from
/// the string representation.
Triple::Triple(const Twine &ArchStr, const Twine &VendorStr, const Twine &OSStr)
    : Data((ArchStr + Twine('-') + VendorStr + Twine('-') + OSStr).str()),
      Arch(parseArch(ArchStr.str())),
      SubArch(parseSubArch(ArchStr.str())),
      Vendor(parseVendor(VendorStr.str())),
      OS(parseOS(OSStr.str())),
      Environment(), ObjectFormat(Triple::UnknownObjectFormat) {
  ObjectFormat = getDefaultFormat(*this);
}

/// \brief Construct a triple from string representations of the architecture,
/// vendor, OS, and environment.
///
/// This joins each argument into a canonical string representation and parses
/// them into enum members.
Triple::Triple(const Twine &ArchStr, const Twine &VendorStr, const Twine &OSStr,
               const Twine &EnvironmentStr)
    : Data((ArchStr + Twine('-') + VendorStr + Twine('-') + OSStr + Twine('-') +
            EnvironmentStr).str()),
      Arch(parseArch(ArchStr.str())),
      SubArch(parseSubArch(ArchStr.str())),
      Vendor(parseVendor(VendorStr.str())),
      OS(parseOS(OSStr.str())),
      Environment(parseEnvironment(EnvironmentStr.str())),
      ObjectFormat(parseFormat(EnvironmentStr.str())) {
  if (ObjectFormat == Triple::UnknownObjectFormat)
    ObjectFormat = getDefaultFormat(*this);
}

std::string Triple::normalize(StringRef Str) {
  bool IsMinGW32 = false;
  bool IsCygwin = false;

  // Parse into components.
  SmallVector<StringRef, 4> Components;
  Str.split(Components, "-");

  // If the first component corresponds to a known architecture, preferentially
  // use it for the architecture.  If the second component corresponds to a
  // known vendor, preferentially use it for the vendor, etc.  This avoids silly
  // component movement when a component parses as (eg) both a valid arch and a
  // valid os.
  ArchType Arch = UnknownArch;
  if (Components.size() > 0)
    Arch = parseArch(Components[0]);
  VendorType Vendor = UnknownVendor;
  if (Components.size() > 1)
    Vendor = parseVendor(Components[1]);
  OSType OS = UnknownOS;
  if (Components.size() > 2) {
    OS = parseOS(Components[2]);
    IsCygwin = Components[2].startswith("cygwin");
    IsMinGW32 = Components[2].startswith("mingw");
  }
  EnvironmentType Environment = UnknownEnvironment;
  if (Components.size() > 3)
    Environment = parseEnvironment(Components[3]);
  ObjectFormatType ObjectFormat = UnknownObjectFormat;
  if (Components.size() > 4)
    ObjectFormat = parseFormat(Components[4]);

  // Note which components are already in their final position.  These will not
  // be moved.
  bool Found[4];
  Found[0] = Arch != UnknownArch;
  Found[1] = Vendor != UnknownVendor;
  Found[2] = OS != UnknownOS;
  Found[3] = Environment != UnknownEnvironment;

  // If they are not there already, permute the components into their canonical
  // positions by seeing if they parse as a valid architecture, and if so moving
  // the component to the architecture position etc.
  for (unsigned Pos = 0; Pos != array_lengthof(Found); ++Pos) {
    if (Found[Pos])
      continue; // Already in the canonical position.

    for (unsigned Idx = 0; Idx != Components.size(); ++Idx) {
      // Do not reparse any components that already matched.
      if (Idx < array_lengthof(Found) && Found[Idx])
        continue;

      // Does this component parse as valid for the target position?
      bool Valid = false;
      StringRef Comp = Components[Idx];
      switch (Pos) {
      default: llvm_unreachable("unexpected component type!");
      case 0:
        Arch = parseArch(Comp);
        Valid = Arch != UnknownArch;
        break;
      case 1:
        Vendor = parseVendor(Comp);
        Valid = Vendor != UnknownVendor;
        break;
      case 2:
        OS = parseOS(Comp);
        IsCygwin = Comp.startswith("cygwin");
        IsMinGW32 = Comp.startswith("mingw");
        Valid = OS != UnknownOS || IsCygwin || IsMinGW32;
        break;
      case 3:
        Environment = parseEnvironment(Comp);
        Valid = Environment != UnknownEnvironment;
        if (!Valid) {
          ObjectFormat = parseFormat(Comp);
          Valid = ObjectFormat != UnknownObjectFormat;
        }
        break;
      }
      if (!Valid)
        continue; // Nope, try the next component.

      // Move the component to the target position, pushing any non-fixed
      // components that are in the way to the right.  This tends to give
      // good results in the common cases of a forgotten vendor component
      // or a wrongly positioned environment.
      if (Pos < Idx) {
        // Insert left, pushing the existing components to the right.  For
        // example, a-b-i386 -> i386-a-b when moving i386 to the front.
        StringRef CurrentComponent(""); // The empty component.
        // Replace the component we are moving with an empty component.
        std::swap(CurrentComponent, Components[Idx]);
        // Insert the component being moved at Pos, displacing any existing
        // components to the right.
        for (unsigned i = Pos; !CurrentComponent.empty(); ++i) {
          // Skip over any fixed components.
          while (i < array_lengthof(Found) && Found[i])
            ++i;
          // Place the component at the new position, getting the component
          // that was at this position - it will be moved right.
          std::swap(CurrentComponent, Components[i]);
        }
      } else if (Pos > Idx) {
        // Push right by inserting empty components until the component at Idx
        // reaches the target position Pos.  For example, pc-a -> -pc-a when
        // moving pc to the second position.
        do {
          // Insert one empty component at Idx.
          StringRef CurrentComponent(""); // The empty component.
          for (unsigned i = Idx; i < Components.size();) {
            // Place the component at the new position, getting the component
            // that was at this position - it will be moved right.
            std::swap(CurrentComponent, Components[i]);
            // If it was placed on top of an empty component then we are done.
            if (CurrentComponent.empty())
              break;
            // Advance to the next component, skipping any fixed components.
            while (++i < array_lengthof(Found) && Found[i])
              ;
          }
          // The last component was pushed off the end - append it.
          if (!CurrentComponent.empty())
            Components.push_back(CurrentComponent);

          // Advance Idx to the component's new position.
          while (++Idx < array_lengthof(Found) && Found[Idx])
            ;
        } while (Idx < Pos); // Add more until the final position is reached.
      }
      assert(Pos < Components.size() && Components[Pos] == Comp &&
             "Component moved wrong!");
      Found[Pos] = true;
      break;
    }
  }

  // Special case logic goes here.  At this point Arch, Vendor and OS have the
  // correct values for the computed components.
  std::string NormalizedEnvironment;
  if (Environment == Triple::Android && Components[3].startswith("androideabi")) {
    StringRef AndroidVersion = Components[3].drop_front(strlen("androideabi"));
    if (AndroidVersion.empty()) {
      Components[3] = "android";
    } else {
      NormalizedEnvironment = Twine("android", AndroidVersion).str();
      Components[3] = NormalizedEnvironment;
    }
  }

  if (OS == Triple::Win32) {
    Components.resize(4);
    Components[2] = "windows";
    if (Environment == UnknownEnvironment) {
      if (ObjectFormat == UnknownObjectFormat || ObjectFormat == Triple::COFF)
        Components[3] = "msvc";
      else
        Components[3] = getObjectFormatTypeName(ObjectFormat);
    }
  } else if (IsMinGW32) {
    Components.resize(4);
    Components[2] = "windows";
    Components[3] = "gnu";
  } else if (IsCygwin) {
    Components.resize(4);
    Components[2] = "windows";
    Components[3] = "cygnus";
  }
  if (IsMinGW32 || IsCygwin ||
      (OS == Triple::Win32 && Environment != UnknownEnvironment)) {
    if (ObjectFormat != UnknownObjectFormat && ObjectFormat != Triple::COFF) {
      Components.resize(5);
      Components[4] = getObjectFormatTypeName(ObjectFormat);
    }
  }

  // Stick the corrected components back together to form the normalized string.
  std::string Normalized;
  for (unsigned i = 0, e = Components.size(); i != e; ++i) {
    if (i) Normalized += '-';
    Normalized += Components[i];
  }
  return Normalized;
}

StringRef Triple::getArchName() const {
  return StringRef(Data).split('-').first;           // Isolate first component
}

StringRef Triple::getVendorName() const {
  StringRef Tmp = StringRef(Data).split('-').second; // Strip first component
  return Tmp.split('-').first;                       // Isolate second component
}

StringRef Triple::getOSName() const {
  StringRef Tmp = StringRef(Data).split('-').second; // Strip first component
  Tmp = Tmp.split('-').second;                       // Strip second component
  return Tmp.split('-').first;                       // Isolate third component
}

StringRef Triple::getEnvironmentName() const {
  StringRef Tmp = StringRef(Data).split('-').second; // Strip first component
  Tmp = Tmp.split('-').second;                       // Strip second component
  return Tmp.split('-').second;                      // Strip third component
}

StringRef Triple::getOSAndEnvironmentName() const {
  StringRef Tmp = StringRef(Data).split('-').second; // Strip first component
  return Tmp.split('-').second;                      // Strip second component
}

static unsigned EatNumber(StringRef &Str) {
  assert(!Str.empty() && Str[0] >= '0' && Str[0] <= '9' && "Not a number");
  unsigned Result = 0;

  do {
    // Consume the leading digit.
    Result = Result*10 + (Str[0] - '0');

    // Eat the digit.
    Str = Str.substr(1);
  } while (!Str.empty() && Str[0] >= '0' && Str[0] <= '9');

  return Result;
}

static void parseVersionFromName(StringRef Name, unsigned &Major,
                                 unsigned &Minor, unsigned &Micro) {
  // Any unset version defaults to 0.
  Major = Minor = Micro = 0;

  // Parse up to three components.
  unsigned *Components[3] = {&Major, &Minor, &Micro};
  for (unsigned i = 0; i != 3; ++i) {
    if (Name.empty() || Name[0] < '0' || Name[0] > '9')
      break;

    // Consume the leading number.
    *Components[i] = EatNumber(Name);

    // Consume the separator, if present.
    if (Name.startswith("."))
      Name = Name.substr(1);
  }
}

void Triple::getEnvironmentVersion(unsigned &Major, unsigned &Minor,
                                   unsigned &Micro) const {
  StringRef EnvironmentName = getEnvironmentName();
  StringRef EnvironmentTypeName = getEnvironmentTypeName(getEnvironment());
  if (EnvironmentName.startswith(EnvironmentTypeName))
    EnvironmentName = EnvironmentName.substr(EnvironmentTypeName.size());

  parseVersionFromName(EnvironmentName, Major, Minor, Micro);
}

void Triple::getOSVersion(unsigned &Major, unsigned &Minor,
                          unsigned &Micro) const {
  StringRef OSName = getOSName();
  // Assume that the OS portion of the triple starts with the canonical name.
  StringRef OSTypeName = getOSTypeName(getOS());
  if (OSName.startswith(OSTypeName))
    OSName = OSName.substr(OSTypeName.size());

  parseVersionFromName(OSName, Major, Minor, Micro);
}

bool Triple::getMacOSXVersion(unsigned &Major, unsigned &Minor,
                              unsigned &Micro) const {
  getOSVersion(Major, Minor, Micro);

  switch (getOS()) {
  default: llvm_unreachable("unexpected OS for Darwin triple");
  case Darwin:
    // Default to darwin8, i.e., MacOSX 10.4.
    if (Major == 0)
      Major = 8;
    // Darwin version numbers are skewed from OS X versions.
    if (Major < 4)
      return false;
    Micro = 0;
    Minor = Major - 4;
    Major = 10;
    break;
  case MacOSX:
    // Default to 10.4.
    if (Major == 0) {
      Major = 10;
      Minor = 4;
    }
    if (Major != 10)
      return false;
    break;
  case IOS:
    // Ignore the version from the triple.  This is only handled because the
    // the clang driver combines OS X and IOS support into a common Darwin
    // toolchain that wants to know the OS X version number even when targeting
    // IOS.
    Major = 10;
    Minor = 4;
    Micro = 0;
    break;
  }
  return true;
}

void Triple::getiOSVersion(unsigned &Major, unsigned &Minor,
                           unsigned &Micro) const {
  switch (getOS()) {
  default: llvm_unreachable("unexpected OS for Darwin triple");
  case Darwin:
  case MacOSX:
    // Ignore the version from the triple.  This is only handled because the
    // the clang driver combines OS X and IOS support into a common Darwin
    // toolchain that wants to know the iOS version number even when targeting
    // OS X.
    Major = 5;
    Minor = 0;
    Micro = 0;
    break;
  case IOS:
    getOSVersion(Major, Minor, Micro);
    // Default to 5.0 (or 7.0 for arm64).
    if (Major == 0)
      Major = (getArch() == aarch64) ? 7 : 5;
    break;
  }
}

void Triple::setTriple(const Twine &Str) {
  *this = Triple(Str);
}

void Triple::setArch(ArchType Kind) {
  setArchName(getArchTypeName(Kind));
}

void Triple::setVendor(VendorType Kind) {
  setVendorName(getVendorTypeName(Kind));
}

void Triple::setOS(OSType Kind) {
  setOSName(getOSTypeName(Kind));
}

void Triple::setEnvironment(EnvironmentType Kind) {
  if (ObjectFormat == getDefaultFormat(*this))
    return setEnvironmentName(getEnvironmentTypeName(Kind));

  setEnvironmentName((getEnvironmentTypeName(Kind) + Twine("-") +
                      getObjectFormatTypeName(ObjectFormat)).str());
}

void Triple::setObjectFormat(ObjectFormatType Kind) {
  if (Environment == UnknownEnvironment)
    return setEnvironmentName(getObjectFormatTypeName(Kind));

  setEnvironmentName((getEnvironmentTypeName(Environment) + Twine("-") +
                      getObjectFormatTypeName(Kind)).str());
}

void Triple::setArchName(StringRef Str) {
  // Work around a miscompilation bug for Twines in gcc 4.0.3.
  SmallString<64> Triple;
  Triple += Str;
  Triple += "-";
  Triple += getVendorName();
  Triple += "-";
  Triple += getOSAndEnvironmentName();
  setTriple(Triple);
}

void Triple::setVendorName(StringRef Str) {
  setTriple(getArchName() + "-" + Str + "-" + getOSAndEnvironmentName());
}

void Triple::setOSName(StringRef Str) {
  if (hasEnvironment())
    setTriple(getArchName() + "-" + getVendorName() + "-" + Str +
              "-" + getEnvironmentName());
  else
    setTriple(getArchName() + "-" + getVendorName() + "-" + Str);
}

void Triple::setEnvironmentName(StringRef Str) {
  setTriple(getArchName() + "-" + getVendorName() + "-" + getOSName() +
            "-" + Str);
}

void Triple::setOSAndEnvironmentName(StringRef Str) {
  setTriple(getArchName() + "-" + getVendorName() + "-" + Str);
}

static unsigned getArchPointerBitWidth(llvm::Triple::ArchType Arch) {
  switch (Arch) {
  case llvm::Triple::UnknownArch:
    return 0;

  case llvm::Triple::msp430:
    return 16;

  case llvm::Triple::arm:
  case llvm::Triple::armeb:
  case llvm::Triple::hexagon:
  case llvm::Triple::le32:
  case llvm::Triple::mips:
  case llvm::Triple::mipsel:
  case llvm::Triple::nvptx:
  case llvm::Triple::ppc:
  case llvm::Triple::r600:
  case llvm::Triple::sparc:
  case llvm::Triple::sparcel:
  case llvm::Triple::tce:
  case llvm::Triple::thumb:
  case llvm::Triple::thumbeb:
  case llvm::Triple::x86:
  case llvm::Triple::xcore:
  case llvm::Triple::amdil:
  case llvm::Triple::hsail:
  case llvm::Triple::spir:
  case llvm::Triple::nyuzi:
  case llvm::Triple::kalimba:
  case llvm::Triple::shave:
  case llvm::Triple::wasm32:
    return 32;

  case llvm::Triple::aarch64:
  case llvm::Triple::aarch64_be:
  case llvm::Triple::amdgcn:
  case llvm::Triple::bpfel:
  case llvm::Triple::bpfeb:
  case llvm::Triple::le64:
  case llvm::Triple::mips64:
  case llvm::Triple::mips64el:
  case llvm::Triple::nvptx64:
  case llvm::Triple::ppc64:
  case llvm::Triple::ppc64le:
  case llvm::Triple::sparcv9:
  case llvm::Triple::systemz:
  case llvm::Triple::x86_64:
  case llvm::Triple::amdil64:
  case llvm::Triple::hsail64:
  case llvm::Triple::spir64:
  case llvm::Triple::wasm64:
    return 64;
  }
  llvm_unreachable("Invalid architecture value");
}

bool Triple::isArch64Bit() const {
  return getArchPointerBitWidth(getArch()) == 64;
}

bool Triple::isArch32Bit() const {
  return getArchPointerBitWidth(getArch()) == 32;
}

bool Triple::isArch16Bit() const {
  return getArchPointerBitWidth(getArch()) == 16;
}

Triple Triple::get32BitArchVariant() const {
  Triple T(*this);
  switch (getArch()) {
  case Triple::UnknownArch:
  case Triple::aarch64:
  case Triple::aarch64_be:
  case Triple::amdgcn:
  case Triple::bpfel:
  case Triple::bpfeb:
  case Triple::msp430:
  case Triple::systemz:
  case Triple::ppc64le:
    T.setArch(UnknownArch);
    break;

  case Triple::amdil:
  case Triple::hsail:
  case Triple::spir:
  case Triple::arm:
  case Triple::armeb:
  case Triple::hexagon:
  case Triple::kalimba:
  case Triple::le32:
  case Triple::mips:
  case Triple::mipsel:
  case Triple::nvptx:
  case Triple::ppc:
  case Triple::r600:
  case Triple::sparc:
  case Triple::sparcel:
  case Triple::tce:
  case Triple::thumb:
  case Triple::thumbeb:
  case Triple::x86:
  case Triple::xcore:
<<<<<<< HEAD
  case Triple::nyuzi:
=======
  case Triple::shave:
  case Triple::wasm32:
>>>>>>> 8f043453
    // Already 32-bit.
    break;

  case Triple::le64:      T.setArch(Triple::le32);    break;
  case Triple::mips64:    T.setArch(Triple::mips);    break;
  case Triple::mips64el:  T.setArch(Triple::mipsel);  break;
  case Triple::nvptx64:   T.setArch(Triple::nvptx);   break;
  case Triple::ppc64:     T.setArch(Triple::ppc);     break;
  case Triple::sparcv9:   T.setArch(Triple::sparc);   break;
  case Triple::x86_64:    T.setArch(Triple::x86);     break;
  case Triple::amdil64:   T.setArch(Triple::amdil);   break;
  case Triple::hsail64:   T.setArch(Triple::hsail);   break;
  case Triple::spir64:    T.setArch(Triple::spir);    break;
  case Triple::wasm64:    T.setArch(Triple::wasm32);  break;
  }
  return T;
}

Triple Triple::get64BitArchVariant() const {
  Triple T(*this);
  switch (getArch()) {
  case Triple::UnknownArch:
  case Triple::arm:
  case Triple::armeb:
  case Triple::hexagon:
  case Triple::kalimba:
  case Triple::msp430:
  case Triple::r600:
  case Triple::tce:
  case Triple::thumb:
  case Triple::thumbeb:
  case Triple::xcore:
  case Triple::sparcel:
  case Triple::shave:
    T.setArch(UnknownArch);
    break;

  case Triple::aarch64:
  case Triple::aarch64_be:
  case Triple::bpfel:
  case Triple::bpfeb:
  case Triple::le64:
  case Triple::amdil64:
  case Triple::amdgcn:
  case Triple::hsail64:
  case Triple::spir64:
  case Triple::mips64:
  case Triple::mips64el:
  case Triple::nvptx64:
  case Triple::ppc64:
  case Triple::ppc64le:
  case Triple::sparcv9:
  case Triple::systemz:
  case Triple::x86_64:
  case Triple::wasm64:
    // Already 64-bit.
    break;

  case Triple::le32:    T.setArch(Triple::le64);      break;
  case Triple::mips:    T.setArch(Triple::mips64);    break;
  case Triple::mipsel:  T.setArch(Triple::mips64el);  break;
  case Triple::nvptx:   T.setArch(Triple::nvptx64);   break;
  case Triple::ppc:     T.setArch(Triple::ppc64);     break;
  case Triple::sparc:   T.setArch(Triple::sparcv9);   break;
  case Triple::x86:     T.setArch(Triple::x86_64);    break;
  case Triple::amdil:   T.setArch(Triple::amdil64);   break;
  case Triple::hsail:   T.setArch(Triple::hsail64);   break;
  case Triple::spir:    T.setArch(Triple::spir64);    break;
<<<<<<< HEAD
  case Triple::nyuzi: T.setArch(Triple::nyuzi);  break;
=======
  case Triple::wasm32:  T.setArch(Triple::wasm64);    break;
  }
  return T;
}

Triple Triple::getBigEndianArchVariant() const {
  Triple T(*this);
  switch (getArch()) {
  case Triple::UnknownArch:
  case Triple::amdgcn:
  case Triple::amdil64:
  case Triple::amdil:
  case Triple::hexagon:
  case Triple::hsail64:
  case Triple::hsail:
  case Triple::kalimba:
  case Triple::le32:
  case Triple::le64:
  case Triple::msp430:
  case Triple::nvptx64:
  case Triple::nvptx:
  case Triple::r600:
  case Triple::shave:
  case Triple::spir64:
  case Triple::spir:
  case Triple::wasm32:
  case Triple::wasm64:
  case Triple::x86:
  case Triple::x86_64:
  case Triple::xcore:

  // ARM is intentionally unsupported here, changing the architecture would
  // drop any arch suffixes.
  case Triple::arm:
  case Triple::thumb:
    T.setArch(UnknownArch);
    break;

  case Triple::aarch64_be:
  case Triple::armeb:
  case Triple::bpfeb:
  case Triple::mips64:
  case Triple::mips:
  case Triple::ppc64:
  case Triple::ppc:
  case Triple::sparc:
  case Triple::sparcv9:
  case Triple::systemz:
  case Triple::tce:
  case Triple::thumbeb:
    // Already big endian.
    break;

  case Triple::aarch64: T.setArch(Triple::aarch64_be); break;
  case Triple::bpfel:   T.setArch(Triple::bpfeb);      break;
  case Triple::mips64el:T.setArch(Triple::mips64);     break;
  case Triple::mipsel:  T.setArch(Triple::mips);       break;
  case Triple::ppc64le: T.setArch(Triple::ppc64);      break;
  case Triple::sparcel: T.setArch(Triple::sparc);      break;
  }
  return T;
}

Triple Triple::getLittleEndianArchVariant() const {
  Triple T(*this);
  switch (getArch()) {
  case Triple::UnknownArch:
  case Triple::ppc:
  case Triple::sparcv9:
  case Triple::systemz:
  case Triple::tce:

  // ARM is intentionally unsupported here, changing the architecture would
  // drop any arch suffixes.
  case Triple::armeb:
  case Triple::thumbeb:
    T.setArch(UnknownArch);
    break;

  case Triple::aarch64:
  case Triple::amdgcn:
  case Triple::amdil64:
  case Triple::amdil:
  case Triple::arm:
  case Triple::bpfel:
  case Triple::hexagon:
  case Triple::hsail64:
  case Triple::hsail:
  case Triple::kalimba:
  case Triple::le32:
  case Triple::le64:
  case Triple::mips64el:
  case Triple::mipsel:
  case Triple::msp430:
  case Triple::nvptx64:
  case Triple::nvptx:
  case Triple::ppc64le:
  case Triple::r600:
  case Triple::shave:
  case Triple::sparcel:
  case Triple::spir64:
  case Triple::spir:
  case Triple::thumb:
  case Triple::wasm32:
  case Triple::wasm64:
  case Triple::x86:
  case Triple::x86_64:
  case Triple::xcore:
    // Already little endian.
    break;

  case Triple::aarch64_be: T.setArch(Triple::aarch64);  break;
  case Triple::bpfeb:      T.setArch(Triple::bpfel);    break;
  case Triple::mips64:     T.setArch(Triple::mips64el); break;
  case Triple::mips:       T.setArch(Triple::mipsel);   break;
  case Triple::ppc64:      T.setArch(Triple::ppc64le);  break;
  case Triple::sparc:      T.setArch(Triple::sparcel);  break;
>>>>>>> 8f043453
  }
  return T;
}

const char *Triple::getARMCPUForArch(StringRef MArch) const {
  if (MArch.empty())
    MArch = getArchName();
  MArch = ARMTargetParser::getCanonicalArchName(MArch);

  // Some defaults are forced.
  switch (getOS()) {
  case llvm::Triple::FreeBSD:
  case llvm::Triple::NetBSD:
    if (!MArch.empty() && MArch == "v6")
      return "arm1176jzf-s";
    break;
  case llvm::Triple::Win32:
    // FIXME: this is invalid for WindowsCE
    return "cortex-a9";
  default:
    break;
  }

  if (MArch.empty())
    return nullptr;

  const char *CPU = ARMTargetParser::getDefaultCPU(MArch);
  if (CPU)
    return CPU;

  // If no specific architecture version is requested, return the minimum CPU
  // required by the OS and environment.
  switch (getOS()) {
  case llvm::Triple::NetBSD:
    switch (getEnvironment()) {
    case llvm::Triple::GNUEABIHF:
    case llvm::Triple::GNUEABI:
    case llvm::Triple::EABIHF:
    case llvm::Triple::EABI:
      return "arm926ej-s";
    default:
      return "strongarm";
    }
  case llvm::Triple::NaCl:
    return "cortex-a8";
  default:
    switch (getEnvironment()) {
    case llvm::Triple::EABIHF:
    case llvm::Triple::GNUEABIHF:
      return "arm1176jzf-s";
    default:
      return "arm7tdmi";
    }
  }

  llvm_unreachable("invalid arch name");
}<|MERGE_RESOLUTION|>--- conflicted
+++ resolved
@@ -1094,12 +1094,9 @@
   case Triple::thumbeb:
   case Triple::x86:
   case Triple::xcore:
-<<<<<<< HEAD
   case Triple::nyuzi:
-=======
   case Triple::shave:
   case Triple::wasm32:
->>>>>>> 8f043453
     // Already 32-bit.
     break;
 
@@ -1168,9 +1165,7 @@
   case Triple::amdil:   T.setArch(Triple::amdil64);   break;
   case Triple::hsail:   T.setArch(Triple::hsail64);   break;
   case Triple::spir:    T.setArch(Triple::spir64);    break;
-<<<<<<< HEAD
-  case Triple::nyuzi: T.setArch(Triple::nyuzi);  break;
-=======
+  case Triple::nyuzi:   T.setArch(Triple::nyuzi);     break;
   case Triple::wasm32:  T.setArch(Triple::wasm64);    break;
   }
   return T;
@@ -1288,7 +1283,6 @@
   case Triple::mips:       T.setArch(Triple::mipsel);   break;
   case Triple::ppc64:      T.setArch(Triple::ppc64le);  break;
   case Triple::sparc:      T.setArch(Triple::sparcel);  break;
->>>>>>> 8f043453
   }
   return T;
 }
