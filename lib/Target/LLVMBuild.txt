--- conflicted
+++ resolved
@@ -16,11 +16,7 @@
 ;===------------------------------------------------------------------------===;
 
 [common]
-<<<<<<< HEAD
-subdirectories = ARM AArch64 CppBackend Hexagon MSP430 NVPTX Mips PowerPC R600 Sparc SystemZ X86 XCore Nyuzi
-=======
-subdirectories = ARM AArch64 BPF CppBackend Hexagon MSP430 NVPTX Mips PowerPC R600 Sparc SystemZ X86 XCore
->>>>>>> 81b3f02a
+subdirectories = ARM AArch64 BPF CppBackend Hexagon MSP430 NVPTX Mips PowerPC R600 Sparc SystemZ X86 XCore Nyuzi
 
 ; This is a special group whose required libraries are extended (by llvm-build)
 ; with the best execution engine (the native JIT, if available, or the
