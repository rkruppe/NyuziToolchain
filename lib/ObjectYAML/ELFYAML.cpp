--- conflicted
+++ resolved
@@ -194,11 +194,8 @@
   ECase(EM_78KOR)
   ECase(EM_56800EX)
   ECase(EM_AMDGPU)
-<<<<<<< HEAD
   ECase(EM_NYUZI)
-=======
   ECase(EM_RISCV)
->>>>>>> f3b7382c
   ECase(EM_LANAI)
   ECase(EM_BPF)
 #undef ECase
@@ -534,13 +531,11 @@
   case ELF::EM_ARM:
 #include "llvm/Support/ELFRelocs/ARM.def"
     break;
-<<<<<<< HEAD
   case ELF::EM_NYUZI:
 #include "llvm/Support/ELFRelocs/Nyuzi.def"
-=======
+    break;
   case ELF::EM_RISCV:
 #include "llvm/Support/ELFRelocs/RISCV.def"
->>>>>>> f3b7382c
     break;
   case ELF::EM_LANAI:
 #include "llvm/Support/ELFRelocs/Lanai.def"
