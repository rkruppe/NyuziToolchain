--- conflicted
+++ resolved
@@ -194,11 +194,8 @@
   ECase(EM_78KOR)
   ECase(EM_56800EX)
   ECase(EM_AMDGPU)
-<<<<<<< HEAD
   ECase(EM_NYUZI)
-=======
   ECase(EM_LANAI)
->>>>>>> 74d46bde
 #undef ECase
 }
 
@@ -532,13 +529,11 @@
   case ELF::EM_ARM:
 #include "llvm/Support/ELFRelocs/ARM.def"
     break;
-<<<<<<< HEAD
   case ELF::EM_NYUZI:
 #include "llvm/Support/ELFRelocs/Nyuzi.def"
-=======
+    break;
   case ELF::EM_LANAI:
 #include "llvm/Support/ELFRelocs/Lanai.def"
->>>>>>> 74d46bde
     break;
   default:
     llvm_unreachable("Unsupported architecture");
