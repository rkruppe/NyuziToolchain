//===-- SelectionDAGDumper.cpp - Implement SelectionDAG::dump() -----------===//
//
//                     The LLVM Compiler Infrastructure
//
// This file is distributed under the University of Illinois Open Source
// License. See LICENSE.TXT for details.
//
//===----------------------------------------------------------------------===//
//
// This implements the SelectionDAG::dump method and friends.
//
//===----------------------------------------------------------------------===//

#include "llvm/CodeGen/SelectionDAG.h"
#include "ScheduleDAGSDNodes.h"
#include "llvm/ADT/StringExtras.h"
#include "llvm/CodeGen/MachineConstantPool.h"
#include "llvm/CodeGen/MachineFunction.h"
#include "llvm/CodeGen/MachineModuleInfo.h"
#include "llvm/IR/DebugInfo.h"
#include "llvm/IR/Function.h"
#include "llvm/IR/Intrinsics.h"
#include "llvm/Support/Debug.h"
#include "llvm/Support/GraphWriter.h"
#include "llvm/Support/raw_ostream.h"
#include "llvm/Target/TargetInstrInfo.h"
#include "llvm/Target/TargetIntrinsicInfo.h"
#include "llvm/Target/TargetMachine.h"
#include "llvm/Target/TargetRegisterInfo.h"
#include "llvm/Target/TargetSubtargetInfo.h"
using namespace llvm;

std::string SDNode::getOperationName(const SelectionDAG *G) const {
  switch (getOpcode()) {
  default:
    if (getOpcode() < ISD::BUILTIN_OP_END)
      return "<<Unknown DAG Node>>";
    if (isMachineOpcode()) {
      if (G)
        if (const TargetInstrInfo *TII = G->getSubtarget().getInstrInfo())
          if (getMachineOpcode() < TII->getNumOpcodes())
            return TII->getName(getMachineOpcode());
      return "<<Unknown Machine Node #" + utostr(getOpcode()) + ">>";
    }
    if (G) {
      const TargetLowering &TLI = G->getTargetLoweringInfo();
      const char *Name = TLI.getTargetNodeName(getOpcode());
      if (Name) return Name;
      return "<<Unknown Target Node #" + utostr(getOpcode()) + ">>";
    }
    return "<<Unknown Node #" + utostr(getOpcode()) + ">>";

#ifndef NDEBUG
  case ISD::DELETED_NODE:               return "<<Deleted Node!>>";
#endif
  case ISD::PREFETCH:                   return "Prefetch";
  case ISD::ATOMIC_FENCE:               return "AtomicFence";
  case ISD::ATOMIC_CMP_SWAP:            return "AtomicCmpSwap";
  case ISD::ATOMIC_CMP_SWAP_WITH_SUCCESS: return "AtomicCmpSwapWithSuccess";
  case ISD::ATOMIC_SWAP:                return "AtomicSwap";
  case ISD::ATOMIC_LOAD_ADD:            return "AtomicLoadAdd";
  case ISD::ATOMIC_LOAD_SUB:            return "AtomicLoadSub";
  case ISD::ATOMIC_LOAD_AND:            return "AtomicLoadAnd";
  case ISD::ATOMIC_LOAD_OR:             return "AtomicLoadOr";
  case ISD::ATOMIC_LOAD_XOR:            return "AtomicLoadXor";
  case ISD::ATOMIC_LOAD_NAND:           return "AtomicLoadNand";
  case ISD::ATOMIC_LOAD_MIN:            return "AtomicLoadMin";
  case ISD::ATOMIC_LOAD_MAX:            return "AtomicLoadMax";
  case ISD::ATOMIC_LOAD_UMIN:           return "AtomicLoadUMin";
  case ISD::ATOMIC_LOAD_UMAX:           return "AtomicLoadUMax";
  case ISD::ATOMIC_LOAD:                return "AtomicLoad";
  case ISD::ATOMIC_STORE:               return "AtomicStore";
  case ISD::PCMARKER:                   return "PCMarker";
  case ISD::READCYCLECOUNTER:           return "ReadCycleCounter";
  case ISD::SRCVALUE:                   return "SrcValue";
  case ISD::MDNODE_SDNODE:              return "MDNode";
  case ISD::EntryToken:                 return "EntryToken";
  case ISD::TokenFactor:                return "TokenFactor";
  case ISD::AssertSext:                 return "AssertSext";
  case ISD::AssertZext:                 return "AssertZext";

  case ISD::BasicBlock:                 return "BasicBlock";
  case ISD::VALUETYPE:                  return "ValueType";
  case ISD::Register:                   return "Register";
  case ISD::RegisterMask:               return "RegisterMask";
  case ISD::Constant:
    if (cast<ConstantSDNode>(this)->isOpaque())
      return "OpaqueConstant";
    return "Constant";
  case ISD::ConstantFP:                 return "ConstantFP";
  case ISD::GlobalAddress:              return "GlobalAddress";
  case ISD::GlobalTLSAddress:           return "GlobalTLSAddress";
  case ISD::FrameIndex:                 return "FrameIndex";
  case ISD::JumpTable:                  return "JumpTable";
  case ISD::GLOBAL_OFFSET_TABLE:        return "GLOBAL_OFFSET_TABLE";
  case ISD::RETURNADDR:                 return "RETURNADDR";
  case ISD::FRAMEADDR:                  return "FRAMEADDR";
  case ISD::LOCAL_RECOVER:        return "LOCAL_RECOVER";
  case ISD::READ_REGISTER:              return "READ_REGISTER";
  case ISD::WRITE_REGISTER:             return "WRITE_REGISTER";
  case ISD::FRAME_TO_ARGS_OFFSET:       return "FRAME_TO_ARGS_OFFSET";
  case ISD::EH_RETURN:                  return "EH_RETURN";
  case ISD::EH_SJLJ_SETJMP:             return "EH_SJLJ_SETJMP";
  case ISD::EH_SJLJ_LONGJMP:            return "EH_SJLJ_LONGJMP";
  case ISD::EH_SJLJ_SETUP_DISPATCH:     return "EH_SJLJ_SETUP_DISPATCH";
  case ISD::ConstantPool:               return "ConstantPool";
  case ISD::TargetIndex:                return "TargetIndex";
  case ISD::ExternalSymbol:             return "ExternalSymbol";
  case ISD::BlockAddress:               return "BlockAddress";
  case ISD::INTRINSIC_WO_CHAIN:
  case ISD::INTRINSIC_VOID:
  case ISD::INTRINSIC_W_CHAIN: {
    unsigned OpNo = getOpcode() == ISD::INTRINSIC_WO_CHAIN ? 0 : 1;
    unsigned IID = cast<ConstantSDNode>(getOperand(OpNo))->getZExtValue();
    if (IID < Intrinsic::num_intrinsics)
      return Intrinsic::getName((Intrinsic::ID)IID);
    else if (const TargetIntrinsicInfo *TII = G->getTarget().getIntrinsicInfo())
      return TII->getName(IID);
    llvm_unreachable("Invalid intrinsic ID");
  }

  case ISD::BUILD_VECTOR:               return "BUILD_VECTOR";
  case ISD::TargetConstant:
    if (cast<ConstantSDNode>(this)->isOpaque())
      return "OpaqueTargetConstant";
    return "TargetConstant";
  case ISD::TargetConstantFP:           return "TargetConstantFP";
  case ISD::TargetGlobalAddress:        return "TargetGlobalAddress";
  case ISD::TargetGlobalTLSAddress:     return "TargetGlobalTLSAddress";
  case ISD::TargetFrameIndex:           return "TargetFrameIndex";
  case ISD::TargetJumpTable:            return "TargetJumpTable";
  case ISD::TargetConstantPool:         return "TargetConstantPool";
  case ISD::TargetExternalSymbol:       return "TargetExternalSymbol";
  case ISD::MCSymbol:                   return "MCSymbol";
  case ISD::TargetBlockAddress:         return "TargetBlockAddress";

  case ISD::CopyToReg:                  return "CopyToReg";
  case ISD::CopyFromReg:                return "CopyFromReg";
  case ISD::UNDEF:                      return "undef";
  case ISD::MERGE_VALUES:               return "merge_values";
  case ISD::INLINEASM:                  return "inlineasm";
  case ISD::EH_LABEL:                   return "eh_label";
  case ISD::HANDLENODE:                 return "handlenode";

  // Unary operators
  case ISD::FABS:                       return "fabs";
  case ISD::FMINNUM:                    return "fminnum";
  case ISD::FMAXNUM:                    return "fmaxnum";
  case ISD::FNEG:                       return "fneg";
  case ISD::FSQRT:                      return "fsqrt";
  case ISD::FSIN:                       return "fsin";
  case ISD::FCOS:                       return "fcos";
  case ISD::FSINCOS:                    return "fsincos";
  case ISD::FTRUNC:                     return "ftrunc";
  case ISD::FFLOOR:                     return "ffloor";
  case ISD::FCEIL:                      return "fceil";
  case ISD::FRINT:                      return "frint";
  case ISD::FNEARBYINT:                 return "fnearbyint";
  case ISD::FROUND:                     return "fround";
  case ISD::FEXP:                       return "fexp";
  case ISD::FEXP2:                      return "fexp2";
  case ISD::FLOG:                       return "flog";
  case ISD::FLOG2:                      return "flog2";
  case ISD::FLOG10:                     return "flog10";

  // Binary operators
  case ISD::ADD:                        return "add";
  case ISD::SUB:                        return "sub";
  case ISD::MUL:                        return "mul";
  case ISD::MULHU:                      return "mulhu";
  case ISD::MULHS:                      return "mulhs";
  case ISD::SDIV:                       return "sdiv";
  case ISD::UDIV:                       return "udiv";
  case ISD::SREM:                       return "srem";
  case ISD::UREM:                       return "urem";
  case ISD::SMUL_LOHI:                  return "smul_lohi";
  case ISD::UMUL_LOHI:                  return "umul_lohi";
  case ISD::SDIVREM:                    return "sdivrem";
  case ISD::UDIVREM:                    return "udivrem";
  case ISD::AND:                        return "and";
  case ISD::OR:                         return "or";
  case ISD::XOR:                        return "xor";
  case ISD::SHL:                        return "shl";
  case ISD::SRA:                        return "sra";
  case ISD::SRL:                        return "srl";
  case ISD::ROTL:                       return "rotl";
  case ISD::ROTR:                       return "rotr";
  case ISD::FADD:                       return "fadd";
  case ISD::FSUB:                       return "fsub";
  case ISD::FMUL:                       return "fmul";
  case ISD::FDIV:                       return "fdiv";
  case ISD::FMA:                        return "fma";
  case ISD::FMAD:                       return "fmad";
  case ISD::FREM:                       return "frem";
  case ISD::FCOPYSIGN:                  return "fcopysign";
  case ISD::FGETSIGN:                   return "fgetsign";
  case ISD::FPOW:                       return "fpow";
  case ISD::SMIN:                       return "smin";
  case ISD::SMAX:                       return "smax";
  case ISD::UMIN:                       return "umin";
  case ISD::UMAX:                       return "umax";

  case ISD::FPOWI:                      return "fpowi";
  case ISD::SETCC:                      return "setcc";
  case ISD::SELECT:                     return "select";
  case ISD::VSELECT:                    return "vselect";
  case ISD::SELECT_CC:                  return "select_cc";
  case ISD::INSERT_VECTOR_ELT:          return "insert_vector_elt";
  case ISD::EXTRACT_VECTOR_ELT:         return "extract_vector_elt";
  case ISD::CONCAT_VECTORS:             return "concat_vectors";
  case ISD::INSERT_SUBVECTOR:           return "insert_subvector";
  case ISD::EXTRACT_SUBVECTOR:          return "extract_subvector";
  case ISD::SCALAR_TO_VECTOR:           return "scalar_to_vector";
  case ISD::VECTOR_SHUFFLE:             return "vector_shuffle";
  case ISD::CARRY_FALSE:                return "carry_false";
  case ISD::ADDC:                       return "addc";
  case ISD::ADDE:                       return "adde";
  case ISD::SADDO:                      return "saddo";
  case ISD::UADDO:                      return "uaddo";
  case ISD::SSUBO:                      return "ssubo";
  case ISD::USUBO:                      return "usubo";
  case ISD::SMULO:                      return "smulo";
  case ISD::UMULO:                      return "umulo";
  case ISD::SUBC:                       return "subc";
  case ISD::SUBE:                       return "sube";
  case ISD::SHL_PARTS:                  return "shl_parts";
  case ISD::SRA_PARTS:                  return "sra_parts";
  case ISD::SRL_PARTS:                  return "srl_parts";
  case ISD::UABSDIFF:                   return "uabsdiff";
  case ISD::SABSDIFF:                   return "sabsdiff";

  // Conversion operators.
  case ISD::SIGN_EXTEND:                return "sign_extend";
  case ISD::ZERO_EXTEND:                return "zero_extend";
  case ISD::ANY_EXTEND:                 return "any_extend";
  case ISD::SIGN_EXTEND_INREG:          return "sign_extend_inreg";
  case ISD::ANY_EXTEND_VECTOR_INREG:    return "any_extend_vector_inreg";
  case ISD::SIGN_EXTEND_VECTOR_INREG:   return "sign_extend_vector_inreg";
  case ISD::ZERO_EXTEND_VECTOR_INREG:   return "zero_extend_vector_inreg";
  case ISD::TRUNCATE:                   return "truncate";
  case ISD::FP_ROUND:                   return "fp_round";
  case ISD::FLT_ROUNDS_:                return "flt_rounds";
  case ISD::FP_ROUND_INREG:             return "fp_round_inreg";
  case ISD::FP_EXTEND:                  return "fp_extend";

  case ISD::SINT_TO_FP:                 return "sint_to_fp";
  case ISD::UINT_TO_FP:                 return "uint_to_fp";
  case ISD::FP_TO_SINT:                 return "fp_to_sint";
  case ISD::FP_TO_UINT:                 return "fp_to_uint";
  case ISD::BITCAST:                    return "bitcast";
  case ISD::ADDRSPACECAST:              return "addrspacecast";
  case ISD::FP16_TO_FP:                 return "fp16_to_fp";
  case ISD::FP_TO_FP16:                 return "fp_to_fp16";

  case ISD::CONVERT_RNDSAT: {
    switch (cast<CvtRndSatSDNode>(this)->getCvtCode()) {
    default: llvm_unreachable("Unknown cvt code!");
    case ISD::CVT_FF:                   return "cvt_ff";
    case ISD::CVT_FS:                   return "cvt_fs";
    case ISD::CVT_FU:                   return "cvt_fu";
    case ISD::CVT_SF:                   return "cvt_sf";
    case ISD::CVT_UF:                   return "cvt_uf";
    case ISD::CVT_SS:                   return "cvt_ss";
    case ISD::CVT_SU:                   return "cvt_su";
    case ISD::CVT_US:                   return "cvt_us";
    case ISD::CVT_UU:                   return "cvt_uu";
    }
  }

    // Control flow instructions
  case ISD::BR:                         return "br";
  case ISD::BRIND:                      return "brind";
  case ISD::BR_JT:                      return "br_jt";
  case ISD::BRCOND:                     return "brcond";
  case ISD::BR_CC:                      return "br_cc";
  case ISD::CALLSEQ_START:              return "callseq_start";
  case ISD::CALLSEQ_END:                return "callseq_end";

    // Other operators
  case ISD::LOAD:                       return "load";
  case ISD::STORE:                      return "store";
  case ISD::MLOAD:                      return "masked_load";
  case ISD::MSTORE:                     return "masked_store";
  case ISD::MGATHER:                    return "masked_gather";
  case ISD::MSCATTER:                   return "masked_scatter";
  case ISD::VAARG:                      return "vaarg";
  case ISD::VACOPY:                     return "vacopy";
  case ISD::VAEND:                      return "vaend";
  case ISD::VASTART:                    return "vastart";
  case ISD::DYNAMIC_STACKALLOC:         return "dynamic_stackalloc";
  case ISD::EXTRACT_ELEMENT:            return "extract_element";
  case ISD::BUILD_PAIR:                 return "build_pair";
  case ISD::STACKSAVE:                  return "stacksave";
  case ISD::STACKRESTORE:               return "stackrestore";
  case ISD::TRAP:                       return "trap";
  case ISD::DEBUGTRAP:                  return "debugtrap";
  case ISD::LIFETIME_START:             return "lifetime.start";
  case ISD::LIFETIME_END:               return "lifetime.end";
  case ISD::GC_TRANSITION_START:        return "gc_transition.start";
  case ISD::GC_TRANSITION_END:          return "gc_transition.end";

  // Bit manipulation
  case ISD::BSWAP:                      return "bswap";
  case ISD::CTPOP:                      return "ctpop";
  case ISD::CTTZ:                       return "cttz";
  case ISD::CTTZ_ZERO_UNDEF:            return "cttz_zero_undef";
  case ISD::CTLZ:                       return "ctlz";
  case ISD::CTLZ_ZERO_UNDEF:            return "ctlz_zero_undef";

  // Trampolines
  case ISD::INIT_TRAMPOLINE:            return "init_trampoline";
  case ISD::ADJUST_TRAMPOLINE:          return "adjust_trampoline";

  case ISD::CONDCODE:
    switch (cast<CondCodeSDNode>(this)->get()) {
    default: llvm_unreachable("Unknown setcc condition!");
    case ISD::SETOEQ:                   return "setoeq";
    case ISD::SETOGT:                   return "setogt";
    case ISD::SETOGE:                   return "setoge";
    case ISD::SETOLT:                   return "setolt";
    case ISD::SETOLE:                   return "setole";
    case ISD::SETONE:                   return "setone";

    case ISD::SETO:                     return "seto";
    case ISD::SETUO:                    return "setuo";
    case ISD::SETUEQ:                   return "setue";
    case ISD::SETUGT:                   return "setugt";
    case ISD::SETUGE:                   return "setuge";
    case ISD::SETULT:                   return "setult";
    case ISD::SETULE:                   return "setule";
    case ISD::SETUNE:                   return "setune";

    case ISD::SETEQ:                    return "seteq";
    case ISD::SETGT:                    return "setgt";
    case ISD::SETGE:                    return "setge";
    case ISD::SETLT:                    return "setlt";
    case ISD::SETLE:                    return "setle";
    case ISD::SETNE:                    return "setne";

    case ISD::SETTRUE:                  return "settrue";
    case ISD::SETTRUE2:                 return "settrue2";
    case ISD::SETFALSE:                 return "setfalse";
    case ISD::SETFALSE2:                return "setfalse2";
    }
  }
}

const char *SDNode::getIndexedModeName(ISD::MemIndexedMode AM) {
  switch (AM) {
  default:              return "";
  case ISD::PRE_INC:    return "<pre-inc>";
  case ISD::PRE_DEC:    return "<pre-dec>";
  case ISD::POST_INC:   return "<post-inc>";
  case ISD::POST_DEC:   return "<post-dec>";
  }
}

void SDNode::dump() const { dump(nullptr); }
void SDNode::dump(const SelectionDAG *G) const {
  print(dbgs(), G);
  dbgs() << '\n';
}

void SDNode::print_types(raw_ostream &OS, const SelectionDAG *G) const {
  OS << (const void*)this << ": ";

  for (unsigned i = 0, e = getNumValues(); i != e; ++i) {
    if (i) OS << ",";
    if (getValueType(i) == MVT::Other)
      OS << "ch";
    else
      OS << getValueType(i).getEVTString();
  }
  OS << " = " << getOperationName(G);
}

void SDNode::print_details(raw_ostream &OS, const SelectionDAG *G) const {
  if (const MachineSDNode *MN = dyn_cast<MachineSDNode>(this)) {
    if (!MN->memoperands_empty()) {
      OS << "<";
      OS << "Mem:";
      for (MachineSDNode::mmo_iterator i = MN->memoperands_begin(),
           e = MN->memoperands_end(); i != e; ++i) {
        OS << **i;
        if (std::next(i) != e)
          OS << " ";
      }
      OS << ">";
    }
  } else if (const ShuffleVectorSDNode *SVN =
               dyn_cast<ShuffleVectorSDNode>(this)) {
    OS << "<";
    for (unsigned i = 0, e = ValueList[0].getVectorNumElements(); i != e; ++i) {
      int Idx = SVN->getMaskElt(i);
      if (i) OS << ",";
      if (Idx < 0)
        OS << "u";
      else
        OS << Idx;
    }
    OS << ">";
  } else if (const ConstantSDNode *CSDN = dyn_cast<ConstantSDNode>(this)) {
    OS << '<' << CSDN->getAPIntValue() << '>';
  } else if (const ConstantFPSDNode *CSDN = dyn_cast<ConstantFPSDNode>(this)) {
    if (&CSDN->getValueAPF().getSemantics()==&APFloat::IEEEsingle)
      OS << '<' << CSDN->getValueAPF().convertToFloat() << '>';
    else if (&CSDN->getValueAPF().getSemantics()==&APFloat::IEEEdouble)
      OS << '<' << CSDN->getValueAPF().convertToDouble() << '>';
    else {
      OS << "<APFloat(";
      CSDN->getValueAPF().bitcastToAPInt().dump();
      OS << ")>";
    }
  } else if (const GlobalAddressSDNode *GADN =
             dyn_cast<GlobalAddressSDNode>(this)) {
    int64_t offset = GADN->getOffset();
    OS << '<';
    GADN->getGlobal()->printAsOperand(OS);
    OS << '>';
    if (offset > 0)
      OS << " + " << offset;
    else
      OS << " " << offset;
    if (unsigned int TF = GADN->getTargetFlags())
      OS << " [TF=" << TF << ']';
  } else if (const FrameIndexSDNode *FIDN = dyn_cast<FrameIndexSDNode>(this)) {
    OS << "<" << FIDN->getIndex() << ">";
  } else if (const JumpTableSDNode *JTDN = dyn_cast<JumpTableSDNode>(this)) {
    OS << "<" << JTDN->getIndex() << ">";
    if (unsigned int TF = JTDN->getTargetFlags())
      OS << " [TF=" << TF << ']';
  } else if (const ConstantPoolSDNode *CP = dyn_cast<ConstantPoolSDNode>(this)){
    int offset = CP->getOffset();
    if (CP->isMachineConstantPoolEntry())
      OS << "<" << *CP->getMachineCPVal() << ">";
    else
      OS << "<" << *CP->getConstVal() << ">";
    if (offset > 0)
      OS << " + " << offset;
    else
      OS << " " << offset;
    if (unsigned int TF = CP->getTargetFlags())
      OS << " [TF=" << TF << ']';
  } else if (const TargetIndexSDNode *TI = dyn_cast<TargetIndexSDNode>(this)) {
    OS << "<" << TI->getIndex() << '+' << TI->getOffset() << ">";
    if (unsigned TF = TI->getTargetFlags())
      OS << " [TF=" << TF << ']';
  } else if (const BasicBlockSDNode *BBDN = dyn_cast<BasicBlockSDNode>(this)) {
    OS << "<";
    const Value *LBB = (const Value*)BBDN->getBasicBlock()->getBasicBlock();
    if (LBB)
      OS << LBB->getName() << " ";
    OS << (const void*)BBDN->getBasicBlock() << ">";
  } else if (const RegisterSDNode *R = dyn_cast<RegisterSDNode>(this)) {
    OS << ' ' << PrintReg(R->getReg(),
                          G ? G->getSubtarget().getRegisterInfo() : nullptr);
  } else if (const ExternalSymbolSDNode *ES =
             dyn_cast<ExternalSymbolSDNode>(this)) {
    OS << "'" << ES->getSymbol() << "'";
    if (unsigned int TF = ES->getTargetFlags())
      OS << " [TF=" << TF << ']';
  } else if (const SrcValueSDNode *M = dyn_cast<SrcValueSDNode>(this)) {
    if (M->getValue())
      OS << "<" << M->getValue() << ">";
    else
      OS << "<null>";
  } else if (const MDNodeSDNode *MD = dyn_cast<MDNodeSDNode>(this)) {
    if (MD->getMD())
      OS << "<" << MD->getMD() << ">";
    else
      OS << "<null>";
  } else if (const VTSDNode *N = dyn_cast<VTSDNode>(this)) {
    OS << ":" << N->getVT().getEVTString();
  }
  else if (const LoadSDNode *LD = dyn_cast<LoadSDNode>(this)) {
    OS << "<" << *LD->getMemOperand();

    bool doExt = true;
    switch (LD->getExtensionType()) {
    default: doExt = false; break;
    case ISD::EXTLOAD:  OS << ", anyext"; break;
    case ISD::SEXTLOAD: OS << ", sext"; break;
    case ISD::ZEXTLOAD: OS << ", zext"; break;
    }
    if (doExt)
      OS << " from " << LD->getMemoryVT().getEVTString();

    const char *AM = getIndexedModeName(LD->getAddressingMode());
    if (*AM)
      OS << ", " << AM;

    OS << ">";
  } else if (const StoreSDNode *ST = dyn_cast<StoreSDNode>(this)) {
    OS << "<" << *ST->getMemOperand();

    if (ST->isTruncatingStore())
      OS << ", trunc to " << ST->getMemoryVT().getEVTString();

    const char *AM = getIndexedModeName(ST->getAddressingMode());
    if (*AM)
      OS << ", " << AM;

    OS << ">";
  } else if (const MemSDNode* M = dyn_cast<MemSDNode>(this)) {
    OS << "<" << *M->getMemOperand() << ">";
  } else if (const BlockAddressSDNode *BA =
               dyn_cast<BlockAddressSDNode>(this)) {
    int64_t offset = BA->getOffset();
    OS << "<";
    BA->getBlockAddress()->getFunction()->printAsOperand(OS, false);
    OS << ", ";
    BA->getBlockAddress()->getBasicBlock()->printAsOperand(OS, false);
    OS << ">";
    if (offset > 0)
      OS << " + " << offset;
    else
      OS << " " << offset;
    if (unsigned int TF = BA->getTargetFlags())
      OS << " [TF=" << TF << ']';
  } else if (const AddrSpaceCastSDNode *ASC =
               dyn_cast<AddrSpaceCastSDNode>(this)) {
    OS << '['
       << ASC->getSrcAddressSpace()
       << " -> "
       << ASC->getDestAddressSpace()
       << ']';
  }

  if (unsigned Order = getIROrder())
      OS << " [ORD=" << Order << ']';

  if (getNodeId() != -1)
    OS << " [ID=" << getNodeId() << ']';

  if (!G)
    return;

  DILocation *L = getDebugLoc();
  if (!L)
    return;

  if (auto *Scope = L->getScope())
    OS << Scope->getFilename();
  else
    OS << "<unknown>";
  OS << ':' << L->getLine();
  if (unsigned C = L->getColumn())
    OS << ':' << C;
}

static void DumpNodes(const SDNode *N, unsigned indent, const SelectionDAG *G) {
  for (const SDValue &Op : N->op_values())
    if (Op.getNode()->hasOneUse())
      DumpNodes(Op.getNode(), indent+2, G);
    else
      dbgs() << "\n" << std::string(indent+2, ' ')
             << (void*)Op.getNode() << ": <multiple use>";

  dbgs() << '\n';
  dbgs().indent(indent);
  N->dump(G);
}

void SelectionDAG::dump() const {
  dbgs() << "SelectionDAG has " << AllNodes.size() << " nodes:";

  for (allnodes_const_iterator I = allnodes_begin(), E = allnodes_end();
       I != E; ++I) {
    const SDNode *N = I;
    if (!N->hasOneUse() && N != getRoot().getNode())
      DumpNodes(N, 2, this);
  }

  if (getRoot().getNode()) DumpNodes(getRoot().getNode(), 2, this);
  dbgs() << "\n\n";
}

void SDNode::printr(raw_ostream &OS, const SelectionDAG *G) const {
  print_types(OS, G);
  print_details(OS, G);
}

typedef SmallPtrSet<const SDNode *, 128> VisitedSDNodeSet;
static void DumpNodesr(raw_ostream &OS, const SDNode *N, unsigned indent,
                       const SelectionDAG *G, VisitedSDNodeSet &once) {
  if (!once.insert(N).second) // If we've been here before, return now.
    return;

  // Dump the current SDNode, but don't end the line yet.
  OS.indent(indent);
  N->printr(OS, G);

  // Having printed this SDNode, walk the children:
  for (unsigned i = 0, e = N->getNumOperands(); i != e; ++i) {
    const SDNode *child = N->getOperand(i).getNode();

    if (i) OS << ",";
    OS << " ";

    if (child->getNumOperands() == 0) {
      // This child has no grandchildren; print it inline right here.
      child->printr(OS, G);
      once.insert(child);
    } else {         // Just the address. FIXME: also print the child's opcode.
      OS << (const void*)child;
      if (unsigned RN = N->getOperand(i).getResNo())
        OS << ":" << RN;
    }
  }

  OS << "\n";

  // Dump children that have grandchildren on their own line(s).
  for (const SDValue &Op : N->op_values())
    DumpNodesr(OS, Op.getNode(), indent+2, G, once);
}

void SDNode::dumpr() const {
  VisitedSDNodeSet once;
  DumpNodesr(dbgs(), this, 0, nullptr, once);
}

void SDNode::dumpr(const SelectionDAG *G) const {
  VisitedSDNodeSet once;
  DumpNodesr(dbgs(), this, 0, G, once);
}

static void printrWithDepthHelper(raw_ostream &OS, const SDNode *N,
                                  const SelectionDAG *G, unsigned depth,
                                  unsigned indent) {
  if (depth == 0)
    return;

  OS.indent(indent);

  N->print(OS, G);

  if (depth < 1)
    return;

  for (const SDValue &Op : N->op_values()) {
    // Don't follow chain operands.
<<<<<<< HEAD
    if (N->getOperand(i).getValueType() == MVT::Other
		&& !dyn_cast<CondCodeSDNode>(N->getOperand(i)))	// XXX jeff Added this to print condition code 
=======
    if (Op.getValueType() == MVT::Other)
>>>>>>> 8f043453
      continue;
    OS << '\n';
    printrWithDepthHelper(OS, Op.getNode(), G, depth-1, indent+2);
  }
}

void SDNode::printrWithDepth(raw_ostream &OS, const SelectionDAG *G,
                            unsigned depth) const {
  printrWithDepthHelper(OS, this, G, depth, 0);
}

void SDNode::printrFull(raw_ostream &OS, const SelectionDAG *G) const {
  // Don't print impossibly deep things.
  printrWithDepth(OS, G, 10);
}

void SDNode::dumprWithDepth(const SelectionDAG *G, unsigned depth) const {
  printrWithDepth(dbgs(), G, depth);
}

void SDNode::dumprFull(const SelectionDAG *G) const {
  // Don't print impossibly deep things.
  dumprWithDepth(G, 10);
}

void SDNode::print(raw_ostream &OS, const SelectionDAG *G) const {
  print_types(OS, G);
  for (unsigned i = 0, e = getNumOperands(); i != e; ++i) {
    if (i) OS << ", "; else OS << " ";
    OS << (void*)getOperand(i).getNode();
    if (unsigned RN = getOperand(i).getResNo())
      OS << ":" << RN;
  }
  print_details(OS, G);
}<|MERGE_RESOLUTION|>--- conflicted
+++ resolved
@@ -640,12 +640,7 @@
 
   for (const SDValue &Op : N->op_values()) {
     // Don't follow chain operands.
-<<<<<<< HEAD
-    if (N->getOperand(i).getValueType() == MVT::Other
-		&& !dyn_cast<CondCodeSDNode>(N->getOperand(i)))	// XXX jeff Added this to print condition code 
-=======
     if (Op.getValueType() == MVT::Other)
->>>>>>> 8f043453
       continue;
     OS << '\n';
     printrWithDepthHelper(OS, Op.getNode(), G, depth-1, indent+2);
